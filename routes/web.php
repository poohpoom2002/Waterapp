--- conflicted
+++ resolved
@@ -220,7 +220,6 @@
         ]);
     })->name('field-crop-summary.post');
 
-<<<<<<< HEAD
     // Farm-related API calls that might be using web sessions
     Route::get('/api/plant-types', [FarmController::class, 'getPlantTypes']);
     Route::post('/api/get-elevation', [FarmController::class, 'getElevation']);
@@ -249,9 +248,7 @@
     // Profile Photo Routes
     Route::post('/api/profile-photo/upload', [ProfilePhotoController::class, 'upload'])->name('profile-photo.upload');
     Route::delete('/api/profile-photo/delete', [ProfilePhotoController::class, 'delete'])->name('profile-photo.delete');
-
-=======
->>>>>>> 3e338ec0
+  
     // Super User Routes
     Route::prefix('super')->name('super.')->group(function () {
         Route::get('/dashboard', function () {
