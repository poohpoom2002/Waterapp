--- conflicted
+++ resolved
@@ -21,12 +21,8 @@
         'm.': 'm.',
         lines: 'lines',
         units: 'units',
-<<<<<<< HEAD
-
-=======
         bar: 'bar',
         
->>>>>>> 14712155
         // Basic units and measurements
         meters: 'meters',
         liters: 'liters',
@@ -397,9 +393,6 @@
         'Project data for calculations': 'Project data for calculations',
         'No project to calculate': 'No project to calculate',
         'Irrigation Planning Summary': 'Irrigation Planning Summary',
-<<<<<<< HEAD
-
-=======
         // field-crop-summary additions
         'Irrigation Points': 'Irrigation Points',
         'Water Summary': 'Water Summary',
@@ -426,7 +419,6 @@
         'Water Requirements (liters per irrigation)': 'Water Requirements (liters per irrigation)',
         'L/irrigation': 'L/irrigation',
         
->>>>>>> 14712155
         // New spacing update messages
         'Updated row spacing for {cropName}: {value}cm':
             'Updated row spacing for {cropName}: {value}cm',
@@ -480,12 +472,8 @@
         'm.': 'ม.',
         lines: 'เส้น',
         units: 'หน่วย',
-<<<<<<< HEAD
-
-=======
         bar: 'บาร์',
         
->>>>>>> 14712155
         // Basic units and measurements
         meters: 'เมตร',
         liters: 'ลิตร',
@@ -852,9 +840,6 @@
         'Project data for calculations': 'ข้อมูลโปรเจกต์สำหรับการคำนวณ',
         'No project to calculate': 'ไม่มีโปรเจกต์ให้คำนวณ',
         'Irrigation Planning Summary': 'สรุปการวางแผนระบบน้ำ',
-<<<<<<< HEAD
-
-=======
         // field-crop-summary additions
         'Irrigation Points': 'จุดชลประทาน',
         'Water Summary': 'สรุปน้ำ',
@@ -881,7 +866,6 @@
         'Water Requirements (liters per irrigation)': 'ความต้องการน้ำ (ลิตรต่อการให้น้ำ)',
         'L/irrigation': 'ลิตร/ครั้ง',
         
->>>>>>> 14712155
         // New spacing update messages
         'Updated row spacing for {cropName}: {value}cm':
             'อัปเดตระยะห่างแถวสำหรับ {cropName}: {value} ซม.',
