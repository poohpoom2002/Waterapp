--- conflicted
+++ resolved
@@ -175,12 +175,8 @@
             const updatedControlPoints = updateZoneControlPoints(
                 editState.controlPoints,
                 updateResult.updatedCoordinates,
-<<<<<<< HEAD
-                editState.draggedPointIndex!
-=======
                 editState.draggedPointIndex!,
                 // editState.editingZone
->>>>>>> 63046a15
             );
             
             setEditState(prevState => ({
