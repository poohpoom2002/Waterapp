--- conflicted
+++ resolved
@@ -201,25 +201,6 @@
             cleanupFunctionsRef.current.push(cleanupListeners);
 
             // ฟัง event เมื่อวาดเสร็จจาก Drawing Manager
-<<<<<<< HEAD
-            const drawingCompleteListener = google.maps.event.addListener(
-                map,
-                'overlaycomplete',
-                () => {
-                    // รีเซ็ตการวัดระยะเมื่อวาดเสร็จ
-                    setStartPoint(null);
-                    startPointRef.current = null;
-                    if (infoWindowRef.current) {
-                        infoWindowRef.current.close();
-                        infoWindowRef.current = null;
-                    }
-                    if (polylineRef.current) {
-                        polylineRef.current.setMap(null);
-                        polylineRef.current = null;
-                    }
-                }
-            );
-=======
             const drawingCompleteListener = google.maps.event.addListener(map, 'overlaycomplete', () => {
                 // รีเซ็ตการวัดระยะเมื่อวาดเสร็จ
                 setStartPoint(null);
@@ -233,7 +214,6 @@
                     labelMarkerRef.current = null;
                 }
             });
->>>>>>> 14712155
             listenersRef.current.push(drawingCompleteListener);
 
             // ฟัง event เมื่อมีการ click ที่ทำให้เสร็จสิ้นการวาด (เช่น double click)
@@ -310,56 +290,6 @@
 
                         const distance = calculateDistance(startPointRef.current, currentPoint);
 
-<<<<<<< HEAD
-                        // ซ่อนเส้นสีแดงเพื่อไม่ให้ลายตา (แสดงเฉพาะข้อความระยะทาง)
-                        const latLngMouse = new google.maps.LatLng(lat, lng);
-
-                        // ล้างเส้นเก่าถ้ามี
-                        if (polylineRef.current) {
-                            polylineRef.current.setMap(null);
-                            polylineRef.current = null;
-                        }
-
-                        // สร้างหรืออัพเดท InfoWindow
-                        if (distance > 0) {
-                            const content = `
-                                <div style="
-                                    background: rgba(0,0,0,0.85); 
-                                    color: white; 
-                                    padding: 8px 12px; 
-                                    border-radius: 6px; 
-                                    font-size: 14px; 
-                                    font-weight: bold;
-                                    box-shadow: 0 2px 8px rgba(0,0,0,0.3);
-                                    border: 1px solid rgba(255,255,255,0.2);
-                                    text-align: center;
-                                    min-width: 60px;
-                                ">
-                                    ${formatDistance(distance)}
-                                    <div style="
-                                        font-size: 10px; 
-                                        color: rgba(255,255,255,0.8); 
-                                        margin-top: 2px;
-                                    ">ระยะทาง</div>
-                                </div>
-                            `;
-
-                            if (infoWindowRef.current) {
-                                // อัพเดท InfoWindow ที่มีอยู่
-                                infoWindowRef.current.setContent(content);
-                                infoWindowRef.current.setPosition(latLngMouse);
-                            } else {
-                                // สร้าง InfoWindow ใหม่
-                                const infoWindow = new google.maps.InfoWindow({
-                                    content,
-                                    position: latLngMouse,
-                                    disableAutoPan: true,
-                                    pixelOffset: new google.maps.Size(0, -10),
-                                });
-                                infoWindow.open(map);
-                                infoWindowRef.current = infoWindow;
-                            }
-=======
                         // วาดเส้นวัดระยะจากจุดเริ่มถึงตำแหน่งเมาส์
                         const path = [
                             new google.maps.LatLng(startPointRef.current.lat, startPointRef.current.lng),
@@ -413,7 +343,6 @@
                                 fontWeight: '700',
                             } as google.maps.MarkerLabel);
                             labelMarkerRef.current.setMap(map);
->>>>>>> 14712155
                         }
                     } catch (error) {
                         console.error('Error in mousemove handler:', error);
@@ -448,19 +377,11 @@
             // ล้าง cleanup functions
             cleanupFunctionsRef.current.forEach((cleanup) => cleanup());
             cleanupFunctionsRef.current = [];
-<<<<<<< HEAD
-
-            // ล้าง InfoWindow และ Polyline
-            if (infoWindowRef.current) {
-                infoWindowRef.current.close();
-                infoWindowRef.current = null;
-=======
             
             // ล้าง Marker และ Polyline
             if (labelMarkerRef.current) {
                 labelMarkerRef.current.setMap(null);
                 labelMarkerRef.current = null;
->>>>>>> 14712155
             }
             if (polylineRef.current) {
                 polylineRef.current.setMap(null);
