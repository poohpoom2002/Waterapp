/* eslint-disable @typescript-eslint/no-explicit-any */
/* eslint-disable @typescript-eslint/no-unused-vars */
import React, { useEffect, useRef, useState } from 'react';
import CurvedPipeDrawingManager from './CurvedPipeDrawingManager';
import CurvedPipeControlPanel from './CurvedPipeControlPanel';
import {
    snapMainPipeEndToSubMainPipe as utilsSnapMainPipeEndToSubMainPipe,
    findClosestPointOnLineSegment as utilsFindClosestPointOnLineSegment,
    calculateDistanceBetweenPoints as utilsCalculateDistanceBetweenPoints,
    calculatePipeLength as utilsCalculatePipeLength,
} from '../../utils/horticultureUtils';

interface Coordinate {
    lat: number;
    lng: number;
}

<<<<<<< HEAD
interface DistanceMeasurementProps {
    map: google.maps.Map | null | undefined;
    isActive: boolean;
    editMode: string | null;
}

// Component แสดงระยะทางระหว่างการวาด
const DistanceMeasurement: React.FC<DistanceMeasurementProps> = ({ map, isActive, editMode }) => {
    const [startPoint, setStartPoint] = useState<Coordinate | null>(null);
    const [currentDistance, setCurrentDistance] = useState<number>(0);
    const [mousePosition, setMousePosition] = useState<Coordinate | null>(null);
    const infoWindowRef = useRef<google.maps.InfoWindow | null>(null);

    // คำนวณระยะทางระหว่างสองจุด
    const calculateDistance = (point1: Coordinate, point2: Coordinate): number => {
        const R = 6371000; // รัศมีโลกเป็นเมตร
        const dLat = ((point2.lat - point1.lat) * Math.PI) / 180;
        const dLng = ((point2.lng - point1.lng) * Math.PI) / 180;
        const a =
            Math.sin(dLat / 2) * Math.sin(dLat / 2) +
            Math.cos((point1.lat * Math.PI) / 180) *
                Math.cos((point2.lat * Math.PI) / 180) *
                Math.sin(dLng / 2) *
                Math.sin(dLng / 2);
        const c = 2 * Math.atan2(Math.sqrt(a), Math.sqrt(1 - a));
        return R * c;
    };

    // ฟอร์แมตระยะทาง
    const formatDistance = (meters: number): string => {
        if (meters < 1000) {
            return `${meters.toFixed(1)} ม.`;
        } else {
            return `${(meters / 1000).toFixed(2)} กม.`;
        }
    };

    useEffect(() => {
        if (!map || !isActive || !editMode) {
            // ล้าง InfoWindow เมื่อไม่ active
            if (infoWindowRef.current) {
                infoWindowRef.current.close();
                infoWindowRef.current = null;
            }
            setStartPoint(null);
            setCurrentDistance(0);
            setMousePosition(null);
            return;
        }

        const listeners: google.maps.MapsEventListener[] = [];

        // ฟังการคลิกแรกเพื่อเริ่มวัดระยะ - ใช้ DOM event listener แทน
        const handleMapClick = (e: google.maps.MapMouseEvent) => {
            if (e.latLng && !startPoint) {
                const clickedPoint = {
                    lat: e.latLng.lat(),
                    lng: e.latLng.lng(),
                };

                // จุดแรก - เริ่มวัดระยะ
                setStartPoint(clickedPoint);
            }
        };

        // ใช้ Google Maps event listener แต่มี priority ก่อน
        const clickListener = google.maps.event.addListener(map, 'click', handleMapClick);
        listeners.push(clickListener);

        // ฟังการ double click เพื่อจบการวัด
        const dblClickListener = map.addListener('dblclick', (e: google.maps.MapMouseEvent) => {
            if (startPoint) {
                setStartPoint(null);
                setCurrentDistance(0);
                setMousePosition(null);
                if (infoWindowRef.current) {
                    infoWindowRef.current.close();
                    infoWindowRef.current = null;
                }
            }
        });
        listeners.push(dblClickListener);

        // ฟังการเคลื่อนไหวของเมาส์
        const mouseMoveListener = google.maps.event.addListener(
            map,
            'mousemove',
            (e: google.maps.MapMouseEvent) => {
                if (startPoint && e.latLng) {
                    const currentPoint = {
                        lat: e.latLng.lat(),
                        lng: e.latLng.lng(),
                    };

                    const distance = calculateDistance(startPoint, currentPoint);
                    setCurrentDistance(distance);
                    setMousePosition(currentPoint);

                    // สร้างหรืออัพเดท InfoWindow
                    if (distance > 0) {
                        const content = `
                        <div style="
                            background: rgba(0,0,0,0.85); 
                            color: white; 
                            padding: 8px 12px; 
                            border-radius: 6px; 
                            font-size: 14px; 
                            font-weight: bold;
                            box-shadow: 0 2px 8px rgba(0,0,0,0.3);
                            border: 1px solid rgba(255,255,255,0.2);
                            text-align: center;
                            min-width: 60px;
                        ">
                            ${formatDistance(distance)}
                            <div style="
                                font-size: 10px; 
                                color: rgba(255,255,255,0.8); 
                                margin-top: 2px;
                            ">ระยะทาง</div>
                        </div>
                    `;

                        if (infoWindowRef.current) {
                            // อัพเดท InfoWindow ที่มีอยู่
                            infoWindowRef.current.setContent(content);
                            infoWindowRef.current.setPosition(e.latLng);
                        } else {
                            // สร้าง InfoWindow ใหม่
                            const infoWindow = new google.maps.InfoWindow({
                                content,
                                position: e.latLng,
                                disableAutoPan: true,
                                pixelOffset: new google.maps.Size(0, -10),
                            });
                            infoWindow.open(map);
                            infoWindowRef.current = infoWindow;
                        }
                    }
                }
            }
        );
        listeners.push(mouseMoveListener);

        return () => {
            listeners.forEach((listener) => {
                if (listener) {
                    google.maps.event.removeListener(listener);
                }
            });

            if (infoWindowRef.current) {
                infoWindowRef.current.close();
                infoWindowRef.current = null;
            }
        };
    }, [map, isActive, editMode, startPoint]);

    return null;
};
=======

>>>>>>> 14712155

interface HorticultureDrawingManagerProps {
    map?: google.maps.Map;
    editMode: string | null;
    onCreated: (coordinates: Coordinate[], shapeType: string) => void;
    fillColor?: string;
    strokeColor?: string;
    isEditModeEnabled?: boolean;
    mainArea?: Coordinate[];
    pump?: Coordinate | null;
    mainPipes?: any[];
    subMainPipes?: any[];
    onMainPipesUpdate?: (updatedMainPipes: any[]) => void;
    enableCurvedDrawing?: boolean;
    t?: (key: string) => string;
    onMainPipeClick?: (pipeId: string, clickPosition: Coordinate) => void;
    onLateralPipeClick?: (event: google.maps.MapMouseEvent) => void;
    onLateralPipeMouseMove?: (event: google.maps.MapMouseEvent) => void;
}

<<<<<<< HEAD
// ฟังก์ชัน snap จุดเข้ากับตำแหน่งปั๊ม
const snapPointToPump = (
    point: Coordinate,
    pumpPosition: Coordinate | null,
    snapThreshold: number = 10
): Coordinate => {
    if (!pumpPosition) {
        return point;
    }
=======
    const snapPointToPump = (
        point: Coordinate,
        pumpPosition: Coordinate | null,
        snapThreshold: number = 10
    ): Coordinate => {
        if (!pumpPosition) {
            return point;
        }
>>>>>>> 14712155

    const distance = calculateDistanceBetweenPoints(point, pumpPosition);

    if (distance <= snapThreshold) {
        return pumpPosition;
    }

    return point;
};

<<<<<<< HEAD
// ฟังก์ชัน snap จุดเข้ากับปลายท่อเมนหลัก
const snapPointToMainPipeEnd = (
    point: Coordinate,
    mainPipes: any[],
    snapThreshold: number = 5
): Coordinate => {
    if (!mainPipes || mainPipes.length === 0) {
        return point;
    }
=======
    const snapPointToMainPipeEnd = (
        point: Coordinate,
        mainPipes: any[],
        snapThreshold: number = 5
    ): Coordinate => {
        if (!mainPipes || mainPipes.length === 0) {
            return point;
        }
>>>>>>> 14712155

    let closestPoint = point;
    let minDistance = Infinity;
    let closestPipeId = '';

    for (const mainPipe of mainPipes) {
        if (!mainPipe.coordinates || mainPipe.coordinates.length === 0) {
            continue;
        }

        const pipeEnd = mainPipe.coordinates[mainPipe.coordinates.length - 1];
        const distance = calculateDistanceBetweenPoints(point, pipeEnd);

        if (distance < minDistance) {
            minDistance = distance;
            closestPoint = pipeEnd;
            closestPipeId = mainPipe.id;
        }
    }

    if (minDistance <= snapThreshold) {
        return closestPoint;
    }

    return point;
};

<<<<<<< HEAD
// ฟังก์ชัน snap จุดเข้ากับเส้นท่อเมนรอง
const snapPointToSubMainPipe = (
    point: Coordinate,
    subMainPipes: any[],
    snapThreshold: number = 5
): Coordinate => {
    if (!subMainPipes || subMainPipes.length === 0) {
        return point;
    }

    let closestPoint = point;
    let minDistance = Infinity;
    let closestPipeId = '';

    for (const subMainPipe of subMainPipes) {
        if (!subMainPipe.coordinates || subMainPipe.coordinates.length < 2) {
            continue;
=======
    const snapPointToSubMainPipe = (
        point: Coordinate,
        subMainPipes: any[],
        snapThreshold: number = 5
    ): Coordinate => {
        if (!subMainPipes || subMainPipes.length === 0) {
            return point;
>>>>>>> 14712155
        }

        for (let i = 0; i < subMainPipe.coordinates.length - 1; i++) {
            const start = subMainPipe.coordinates[i];
            const end = subMainPipe.coordinates[i + 1];

            const closestPointOnSegment = findClosestPointOnLineSegment(point, start, end);
            const distance = calculateDistanceBetweenPoints(point, closestPointOnSegment);

            if (distance < minDistance) {
                minDistance = distance;
                closestPoint = closestPointOnSegment;
                closestPipeId = subMainPipe.id;
            }
        }
    }

    if (minDistance <= snapThreshold) {
        return closestPoint;
    }

    return point;
};

<<<<<<< HEAD
// ฟังก์ชัน snap จุดเข้ากับขอบพื้นที่หลัก
const snapPointToMainAreaBoundary = (
    point: Coordinate,
    mainArea: Coordinate[],
    snapThreshold: number = 5
): Coordinate => {
    if (!mainArea || mainArea.length < 3) {
        return point;
    }
=======
    const snapPointToMainAreaBoundary = (
        point: Coordinate,
        mainArea: Coordinate[],
        snapThreshold: number = 5
    ): Coordinate => {
        if (!mainArea || mainArea.length < 3) {
            return point;
        }
>>>>>>> 14712155

    let closestPoint = point;
    let minDistance = Infinity;
    let snappedEdgeIndex = -1;

    for (let i = 0; i < mainArea.length; i++) {
        const start = mainArea[i];
        const end = mainArea[(i + 1) % mainArea.length];

        const closestPointOnSegment = findClosestPointOnLineSegment(point, start, end);
        const distance = calculateDistanceBetweenPoints(point, closestPointOnSegment);

        if (distance < minDistance) {
            minDistance = distance;
            closestPoint = closestPointOnSegment;
            snappedEdgeIndex = i;
        }
    }

    if (minDistance <= snapThreshold) {
        return closestPoint;
    }

    return point;
};

// ใช้ฟังก์ชัน findClosestPointOnLineSegment จาก horticultureUtils.ts
const findClosestPointOnLineSegment = utilsFindClosestPointOnLineSegment;

// ใช้ฟังก์ชัน calculateDistanceBetweenPoints จาก horticultureUtils.ts
const calculateDistanceBetweenPoints = utilsCalculateDistanceBetweenPoints;

<<<<<<< HEAD
    if (param < 0) {
        return lineStart;
    } else if (param > 1) {
        return lineEnd;
    }

    return {
        lat: lineStart.lat + param * C,
        lng: lineStart.lng + param * D,
    };
};

// ฟังก์ชันคำนวณระยะทางระหว่างสองจุด
const calculateDistanceBetweenPoints = (point1: Coordinate, point2: Coordinate): number => {
    const R = 6371000; // รัศมีโลกเป็นเมตร
    const dLat = ((point2.lat - point1.lat) * Math.PI) / 180;
    const dLng = ((point2.lng - point1.lng) * Math.PI) / 180;
    const a =
        Math.sin(dLat / 2) * Math.sin(dLat / 2) +
        Math.cos((point1.lat * Math.PI) / 180) *
            Math.cos((point2.lat * Math.PI) / 180) *
            Math.sin(dLng / 2) *
            Math.sin(dLng / 2);
    const c = 2 * Math.atan2(Math.sqrt(a), Math.sqrt(1 - a));
    return R * c;
};

// ฟังก์ชันคำนวณความยาวท่อ
const calculatePipeLength = (coordinates: Coordinate[]): number => {
    if (coordinates.length < 2) {
        return 0;
    }

    let totalLength = 0;
    for (let i = 0; i < coordinates.length - 1; i++) {
        totalLength += calculateDistanceBetweenPoints(coordinates[i], coordinates[i + 1]);
    }

    return totalLength;
};

// ฟังก์ชัน snap coordinates ทั้งหมด
=======
// ใช้ฟังก์ชัน calculatePipeLength จาก horticultureUtils.ts
const calculatePipeLength = utilsCalculatePipeLength;

>>>>>>> 14712155
const snapCoordinatesToMainArea = (
    coordinates: Coordinate[],
    mainArea: Coordinate[]
): Coordinate[] => {
    if (!mainArea || mainArea.length < 3) {
        return coordinates;
    }

    let snappedCount = 0;
    const snappedCoordinates = coordinates.map((coord, index) => {
        const snappedCoord = snapPointToMainAreaBoundary(coord, mainArea);
        if (snappedCoord.lat !== coord.lat || snappedCoord.lng !== coord.lng) {
            snappedCount++;
        }
        return snappedCoord;
    });

<<<<<<< HEAD
    if (snappedCount > 0) {
        console.log(
            `🔗 Snapped ${snappedCount}/${coordinates.length} points to main area boundary`
        );
    }

=======
>>>>>>> 14712155
    return snappedCoordinates;
};

const debugMainAreaBoundaries = (mainArea: Coordinate[]): void => {
    if (!mainArea || mainArea.length < 3) {
        return;
    }

    for (let i = 0; i < mainArea.length; i++) {
        const start = mainArea[i];
        const end = mainArea[(i + 1) % mainArea.length];
        const edgeLength = calculateDistanceBetweenPoints(start, end);
<<<<<<< HEAD

        // ตรวจสอบว่าเป็นเส้นแนวตั้งหรือแนวนอน
        const latDiff = Math.abs(end.lat - start.lat);
        const lngDiff = Math.abs(end.lng - start.lng);
        const isVertical = latDiff > lngDiff * 10; // ถ้าความแตกต่างของ lat มากกว่า lng มาก
        const isHorizontal = lngDiff > latDiff * 10; // ถ้าความแตกต่างของ lng มากกว่า lat มาก

        let edgeType = 'Diagonal';
        if (isVertical) edgeType = 'Vertical';
        else if (isHorizontal) edgeType = 'Horizontal';

        console.log(`  Edge ${i}: ${edgeType} - Length: ${edgeLength.toFixed(2)}m`);
        console.log(`    Start: (${start.lat.toFixed(6)}, ${start.lng.toFixed(6)})`);
        console.log(`    End: (${end.lat.toFixed(6)}, ${end.lng.toFixed(6)})`);
=======
        
        const latDiff = Math.abs(end.lat - start.lat);
        const lngDiff = Math.abs(end.lng - start.lng);
        const isVertical = latDiff > lngDiff * 10; 
        const isHorizontal = lngDiff > latDiff * 10; 
        
        let edgeType = 'Diagonal';
        if (isVertical) edgeType = 'Vertical';
        else if (isHorizontal) edgeType = 'Horizontal';
>>>>>>> 14712155
    }
};

const advancedSnapToMainArea = (
    coordinates: Coordinate[],
    mainArea: Coordinate[]
): Coordinate[] => {
    if (!mainArea || mainArea.length < 3) {
        return coordinates;
    }
    debugMainAreaBoundaries(mainArea);

    let longestEdge = 0;
    let longestEdgeStart: Coordinate | null = null;
    let longestEdgeEnd: Coordinate | null = null;
    let longestEdgeIndex = -1;

    for (let i = 0; i < mainArea.length; i++) {
        const start = mainArea[i];
        const end = mainArea[(i + 1) % mainArea.length];
        const edgeLength = calculateDistanceBetweenPoints(start, end);

        if (edgeLength > longestEdge) {
            longestEdge = edgeLength;
            longestEdgeStart = start;
            longestEdgeEnd = end;
            longestEdgeIndex = i;
        }
    }
<<<<<<< HEAD

    console.log(`🎯 Longest edge: ${longestEdgeIndex} - Length: ${longestEdge.toFixed(2)}m`);

    // Snap coordinates ที่ใกล้กับเส้นขอบที่ยาวที่สุด
    const snappedCoordinates = coordinates.map((coord, coordIndex) => {
        console.log(
            `\n📍 Processing coordinate ${coordIndex}: (${coord.lat.toFixed(6)}, ${coord.lng.toFixed(6)})`
        );

=======
    const snappedCoordinates = coordinates.map((coord) => {
>>>>>>> 14712155
        if (longestEdgeStart && longestEdgeEnd) {
            const distanceToLongestEdge = calculateDistanceBetweenPoints(
                coord,
                findClosestPointOnLineSegment(coord, longestEdgeStart, longestEdgeEnd)
            );
<<<<<<< HEAD

            // ถ้าใกล้กับเส้นขอบที่ยาวที่สุด ให้ snap ด้วย threshold ที่เข้มงวดกว่า
            if (distanceToLongestEdge <= 3) {
                // 3 เมตรสำหรับเส้นขอบหลัก
                const snappedPoint = findClosestPointOnLineSegment(
                    coord,
                    longestEdgeStart,
                    longestEdgeEnd
                );
                console.log(
                    `🎯 Advanced snap to longest edge: ${distanceToLongestEdge.toFixed(2)}m`
                );
=======
            
            if (distanceToLongestEdge <= 3) { 
                const snappedPoint = findClosestPointOnLineSegment(coord, longestEdgeStart, longestEdgeEnd);
>>>>>>> 14712155
                return snappedPoint;
            }
        }

        return snapPointToMainAreaBoundary(coord, mainArea, 5);
    });

    const originalCount = coordinates.length;
    const snappedCount = snappedCoordinates.filter(
        (coord, index) =>
            coord.lat !== coordinates[index].lat || coord.lng !== coordinates[index].lng
    ).length;

    if (snappedCount > 0) {
        if (typeof window !== 'undefined' && (window as any).showSnapNotification) {
<<<<<<< HEAD
            (window as any).showSnapNotification(
                `${snappedCount} จุดถูก snap เข้ากับขอบพื้นที่หลัก`
            );
=======
            (window as any).showSnapNotification(`${snappedCount} points snapped to main area boundary`);
>>>>>>> 14712155
        }
    }

    return snappedCoordinates;
};

const extractCoordinatesFromShape = (shape: any): Coordinate[] => {
    try {
        let coordinates: Coordinate[] = [];

        if (shape instanceof google.maps.Rectangle) {
            const bounds = shape.getBounds();
            if (bounds) {
                const ne = bounds.getNorthEast();
                const sw = bounds.getSouthWest();
                coordinates = [
                    { lat: sw.lat(), lng: sw.lng() },
                    { lat: ne.lat(), lng: sw.lng() },
                    { lat: ne.lat(), lng: ne.lng() },
                    { lat: sw.lat(), lng: ne.lng() },
                ];
            }
        } else if (shape instanceof google.maps.Circle) {
            const center = shape.getCenter();
            const radius = shape.getRadius();
            const points = 32;

            if (center) {
                for (let i = 0; i < points; i++) {
                    const angle = (i * 360) / points;
                    const rad = (angle * Math.PI) / 180;
                    const latOffset = (radius / 111320) * Math.cos(rad);
                    const lngOffset =
                        (radius / (111320 * Math.cos((center.lat() * Math.PI) / 180))) *
                        Math.sin(rad);

                    coordinates.push({
                        lat: center.lat() + latOffset,
                        lng: center.lng() + lngOffset,
                    });
                }
            }
        } else if (shape instanceof google.maps.Polygon) {
            const path = shape.getPath();
            if (path) {
                for (let i = 0; i < path.getLength(); i++) {
                    const latLng = path.getAt(i);
                    coordinates.push({ lat: latLng.lat(), lng: latLng.lng() });
                }
            }
        } else if (shape instanceof google.maps.Polyline) {
            const path = shape.getPath();
            if (path) {
                for (let i = 0; i < path.getLength(); i++) {
                    const latLng = path.getAt(i);
                    coordinates.push({ lat: latLng.lat(), lng: latLng.lng() });
                }
            }
        }

        return coordinates;
    } catch (error) {
        console.error('Error extracting coordinates:', error);
        return [];
    }
};

const getDrawingMode = (editMode: string | null): google.maps.drawing.OverlayType | null => {
    switch (editMode) {
        case 'mainArea':
        case 'zone':
        case 'exclusion':
        case 'plantArea':
        case 'manualZone':
            return google.maps.drawing.OverlayType.POLYGON;
        case 'mainPipe':
        case 'subMainPipe':
        case 'lateralPipe':
            return google.maps.drawing.OverlayType.POLYLINE;
        default:
            return null;
    }
};

const getDrawingModes = (editMode: string | null): google.maps.drawing.OverlayType[] => {
    switch (editMode) {
        case 'mainArea':
        case 'zone':
        case 'exclusion':
        case 'plantArea':
        case 'manualZone':
            return [
                google.maps.drawing.OverlayType.POLYGON,
                google.maps.drawing.OverlayType.RECTANGLE,
                google.maps.drawing.OverlayType.CIRCLE,
            ];
        case 'mainPipe':
        case 'subMainPipe':
        case 'lateralPipe':
            return [google.maps.drawing.OverlayType.POLYLINE];
        default:
            return [];
    }
};

const getShapeOptions = (editMode: string | null, fillColor?: string, strokeColor?: string) => {
    const defaultColor = fillColor || '#4ECDC4';
    const defaultStroke = strokeColor || '#4ECDC4';

    const baseOptions = {
        fillColor: defaultColor,
        fillOpacity: 0.3,
        strokeColor: defaultStroke,
        strokeOpacity: 1,
        strokeWeight: 2,
        editable: true,
        draggable: true,
    };

    switch (editMode) {
        case 'mainArea':
            return {
                polygonOptions: { ...baseOptions, fillColor: '#22C55E', strokeColor: '#22C55E' },
                rectangleOptions: { ...baseOptions, fillColor: '#22C55E', strokeColor: '#22C55E' },
                circleOptions: { ...baseOptions, fillColor: '#22C55E', strokeColor: '#22C55E' },
            };
        case 'zone':
            return {
                polygonOptions: baseOptions,
                rectangleOptions: baseOptions,
                circleOptions: baseOptions,
            };
        case 'exclusion':
            return {
                polygonOptions: { ...baseOptions, fillColor: '#F59E0B', strokeColor: '#F59E0B' },
                rectangleOptions: { ...baseOptions, fillColor: '#F59E0B', strokeColor: '#F59E0B' },
                circleOptions: { ...baseOptions, fillColor: '#F59E0B', strokeColor: '#F59E0B' },
            };
        case 'plantArea':
            return {
                polygonOptions: { ...baseOptions, fillColor: '#8B5CF6', strokeColor: '#8B5CF6' },
                rectangleOptions: { ...baseOptions, fillColor: '#8B5CF6', strokeColor: '#8B5CF6' },
                circleOptions: { ...baseOptions, fillColor: '#8B5CF6', strokeColor: '#8B5CF6' },
            };
        case 'manualZone':
            return {
                polygonOptions: { ...baseOptions, fillColor: '#3B82F6', strokeColor: '#3B82F6' },
                rectangleOptions: { ...baseOptions, fillColor: '#3B82F6', strokeColor: '#3B82F6' },
                circleOptions: { ...baseOptions, fillColor: '#3B82F6', strokeColor: '#3B82F6' },
            };
        case 'mainPipe':
            return {
                polylineOptions: {
                    strokeColor: '#FF0000',
                    strokeWeight: 6,
                    strokeOpacity: 0.9,
                    editable: true,
                    draggable: true,
                },
            };
        case 'subMainPipe':
            return {
                polylineOptions: {
                    strokeColor: '#8B5CF6',
                    strokeWeight: 5,
                    strokeOpacity: 0.9,
                    editable: true,
                    draggable: true,
                },
            };
        case 'lateralPipe':
            return {
                polylineOptions: {
                    strokeColor: '#FFD700',
                    strokeWeight: 4,
                    strokeOpacity: 0.9,
                    editable: true,
                    draggable: true,
                },
            };
        default:
            return {
                polygonOptions: baseOptions,
                rectangleOptions: baseOptions,
                circleOptions: baseOptions,
                polylineOptions: {
                    strokeColor: defaultStroke,
                    strokeWeight: 3,
                    strokeOpacity: 0.9,
                    editable: true,
                    draggable: true,
                },
            };
    }
};

<<<<<<< HEAD
// ฟังก์ชัน snap แบบ advanced สำหรับท่อเมนหลัก
const snapMainPipeCoordinates = (
    coordinates: Coordinate[],
    pumpPosition: Coordinate | null,
    mainArea: Coordinate[],
    subMainPipes: any[] = []
): Coordinate[] => {
    if (coordinates.length === 0) {
        return coordinates;
    }
=======
    const snapMainPipeCoordinates = (
        coordinates: Coordinate[],
        pumpPosition: Coordinate | null,
        mainArea: Coordinate[],
        subMainPipes: any[] = []
    ): Coordinate[] => {
        if (coordinates.length === 0) {
            return coordinates;
        }
>>>>>>> 14712155

    const snappedCoordinates = [...coordinates];
    if (pumpPosition) {
        snappedCoordinates[0] = snapPointToPump(coordinates[0], pumpPosition);
    }

    return snappedCoordinates;
};

<<<<<<< HEAD
// ฟังก์ชัน snap แบบ advanced สำหรับท่อเมนรอง
const snapSubMainPipeCoordinates = (
    coordinates: Coordinate[],
    mainPipes: any[],
    mainArea: Coordinate[]
): Coordinate[] => {
    if (coordinates.length === 0) {
        return coordinates;
    }

    const snappedCoordinates = [...coordinates];

    if (mainArea && mainArea.length > 0) {
        for (let i = 1; i < snappedCoordinates.length; i++) {
            snappedCoordinates[i] = snapPointToMainAreaBoundary(snappedCoordinates[i], mainArea, 5);
        }
    }

    return snappedCoordinates;
};

// ฟังก์ชันใหม่: ตรวจสอบและ snap ปลายท่อเมนหลักเข้ากับท่อเมนรอง
const snapMainPipeEndToSubMainPipe = (
    mainPipes: any[],
    subMainPipeCoordinates: Coordinate[]
): { mainPipes: any[]; snapped: boolean } => {
    if (
        !mainPipes ||
        mainPipes.length === 0 ||
        !subMainPipeCoordinates ||
        subMainPipeCoordinates.length === 0
    ) {
        return { mainPipes, snapped: false };
    }

    let hasSnapped = false;
    const updatedMainPipes = mainPipes.map((mainPipe) => {
        if (!mainPipe.coordinates || mainPipe.coordinates.length === 0) {
            return mainPipe;
        }

        const mainPipeEnd = mainPipe.coordinates[mainPipe.coordinates.length - 1];

        let closestPoint = mainPipeEnd;
        let minDistance = Infinity;
        let closestSubMainPointIndex = -1;

        for (let i = 0; i < subMainPipeCoordinates.length; i++) {
            const subMainPoint = subMainPipeCoordinates[i];
            const distance = calculateDistanceBetweenPoints(mainPipeEnd, subMainPoint);

            if (distance < minDistance) {
                minDistance = distance;
                closestPoint = subMainPoint;
                closestSubMainPointIndex = i;
            }
        }

        for (let i = 0; i < subMainPipeCoordinates.length - 1; i++) {
            const lineStart = subMainPipeCoordinates[i];
            const lineEnd = subMainPipeCoordinates[i + 1];

            const closestPointOnLine = findClosestPointOnLineSegment(
                mainPipeEnd,
                lineStart,
                lineEnd
            );
            const distanceToLine = calculateDistanceBetweenPoints(mainPipeEnd, closestPointOnLine);

            if (distanceToLine < minDistance) {
                minDistance = distanceToLine;
                closestPoint = closestPointOnLine;
                closestSubMainPointIndex = i;
            }
        }

        if (minDistance <= 5) {
            const updatedCoordinates = [...mainPipe.coordinates];
            updatedCoordinates[updatedCoordinates.length - 1] = closestPoint;

            hasSnapped = true;

            return {
                ...mainPipe,
                coordinates: updatedCoordinates,
                length: calculatePipeLength(updatedCoordinates),
            };
        }
=======
    const snapSubMainPipeCoordinates = (
        coordinates: Coordinate[],
        mainPipes: any[],
        mainArea: Coordinate[]
    ): Coordinate[] => {
        // 🚫 ปิดการ snap ท่อ sub main ทั้งหมด - ห้ามขยับท่อ sub main!
        // ให้คืนค่า coordinates เดิมโดยไม่มีการแก้ไขใดๆ
        return coordinates;
    };

    // ฟังก์ชันใหม่สำหรับ snap ไปยังท่อเมน
    const snapPointToMainPipe = (
        point: Coordinate,
        mainPipes: any[],
        snapThreshold: number = 10
    ): Coordinate => {
        if (!mainPipes || mainPipes.length === 0) {
            return point;
        }

        let closestPoint = point;
        let minDistance = Infinity;
        let closestPipeId = '';

        for (const mainPipe of mainPipes) {
            if (!mainPipe.coordinates || mainPipe.coordinates.length < 2) {
                continue;
            }

            // ตรวจสอบทุกส่วนของท่อเมน
            for (let i = 0; i < mainPipe.coordinates.length - 1; i++) {
                const start = mainPipe.coordinates[i];
                const end = mainPipe.coordinates[i + 1];
                
                const closestPointOnSegment = findClosestPointOnLineSegment(point, start, end);
                const distance = calculateDistanceBetweenPoints(point, closestPointOnSegment);

                if (distance < minDistance) {
                    minDistance = distance;
                    closestPoint = closestPointOnSegment;
                    closestPipeId = mainPipe.id;
                }
            }
        }

        if (minDistance <= snapThreshold) {
            return closestPoint;
        }

        return point;
    };

    // ใช้ฟังก์ชัน snap จาก horticultureUtils.ts แทนฟังก์ชันเดิม
    const snapMainPipeEndToSubMainPipe = utilsSnapMainPipeEndToSubMainPipe;

>>>>>>> 14712155

        return mainPipe;
    });

    return { mainPipes: updatedMainPipes, snapped: hasSnapped };
};

const HorticultureDrawingManager: React.FC<HorticultureDrawingManagerProps> = ({
    map,
    editMode,
    onCreated,
    fillColor,
    strokeColor,
    isEditModeEnabled = false,
    mainArea = [], 
    pump = null, 
    mainPipes = [], 
    subMainPipes = [], 
    onMainPipesUpdate,
    enableCurvedDrawing = false,
    t = (key: string) => key,
    onMainPipeClick,
    onLateralPipeClick,
    onLateralPipeMouseMove,
}) => {
    const drawingManagerRef = useRef<google.maps.drawing.DrawingManager | null>(null);
    const [isDrawingEnabled, setIsDrawingEnabled] = useState(false);
<<<<<<< HEAD

    const shouldShowDistanceMeasurement =
        editMode === 'mainArea' ||
        editMode === 'zone' ||
        editMode === 'exclusion' ||
        editMode === 'mainPipe' ||
        editMode === 'subMainPipe';
=======
    const [showCurvedPipePanel, setShowCurvedPipePanel] = useState(false);
    const [isCurvedDrawingActive, setIsCurvedDrawingActive] = useState(false);
    const [anchorPointsCount, setAnchorPointsCount] = useState(0);
    const [showGuides, setShowGuides] = useState(true);
    

>>>>>>> 14712155

    useEffect(() => {

        
        if (!map || !window.google?.maps?.drawing) {
            if (drawingManagerRef.current) {
                drawingManagerRef.current.setMap(null);
                drawingManagerRef.current = null;
            }
            return;
        }

        if (isEditModeEnabled && !editMode && editMode !== 'manualZone') {
            if (drawingManagerRef.current) {
                drawingManagerRef.current.setMap(null);
                drawingManagerRef.current = null;
            }
            return;
        }


        const drawingModes = getDrawingModes(editMode);
        const shapeOptions = getShapeOptions(editMode, fillColor, strokeColor);



        if (drawingManagerRef.current) {
            drawingManagerRef.current.setMap(null);
        }

        if (drawingModes.length === 0) {
            return;
        }


        try {
            // ตั้งค่า default drawing mode ตาม editMode
            const defaultDrawingMode = getDrawingMode(editMode);
            
            const drawingManager = new google.maps.drawing.DrawingManager({
                drawingMode: defaultDrawingMode, 
                drawingControl: true,
                drawingControlOptions: {
                    position: google.maps.ControlPosition.BOTTOM_CENTER,
                    drawingModes: drawingModes,
                },
                polygonOptions: {
                    ...shapeOptions.polygonOptions,
                    clickable: false,
                    editable: true,
                    draggable: true,
                },
                rectangleOptions: {
                    ...shapeOptions.rectangleOptions,
                    clickable: false,
                    editable: true,
                    draggable: true,
                },
                circleOptions: {
                    ...shapeOptions.circleOptions,
                    clickable: false,
                    editable: true,
                    draggable: true,
                },
            });

            drawingManager.setMap(map);
            drawingManagerRef.current = drawingManager;
            setIsDrawingEnabled(true);

            // ไม่ต้องรีเซ็ต drawing mode เป็น null แล้ว เพราะเราตั้งค่า default ไว้แล้ว
            
            drawingManager.addListener('drawingmode_changed', () => {
                const currentMode = drawingManager.getDrawingMode();
            });
            
            drawingManager.addListener('overlaycomplete', (event) => {
            });
            
            drawingManager.addListener('click', (event) => {
            });
            
            drawingManager.addListener('mousedown', (event) => {
            });
            
            drawingManager.addListener('mouseup', (event) => {
            });
            
            drawingManager.addListener('dblclick', (event) => {
            });
            
            drawingManager.addListener('rightclick', (event) => {
            });
            
            drawingManager.addListener('dragstart', (event) => {
            });
            
            drawingManager.addListener('dragend', (event) => {
            });
            
            drawingManager.addListener('drag', (event) => {
            });
            
            drawingManager.addListener('mouseover', (event) => {
            });
            
            drawingManager.addListener('mouseout', (event) => {
            });
            
            drawingManager.addListener('mousemove', (event) => {
                // จัดการ mousemove สำหรับ lateral pipe
                if (editMode === 'lateralPipe' && onLateralPipeMouseMove) {
                    onLateralPipeMouseMove(event);
                }
            });
            
            drawingManager.addListener('contextmenu', (event) => {
            });
            drawingManager.addListener('tilt_changed', (event) => {
            });

            const listeners: google.maps.MapsEventListener[] = [];

            listeners.push(
                drawingManager.addListener('polygoncomplete', (polygon: google.maps.Polygon) => {
                    let coordinates = extractCoordinatesFromShape(polygon);
<<<<<<< HEAD

                    // Snap coordinates ถ้าเป็นโซนและมีพื้นที่หลัก
=======
                    
>>>>>>> 14712155
                    if (editMode === 'zone' && mainArea.length > 0) {
                        coordinates = advancedSnapToMainArea(coordinates, mainArea);
                    }
<<<<<<< HEAD

=======
                    // ลบการ snap สำหรับ manualZone ออก
                    
>>>>>>> 14712155
                    if (coordinates.length > 0) {
                        onCreated(coordinates, 'polygon');
                    }
                    polygon.setMap(null);
                })
            );

            listeners.push(
                drawingManager.addListener(
                    'rectanglecomplete',
                    (rectangle: google.maps.Rectangle) => {
                        let coordinates = extractCoordinatesFromShape(rectangle);
<<<<<<< HEAD

                        // Snap coordinates ถ้าเป็นโซนและมีพื้นที่หลัก
=======
                        
>>>>>>> 14712155
                        if (editMode === 'zone' && mainArea.length > 0) {
                            coordinates = advancedSnapToMainArea(coordinates, mainArea);
                        }
<<<<<<< HEAD

=======
                        // ลบการ snap สำหรับ manualZone ออก
                        
>>>>>>> 14712155
                        if (coordinates.length > 0) {
                            onCreated(coordinates, 'rectangle');
                        }
                        rectangle.setMap(null);
                    }
                )
            );

            listeners.push(
                drawingManager.addListener('circlecomplete', (circle: google.maps.Circle) => {
                    let coordinates = extractCoordinatesFromShape(circle);
<<<<<<< HEAD

                    // Snap coordinates ถ้าเป็นโซนและมีพื้นที่หลัก
=======
                    
>>>>>>> 14712155
                    if (editMode === 'zone' && mainArea.length > 0) {
                        coordinates = advancedSnapToMainArea(coordinates, mainArea);
                    }
<<<<<<< HEAD

=======
                    // ลบการ snap สำหรับ manualZone ออก
                    
>>>>>>> 14712155
                    if (coordinates.length > 0) {
                        onCreated(coordinates, 'circle');
                    }
                    circle.setMap(null);
                })
            );

            listeners.push(
                drawingManager.addListener('polylinecomplete', (polyline: google.maps.Polyline) => {
                    let coordinates = extractCoordinatesFromShape(polyline);
<<<<<<< HEAD

                    // Snap coordinates ตามประเภทท่อ
=======
                    
>>>>>>> 14712155
                    if (editMode === 'mainPipe') {
                        coordinates = snapMainPipeCoordinates(
                            coordinates,
                            pump,
                            mainArea,
                            subMainPipes
                        );
                    } else if (editMode === 'subMainPipe') {
                        coordinates = snapSubMainPipeCoordinates(coordinates, mainPipes, mainArea);
                    } else if (editMode === 'lateralPipe') {
                        // สำหรับ lateral pipe ใช้ coordinates ที่วาดได้เลย
                        // การ snap และการจัดการจะทำใน handleLateralPipeClick
                    }

                    if (coordinates.length > 0) {
                        onCreated(coordinates, 'polyline');
                    }
                    polyline.setMap(null);
                })
            );

<<<<<<< HEAD
=======
            // เพิ่มการจัดการคลิกที่ท่อเมนเมื่ออยู่ในโหมดวาดท่อเมนรอง
            if (editMode === 'subMainPipe' && onMainPipeClick) {
                // สร้าง polyline สำหรับท่อเมนที่มีอยู่เพื่อให้สามารถคลิกได้
                mainPipes.forEach((mainPipe) => {
                    if (mainPipe.coordinates && mainPipe.coordinates.length >= 2) {
                        const mainPipePolyline = new google.maps.Polyline({
                            path: mainPipe.coordinates.map(coord => ({ lat: coord.lat, lng: coord.lng })),
                            geodesic: true,
                            strokeColor: '#FF0000',
                            strokeOpacity: 0.9,
                            strokeWeight: 8,
                            map: map,
                            clickable: true,
                            zIndex: 998
                        });

                        // เพิ่ม hover effect
                        mainPipePolyline.addListener('mouseover', () => {
                            mainPipePolyline.setOptions({
                                strokeColor: '#FF6B6B',
                                strokeWeight: 10
                            });
                        });

                        mainPipePolyline.addListener('mouseout', () => {
                            mainPipePolyline.setOptions({
                                strokeColor: '#FF0000',
                                strokeWeight: 8
                            });
                        });

                        // เพิ่ม click listener สำหรับท่อเมน
                        mainPipePolyline.addListener('click', (event: google.maps.MapMouseEvent) => {
                            if (event.latLng) {
                                const clickPosition = {
                                    lat: event.latLng.lat(),
                                    lng: event.latLng.lng()
                                };
                                onMainPipeClick(mainPipe.id, clickPosition);
                                
                                // แสดง visual feedback
                                mainPipePolyline.setOptions({
                                    strokeColor: '#00FF00',
                                    strokeWeight: 12
                                });
                                
                                setTimeout(() => {
                                    mainPipePolyline.setOptions({
                                        strokeColor: '#FF0000',
                                        strokeWeight: 8
                                    });
                                }, 500);
                            }
                        });

                        // เก็บ reference เพื่อลบภายหลัง
                        setTimeout(() => {
                            mainPipePolyline.setMap(null);
                        }, 1000);
                    }
                });
            }

            // เพิ่มการจัดการคลิกที่ท่อเมนรองเมื่ออยู่ในโหมดวาดท่อย่อย
            if (editMode === 'lateralPipe' && onLateralPipeClick) {
                // สร้าง polyline สำหรับท่อเมนรองที่มีอยู่เพื่อให้สามารถคลิกได้
                subMainPipes.forEach((subMainPipe) => {
                    if (subMainPipe.coordinates && subMainPipe.coordinates.length >= 2) {
                        const subMainPipePolyline = new google.maps.Polyline({
                            path: subMainPipe.coordinates.map(coord => ({ lat: coord.lat, lng: coord.lng })),
                            geodesic: true,
                            strokeColor: '#8B5CF6',
                            strokeOpacity: 0.9,
                            strokeWeight: 6,
                            map: map,
                            clickable: true,
                            zIndex: 998
                        });

                        // เพิ่ม hover effect
                        subMainPipePolyline.addListener('mouseover', () => {
                            subMainPipePolyline.setOptions({
                                strokeColor: '#A78BFA',
                                strokeWeight: 8
                            });
                        });

                        subMainPipePolyline.addListener('mouseout', () => {
                            subMainPipePolyline.setOptions({
                                strokeColor: '#8B5CF6',
                                strokeWeight: 6
                            });
                        });

                        // เพิ่ม click listener สำหรับท่อเมนรอง
                        subMainPipePolyline.addListener('click', (event: google.maps.MapMouseEvent) => {
                            if (event.latLng) {
                                const clickPosition = {
                                    lat: event.latLng.lat(),
                                    lng: event.latLng.lng()
                                };
                                onLateralPipeClick(event);
                                
                                // แสดง visual feedback
                                subMainPipePolyline.setOptions({
                                    strokeColor: '#00FF00',
                                    strokeWeight: 10
                                });
                                
                                setTimeout(() => {
                                    subMainPipePolyline.setOptions({
                                        strokeColor: '#8B5CF6',
                                        strokeWeight: 6
                                    });
                                }, 500);
                            }
                        });

                        // เก็บ reference เพื่อลบภายหลัง
                        setTimeout(() => {
                            subMainPipePolyline.setMap(null);
                        }, 1000);
                    }
                });


            }



>>>>>>> 14712155
            return () => {
                listeners.forEach((listener) => {
                    if (listener) {
                        google.maps.event.removeListener(listener);
                    }
                });

                if (drawingManagerRef.current) {
                    drawingManagerRef.current.setMap(null);
                    drawingManagerRef.current = null;
                }
                setIsDrawingEnabled(false);
            };
        } catch (error) {
            console.error('Error creating DrawingManager:', error);
            setIsDrawingEnabled(false);
        }
<<<<<<< HEAD
    }, [
        map,
        editMode,
        onCreated,
        fillColor,
        strokeColor,
        isEditModeEnabled,
        mainArea,
        pump,
        mainPipes,
        subMainPipes,
    ]);
=======
    }, [map, editMode, onCreated, fillColor, strokeColor, isEditModeEnabled, mainArea, pump, mainPipes, subMainPipes, onLateralPipeClick, onLateralPipeMouseMove]);

    // ฟังก์ชันจัดการการเริ่มต้นการวาดแบบโค้ง
    const handleStartCurvedDrawing = () => {
        setIsCurvedDrawingActive(true);
        setAnchorPointsCount(0);
        
        // ปิด regular drawing manager โดยสมบูรณ์
        if (drawingManagerRef.current) {
            try {
                drawingManagerRef.current.setDrawingMode(null);
                drawingManagerRef.current.setOptions({ drawingControl: false });
                drawingManagerRef.current.setMap(null);
                drawingManagerRef.current = null;
            } catch (e) {
                drawingManagerRef.current = null;
            }
        }
        
        // ซ่อน drawing controls บน UI
        try {
            if (map) {
                const mapDiv = map.getDiv();
                const drawingControls = mapDiv?.querySelectorAll('.gmnoprint');
                drawingControls?.forEach(control => {
                    if (control instanceof HTMLElement) {
                        control.style.display = 'none';
                    }
                });
            }
        } catch (e) {
            // ignore errors
        }
    };

    // ฟังก์ชันจัดการการจบการวาดแบบโค้ง
    const handleFinishCurvedDrawing = () => {
        setIsCurvedDrawingActive(false);
        setAnchorPointsCount(0);
    };

    // ฟังก์ชันจัดการการยกเลิกการวาดแบบโค้ง
    const handleCancelCurvedDrawing = () => {
        setIsCurvedDrawingActive(false);
        setAnchorPointsCount(0);
        setShowCurvedPipePanel(false);
    };

    // ฟังก์ชันจัดการการล้างทั้งหมด
    const handleClearAll = () => {
        setIsCurvedDrawingActive(false);
        setAnchorPointsCount(0);
    };

    // Corner rounding functionality removed as it was unused

    // ฟังก์ชันจัดการเมื่อท่อโค้งเสร็จสิ้น
    const handleCurvedPipeComplete = (coordinates: Coordinate[], pipeType: string) => {
        onCreated(coordinates, pipeType);
        setIsCurvedDrawingActive(false);
        setAnchorPointsCount(0);
        
        // Log completion info for debugging
        console.log(`PE Pipe completed: ${coordinates.length} points, type: ${pipeType}`);
    };

    // ฟังก์ชันอัปเดตจำนวนจุดควบคุม
    const handleAnchorPointsChange = (count: number) => {
        setAnchorPointsCount(count);
    };



    // Effect สำหรับแสดง control panel เมื่อเริ่มวาดท่อ
    useEffect(() => {
        if (enableCurvedDrawing && (editMode === 'mainPipe' || editMode === 'subMainPipe')) {
            setShowCurvedPipePanel(true);
            // เริ่มการวาดโค้งทันทีโดยไม่ต้องกดปุ่ม "เริ่มวาด"
            setIsCurvedDrawingActive(true);
            setAnchorPointsCount(0);
        } else {
            setShowCurvedPipePanel(false);
            setIsCurvedDrawingActive(false);
        }
    }, [enableCurvedDrawing, editMode]);

    useEffect(() => {
    }, [editMode, isEditModeEnabled]);
>>>>>>> 14712155

    useEffect(() => {
        return () => {
            if (drawingManagerRef.current) {
                try {
                    drawingManagerRef.current.setDrawingMode(null);
                    drawingManagerRef.current.setOptions({ drawingControl: false });
                    drawingManagerRef.current.setMap(null);
                } catch (e) {
                    console.log('Error cleaning up drawing manager:', e);
                }
                drawingManagerRef.current = null;
            }
        };
    }, []);

    return (
        <>
            {/* Control Panel สำหรับการวาดแบบโค้ง */}
            {enableCurvedDrawing && showCurvedPipePanel && (
                <CurvedPipeControlPanel
                    isActive={showCurvedPipePanel}
                    onFinishDrawing={handleFinishCurvedDrawing}
                    onCancelDrawing={handleCancelCurvedDrawing}
                    onClearAll={handleClearAll}
                    anchorPointsCount={anchorPointsCount}
                    showGuides={showGuides}
                    onShowGuidesChange={setShowGuides}
                    t={t}
                />
            )}

            {/* Simple Curved Pipe Drawing Manager */}
            {enableCurvedDrawing && (editMode === 'mainPipe' || editMode === 'subMainPipe') && (
                <CurvedPipeDrawingManager
                    map={map}
                    isActive={isCurvedDrawingActive}
                    pipeType={editMode as 'mainPipe' | 'subMainPipe'}
                    onPipeComplete={handleCurvedPipeComplete}
                    onCancel={handleCancelCurvedDrawing}
                    strokeColor={strokeColor}
                    strokeWeight={4}
                    showGuides={showGuides}
                    onAnchorPointsChange={setAnchorPointsCount}
                />
            )}

        </>
    );
};

export default HorticultureDrawingManager;<|MERGE_RESOLUTION|>--- conflicted
+++ resolved
@@ -15,169 +15,7 @@
     lng: number;
 }
 
-<<<<<<< HEAD
-interface DistanceMeasurementProps {
-    map: google.maps.Map | null | undefined;
-    isActive: boolean;
-    editMode: string | null;
-}
-
-// Component แสดงระยะทางระหว่างการวาด
-const DistanceMeasurement: React.FC<DistanceMeasurementProps> = ({ map, isActive, editMode }) => {
-    const [startPoint, setStartPoint] = useState<Coordinate | null>(null);
-    const [currentDistance, setCurrentDistance] = useState<number>(0);
-    const [mousePosition, setMousePosition] = useState<Coordinate | null>(null);
-    const infoWindowRef = useRef<google.maps.InfoWindow | null>(null);
-
-    // คำนวณระยะทางระหว่างสองจุด
-    const calculateDistance = (point1: Coordinate, point2: Coordinate): number => {
-        const R = 6371000; // รัศมีโลกเป็นเมตร
-        const dLat = ((point2.lat - point1.lat) * Math.PI) / 180;
-        const dLng = ((point2.lng - point1.lng) * Math.PI) / 180;
-        const a =
-            Math.sin(dLat / 2) * Math.sin(dLat / 2) +
-            Math.cos((point1.lat * Math.PI) / 180) *
-                Math.cos((point2.lat * Math.PI) / 180) *
-                Math.sin(dLng / 2) *
-                Math.sin(dLng / 2);
-        const c = 2 * Math.atan2(Math.sqrt(a), Math.sqrt(1 - a));
-        return R * c;
-    };
-
-    // ฟอร์แมตระยะทาง
-    const formatDistance = (meters: number): string => {
-        if (meters < 1000) {
-            return `${meters.toFixed(1)} ม.`;
-        } else {
-            return `${(meters / 1000).toFixed(2)} กม.`;
-        }
-    };
-
-    useEffect(() => {
-        if (!map || !isActive || !editMode) {
-            // ล้าง InfoWindow เมื่อไม่ active
-            if (infoWindowRef.current) {
-                infoWindowRef.current.close();
-                infoWindowRef.current = null;
-            }
-            setStartPoint(null);
-            setCurrentDistance(0);
-            setMousePosition(null);
-            return;
-        }
-
-        const listeners: google.maps.MapsEventListener[] = [];
-
-        // ฟังการคลิกแรกเพื่อเริ่มวัดระยะ - ใช้ DOM event listener แทน
-        const handleMapClick = (e: google.maps.MapMouseEvent) => {
-            if (e.latLng && !startPoint) {
-                const clickedPoint = {
-                    lat: e.latLng.lat(),
-                    lng: e.latLng.lng(),
-                };
-
-                // จุดแรก - เริ่มวัดระยะ
-                setStartPoint(clickedPoint);
-            }
-        };
-
-        // ใช้ Google Maps event listener แต่มี priority ก่อน
-        const clickListener = google.maps.event.addListener(map, 'click', handleMapClick);
-        listeners.push(clickListener);
-
-        // ฟังการ double click เพื่อจบการวัด
-        const dblClickListener = map.addListener('dblclick', (e: google.maps.MapMouseEvent) => {
-            if (startPoint) {
-                setStartPoint(null);
-                setCurrentDistance(0);
-                setMousePosition(null);
-                if (infoWindowRef.current) {
-                    infoWindowRef.current.close();
-                    infoWindowRef.current = null;
-                }
-            }
-        });
-        listeners.push(dblClickListener);
-
-        // ฟังการเคลื่อนไหวของเมาส์
-        const mouseMoveListener = google.maps.event.addListener(
-            map,
-            'mousemove',
-            (e: google.maps.MapMouseEvent) => {
-                if (startPoint && e.latLng) {
-                    const currentPoint = {
-                        lat: e.latLng.lat(),
-                        lng: e.latLng.lng(),
-                    };
-
-                    const distance = calculateDistance(startPoint, currentPoint);
-                    setCurrentDistance(distance);
-                    setMousePosition(currentPoint);
-
-                    // สร้างหรืออัพเดท InfoWindow
-                    if (distance > 0) {
-                        const content = `
-                        <div style="
-                            background: rgba(0,0,0,0.85); 
-                            color: white; 
-                            padding: 8px 12px; 
-                            border-radius: 6px; 
-                            font-size: 14px; 
-                            font-weight: bold;
-                            box-shadow: 0 2px 8px rgba(0,0,0,0.3);
-                            border: 1px solid rgba(255,255,255,0.2);
-                            text-align: center;
-                            min-width: 60px;
-                        ">
-                            ${formatDistance(distance)}
-                            <div style="
-                                font-size: 10px; 
-                                color: rgba(255,255,255,0.8); 
-                                margin-top: 2px;
-                            ">ระยะทาง</div>
-                        </div>
-                    `;
-
-                        if (infoWindowRef.current) {
-                            // อัพเดท InfoWindow ที่มีอยู่
-                            infoWindowRef.current.setContent(content);
-                            infoWindowRef.current.setPosition(e.latLng);
-                        } else {
-                            // สร้าง InfoWindow ใหม่
-                            const infoWindow = new google.maps.InfoWindow({
-                                content,
-                                position: e.latLng,
-                                disableAutoPan: true,
-                                pixelOffset: new google.maps.Size(0, -10),
-                            });
-                            infoWindow.open(map);
-                            infoWindowRef.current = infoWindow;
-                        }
-                    }
-                }
-            }
-        );
-        listeners.push(mouseMoveListener);
-
-        return () => {
-            listeners.forEach((listener) => {
-                if (listener) {
-                    google.maps.event.removeListener(listener);
-                }
-            });
-
-            if (infoWindowRef.current) {
-                infoWindowRef.current.close();
-                infoWindowRef.current = null;
-            }
-        };
-    }, [map, isActive, editMode, startPoint]);
-
-    return null;
-};
-=======
-
->>>>>>> 14712155
+
 
 interface HorticultureDrawingManagerProps {
     map?: google.maps.Map;
@@ -198,8 +36,6 @@
     onLateralPipeMouseMove?: (event: google.maps.MapMouseEvent) => void;
 }
 
-<<<<<<< HEAD
-// ฟังก์ชัน snap จุดเข้ากับตำแหน่งปั๊ม
 const snapPointToPump = (
     point: Coordinate,
     pumpPosition: Coordinate | null,
@@ -208,18 +44,8 @@
     if (!pumpPosition) {
         return point;
     }
-=======
-    const snapPointToPump = (
-        point: Coordinate,
-        pumpPosition: Coordinate | null,
-        snapThreshold: number = 10
-    ): Coordinate => {
-        if (!pumpPosition) {
-            return point;
-        }
->>>>>>> 14712155
-
-    const distance = calculateDistanceBetweenPoints(point, pumpPosition);
+
+    const distance = utilsCalculateDistanceBetweenPoints(point, pumpPosition);
 
     if (distance <= snapThreshold) {
         return pumpPosition;
@@ -228,8 +54,6 @@
     return point;
 };
 
-<<<<<<< HEAD
-// ฟังก์ชัน snap จุดเข้ากับปลายท่อเมนหลัก
 const snapPointToMainPipeEnd = (
     point: Coordinate,
     mainPipes: any[],
@@ -238,16 +62,6 @@
     if (!mainPipes || mainPipes.length === 0) {
         return point;
     }
-=======
-    const snapPointToMainPipeEnd = (
-        point: Coordinate,
-        mainPipes: any[],
-        snapThreshold: number = 5
-    ): Coordinate => {
-        if (!mainPipes || mainPipes.length === 0) {
-            return point;
-        }
->>>>>>> 14712155
 
     let closestPoint = point;
     let minDistance = Infinity;
@@ -259,7 +73,7 @@
         }
 
         const pipeEnd = mainPipe.coordinates[mainPipe.coordinates.length - 1];
-        const distance = calculateDistanceBetweenPoints(point, pipeEnd);
+        const distance = utilsCalculateDistanceBetweenPoints(point, pipeEnd);
 
         if (distance < minDistance) {
             minDistance = distance;
@@ -275,8 +89,6 @@
     return point;
 };
 
-<<<<<<< HEAD
-// ฟังก์ชัน snap จุดเข้ากับเส้นท่อเมนรอง
 const snapPointToSubMainPipe = (
     point: Coordinate,
     subMainPipes: any[],
@@ -293,23 +105,14 @@
     for (const subMainPipe of subMainPipes) {
         if (!subMainPipe.coordinates || subMainPipe.coordinates.length < 2) {
             continue;
-=======
-    const snapPointToSubMainPipe = (
-        point: Coordinate,
-        subMainPipes: any[],
-        snapThreshold: number = 5
-    ): Coordinate => {
-        if (!subMainPipes || subMainPipes.length === 0) {
-            return point;
->>>>>>> 14712155
         }
 
         for (let i = 0; i < subMainPipe.coordinates.length - 1; i++) {
             const start = subMainPipe.coordinates[i];
             const end = subMainPipe.coordinates[i + 1];
-
-            const closestPointOnSegment = findClosestPointOnLineSegment(point, start, end);
-            const distance = calculateDistanceBetweenPoints(point, closestPointOnSegment);
+            
+            const closestPointOnSegment = utilsFindClosestPointOnLineSegment(point, start, end);
+            const distance = utilsCalculateDistanceBetweenPoints(point, closestPointOnSegment);
 
             if (distance < minDistance) {
                 minDistance = distance;
@@ -326,8 +129,6 @@
     return point;
 };
 
-<<<<<<< HEAD
-// ฟังก์ชัน snap จุดเข้ากับขอบพื้นที่หลัก
 const snapPointToMainAreaBoundary = (
     point: Coordinate,
     mainArea: Coordinate[],
@@ -336,32 +137,20 @@
     if (!mainArea || mainArea.length < 3) {
         return point;
     }
-=======
-    const snapPointToMainAreaBoundary = (
-        point: Coordinate,
-        mainArea: Coordinate[],
-        snapThreshold: number = 5
-    ): Coordinate => {
-        if (!mainArea || mainArea.length < 3) {
-            return point;
-        }
->>>>>>> 14712155
 
     let closestPoint = point;
     let minDistance = Infinity;
-    let snappedEdgeIndex = -1;
 
     for (let i = 0; i < mainArea.length; i++) {
         const start = mainArea[i];
         const end = mainArea[(i + 1) % mainArea.length];
 
-        const closestPointOnSegment = findClosestPointOnLineSegment(point, start, end);
-        const distance = calculateDistanceBetweenPoints(point, closestPointOnSegment);
+        const closestPointOnSegment = utilsFindClosestPointOnLineSegment(point, start, end);
+        const distance = utilsCalculateDistanceBetweenPoints(point, closestPointOnSegment);
 
         if (distance < minDistance) {
             minDistance = distance;
             closestPoint = closestPointOnSegment;
-            snappedEdgeIndex = i;
         }
     }
 
@@ -372,60 +161,16 @@
     return point;
 };
 
+
 // ใช้ฟังก์ชัน findClosestPointOnLineSegment จาก horticultureUtils.ts
 const findClosestPointOnLineSegment = utilsFindClosestPointOnLineSegment;
 
 // ใช้ฟังก์ชัน calculateDistanceBetweenPoints จาก horticultureUtils.ts
 const calculateDistanceBetweenPoints = utilsCalculateDistanceBetweenPoints;
 
-<<<<<<< HEAD
-    if (param < 0) {
-        return lineStart;
-    } else if (param > 1) {
-        return lineEnd;
-    }
-
-    return {
-        lat: lineStart.lat + param * C,
-        lng: lineStart.lng + param * D,
-    };
-};
-
-// ฟังก์ชันคำนวณระยะทางระหว่างสองจุด
-const calculateDistanceBetweenPoints = (point1: Coordinate, point2: Coordinate): number => {
-    const R = 6371000; // รัศมีโลกเป็นเมตร
-    const dLat = ((point2.lat - point1.lat) * Math.PI) / 180;
-    const dLng = ((point2.lng - point1.lng) * Math.PI) / 180;
-    const a =
-        Math.sin(dLat / 2) * Math.sin(dLat / 2) +
-        Math.cos((point1.lat * Math.PI) / 180) *
-            Math.cos((point2.lat * Math.PI) / 180) *
-            Math.sin(dLng / 2) *
-            Math.sin(dLng / 2);
-    const c = 2 * Math.atan2(Math.sqrt(a), Math.sqrt(1 - a));
-    return R * c;
-};
-
-// ฟังก์ชันคำนวณความยาวท่อ
-const calculatePipeLength = (coordinates: Coordinate[]): number => {
-    if (coordinates.length < 2) {
-        return 0;
-    }
-
-    let totalLength = 0;
-    for (let i = 0; i < coordinates.length - 1; i++) {
-        totalLength += calculateDistanceBetweenPoints(coordinates[i], coordinates[i + 1]);
-    }
-
-    return totalLength;
-};
-
-// ฟังก์ชัน snap coordinates ทั้งหมด
-=======
 // ใช้ฟังก์ชัน calculatePipeLength จาก horticultureUtils.ts
 const calculatePipeLength = utilsCalculatePipeLength;
 
->>>>>>> 14712155
 const snapCoordinatesToMainArea = (
     coordinates: Coordinate[],
     mainArea: Coordinate[]
@@ -443,15 +188,6 @@
         return snappedCoord;
     });
 
-<<<<<<< HEAD
-    if (snappedCount > 0) {
-        console.log(
-            `🔗 Snapped ${snappedCount}/${coordinates.length} points to main area boundary`
-        );
-    }
-
-=======
->>>>>>> 14712155
     return snappedCoordinates;
 };
 
@@ -464,22 +200,6 @@
         const start = mainArea[i];
         const end = mainArea[(i + 1) % mainArea.length];
         const edgeLength = calculateDistanceBetweenPoints(start, end);
-<<<<<<< HEAD
-
-        // ตรวจสอบว่าเป็นเส้นแนวตั้งหรือแนวนอน
-        const latDiff = Math.abs(end.lat - start.lat);
-        const lngDiff = Math.abs(end.lng - start.lng);
-        const isVertical = latDiff > lngDiff * 10; // ถ้าความแตกต่างของ lat มากกว่า lng มาก
-        const isHorizontal = lngDiff > latDiff * 10; // ถ้าความแตกต่างของ lng มากกว่า lat มาก
-
-        let edgeType = 'Diagonal';
-        if (isVertical) edgeType = 'Vertical';
-        else if (isHorizontal) edgeType = 'Horizontal';
-
-        console.log(`  Edge ${i}: ${edgeType} - Length: ${edgeLength.toFixed(2)}m`);
-        console.log(`    Start: (${start.lat.toFixed(6)}, ${start.lng.toFixed(6)})`);
-        console.log(`    End: (${end.lat.toFixed(6)}, ${end.lng.toFixed(6)})`);
-=======
         
         const latDiff = Math.abs(end.lat - start.lat);
         const lngDiff = Math.abs(end.lng - start.lng);
@@ -489,7 +209,6 @@
         let edgeType = 'Diagonal';
         if (isVertical) edgeType = 'Vertical';
         else if (isHorizontal) edgeType = 'Horizontal';
->>>>>>> 14712155
     }
 };
 
@@ -519,42 +238,15 @@
             longestEdgeIndex = i;
         }
     }
-<<<<<<< HEAD
-
-    console.log(`🎯 Longest edge: ${longestEdgeIndex} - Length: ${longestEdge.toFixed(2)}m`);
-
-    // Snap coordinates ที่ใกล้กับเส้นขอบที่ยาวที่สุด
-    const snappedCoordinates = coordinates.map((coord, coordIndex) => {
-        console.log(
-            `\n📍 Processing coordinate ${coordIndex}: (${coord.lat.toFixed(6)}, ${coord.lng.toFixed(6)})`
-        );
-
-=======
     const snappedCoordinates = coordinates.map((coord) => {
->>>>>>> 14712155
         if (longestEdgeStart && longestEdgeEnd) {
             const distanceToLongestEdge = calculateDistanceBetweenPoints(
                 coord,
                 findClosestPointOnLineSegment(coord, longestEdgeStart, longestEdgeEnd)
             );
-<<<<<<< HEAD
-
-            // ถ้าใกล้กับเส้นขอบที่ยาวที่สุด ให้ snap ด้วย threshold ที่เข้มงวดกว่า
-            if (distanceToLongestEdge <= 3) {
-                // 3 เมตรสำหรับเส้นขอบหลัก
-                const snappedPoint = findClosestPointOnLineSegment(
-                    coord,
-                    longestEdgeStart,
-                    longestEdgeEnd
-                );
-                console.log(
-                    `🎯 Advanced snap to longest edge: ${distanceToLongestEdge.toFixed(2)}m`
-                );
-=======
             
             if (distanceToLongestEdge <= 3) { 
                 const snappedPoint = findClosestPointOnLineSegment(coord, longestEdgeStart, longestEdgeEnd);
->>>>>>> 14712155
                 return snappedPoint;
             }
         }
@@ -570,13 +262,7 @@
 
     if (snappedCount > 0) {
         if (typeof window !== 'undefined' && (window as any).showSnapNotification) {
-<<<<<<< HEAD
-            (window as any).showSnapNotification(
-                `${snappedCount} จุดถูก snap เข้ากับขอบพื้นที่หลัก`
-            );
-=======
             (window as any).showSnapNotification(`${snappedCount} points snapped to main area boundary`);
->>>>>>> 14712155
         }
     }
 
@@ -773,18 +459,6 @@
     }
 };
 
-<<<<<<< HEAD
-// ฟังก์ชัน snap แบบ advanced สำหรับท่อเมนหลัก
-const snapMainPipeCoordinates = (
-    coordinates: Coordinate[],
-    pumpPosition: Coordinate | null,
-    mainArea: Coordinate[],
-    subMainPipes: any[] = []
-): Coordinate[] => {
-    if (coordinates.length === 0) {
-        return coordinates;
-    }
-=======
     const snapMainPipeCoordinates = (
         coordinates: Coordinate[],
         pumpPosition: Coordinate | null,
@@ -794,7 +468,6 @@
         if (coordinates.length === 0) {
             return coordinates;
         }
->>>>>>> 14712155
 
     const snappedCoordinates = [...coordinates];
     if (pumpPosition) {
@@ -804,96 +477,6 @@
     return snappedCoordinates;
 };
 
-<<<<<<< HEAD
-// ฟังก์ชัน snap แบบ advanced สำหรับท่อเมนรอง
-const snapSubMainPipeCoordinates = (
-    coordinates: Coordinate[],
-    mainPipes: any[],
-    mainArea: Coordinate[]
-): Coordinate[] => {
-    if (coordinates.length === 0) {
-        return coordinates;
-    }
-
-    const snappedCoordinates = [...coordinates];
-
-    if (mainArea && mainArea.length > 0) {
-        for (let i = 1; i < snappedCoordinates.length; i++) {
-            snappedCoordinates[i] = snapPointToMainAreaBoundary(snappedCoordinates[i], mainArea, 5);
-        }
-    }
-
-    return snappedCoordinates;
-};
-
-// ฟังก์ชันใหม่: ตรวจสอบและ snap ปลายท่อเมนหลักเข้ากับท่อเมนรอง
-const snapMainPipeEndToSubMainPipe = (
-    mainPipes: any[],
-    subMainPipeCoordinates: Coordinate[]
-): { mainPipes: any[]; snapped: boolean } => {
-    if (
-        !mainPipes ||
-        mainPipes.length === 0 ||
-        !subMainPipeCoordinates ||
-        subMainPipeCoordinates.length === 0
-    ) {
-        return { mainPipes, snapped: false };
-    }
-
-    let hasSnapped = false;
-    const updatedMainPipes = mainPipes.map((mainPipe) => {
-        if (!mainPipe.coordinates || mainPipe.coordinates.length === 0) {
-            return mainPipe;
-        }
-
-        const mainPipeEnd = mainPipe.coordinates[mainPipe.coordinates.length - 1];
-
-        let closestPoint = mainPipeEnd;
-        let minDistance = Infinity;
-        let closestSubMainPointIndex = -1;
-
-        for (let i = 0; i < subMainPipeCoordinates.length; i++) {
-            const subMainPoint = subMainPipeCoordinates[i];
-            const distance = calculateDistanceBetweenPoints(mainPipeEnd, subMainPoint);
-
-            if (distance < minDistance) {
-                minDistance = distance;
-                closestPoint = subMainPoint;
-                closestSubMainPointIndex = i;
-            }
-        }
-
-        for (let i = 0; i < subMainPipeCoordinates.length - 1; i++) {
-            const lineStart = subMainPipeCoordinates[i];
-            const lineEnd = subMainPipeCoordinates[i + 1];
-
-            const closestPointOnLine = findClosestPointOnLineSegment(
-                mainPipeEnd,
-                lineStart,
-                lineEnd
-            );
-            const distanceToLine = calculateDistanceBetweenPoints(mainPipeEnd, closestPointOnLine);
-
-            if (distanceToLine < minDistance) {
-                minDistance = distanceToLine;
-                closestPoint = closestPointOnLine;
-                closestSubMainPointIndex = i;
-            }
-        }
-
-        if (minDistance <= 5) {
-            const updatedCoordinates = [...mainPipe.coordinates];
-            updatedCoordinates[updatedCoordinates.length - 1] = closestPoint;
-
-            hasSnapped = true;
-
-            return {
-                ...mainPipe,
-                coordinates: updatedCoordinates,
-                length: calculatePipeLength(updatedCoordinates),
-            };
-        }
-=======
     const snapSubMainPipeCoordinates = (
         coordinates: Coordinate[],
         mainPipes: any[],
@@ -948,14 +531,6 @@
 
     // ใช้ฟังก์ชัน snap จาก horticultureUtils.ts แทนฟังก์ชันเดิม
     const snapMainPipeEndToSubMainPipe = utilsSnapMainPipeEndToSubMainPipe;
-
->>>>>>> 14712155
-
-        return mainPipe;
-    });
-
-    return { mainPipes: updatedMainPipes, snapped: hasSnapped };
-};
 
 const HorticultureDrawingManager: React.FC<HorticultureDrawingManagerProps> = ({
     map,
@@ -977,22 +552,12 @@
 }) => {
     const drawingManagerRef = useRef<google.maps.drawing.DrawingManager | null>(null);
     const [isDrawingEnabled, setIsDrawingEnabled] = useState(false);
-<<<<<<< HEAD
-
-    const shouldShowDistanceMeasurement =
-        editMode === 'mainArea' ||
-        editMode === 'zone' ||
-        editMode === 'exclusion' ||
-        editMode === 'mainPipe' ||
-        editMode === 'subMainPipe';
-=======
     const [showCurvedPipePanel, setShowCurvedPipePanel] = useState(false);
     const [isCurvedDrawingActive, setIsCurvedDrawingActive] = useState(false);
     const [anchorPointsCount, setAnchorPointsCount] = useState(0);
     const [showGuides, setShowGuides] = useState(true);
     
 
->>>>>>> 14712155
 
     useEffect(() => {
 
@@ -1119,21 +684,12 @@
             listeners.push(
                 drawingManager.addListener('polygoncomplete', (polygon: google.maps.Polygon) => {
                     let coordinates = extractCoordinatesFromShape(polygon);
-<<<<<<< HEAD
-
-                    // Snap coordinates ถ้าเป็นโซนและมีพื้นที่หลัก
-=======
                     
->>>>>>> 14712155
                     if (editMode === 'zone' && mainArea.length > 0) {
                         coordinates = advancedSnapToMainArea(coordinates, mainArea);
                     }
-<<<<<<< HEAD
-
-=======
                     // ลบการ snap สำหรับ manualZone ออก
                     
->>>>>>> 14712155
                     if (coordinates.length > 0) {
                         onCreated(coordinates, 'polygon');
                     }
@@ -1146,21 +702,12 @@
                     'rectanglecomplete',
                     (rectangle: google.maps.Rectangle) => {
                         let coordinates = extractCoordinatesFromShape(rectangle);
-<<<<<<< HEAD
-
-                        // Snap coordinates ถ้าเป็นโซนและมีพื้นที่หลัก
-=======
                         
->>>>>>> 14712155
                         if (editMode === 'zone' && mainArea.length > 0) {
                             coordinates = advancedSnapToMainArea(coordinates, mainArea);
                         }
-<<<<<<< HEAD
-
-=======
                         // ลบการ snap สำหรับ manualZone ออก
                         
->>>>>>> 14712155
                         if (coordinates.length > 0) {
                             onCreated(coordinates, 'rectangle');
                         }
@@ -1172,21 +719,12 @@
             listeners.push(
                 drawingManager.addListener('circlecomplete', (circle: google.maps.Circle) => {
                     let coordinates = extractCoordinatesFromShape(circle);
-<<<<<<< HEAD
-
-                    // Snap coordinates ถ้าเป็นโซนและมีพื้นที่หลัก
-=======
                     
->>>>>>> 14712155
                     if (editMode === 'zone' && mainArea.length > 0) {
                         coordinates = advancedSnapToMainArea(coordinates, mainArea);
                     }
-<<<<<<< HEAD
-
-=======
                     // ลบการ snap สำหรับ manualZone ออก
                     
->>>>>>> 14712155
                     if (coordinates.length > 0) {
                         onCreated(coordinates, 'circle');
                     }
@@ -1197,12 +735,7 @@
             listeners.push(
                 drawingManager.addListener('polylinecomplete', (polyline: google.maps.Polyline) => {
                     let coordinates = extractCoordinatesFromShape(polyline);
-<<<<<<< HEAD
-
-                    // Snap coordinates ตามประเภทท่อ
-=======
                     
->>>>>>> 14712155
                     if (editMode === 'mainPipe') {
                         coordinates = snapMainPipeCoordinates(
                             coordinates,
@@ -1224,8 +757,6 @@
                 })
             );
 
-<<<<<<< HEAD
-=======
             // เพิ่มการจัดการคลิกที่ท่อเมนเมื่ออยู่ในโหมดวาดท่อเมนรอง
             if (editMode === 'subMainPipe' && onMainPipeClick) {
                 // สร้าง polyline สำหรับท่อเมนที่มีอยู่เพื่อให้สามารถคลิกได้
@@ -1356,7 +887,6 @@
 
 
 
->>>>>>> 14712155
             return () => {
                 listeners.forEach((listener) => {
                     if (listener) {
@@ -1374,20 +904,6 @@
             console.error('Error creating DrawingManager:', error);
             setIsDrawingEnabled(false);
         }
-<<<<<<< HEAD
-    }, [
-        map,
-        editMode,
-        onCreated,
-        fillColor,
-        strokeColor,
-        isEditModeEnabled,
-        mainArea,
-        pump,
-        mainPipes,
-        subMainPipes,
-    ]);
-=======
     }, [map, editMode, onCreated, fillColor, strokeColor, isEditModeEnabled, mainArea, pump, mainPipes, subMainPipes, onLateralPipeClick, onLateralPipeMouseMove]);
 
     // ฟังก์ชันจัดการการเริ่มต้นการวาดแบบโค้ง
@@ -1476,7 +992,6 @@
 
     useEffect(() => {
     }, [editMode, isEditModeEnabled]);
->>>>>>> 14712155
 
     useEffect(() => {
         return () => {
