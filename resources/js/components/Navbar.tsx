--- conflicted
+++ resolved
@@ -33,15 +33,6 @@
     const [showFloatingAiChat, setShowFloatingAiChat] = useState(false);
     const [isAiChatMinimized, setIsAiChatMinimized] = useState(false);
 
-<<<<<<< HEAD
-    // Scroll to footer function
-    const scrollToFooter = () => {
-        const footer = document.querySelector('footer');
-        if (footer) {
-            footer.scrollIntoView({ behavior: 'smooth' });
-        }
-    };
-=======
     // ฟังก์ชันสำหรับเลื่อนไปยัง Footer
     // const scrollToFooter = () => {
     //     const footerElement = document.getElementById('contact-footer');
@@ -52,7 +43,6 @@
     //         });
     //     }
     // };
->>>>>>> 14712155
 
     return (
         <nav className="border-b border-gray-700 bg-gray-800 shadow-lg">
@@ -72,17 +62,8 @@
                                 />
                             </div>
                             <div>
-<<<<<<< HEAD
-                                <h1 className="text-xl font-bold">
-                                    {t('Chaiyo Irrigation System')}
-                                </h1>
-                                <p className="text-sm">
-                                    {t('บจก.กนกโปรดักส์ จำกัด & บจก.ไชโยไปป์แอนด์ฟิตติ้ง จำกัด')}
-                                </p>
-=======
                                 <h1 className="text-xl font-bold">{t('Chaiyo Irrigation Planning System')}</h1>
                                 <p className="text-sm">{t('บจก.กนกโปรดักส์ จำกัด & บจก.ไชโยไปป์แอนด์ฟิตติ้ง จำกัด')}</p>
->>>>>>> 14712155
                             </div>
                         </Link>
                     </div>
@@ -119,15 +100,6 @@
                             >
                                 ⚙️ {t('จัดการอุปกรณ์')}
                             </button>
-<<<<<<< HEAD
-                            <button
-                                onClick={scrollToFooter}
-                                className="rounded-lg bg-gray-600 px-4 py-2 text-sm font-medium text-white transition-colors hover:bg-gray-700"
-                            >
-                                {t('ติดต่อเรา')}
-                            </button>
-=======
->>>>>>> 14712155
                         </div>
                         <LanguageSwitcher />
 
