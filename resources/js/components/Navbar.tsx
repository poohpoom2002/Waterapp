--- conflicted
+++ resolved
@@ -7,9 +7,8 @@
 import FloatingAiChat from './FloatingAiChat';
 
 const Navbar: React.FC = () => {
-<<<<<<< HEAD
-    useLanguage();
-    
+    const { t } = useLanguage();
+
     // Defensive usePage call with error handling
     let page;
     let auth;
@@ -21,24 +20,18 @@
         page = { props: {} };
         auth = null;
     }
-=======
-    const { t } = useLanguage();
-    const page = usePage();
-    const auth = (page.props as any).auth;
+
+    // State for AI Chat modal
     const [showFloatingAiChat, setShowFloatingAiChat] = useState(false);
     const [isAiChatMinimized, setIsAiChatMinimized] = useState(false);
 
-    // ฟังก์ชันสำหรับเลื่อนไปยัง Footer
+    // Scroll to footer function
     const scrollToFooter = () => {
-        const footerElement = document.getElementById('contact-footer');
-        if (footerElement) {
-            footerElement.scrollIntoView({ 
-                behavior: 'smooth', 
-                block: 'start' 
-            });
+        const footer = document.querySelector('footer');
+        if (footer) {
+            footer.scrollIntoView({ behavior: 'smooth' });
         }
     };
->>>>>>> 378fa456
 
     return (
         <nav className="border-b border-gray-700 bg-gray-800 shadow-lg">
@@ -77,7 +70,6 @@
                             </Link>
                         )}
 
-
                         <div className="flex items-center gap-3">
                             <FloatingAiChat
                                 isOpen={showFloatingAiChat}
@@ -106,7 +98,6 @@
                         </div>
                         <LanguageSwitcher />
 
-
                         {/* User Avatar - Only show if authenticated */}
                         {auth?.user && <UserAvatar user={auth.user} size="md" className="ml-2" />}
                     </div>
