/* eslint-disable @typescript-eslint/no-explicit-any */
import React, { useState, useEffect } from 'react';
import { Link, usePage } from '@inertiajs/react';
import { useLanguage } from '../contexts/LanguageContext';
import LanguageSwitcher from './LanguageSwitcher';
import UserAvatar from './UserAvatar';
import FloatingAiChat from './FloatingAiChat';
import TokenBuyModal from './TokenBuyModal';
import axios from 'axios';

const Navbar: React.FC = () => {
    const { t } = useLanguage();
    const page = usePage();
    const auth = (page.props as any).auth;
    const [showFloatingAiChat, setShowFloatingAiChat] = useState(false);
    const [isAiChatMinimized, setIsAiChatMinimized] = useState(false);

    // State for token system
    const [tokenStatus, setTokenStatus] = useState<any>(null);
    const [loadingTokens, setLoadingTokens] = useState(false);
    const [showTokenPricingModal, setShowTokenPricingModal] = useState(false);
    const [showTokenBuyModal, setShowTokenBuyModal] = useState(false);

    // Set token status from user data for non-admin users
    useEffect(() => {
        if (!auth?.user || auth.user.is_super_user) {
            setTokenStatus(null);
            return; // Don't show tokens for super users
        }

        // Create token status from user data
        const userTokenStatus = {
            current_tokens: auth.user.tokens || 0,
            total_used: auth.user.total_tokens_used || 0,
            is_super_user: auth.user.is_super_user || false,
            tier: auth.user.tier || 'free',
            daily_tokens: auth.user.tier === 'pro' ? 100 : auth.user.tier === 'advanced' ? 200 : 50,
            monthly_allowance: auth.user.tier === 'pro' ? 500 : auth.user.tier === 'advanced' ? 1000 : 100,
        };

        setTokenStatus(userTokenStatus);

        // Listen for token update events from other parts of the app
        const handleTokenUpdate = (event: any) => {
            setTokenStatus((prev) =>
                prev
                    ? {
                          ...prev,
                          current_tokens: event.detail.remaining,
                      }
                    : null
            );
        };

        window.addEventListener('tokensUpdated', handleTokenUpdate);

        return () => {
            window.removeEventListener('tokensUpdated', handleTokenUpdate);
        };
    }, [auth?.user]);


    // Function to refresh CSRF token
    const refreshCsrfToken = async () => {
        try {
            console.log('Refreshing CSRF token...');
            const response = await axios.get('/csrf-token');
            if (response.data.token) {
                axios.defaults.headers.common['X-CSRF-TOKEN'] = response.data.token;
                const metaTag = document.querySelector('meta[name="csrf-token"]');
                if (metaTag) {
                    metaTag.setAttribute('content', response.data.token);
                }
                console.log('CSRF token refreshed successfully');
                return response.data.token;
            }
        } catch (error) {
            console.error('Failed to refresh CSRF token:', error);
        }
        return null;
    };

    // Test authentication function
    const testAuth = async () => {
        try {
            console.log('Testing authentication...');
            const response = await axios.get('/api/test-auth');
            console.log('Auth test response:', response.data);
            return response.data;
        } catch (error: any) {
            console.error('Auth test failed:', error);
            return null;
        }
    };

    // Function to handle token purchase
    const handleTokenPurchase = async (purchaseData: {
        tokens: number;
        amount: number;
        payment_proof: File | null;
        notes: string;
    }) => {
        try {
            console.log('Submitting token purchase request:', purchaseData);
            console.log('CSRF Token before refresh:', document.querySelector('meta[name="csrf-token"]')?.getAttribute('content'));
            
            // Refresh CSRF token first
            await refreshCsrfToken();
            
            console.log('CSRF Token after refresh:', document.querySelector('meta[name="csrf-token"]')?.getAttribute('content'));
            console.log('Axios defaults:', axios.defaults.headers.common);
            
            // Test authentication first
            const authTest = await testAuth();
            if (!authTest || !authTest.success) {
                alert('Authentication failed. Please refresh the page and try again.');
                return;
            }
            
            // Create FormData for file upload
            const formData = new FormData();
            formData.append('tokens', purchaseData.tokens.toString());
            formData.append('amount', purchaseData.amount.toString());
            formData.append('notes', purchaseData.notes);
            if (purchaseData.payment_proof) {
                formData.append('payment_proof', purchaseData.payment_proof);
            }
            
            const response = await axios.post('/api/payments/buy-tokens', formData, {
                headers: {
                    'Content-Type': 'multipart/form-data',
                }
            });
            console.log('Token purchase response:', response.data);
            
            if (response.data.success) {
<<<<<<< HEAD
                alert('Token purchase request submitted successfully! You will receive tokens once approved by admin.');
                setShowTokenBuyModal(false);
=======
                setTokenStatus(response.data.token_status);
                alert('Tokens refreshed successfully!');

                window.dispatchEvent(
                    new CustomEvent('tokensUpdated', {
                        detail: {
                            consumed: 0,
                            remaining: response.data.token_status.current_tokens,
                            operation: 'refresh',
                        },
                    })
                );
>>>>>>> c16dd720
            } else {
                alert(response.data.message || 'Error submitting token purchase request. Please try again.');
            }
        } catch (error: any) {
            console.error('Error submitting token purchase:', error);
            console.error('Error response:', error.response?.data);
            console.error('Error status:', error.response?.status);
            
            // If it's a CSRF token mismatch, try refreshing and retrying once
            if (error.response?.status === 419 || error.response?.data?.message?.includes('CSRF')) {
                console.log('CSRF token mismatch detected, refreshing token and retrying...');
                try {
                    await refreshCsrfToken();
                    
                    // Recreate FormData for retry
                    const retryFormData = new FormData();
                    retryFormData.append('tokens', purchaseData.tokens.toString());
                    retryFormData.append('amount', purchaseData.amount.toString());
                    retryFormData.append('notes', purchaseData.notes);
                    if (purchaseData.payment_proof) {
                        retryFormData.append('payment_proof', purchaseData.payment_proof);
                    }
                    
                    const retryResponse = await axios.post('/api/payments/buy-tokens', retryFormData, {
                        headers: {
                            'Content-Type': 'multipart/form-data',
                        }
                    });
                    console.log('Retry token purchase response:', retryResponse.data);
                    
                    if (retryResponse.data.success) {
                        alert('Token purchase request submitted successfully! You will receive tokens once approved by admin.');
                        setShowTokenBuyModal(false);
                        return;
                    }
                } catch (retryError: any) {
                    console.error('Retry also failed:', retryError);
                }
            }
            
            const errorMessage = error.response?.data?.message || 'Error submitting token purchase request. Please try again.';
            alert(errorMessage);
        }
    };

    // ฟังก์ชันสำหรับเลื่อนไปยัง Footer
    // const scrollToFooter = () => {
    //     const footerElement = document.getElementById('contact-footer');
    //     if (footerElement) {
    //         footerElement.scrollIntoView({
    //             behavior: 'smooth',
    //             block: 'start'
    //         });
    //     }
    // };

    return (
        <>
            <nav className="border-b border-gray-700 bg-gray-800 shadow-lg">
                <div className="mx-auto max-w-7xl px-4 sm:px-6 lg:px-8">
                    <div className="flex h-16 items-center justify-between">
                        {/* App Name and Logo */}
                        <div className="flex items-center">
                            <Link
                                href="/"
                                className="flex items-center space-x-3 text-white transition-colors hover:text-green-300"
                            >
                                <div className="flex h-10 w-10 items-center justify-center rounded-full bg-white">
                                    <img
                                        src="/images/chaiyo-logo.png"
                                        alt="logo"
                                        className="rounded-lg"
                                    />
                                </div>
                                <div>
                                    <h1 className="text-xl font-bold">
                                        {t('Chaiyo Irrigation Planning System')}
                                    </h1>
                                    <p className="text-sm">
                                        {t(
                                            'บจก.กนกโปรดักส์ จำกัด & บจก.ไชโยไปป์แอนด์ฟิตติ้ง จำกัด'
                                        )}
                                    </p>
                                </div>
                            </Link>
                        </div>

                        {/* Right side - Language Switcher and User Avatar */}
                        <div className="flex items-center space-x-4">
                            {/* Super User Dashboard Link */}
                            {auth?.user?.is_super_user && (
                                <Link
                                    href="/super/dashboard"
                                    className="flex items-center rounded-lg bg-yellow-600 px-3 py-1 text-sm font-medium text-white transition-colors hover:bg-yellow-700"
                                >
                                    <span className="text-lg">👑</span>
                                    {t('Super Dashboard')}
                                </Link>
                            )}

                            <div className="flex items-center gap-3">
                                <FloatingAiChat
                                    isOpen={showFloatingAiChat}
                                    onClose={() => setShowFloatingAiChat(false)}
                                    onMinimize={() => setIsAiChatMinimized(!isAiChatMinimized)}
                                    isMinimized={isAiChatMinimized}
                                />
                                <button
                                    onClick={() => setShowFloatingAiChat(true)}
                                    className="rounded-lg bg-gradient-to-r from-green-500 to-blue-500 px-4 py-2 text-sm font-medium text-white transition-all hover:from-green-600 hover:to-blue-600"
                                >
                                    🤖 {t('AI ช่วยเหลือ')}
                                </button>
                                <button
                                    onClick={() => (window.location.href = '/equipment-crud')}
                                    className="rounded-lg bg-gray-600 px-4 py-2 text-sm font-medium text-white transition-colors hover:bg-gray-700"
                                >
                                    ⚙️ {t('จัดการอุปกรณ์')}
                                </button>
                            </div>

                            {/* Token Display for Non-Admin Users */}
                            {auth?.user && !auth.user.is_super_user && (
                                <div className="flex items-center gap-2">
                                    {loadingTokens ? (
                                        <div className="flex items-center gap-2 rounded-lg bg-gray-700 px-3 py-1 text-sm text-white">
                                            <div className="h-4 w-4 animate-spin rounded-full border-2 border-white border-t-transparent"></div>
                                            Loading...
                                        </div>
                                    ) : tokenStatus ? (
                                        <div className="flex items-center gap-2">
                                            <button
                                                onClick={() => setShowTokenPricingModal(true)}
                                                className="flex cursor-pointer items-center gap-1 rounded-lg bg-blue-600 px-3 py-1 text-sm font-medium text-white transition-colors hover:bg-blue-700"
                                                title="Click to view token pricing and usage"
                                            >
                                                <span className="text-lg">🪙</span>
                                                <span>{tokenStatus.current_tokens}</span>
                                            </button>
                                        </div>
                                    ) : (
                                        <div className="flex items-center gap-1 rounded-lg bg-gray-600 px-3 py-1 text-sm text-white">
                                            <span className="text-lg">🪙</span>
                                            <span>--</span>
                                        </div>
                                    )}
                                </div>
                            )}
                            <LanguageSwitcher />

                            {/* User Avatar - Only show if authenticated */}
                            {auth?.user && (
                                <UserAvatar user={auth.user} size="md" className="ml-2" />
                            )}
                        </div>
                    </div>
                </div>
            </nav>

            {/* Token Pricing Modal */}
            {showTokenPricingModal && (
                <div className="fixed inset-0 z-[9999] flex items-center justify-center bg-black bg-opacity-50 p-4">
                    <div className="relative z-[10000] max-h-[90vh] w-full max-w-2xl overflow-y-auto rounded-2xl bg-gray-900 p-8">
                        {/* Header */}
                        <div className="mb-8 flex items-center justify-between">
                            <div>
                                <h2 className="mb-2 text-3xl font-bold text-white">Token System</h2>
                                <p className="text-gray-400">Manage your tokens and view pricing</p>
                            </div>
                            <button
                                onClick={() => setShowTokenPricingModal(false)}
                                className="text-gray-400 transition-colors hover:text-white"
                            >
                                <svg
                                    className="h-8 w-8"
                                    fill="none"
                                    stroke="currentColor"
                                    viewBox="0 0 24 24"
                                >
                                    <path
                                        strokeLinecap="round"
                                        strokeLinejoin="round"
                                        strokeWidth={2}
                                        d="M6 18L18 6M6 6l12 12"
                                    />
                                </svg>
                            </button>
                        </div>

                        {/* Token Packages */}
                        <div className="mb-8">
                            <h3 className="mb-4 text-xl font-semibold text-white">
                                Buy Token Packages
                            </h3>
                            <div className="grid grid-cols-1 gap-4 md:grid-cols-3">
                                {/* Starter Package */}
                                <div className="rounded-lg border border-gray-700 bg-gray-800 p-6 text-center transition-colors hover:border-blue-500">
                                    <div className="mb-4">
                                        <div className="text-3xl font-bold text-blue-400">10</div>
                                        <div className="text-sm text-gray-400">Tokens</div>
                                    </div>
                                    <div className="mb-4">
                                        <div className="text-2xl font-bold text-white">฿50</div>
                                        <div className="text-sm text-gray-400">฿5 per token</div>
                                    </div>
                                    <button 
                                        onClick={() => {
                                            setShowTokenPricingModal(false);
                                            setShowTokenBuyModal(true);
                                        }}
                                        className="w-full rounded-lg bg-blue-600 px-4 py-2 text-sm font-medium text-white transition-colors hover:bg-blue-700"
                                    >
                                        Buy Now
                                    </button>
                                </div>

                                {/* Popular Package */}
                                <div className="relative rounded-lg border-2 border-green-500 bg-gray-800 p-6 text-center">
                                    <div className="absolute -top-3 left-1/2 -translate-x-1/2 transform">
                                        <span className="whitespace-nowrap rounded-full bg-green-500 px-2 py-1 text-xs font-medium text-white">
                                            Most Popular
                                        </span>
                                    </div>
                                    <div className="mb-4">
                                        <div className="text-3xl font-bold text-green-400">50</div>
                                        <div className="text-sm text-gray-400">Tokens</div>
                                    </div>
                                    <div className="mb-4">
                                        <div className="text-2xl font-bold text-white">฿200</div>
                                        <div className="text-sm text-gray-400">฿4 per token</div>
                                        <div className="text-xs text-green-400">Save ฿50</div>
                                    </div>
                                    <button 
                                        onClick={() => {
                                            setShowTokenPricingModal(false);
                                            setShowTokenBuyModal(true);
                                        }}
                                        className="w-full rounded-lg bg-green-600 px-4 py-2 text-sm font-medium text-white transition-colors hover:bg-green-700"
                                    >
                                        Buy Now
                                    </button>
                                </div>

                                {/* Premium Package */}
                                <div className="rounded-lg border border-gray-700 bg-gray-800 p-6 text-center transition-colors hover:border-purple-500">
                                    <div className="mb-4">
                                        <div className="text-3xl font-bold text-purple-400">
                                            100
                                        </div>
                                        <div className="text-sm text-gray-400">Tokens</div>
                                    </div>
                                    <div className="mb-4">
                                        <div className="text-2xl font-bold text-white">฿350</div>
                                        <div className="text-sm text-gray-400">฿3.5 per token</div>
                                        <div className="text-xs text-purple-400">Save ฿150</div>
                                    </div>
                                    <button 
                                        onClick={() => {
                                            setShowTokenPricingModal(false);
                                            setShowTokenBuyModal(true);
                                        }}
                                        className="w-full rounded-lg bg-purple-600 px-4 py-2 text-sm font-medium text-white transition-colors hover:bg-purple-700"
                                    >
                                        Buy Now
                                    </button>
                                </div>
                            </div>

                            {/* Enterprise Package */}
                            <div className="mt-6 rounded-lg border border-yellow-500 bg-gray-800 p-6 text-center">
                                <div className="mb-4">
                                    <div className="text-3xl font-bold text-yellow-400">500</div>
                                    <div className="text-sm text-gray-400">Tokens</div>
                                </div>
                                <div className="mb-4">
                                    <div className="text-2xl font-bold text-white">฿1,500</div>
                                    <div className="text-sm text-gray-400">฿3 per token</div>
                                    <div className="text-xs text-yellow-400">
                                        Best Value - Save ฿1,000
                                    </div>
                                </div>
                                <button 
                                    onClick={() => {
                                        setShowTokenPricingModal(false);
                                        setShowTokenBuyModal(true);
                                    }}
                                    className="w-full rounded-lg bg-yellow-600 px-4 py-2 text-sm font-medium text-white transition-colors hover:bg-yellow-700"
                                >
                                    Buy Now
                                </button>
                            </div>
                        </div>

                        {/* Token System Info */}
                        <div className="rounded-lg border border-gray-700 bg-gray-800 p-6">
                            <h3 className="mb-4 text-xl font-semibold text-white">
                                How Token System Works
                            </h3>
                            <div className="space-y-3 text-gray-300">
                                <div className="flex items-start gap-3">
                                    <span className="text-green-400">✅</span>
                                    <div>
                                        <strong>Starting Tokens:</strong> New users get 100 tokens
                                        to begin
                                    </div>
                                </div>
                                <div className="flex items-start gap-3">
<<<<<<< HEAD
=======
                                    <span className="text-blue-400">🔄</span>
                                    <div>
                                        <strong>Daily Refresh:</strong> Get 50 free tokens every 24
                                        hours
                                    </div>
                                </div>
                                <div className="flex items-start gap-3">
>>>>>>> c16dd720
                                    <span className="text-purple-400">💳</span>
                                    <div>
                                        <strong>Buy More Tokens:</strong> Purchase additional tokens
                                        anytime with secure payment
                                    </div>
                                </div>
                                <div className="flex items-start gap-3">
                                    <span className="text-yellow-400">👑</span>
                                    <div>
                                        <strong>Admin Users:</strong> Super users have unlimited
                                        access
                                    </div>
                                </div>
                                <div className="flex items-start gap-3">
                                    <span className="text-orange-400">💡</span>
                                    <div>
                                        <strong>Smart Usage:</strong> Tokens are only consumed on
                                        successful operations
                                    </div>
                                </div>
                            </div>
                        </div>

                        {/* Usage Statistics */}
                        {tokenStatus && (
                            <div className="mt-6 rounded-lg border border-gray-700 bg-gray-800 p-6">
                                <h3 className="mb-4 text-xl font-semibold text-white">
                                    Your Usage Statistics
                                </h3>
                                <div className="grid grid-cols-2 gap-4">
                                    <div>
                                        <div className="text-2xl font-bold text-blue-400">
                                            {tokenStatus.total_used || 0}
                                        </div>
                                        <div className="text-sm text-gray-400">
                                            Total tokens used
                                        </div>
                                    </div>
<<<<<<< HEAD
=======
                                    <div>
                                        <div className="text-2xl font-bold text-green-400">
                                            {tokenStatus.refresh_count || 0}
                                        </div>
                                        <div className="text-sm text-gray-400">Times refreshed</div>
                                    </div>
>>>>>>> c16dd720
                                </div>
                            </div>
                        )}
                    </div>
                </div>
            )}

            {/* Token Buy Modal */}
            <TokenBuyModal
                isOpen={showTokenBuyModal}
                onClose={() => setShowTokenBuyModal(false)}
                onSubmit={handleTokenPurchase}
            />
        </>
    );
};

export default Navbar;<|MERGE_RESOLUTION|>--- conflicted
+++ resolved
@@ -134,23 +134,8 @@
             console.log('Token purchase response:', response.data);
             
             if (response.data.success) {
-<<<<<<< HEAD
                 alert('Token purchase request submitted successfully! You will receive tokens once approved by admin.');
                 setShowTokenBuyModal(false);
-=======
-                setTokenStatus(response.data.token_status);
-                alert('Tokens refreshed successfully!');
-
-                window.dispatchEvent(
-                    new CustomEvent('tokensUpdated', {
-                        detail: {
-                            consumed: 0,
-                            remaining: response.data.token_status.current_tokens,
-                            operation: 'refresh',
-                        },
-                    })
-                );
->>>>>>> c16dd720
             } else {
                 alert(response.data.message || 'Error submitting token purchase request. Please try again.');
             }
@@ -458,16 +443,6 @@
                                     </div>
                                 </div>
                                 <div className="flex items-start gap-3">
-<<<<<<< HEAD
-=======
-                                    <span className="text-blue-400">🔄</span>
-                                    <div>
-                                        <strong>Daily Refresh:</strong> Get 50 free tokens every 24
-                                        hours
-                                    </div>
-                                </div>
-                                <div className="flex items-start gap-3">
->>>>>>> c16dd720
                                     <span className="text-purple-400">💳</span>
                                     <div>
                                         <strong>Buy More Tokens:</strong> Purchase additional tokens
@@ -506,15 +481,6 @@
                                             Total tokens used
                                         </div>
                                     </div>
-<<<<<<< HEAD
-=======
-                                    <div>
-                                        <div className="text-2xl font-bold text-green-400">
-                                            {tokenStatus.refresh_count || 0}
-                                        </div>
-                                        <div className="text-sm text-gray-400">Times refreshed</div>
-                                    </div>
->>>>>>> c16dd720
                                 </div>
                             </div>
                         )}
