// components/homegarden/EnhancedSearchBox.tsx
import React, { useRef, useEffect, useState, useCallback } from 'react';
<<<<<<< HEAD
import {
    PlacesServiceWrapper,
    GOOGLE_MAPS_CONFIG,
    GOOGLE_MAPS_ERRORS,
} from '../../utils/googleMapsConfig';
import { useLanguage } from '../../contexts/LanguageContext';
=======
import { PlacesServiceWrapper } from '../../utils/googleMapsConfig';
>>>>>>> 0842da31

interface SearchResult {
    place_id: string;
    name: string;
    formatted_address: string;
    geometry: {
        location?: google.maps.LatLng;
    };
    types: string[];
    rating?: number;
    photos?: unknown[];
    vicinity?: string;
    business_status?: string;
}

interface EnhancedSearchBoxProps {
    onPlaceSelect: (place: SearchResult) => void;
    onClear: () => void;
    placeholder?: string;
    initialValue?: string;
    disabled?: boolean;
}

const EnhancedSearchBox: React.FC<EnhancedSearchBoxProps> = ({
    onPlaceSelect,
    onClear,
    initialValue = '',
    disabled = false,
}) => {
    const inputRef = useRef<HTMLInputElement>(null);
    const autocompleteRef = useRef<google.maps.places.Autocomplete | null>(null);
    const placesServiceRef = useRef<PlacesServiceWrapper | null>(null);
    const debounceTimeoutRef = useRef<NodeJS.Timeout>();
    const { t } = useLanguage();
    const [searchQuery, setSearchQuery] = useState(initialValue);
    const [suggestions, setSuggestions] = useState<SearchResult[]>([]);
    const [isLoading, setIsLoading] = useState(false);
    const [showSuggestions, setShowSuggestions] = useState(false);
    const [error, setError] = useState<string | null>(null);
    const [selectedIndex, setSelectedIndex] = useState(-1);
    const [isGoogleMapsReady, setIsGoogleMapsReady] = useState(false);

    useEffect(() => {
        const checkGoogleMapsReady = () => {
            if (window.google?.maps?.places?.PlacesService) {
                setIsGoogleMapsReady(true);
                return true;
            }
            return false;
        };

        if (!checkGoogleMapsReady()) {
            const pollInterval = setInterval(() => {
                if (checkGoogleMapsReady()) {
                    clearInterval(pollInterval);
                }
            }, 500);

            setTimeout(() => {
                clearInterval(pollInterval);
                if (!isGoogleMapsReady) {
                    setError(t('ไม่สามารถโหลด Google Maps API ได้'));
                }
            }, 30000);

            return () => clearInterval(pollInterval);
        }
    }, [isGoogleMapsReady]);

    useEffect(() => {
        if (!isGoogleMapsReady || !inputRef.current) return;

        try {

            placesServiceRef.current = new PlacesServiceWrapper();

            autocompleteRef.current = new google.maps.places.Autocomplete(inputRef.current, {
                fields: [
                    'place_id',
                    'name',
                    'formatted_address',
                    'geometry',
                    'types',
                    'rating',
                    'photos',
                    'vicinity',
                    'business_status',
                ],
                types: ['establishment', 'geocode'],
                strictBounds: false,
            });

            autocompleteRef.current.addListener('place_changed', () => {
                const place = autocompleteRef.current?.getPlace();

                if (place && place.geometry && place.geometry.location) {
                    const result: SearchResult = {
                        place_id: place.place_id || '',
                        name: place.name || '',
                        formatted_address: place.formatted_address || '',
                        geometry: place.geometry,
                        types: place.types || [],
                        rating: place.rating,
                        photos: place.photos,
                        vicinity: place.vicinity,
                        business_status: place.business_status,
                    };

                    onPlaceSelect(result);
                    setShowSuggestions(false);
                    setError(null);
                    setSelectedIndex(-1);
                } else {
                    setError(t('ไม่สามารถเลือกสถานที่นี้ได้'));
                }
            });

        } catch (error) {
            console.error('❌ Error initializing Google Places:', error);
            setError(t('ไม่สามารถเริ่มต้นระบบค้นหาได้'));
        }

        return () => {
            try {
                if (autocompleteRef.current) {
                    google.maps.event.clearInstanceListeners(autocompleteRef.current);
                }
            } catch (error) {
                console.warn('Error cleaning up autocomplete:', error);
            }
        };
    }, [isGoogleMapsReady, onPlaceSelect]);

    const searchWithPlacesAPI = useCallback(async (query: string) => {
        if (!placesServiceRef.current || !query.trim() || query.length < 1) {
            setSuggestions([]);
            setShowSuggestions(false);
            return;
        }

        setIsLoading(true);
        setError(null);

        try {

            const searchResult = await placesServiceRef.current.textSearch(query, {
                maxResults: 6,
            });

            if (searchResult.error) {
                setError(searchResult.error);
                setSuggestions([]);
                setShowSuggestions(false);
            } else if (searchResult.results.length > 0) {
                const processedResults: SearchResult[] = searchResult.results.map((place) => ({
                    place_id: place.place_id || '',
                    name: place.name || '',
                    formatted_address: place.formatted_address || '',
                    geometry: place.geometry!,
                    types: place.types || [],
                    rating: place.rating,
                    photos: place.photos,
                    vicinity: place.vicinity,
                    business_status: place.business_status,
                }));

                setSuggestions(processedResults);
                setShowSuggestions(true);
                setSelectedIndex(-1);
            } else {
                setSuggestions([]);
                setShowSuggestions(true);
            }
        } catch (error) {
            console.error('❌ Places search error:', error);
            setError(t('เกิดข้อผิดพลาดในการค้นหา'));
            setSuggestions([]);
            setShowSuggestions(false);
        } finally {
            setIsLoading(false);
        }
    }, []);

    const handleInputChange = useCallback(
        (e: React.ChangeEvent<HTMLInputElement>) => {
            const value = e.target.value;
            setSearchQuery(value);

            if (debounceTimeoutRef.current) {
                clearTimeout(debounceTimeoutRef.current);
            }

            if (value.length < 1) {
                setSuggestions([]);
                setShowSuggestions(false);
                setError(null);
                return;
            }

            debounceTimeoutRef.current = setTimeout(() => {
                searchWithPlacesAPI(value);
            }, 300);
        },
        [searchWithPlacesAPI]
    );

    const handleSuggestionClick = useCallback(
        (suggestion: SearchResult) => {
            setSearchQuery(suggestion.name || suggestion.formatted_address);
            onPlaceSelect(suggestion);
            setShowSuggestions(false);
            setSelectedIndex(-1);
            setError(null);
        },
        [onPlaceSelect]
    );

    const handleKeyDown = useCallback(
        (e: React.KeyboardEvent) => {
            if (!showSuggestions || suggestions.length === 0) return;

            switch (e.key) {
                case 'ArrowDown':
                    e.preventDefault();
                    setSelectedIndex((prev) => (prev < suggestions.length - 1 ? prev + 1 : prev));
                    break;
                case 'ArrowUp':
                    e.preventDefault();
                    setSelectedIndex((prev) => (prev > 0 ? prev - 1 : -1));
                    break;
                case 'Enter':
                    e.preventDefault();
                    if (selectedIndex >= 0 && selectedIndex < suggestions.length) {
                        handleSuggestionClick(suggestions[selectedIndex]);
                    }
                    break;
                case 'Escape':
                    setShowSuggestions(false);
                    setSelectedIndex(-1);
                    break;
            }
        },
        [showSuggestions, suggestions, selectedIndex, handleSuggestionClick]
    );

    const handleClear = useCallback(() => {
        setSearchQuery('');
        setSuggestions([]);
        setShowSuggestions(false);
        setSelectedIndex(-1);
        setError(null);
        onClear();
        inputRef.current?.focus();

        if (debounceTimeoutRef.current) {
            clearTimeout(debounceTimeoutRef.current);
        }
    }, [onClear]);

    useEffect(() => {
        const handleClickOutside = (event: MouseEvent) => {
            const target = event.target as Element;
            if (!target.closest('.search-container')) {
                setShowSuggestions(false);
                setSelectedIndex(-1);
            }
        };

        document.addEventListener('mousedown', handleClickOutside);
        return () => document.removeEventListener('mousedown', handleClickOutside);
    }, []);

    if (!isGoogleMapsReady) {
        return (
            <div className="search-container absolute left-4 top-4 z-[1000] w-[420px] max-w-[calc(100vw-2rem)]">
                <div className="rounded-lg border border-white/20 bg-white/95 p-3 text-sm text-gray-700 shadow-xl backdrop-blur">
                    <div className="flex items-center gap-2">
                        <div className="h-4 w-4 animate-spin rounded-full border-2 border-gray-400 border-t-transparent"></div>
                        <span>{t('กำลังโหลด Google Maps...')}</span>
                    </div>
                </div>
            </div>
        );
    }

    return (
        <div className="search-container absolute left-4 top-4 z-[1000] w-[420px] max-w-[calc(100vw-2rem)]">
            <div className="relative">
                <input
                    ref={inputRef}
                    type="text"
                    value={searchQuery}
                    onChange={handleInputChange}
                    onKeyDown={handleKeyDown}
                    onFocus={() => {
                        if (suggestions.length > 0) {
                            setShowSuggestions(true);
                        }
                    }}
                    disabled={disabled || !isGoogleMapsReady}
                    className="w-full rounded-lg border border-gray-300 bg-white px-4 py-3 pr-24 text-sm text-gray-900 placeholder-gray-500 shadow-xl backdrop-blur transition-all focus:border-blue-500 focus:outline-none focus:ring-2 focus:ring-blue-500/20 disabled:cursor-not-allowed disabled:opacity-50"
                />

                {isLoading && (
                    <div className="absolute right-16 top-1/2 -translate-y-1/2">
                        <div className="h-4 w-4 animate-spin rounded-full border-2 border-blue-500 border-t-transparent"></div>
                    </div>
                )}

                {searchQuery && !disabled && (
                    <button
                        onClick={handleClear}
                        className="absolute right-8 top-1/2 -translate-y-1/2 text-gray-500 transition-colors hover:text-gray-700"
                        title={t('ล้างการค้นหา')}
                    >
                        ✕
                    </button>
                )}

                <div className="absolute right-3 top-1/2 -translate-y-1/2 text-gray-500">🔍</div>
            </div>

            {error && (
                <div className="mt-2 rounded-lg border border-red-300 bg-red-50 p-3 text-sm text-red-700 shadow-xl">
                    <div className="flex items-center gap-2">
                        <span>⚠️</span>
                        <span>{error}</span>
                        <button
                            onClick={() => setError(null)}
                            className="ml-auto text-red-500 hover:text-red-700"
                        >
                            ✕
                        </button>
                    </div>
                </div>
            )}
        </div>
    );
};

export default EnhancedSearchBox;<|MERGE_RESOLUTION|>--- conflicted
+++ resolved
@@ -1,15 +1,11 @@
 // components/homegarden/EnhancedSearchBox.tsx
 import React, { useRef, useEffect, useState, useCallback } from 'react';
-<<<<<<< HEAD
 import {
     PlacesServiceWrapper,
     GOOGLE_MAPS_CONFIG,
     GOOGLE_MAPS_ERRORS,
 } from '../../utils/googleMapsConfig';
 import { useLanguage } from '../../contexts/LanguageContext';
-=======
-import { PlacesServiceWrapper } from '../../utils/googleMapsConfig';
->>>>>>> 0842da31
 
 interface SearchResult {
     place_id: string;
