/* eslint-disable @typescript-eslint/no-unused-vars */
/* eslint-disable @typescript-eslint/no-explicit-any */
import { Head, Link, router } from '@inertiajs/react';
import booleanPointInPolygon from '@turf/boolean-point-in-polygon';
import { useState, useEffect, useRef } from 'react';
import * as turf from '@turf/turf';
import { getCropByValue } from '@/pages/utils/cropData';
import {
    calculateEnhancedFieldStats,
    saveEnhancedFieldCropData,
    FieldCropData,
} from '@/utils/fieldCropData';
import {
    ZONE_COLORS,
    OBSTACLE_TYPES,
    PIPE_TYPES,
    MAP_TILES,
    EQUIPMENT_TYPES,
    type PipeType,
    type EquipmentType,
    type ObstacleType,
} from '@/pages/utils/fieldMapConstants';
import Navbar from '../components/Navbar';
import Footer from '../components/Footer';
import { useLanguage } from '../contexts/LanguageContext';
import { fieldCropTranslations } from '../contexts/translations/fieldcrop';

// Enhanced Google Maps component for better image capture
const GoogleMapsDisplay = ({
    center,
    zoom,
    mainField,
    zones,
    pipes,
    equipment,
    irrigationPoints,
    irrigationLines,
<<<<<<< HEAD
    onMapReady,
=======
    onMapReady
>>>>>>> b9ff6e41
}: {
    center: [number, number];
    zoom: number;
    mainField: any;
    zones: any[];
    pipes: any[];
    equipment: any[];
    irrigationPoints: any[];
    irrigationLines: any[];
    onMapReady?: (map: google.maps.Map) => void;
}) => {
    const { t } = useLanguage();
    const mapRef = useRef<HTMLDivElement>(null);
    const googleMapRef = useRef<google.maps.Map | null>(null);
    const [isLoaded, setIsLoaded] = useState(false);
    const [mapFullyLoaded, setMapFullyLoaded] = useState(false);

    useEffect(() => {
        // Load Google Maps API if not already loaded
        if (!window.google?.maps) {
            const loadGoogleMaps = () => {
                const script = document.createElement('script');
                script.src = `https://maps.googleapis.com/maps/api/js?key=YOUR_Maps_API_KEY&libraries=geometry,drawing`;
                script.async = true;
                script.defer = true;
                script.onload = () => {
                    setIsLoaded(true);
                };
                document.head.appendChild(script);
            };
            loadGoogleMaps();
        } else {
            setIsLoaded(true);
        }
    }, []);

    useEffect(() => {
        if (isLoaded && mapRef.current && !googleMapRef.current) {
            // Initialize Google Map
            const map = new google.maps.Map(mapRef.current, {
                center: { lat: center[0], lng: center[1] },
                zoom: zoom,
                mapTypeId: google.maps.MapTypeId.SATELLITE,
                streetViewControl: false,
                fullscreenControl: true,
                mapTypeControl: true,
                zoomControl: true,
            });

            googleMapRef.current = map;

            // Wait for map to fully load before marking as ready
            const mapLoadListener = google.maps.event.addListener(map, 'tilesloaded', () => {
                setTimeout(() => {
                    setMapFullyLoaded(true);
                    google.maps.event.removeListener(mapLoadListener);
                }, 1000); // Additional delay to ensure all tiles are rendered
            });

            // Draw main field boundary
            if (mainField && mainField.coordinates && Array.isArray(mainField.coordinates)) {
                const fieldPath = mainField.coordinates.map((coord: any) => {
                    if (Array.isArray(coord)) {
                        return { lat: coord[0], lng: coord[1] };
                    }
                    return { lat: coord.lat, lng: coord.lng };
                });

                new google.maps.Polygon({
                    paths: fieldPath,
                    strokeColor: '#22C55E',
                    strokeOpacity: 0.8,
                    strokeWeight: 2,
                    fillColor: '#22C55E',
                    fillOpacity: 0.2,
                    map: map,
                });
            }

            // Draw zones
            zones.forEach((zone) => {
                if (zone.coordinates && Array.isArray(zone.coordinates)) {
                    const zonePath = zone.coordinates.map((coord: any) => {
                        if (Array.isArray(coord)) {
                            return { lat: coord[0], lng: coord[1] };
                        }
                        return { lat: coord.lat, lng: coord.lng };
                    });

                    new google.maps.Polygon({
                        paths: zonePath,
                        strokeColor: zone.color || '#3B82F6',
                        strokeOpacity: 0.8,
                        strokeWeight: 2,
                        fillColor: zone.color || '#3B82F6',
                        fillOpacity: 0.3,
                        map: map,
                    });
                }
            });

            // Draw pipes
            pipes.forEach((pipe) => {
                if (pipe.coordinates && Array.isArray(pipe.coordinates)) {
<<<<<<< HEAD
                    const pipeConfig = PIPE_TYPES[pipe.type as PipeType] || {
                        color: '#888888',
                        weight: 3,
                    };
=======
                    const pipeConfig = PIPE_TYPES[pipe.type as PipeType] || { color: '#888888', weight: 3 };
>>>>>>> b9ff6e41

                    const pipePath = pipe.coordinates.map((coord: any) => {
                        if (Array.isArray(coord)) {
                            return { lat: coord[0], lng: coord[1] };
                        }
                        return { lat: coord.lat, lng: coord.lng };
                    });

                    new google.maps.Polyline({
                        path: pipePath,
                        geodesic: true,
                        strokeColor: pipeConfig.color,
                        strokeOpacity: 0.9,
                        strokeWeight: pipeConfig.weight,
                        map: map,
                    });
                }
            });

            // Draw equipment
            equipment.forEach((equip) => {
                if (equip.lat && equip.lng) {
                    const equipmentConfig = EQUIPMENT_TYPES[equip.type as EquipmentType];
                    if (equipmentConfig) {
                        new google.maps.Marker({
                            position: { lat: equip.lat, lng: equip.lng },
                            map: map,
                            title: equipmentConfig.name,
                            icon: {
                                url: `data:image/svg+xml;charset=UTF-8,${encodeURIComponent(`
                                    <svg width="28" height="28" xmlns="http://www.w3.org/2000/svg">
                                        <circle cx="14" cy="14" r="12" fill="white" stroke="${equipmentConfig.color}" stroke-width="2"/>
                                        <text x="14" y="18" text-anchor="middle" font-size="12" fill="${equipmentConfig.color}">${equipmentConfig.icon}</text>
                                    </svg>
                                `)}`,
                                scaledSize: new google.maps.Size(28, 28),
                                anchor: new google.maps.Point(14, 14),
                            },
                        });
                    }
                }
            });

            // Draw irrigation points
            irrigationPoints.forEach((point, index) => {
                let lat, lng;
                if (point.lat && point.lng) {
                    [lat, lng] = [point.lat, point.lng];
                } else if (Array.isArray(point.position)) {
                    [lat, lng] = point.position;
                }

                if (lat && lng) {
                    const normalizedType = normalizeIrrigationType(point.type);
                    let color = '#06b6d4'; // Default (cyan)
                    if (normalizedType === 'sprinkler')
                        color = '#22c55e'; // Green
                    else if (normalizedType === 'mini_sprinkler')
                        color = '#3b82f6'; // Blue
                    else if (normalizedType === 'micro_spray') color = '#f97316'; // Orange

                    new google.maps.Marker({
                        position: { lat, lng },
                        map: map,
                        icon: {
                            url: `data:image/svg+xml;charset=UTF-8,${encodeURIComponent(`
                                <svg width="8" height="8" xmlns="http://www.w3.org/2000/svg">
                                    <circle cx="4" cy="4" r="3" fill="${color}" stroke="white" stroke-width="1"/>
                                </svg>
                            `)}`,
                            scaledSize: new google.maps.Size(8, 8),
                            anchor: new google.maps.Point(4, 4),
                        },
                    });

                    // Draw coverage circles for sprinklers (if they have radius)
                    if (point.radius && normalizedType !== 'drip_tape') {
                        new google.maps.Circle({
                            strokeColor: color,
                            strokeOpacity: 0.6,
                            strokeWeight: 1,
                            fillColor: color,
                            fillOpacity: 0.1,
                            map: map,
                            center: { lat, lng },
                            radius: point.radius,
                        });
                    }
                }
            });

            // Draw irrigation lines
            irrigationLines.forEach((line) => {
                if (line.coordinates && Array.isArray(line.coordinates)) {
                    const linePath = line.coordinates.map((coord: any) => {
                        if (Array.isArray(coord)) {
                            return { lat: coord[0], lng: coord[1] };
                        }
                        return { lat: coord.lat, lng: coord.lng };
                    });

                    new google.maps.Polyline({
                        path: linePath,
                        geodesic: true,
                        strokeColor: '#06B6D4',
                        strokeOpacity: 0.8,
                        strokeWeight: 3,
                        map: map,
                    });
                }
            });

            // Callback when map is ready
            if (onMapReady) {
                onMapReady(map);
            }
        }
    }, [
        isLoaded,
        center,
        zoom,
        mainField,
        zones,
        pipes,
        equipment,
        irrigationPoints,
        irrigationLines,
    ]);

    if (!isLoaded) {
        return (
            <div className="flex h-full items-center justify-center bg-gray-700">
                <div className="text-center">
                    <div className="mb-2 text-2xl">🗺️</div>
                    <p className="text-sm text-gray-400">{t('Loading Google Maps...')}</p>
                </div>
            </div>
        );
    }

    return (
        <div className="relative h-full w-full">
            <div ref={mapRef} className="h-full w-full rounded-lg" />
            {!mapFullyLoaded && (
                <div className="absolute inset-0 flex items-center justify-center rounded-lg bg-gray-700/75">
                    <div className="text-center">
                        <div className="mb-2 inline-block h-6 w-6 animate-spin rounded-full border-b-2 border-blue-400"></div>
                        <p className="text-sm text-gray-300">{t('Loading Map...')}</p>
                    </div>
                </div>
            )}
        </div>
    );
};

// Enhanced function to capture map as image with better error handling and multiple save formats
const captureMapImage = async (
    mapElement: HTMLElement,
    projectType: string = 'field-crop'
): Promise<string | null> => {
    try {
        console.log('🖼️ Starting map image capture...');

        // Check for html2canvas availability
        let html2canvas;
        try {
            html2canvas = (await import('html2canvas')).default;
        } catch (error) {
            console.error('❌ html2canvas not available:', error);
            return null;
        }

        // Wait a bit more to ensure Google Maps is fully rendered
<<<<<<< HEAD
        await new Promise((resolve) => setTimeout(resolve, 2000));
=======
        await new Promise(resolve => setTimeout(resolve, 2000));
>>>>>>> b9ff6e41

        const canvas = await html2canvas(mapElement, {
            useCORS: true,
            allowTaint: true,
            scale: 1,
            width: mapElement.offsetWidth,
            height: mapElement.offsetHeight,
            backgroundColor: '#1f2937',
            logging: false, // Reduce console noise
            ignoreElements: (element) => {
                // Ignore certain elements that might cause issues
<<<<<<< HEAD
                return (
                    element.classList?.contains('gm-style-cc') ||
                    element.classList?.contains('gmnoprint')
                );
            },
=======
                return element.classList?.contains('gm-style-cc') ||
                       element.classList?.contains('gmnoprint');
            }
>>>>>>> b9ff6e41
        });

        const imageDataUrl = canvas.toDataURL('image/png', 0.9);

        // Enhanced saving with multiple keys and validation
        const saveKeys = [
            'projectMapImage', // Primary key used by product page
            `${projectType}PlanImage`, // Project-specific key
            'fieldCropPlanImage', // Legacy key for field-crop
            'mapCaptureImage', // Additional backup key
        ];

        let saveSuccess = false;
        for (const key of saveKeys) {
            try {
                localStorage.setItem(key, imageDataUrl);
                console.log(`✅ Image saved with key: ${key}`);
                saveSuccess = true;
            } catch (error) {
                console.warn(`⚠️ Failed to save image with key ${key}:`, error);
            }
        }

        if (saveSuccess) {
            // Additional metadata save
            const metadata = {
                timestamp: new Date().toISOString(),
                projectType: projectType,
                imageSize: imageDataUrl.length,
                captureInfo: {
                    width: mapElement.offsetWidth,
                    height: mapElement.offsetHeight,
                    source: 'google-maps',
                },
            };

            try {
                localStorage.setItem('projectMapMetadata', JSON.stringify(metadata));
            } catch (error) {
                console.warn('⚠️ Failed to save metadata:', error);
            }

            console.log('✅ Map image captured and saved successfully');
            console.log(`📊 Image size: ${Math.round(imageDataUrl.length / 1024)} KB`);
            return imageDataUrl;
        } else {
            console.error('❌ Failed to save image to localStorage');
            return null;
        }
    } catch (error) {
        console.error('❌ Error capturing map image:', error);
        return null;
    }
};

// Enhanced function to verify image was saved correctly
const verifyImageSave = (): boolean => {
    const keys = ['projectMapImage', 'fieldCropPlanImage', 'mapCaptureImage'];
    for (const key of keys) {
        const image = localStorage.getItem(key);
        if (image && image.startsWith('data:image/')) {
            console.log(`✅ Verified image exists with key: ${key}`);
            return true;
        }
    }
    console.warn('⚠️ No valid image found in localStorage');
    return false;
};

interface FieldCropSummaryProps {
    mainField?: any;
    fieldAreaSize?: number;
    selectedCrops?: string[];
    zones?: any[];
    zoneAssignments?: any;
    zoneSummaries?: any;
    pipes?: any[];
    equipmentIcons?: any[];
    irrigationPoints?: any[];
    irrigationLines?: any[];
    irrigationAssignments?: any;
    irrigationSettings?: any;
    rowSpacing?: any;
    plantSpacing?: any;
    mapCenter?: [number, number];
    mapZoom?: number;
    mapType?: string;
    summary?: any;
    equipment?: any[];
}

// Existing functions remain unchanged (copied from original)
const calculateZoneArea = (coordinates: any[]): number => {
    if (!coordinates || coordinates.length < 3) return 0;

    try {
        const turfCoords = coordinates
            .map((coord: any) => {
                if (Array.isArray(coord) && coord.length === 2) {
                    return [coord[1], coord[0]];
                }
                if (coord && typeof coord.lat === 'number' && typeof coord.lng === 'number') {
                    return [coord.lng, coord.lat];
                }
                return null;
            })
            .filter((coord: any): coord is [number, number] => coord !== null);

        if (turfCoords.length < 3) return 0;

        const firstPoint = turfCoords[0];
        const lastPoint = turfCoords[turfCoords.length - 1];
        if (firstPoint[0] !== lastPoint[0] || firstPoint[1] !== lastPoint[1]) {
            turfCoords.push(firstPoint);
        }

        const polygon = turf.polygon([turfCoords]);
        return turf.area(polygon);
    } catch (error) {
        console.error('Error calculating zone area:', error);
        return 0;
    }
};

const calculatePlantingPoints = (
    zoneArea: number,
    crop: any,
    customRowSpacing?: number,
    customPlantSpacing?: number
): number => {
    if (!zoneArea || !crop) return 0;

    // 🔥 เพิ่มบรรทัดนี้
    console.log(`🧮 calculatePlantingPoints called:`, {
        zoneArea: zoneArea.toFixed(2),
        cropName: crop.name,
        cropRowSpacing: crop.rowSpacing,
        cropPlantSpacing: crop.plantSpacing,
        customRowSpacing,
        customPlantSpacing
    });

    // แปลงหน่วยจาก cm เป็น m
    const rowSpacing = (customRowSpacing || crop.rowSpacing) / 100;
    const plantSpacing = (customPlantSpacing || crop.plantSpacing) / 100;

    // 🔥 เพิ่มบรรทัดนี้
    console.log(`📏 Spacing calculation:`, {
        rowSpacing: `${rowSpacing} m`,
        plantSpacing: `${plantSpacing} m`,
        original: `${crop.rowSpacing}x${crop.plantSpacing} cm`
    });

    if (!rowSpacing || !plantSpacing) return 0;

    // คำนวณจำนวนต้นต่อตารางเมตร
    // ตัวอย่าง: ระยะห่างแถว 25cm, ระยะห่างต้น 25cm
    // จำนวนต้นต่อตารางเมตร = (1/0.25) * (1/0.25) = 4 * 4 = 16 ต้น/ตร.ม.
    const plantsPerSquareMeter = (1 / rowSpacing) * (1 / plantSpacing);
    const totalPlants = Math.floor(zoneArea * plantsPerSquareMeter);

    console.log(`🌱 Plant calculation details:`, {
        zoneAreaM2: zoneArea.toFixed(2),
        rowSpacingM: rowSpacing.toFixed(2),
        plantSpacingM: plantSpacing.toFixed(2),
        plantsPerSqm: plantsPerSquareMeter.toFixed(1),
        totalPlants: totalPlants.toLocaleString()
    });

    return totalPlants;
};

// คำนวณจำนวนจุดปลูกจากท่อย่อยที่มีอยู่จริง
const calculatePlantingPointsFromPipes = (
    pipes: any[],
    zoneId: string,
    crop: any,
    customRowSpacing?: number,
    customPlantSpacing?: number
): number => {
    if (!pipes || !crop) return 0;

    // แปลงหน่วยจาก cm เป็น m
    const rowSpacing = (customRowSpacing || crop.rowSpacing) / 100;
    const plantSpacing = (customPlantSpacing || crop.plantSpacing) / 100;

    if (!rowSpacing || !plantSpacing) return 0;

    // หาท่อย่อยที่อยู่ในโซนนี้
    const zonePipes = pipes.filter(pipe => 
        pipe.type === 'lateral' && pipe.zoneId?.toString() === zoneId
    );

    console.log(`🔧 Calculating planting points from pipes for zone ${zoneId}:`, {
        totalPipes: zonePipes.length,
        cropName: crop.name,
        rowSpacing: `${rowSpacing} m`,
        plantSpacing: `${plantSpacing} m`
    });

    let totalPlantingPoints = 0;

    zonePipes.forEach((pipe, pipeIndex) => {
        if (pipe.coordinates && pipe.coordinates.length >= 2) {
            let pipeLength = 0;
            
            // คำนวณความยาวท่อย่อย
            for (let i = 0; i < pipe.coordinates.length - 1; i++) {
                const start = pipe.coordinates[i];
                const end = pipe.coordinates[i + 1];
                
                // คำนวณระยะทางระหว่างจุด (ใช้ Haversine formula หรือ Google Maps API)
                const distance = google.maps.geometry.spherical.computeDistanceBetween(
                    new google.maps.LatLng(start.lat, start.lng),
                    new google.maps.LatLng(end.lat, end.lng)
                );
                pipeLength += distance;
            }

            // คำนวณจำนวนจุดปลูกตามความยาวท่อย่อย
            // ระยะห่างระหว่างจุดปลูก = plantSpacing
            const plantingPointsInPipe = Math.floor(pipeLength / plantSpacing) + 1;
            totalPlantingPoints += plantingPointsInPipe;

            console.log(`📏 Pipe ${pipeIndex + 1}:`, {
                pipeLength: `${pipeLength.toFixed(2)} m`,
                plantingPoints: plantingPointsInPipe,
                spacing: `${plantSpacing} m`
            });
        }
    });

    console.log(`🌱 Total planting points from pipes: ${totalPlantingPoints.toLocaleString()}`);
    return totalPlantingPoints;
};

const calculateYieldAndPrice = (
    zoneArea: number,
    crop: any
): { estimatedYield: number; estimatedPrice: number } => {
    if (!zoneArea || !crop) {
        return { estimatedYield: 0, estimatedPrice: 0 };
    }

    const areaInRai = zoneArea / 1600;
    const estimatedYield = Math.round(areaInRai * crop.yield);
    const estimatedPrice = Math.round(estimatedYield * crop.price);

    return { estimatedYield, estimatedPrice };
};

const calculateWaterRequirement = (plantingPoints: number, crop: any): number => {
    if (!plantingPoints || !crop || !crop.waterRequirement) {
        return 0;
    }

    const waterPerPlantPerIrrigation = crop.waterRequirement;
    const totalWaterRequirement = plantingPoints * waterPerPlantPerIrrigation;

    return Math.round(totalWaterRequirement);
};

const calculatePipeLength = (coordinates: any[]): number => {
    if (!coordinates || coordinates.length < 2) return 0;

    try {
        let totalLength = 0;
        for (let i = 0; i < coordinates.length - 1; i++) {
            const point1 = coordinates[i];
            const point2 = coordinates[i + 1];

            let lat1, lng1, lat2, lng2;

            if (Array.isArray(point1) && Array.isArray(point2)) {
                [lat1, lng1] = point1;
                [lat2, lng2] = point2;
            } else if (point1.lat && point1.lng && point2.lat && point2.lng) {
                lat1 = point1.lat;
                lng1 = point1.lng;
                lat2 = point2.lat;
                lng2 = point2.lng;
            } else {
                continue;
            }

            const from = turf.point([lng1, lat1]);
            const to = turf.point([lng2, lat2]);
            const distance = turf.distance(from, to, 'kilometers') * 1000;
            totalLength += distance;
        }

        return Math.round(totalLength);
    } catch (error) {
        console.error('Error calculating pipe length:', error);
        return 0;
    }
};

const calculatePipeStats = (pipes: any[], pipeType: string) => {
    const typePipes = pipes.filter(
        (pipe) =>
            pipe.type === pipeType &&
            pipe.coordinates &&
            Array.isArray(pipe.coordinates) &&
            pipe.coordinates.length >= 2
    );

    if (typePipes.length === 0) {
        return {
            count: 0,
            longestLength: 0,
            totalLength: 0,
        };
    }

    const lengths = typePipes.map((pipe) => calculatePipeLength(pipe.coordinates));
    const totalLength = lengths.reduce((sum, length) => sum + length, 0);
    const longestLength = Math.max(...lengths);

    return {
        count: typePipes.length,
        longestLength: Math.round(longestLength),
        totalLength: Math.round(totalLength),
    };
};

const isPipeInZone = (pipe: any, zone: any): boolean => {
    if (!pipe.coordinates || !Array.isArray(pipe.coordinates) || pipe.coordinates.length < 2) {
        return false;
    }

    if (!zone.coordinates || !Array.isArray(zone.coordinates) || zone.coordinates.length < 3) {
        return false;
    }

    try {
        const zoneCoords = zone.coordinates
            .map((coord: any) => {
                if (Array.isArray(coord) && coord.length === 2) {
                    return [coord[1], coord[0]];
                }
                if (coord && typeof coord.lat === 'number' && typeof coord.lng === 'number') {
                    return [coord.lng, coord.lat];
                }
                return null;
            })
            .filter((coord: any): coord is [number, number] => coord !== null);

        if (zoneCoords.length < 3) return false;

        const firstPoint = zoneCoords[0];
        const lastPoint = zoneCoords[zoneCoords.length - 1];
        if (firstPoint[0] !== lastPoint[0] || firstPoint[1] !== lastPoint[1]) {
            zoneCoords.push(firstPoint);
        }

        const zonePolygon = turf.polygon([zoneCoords]);

        for (const coord of pipe.coordinates) {
            let lat, lng;
            if (Array.isArray(coord) && coord.length === 2) {
                [lat, lng] = coord;
            } else if (coord && typeof coord.lat === 'number' && typeof coord.lng === 'number') {
                lat = coord.lat;
                lng = coord.lng;
            } else {
                continue;
            }

            const point = turf.point([lng, lat]);

            if (booleanPointInPolygon(point, zonePolygon)) {
                return true;
            }
        }

        return false;
    } catch (error) {
        console.error('Error checking pipe in zone:', error);
        return false;
    }
};

const identifyPipeType = (pipe: any): string => {
    if (pipe.type) {
        return pipe.type;
    }

    if (pipe.color) {
        const color = pipe.color.toLowerCase();
        if (color.includes('blue') || color.includes('#2563eb') || color.includes('2563eb')) {
            return 'main';
        } else if (
            color.includes('green') ||
            color.includes('#16a34a') ||
            color.includes('16a34a')
        ) {
            return 'submain';
        } else if (
            color.includes('orange') ||
            color.includes('purple') ||
            color.includes('#ea580c') ||
            color.includes('ea580c')
        ) {
            return 'lateral';
        }
    }

    if (pipe.pathOptions && pipe.pathOptions.color) {
        const color = pipe.pathOptions.color.toLowerCase();
        if (color.includes('blue') || color === '#2563eb') {
            return 'main';
        } else if (color.includes('green') || color === '#16a34a') {
            return 'submain';
        } else if (color.includes('orange') || color.includes('purple') || color === '#ea580c') {
            return 'lateral';
        }
    }

    return 'lateral';
};

const calculateZonePipeStats = (pipes: any[], zoneId: string, zones: any[]) => {
    const currentZone = zones.find((zone) => zone.id.toString() === zoneId);
    if (!currentZone) {
        return {
            main: { count: 0, totalLength: 0, longestLength: 0 },
            submain: { count: 0, totalLength: 0, longestLength: 0 },
            lateral: { count: 0, totalLength: 0, longestLength: 0 },
            total: 0,
            totalLength: 0,
            totalLongestLength: 0,
        };
    }

    console.log(`🔍 Checking pipes for zone ${zoneId} (${currentZone.name})...`);
    console.log(`📏 Total pipes to check: ${pipes.length}`);

    const zonePipes = pipes.filter((pipe) => {
        if (!pipe.coordinates || !Array.isArray(pipe.coordinates) || pipe.coordinates.length < 2) {
            return false;
        }

        const hasZoneId = pipe.zoneId && pipe.zoneId.toString() === zoneId;
        const isInZone = isPipeInZone(pipe, currentZone);

        const isZonePipe = hasZoneId || isInZone;

        if (isZonePipe) {
            const pipeType = identifyPipeType(pipe);
            console.log(`✅ Found pipe in zone ${zoneId}:`, {
                id: pipe.id,
                originalType: pipe.type,
                identifiedType: pipeType,
                color: pipe.color,
                pathOptionsColor: pipe.pathOptions?.color,
                hasZoneId: hasZoneId,
                zoneId: pipe.zoneId,
                isInZone: isInZone,
                coordinatesLength: pipe.coordinates.length,
            });
        }

        return isZonePipe;
    });

    console.log(`📊 Found ${zonePipes.length} pipes in zone ${zoneId}`);

    const mainPipes = zonePipes.filter((pipe) => identifyPipeType(pipe) === 'main');
    const submainPipes = zonePipes.filter((pipe) => identifyPipeType(pipe) === 'submain');
    const lateralPipes = zonePipes.filter((pipe) => identifyPipeType(pipe) === 'lateral');

    console.log(`🔵 Main pipes (สีน้ำเงิน): ${mainPipes.length}`);
    console.log(`🟢 Submain pipes (สีเขียว): ${submainPipes.length}`);
    console.log(`🟣 Lateral pipes (สีส้ม/ม่วง): ${lateralPipes.length}`);

    const calculateTypeStats = (typePipes: any[]) => {
        if (typePipes.length === 0) return { count: 0, totalLength: 0, longestLength: 0 };
        const lengths = typePipes.map((pipe) => calculatePipeLength(pipe.coordinates));
        return {
            count: typePipes.length,
            totalLength: Math.round(lengths.reduce((sum, length) => sum + length, 0)),
            longestLength: Math.round(Math.max(...lengths)),
        };
    };

    const mainStats = calculateTypeStats(mainPipes);
    const submainStats = calculateTypeStats(submainPipes);
    const lateralStats = calculateTypeStats(lateralPipes);

    const totalLongestLength =
        mainStats.longestLength + submainStats.longestLength + lateralStats.longestLength;
    const totalAllLength =
        mainStats.totalLength + submainStats.totalLength + lateralStats.totalLength;

    const result = {
        main: mainStats,
        submain: submainStats,
        lateral: lateralStats,
        total: zonePipes.length,
        totalLength: totalAllLength,
        totalLongestLength: totalLongestLength,
    };

    console.log(`📋 Zone ${zoneId} pipe stats:`, result);

    return result;
};

const normalizeIrrigationType = (type: string): string => {
    if (!type) return 'unknown';
    const normalizedType = type.toLowerCase().trim();
    const typeMapping: { [key: string]: string } = {
        sprinkler: 'sprinkler',
        'sprinkler-system': 'sprinkler',
        'mini-sprinkler': 'mini_sprinkler',
        mini_sprinkler: 'mini_sprinkler',
        minisprinkler: 'mini_sprinkler',
        'micro-spray': 'micro_spray',
        micro_spray: 'micro_spray',
        microspray: 'micro_spray',
        micro: 'micro_spray',
        microsprinkler: 'micro_spray',
        drip: 'drip_tape',
        'drip-tape': 'drip_tape',
        drip_tape: 'drip_tape',
        'drip-irrigation': 'drip_tape',
    };
    return typeMapping[normalizedType] || normalizedType;
};

// เพิ่มฟังก์ชันสำหรับคำนวณจำนวนสปริงเกอร์ในแต่ละโซน
const calculateZoneIrrigationCounts = (
    zone: any,
    irrigationPoints: any[]
): {
    sprinkler: number;
    miniSprinkler: number;
    microSpray: number;
    dripTape: number;
    total: number;
} => {
    if (!zone.coordinates || !Array.isArray(zone.coordinates) || zone.coordinates.length < 3) {
        return { sprinkler: 0, miniSprinkler: 0, microSpray: 0, dripTape: 0, total: 0 };
    }

    try {
        const zoneCoords = zone.coordinates
            .map((coord: any) => {
                if (Array.isArray(coord) && coord.length === 2) {
                    return [coord[1], coord[0]];
                }
                if (coord && typeof coord.lat === 'number' && typeof coord.lng === 'number') {
                    return [coord.lng, coord.lat];
                }
                return null;
            })
            .filter((coord: any): coord is [number, number] => coord !== null);

        if (zoneCoords.length < 3)
            return { sprinkler: 0, miniSprinkler: 0, microSpray: 0, dripTape: 0, total: 0 };

        const firstPoint = zoneCoords[0];
        const lastPoint = zoneCoords[zoneCoords.length - 1];
        if (firstPoint[0] !== lastPoint[0] || firstPoint[1] !== lastPoint[1]) {
            zoneCoords.push(firstPoint);
        }

        const zonePolygon = turf.polygon([zoneCoords]);

        const counts = {
            sprinkler: 0,
            miniSprinkler: 0,
            microSpray: 0,
            dripTape: 0,
            total: 0,
        };

        irrigationPoints.forEach((point) => {
            if (!point) return;

            let lat, lng;
            if (point.lat && point.lng) {
                [lat, lng] = [point.lat, point.lng];
            } else if (Array.isArray(point.position) && point.position.length >= 2) {
                [lat, lng] = point.position;
            } else {
                return;
            }

            const pointCoords = [lng, lat];
            const pointFeature = turf.point(pointCoords);

            if (booleanPointInPolygon(pointFeature, zonePolygon)) {
                const normalizedType = normalizeIrrigationType(point.type);
                counts[normalizedType as keyof typeof counts]++;
                counts.total++;
            }
        });

        return counts;
    } catch (error) {
        console.error('Error calculating zone irrigation counts:', error);
        return { sprinkler: 0, miniSprinkler: 0, microSpray: 0, dripTape: 0, total: 0 };
    }
};

export default function FieldCropSummary(props: FieldCropSummaryProps = {}) {
    const { t } = useLanguage();
    const [summaryData, setSummaryData] = useState<any>(null);
    const [dataSource, setDataSource] = useState<string>('');
    const [calculatedZoneSummaries, setCalculatedZoneSummaries] = useState<Record<string, any>>({});

    // Enhanced state for Google Maps and image capture
    const [mapImageCaptured, setMapImageCaptured] = useState<boolean>(false);
    const [isCapturingImage, setIsCapturingImage] = useState<boolean>(false);
    const [captureStatus, setCaptureStatus] = useState<string>('');
    const googleMapRef = useRef<google.maps.Map | null>(null);
    const mapContainerRef = useRef<HTMLDivElement | null>(null);

    useEffect(() => {
        const savedData = localStorage.getItem('fieldMapData');
        if (savedData) {
            try {
                const parsedData = JSON.parse(savedData);
                if (
                    parsedData &&
                    typeof parsedData === 'object' &&
                    (parsedData.mainField || (parsedData.zones && parsedData.zones.length > 0))
                ) {
                    console.log('📥 Using data from localStorage');
                    console.log('✅ Loaded data from localStorage:', parsedData);
                    setDataSource('localStorage');
                    setSummaryData(parsedData);
                } else {
                    console.warn('📥 Invalid or empty localStorage data structure');
                    setDataSource('none');
                    setSummaryData(null);
                }
            } catch (error) {
                console.error('Error parsing saved data:', error);
                setDataSource('error');
                setSummaryData(null);
            }
        } else {
            console.warn('📥 No data found in localStorage');
            setDataSource('none');
            setSummaryData(null);
        }
    }, []);

    // Enhanced auto-capture with better timing and error handling
    useEffect(() => {
        if (summaryData && !mapImageCaptured && !isCapturingImage) {
            // Delay to ensure map is fully rendered and tiles are loaded
            const timer = setTimeout(() => {
                handleCaptureMapImage();
            }, 5000); // Increased delay for better reliability

            return () => clearTimeout(timer);
        }
    }, [summaryData, mapImageCaptured, isCapturingImage]);

    // Enhanced function to handle map image capture with better feedback
    const handleCaptureMapImage = async () => {
        if (mapImageCaptured || isCapturingImage) return;

        setIsCapturingImage(true);
        setCaptureStatus(t('Capturing...'));

        try {
            let mapElement: HTMLElement | null = null;

            // Try different methods to get the map element
            if (googleMapRef.current) {
                mapElement = googleMapRef.current.getDiv();
            } else if (mapContainerRef.current) {
                mapElement = mapContainerRef.current;
            } else {
                // Fallback: try to find map element by class or ID
                mapElement =
                    (document.querySelector('.google-maps-container') as HTMLElement) ||
                    (document.querySelector('[id*="map"]') as HTMLElement) ||
                    (document.querySelector('[class*="map"]') as HTMLElement);
            }

            if (mapElement) {
                setCaptureStatus(t('Processing...'));
                const imageUrl = await captureMapImage(mapElement, 'field-crop');

                if (imageUrl) {
                    const isVerified = verifyImageSave();
                    if (isVerified) {
                        setMapImageCaptured(true);
                        setCaptureStatus(t('Successfully saved'));
                        console.log('✅ Map image captured and verified for product page');

                        // Clear status after delay
                        setTimeout(() => setCaptureStatus(''), 3000);
                    } else {
                        setCaptureStatus(t('Error'));
                        setTimeout(() => setCaptureStatus(''), 3000);
                    }
                } else {
                    setCaptureStatus(t('Error'));
                    setTimeout(() => setCaptureStatus(''), 3000);
                }
            } else {
                setCaptureStatus(t('Error'));
                setTimeout(() => setCaptureStatus(''), 3000);
            }
        } catch (error) {
            console.error('❌ Error in handleCaptureMapImage:', error);
            setCaptureStatus(t('Error'));
            setTimeout(() => setCaptureStatus(''), 3000);
        } finally {
            setIsCapturingImage(false);
        }
    };

    // Enhanced manual capture function with user feedback
    const handleManualCapture = async () => {
        setMapImageCaptured(false); // Reset to allow manual capture
        await handleCaptureMapImage();

<<<<<<< HEAD
        if (captureStatus.includes('สำเร็จ')) {
            alert('ภาพแผนที่ถูกบันทึกแล้ว! สามารถดูได้ในหน้าคำนวณอุปกรณ์');
        } else if (captureStatus.includes('ข้อผิดพลาด') || captureStatus.includes('ไม่สามารถ')) {
            alert('เกิดข้อผิดพลาดในการบันทึกภาพ โปรดลองอีกครั้ง');
=======
        if (captureStatus.includes(t('Successfully saved'))) {
            alert(t('Map image captured successfully'));
        } else if (captureStatus.includes(t('Error'))) {
            alert(t('Error capturing map image'));
>>>>>>> b9ff6e41
        }
    };

    // Placeholder for Save Project functionality
    const handleSaveProject = () => {
        console.log('💾 Save Project button clicked.');
        alert(t('Project has been saved. (Placeholder)'));
        // In a real application, this would trigger an API call or more complex localStorage logic
    };

    const {
        mainField,
        fieldAreaSize = 0,
        selectedCrops = [],
        zones = [],
        zoneAssignments = {},
        zoneSummaries = {},
        pipes = [],
        equipmentIcons = [],
        irrigationPoints = [],
        irrigationLines = [],
        irrigationAssignments = {},
        irrigationSettings = {},
        rowSpacing = {},
        plantSpacing = {},
        mapCenter = [14.5995, 120.9842],
        mapZoom = 18,
        mapType = 'satellite',
    } = summaryData || {};

    useEffect(() => {
        if (summaryData && zones.length > 0) {
            console.log('🧮 Starting zone calculations with cropData (per irrigation)...');
            console.log('🔧 Available pipes for zone calculation:', pipes);
            console.log('🎯 Available zones:', zones);

            const newZoneSummaries: Record<string, any> = {};

            zones.forEach((zone: any) => {
                const zoneId = zone.id.toString();
                const assignedCropValue = zoneAssignments[zoneId];

                if (assignedCropValue && zone.coordinates) {
                    const crop = getCropByValue(assignedCropValue);
                    if (crop) {
                        const zoneArea = calculateZoneArea(zone.coordinates);

                        const effectiveRowSpacing = rowSpacing[assignedCropValue]
                            ? rowSpacing[assignedCropValue]
                            : crop.rowSpacing;

                        const effectivePlantSpacing = plantSpacing[assignedCropValue]
                            ? plantSpacing[assignedCropValue]
                            : crop.plantSpacing;

                        // คำนวณจำนวนจุดปลูกจากท่อย่อยที่มีอยู่จริง (ถ้ามี)
                        // ถ้าไม่มีท่อย่อย ให้คำนวณจากพื้นที่โซน
                        const totalPlantingPoints = pipes && pipes.length > 0
                            ? calculatePlantingPointsFromPipes(pipes, zoneId, crop, effectiveRowSpacing, effectivePlantSpacing)
                            : calculatePlantingPoints(zoneArea, crop, effectiveRowSpacing, effectivePlantSpacing);

                        const { estimatedYield, estimatedPrice } = calculateYieldAndPrice(
                            zoneArea,
                            crop
                        );

                        const waterRequirementPerIrrigation = calculateWaterRequirement(
                            totalPlantingPoints,
                            crop
                        );

                        // คำนวณจำนวนสปริงเกอร์ในโซนนี้
                        const zoneIrrigationCounts = calculateZoneIrrigationCounts(
                            zone,
                            actualIrrigationPoints
                        );

                        newZoneSummaries[zoneId] = {
                            zoneId: zoneId,
                            zoneName: zone.name,
                            cropName: crop.name,
                            cropValue: assignedCropValue,
                            cropIcon: crop.icon,
                            cropCategory: crop.category,
                            zoneArea: Math.round(zoneArea),
                            zoneAreaRai: Math.round((zoneArea / 1600) * 100) / 100,
                            rowSpacing: effectiveRowSpacing,
                            plantSpacing: effectivePlantSpacing,
                            totalPlantingPoints: totalPlantingPoints,
                            estimatedYield: estimatedYield,
                            estimatedPrice: estimatedPrice,
                            waterRequirementPerIrrigation: waterRequirementPerIrrigation,
                            waterRequirementPerDay: waterRequirementPerIrrigation,
                            cropYieldPerRai: crop.yield,
                            cropPricePerKg: crop.price,
                            cropWaterPerPlant: crop.waterRequirement,
                            cropWaterPerPlantPerIrrigation: crop.waterRequirement,
                            growthPeriod: crop.growthPeriod,
                            irrigationNeeds: crop.irrigationNeeds,
<<<<<<< HEAD
                            irrigationType: irrigationAssignments[zoneId] || 'ไม่ได้กำหนด',
                            // เพิ่มข้อมูลจำนวนสปริงเกอร์
                            sprinklerCount: zoneIrrigationCounts.sprinkler,
                            miniSprinklerCount: zoneIrrigationCounts.miniSprinkler,
                            microSprayCount: zoneIrrigationCounts.microSpray,
                            dripTapeCount: zoneIrrigationCounts.dripTape,
                            totalIrrigationPoints: zoneIrrigationCounts.total,
=======
                            irrigationType: irrigationAssignments[zoneId] || t('Not defined'),
                            calculationMethod: pipes && pipes.length > 0 ? 'จากท่อย่อย' : 'จากพื้นที่โซน',
>>>>>>> b9ff6e41
                        };

                        // ตรวจสอบว่าคำนวณจากท่อย่อยหรือพื้นที่โซน
                        const calculationMethod = pipes && pipes.length > 0 ? 'จากท่อย่อย' : 'จากพื้นที่โซน';
                        
                        console.log(
                            `📊 Zone ${zone.name} calculations with cropData (per irrigation):`,
                            {
                                area: `${Math.round(zoneArea)} ตร.ม. (${Math.round((zoneArea / 1600) * 100) / 100} ไร่)`,
                                crop: crop.name,
                                category: crop.category,
                                calculationMethod: calculationMethod,
                                rowSpacing: `${effectiveRowSpacing} ม. (จาก cropData: ${crop.rowSpacing} ซม.)`,
                                plantSpacing: `${effectivePlantSpacing} ม. (จาก cropData: ${crop.plantSpacing} ซม.)`,
                                plantingPoints: totalPlantingPoints.toLocaleString(),
                                yield: `${estimatedYield.toLocaleString()} กก. (${crop.yield} กก./ไร่)`,
                                price: `${estimatedPrice.toLocaleString()} บาท (${crop.price} บาท/กก.)`,
                                waterPerIrrigation: `${waterRequirementPerIrrigation.toLocaleString()} ลิตร/ครั้ง`,
                                waterPerPlant: `${crop.waterRequirement} ลิตร/ต้น/ครั้ง`,
                                growthPeriod: `${crop.growthPeriod} วัน`,
                                irrigationNeeds: crop.irrigationNeeds,
                            }
                        );
                    }
                } else {
                    // คำนวณจำนวนสปริงเกอร์ในโซนนี้ (แม้ไม่มีพืชปลูก)
                    const zoneIrrigationCounts = calculateZoneIrrigationCounts(
                        zone,
                        actualIrrigationPoints
                    );

                    newZoneSummaries[zoneId] = {
                        zoneId: zoneId,
                        zoneName: zone.name,
                        cropName: t('Not defined'),
                        cropValue: null,
                        cropIcon: '❓',
                        cropCategory: null,
                        zoneArea: zone.coordinates
                            ? Math.round(calculateZoneArea(zone.coordinates))
                            : 0,
                        zoneAreaRai: zone.coordinates
                            ? Math.round((calculateZoneArea(zone.coordinates) / 1600) * 100) / 100
                            : 0,
                        rowSpacing: 0,
                        plantSpacing: 0,
                        totalPlantingPoints: 0,
                        estimatedYield: 0,
                        estimatedPrice: 0,
                        waterRequirementPerIrrigation: 0,
                        waterRequirementPerDay: 0,
                        cropYieldPerRai: 0,
                        cropPricePerKg: 0,
                        cropWaterPerPlant: 0,
                        cropWaterPerPlantPerIrrigation: 0,
                        growthPeriod: 0,
                        irrigationNeeds: 'unknown',
<<<<<<< HEAD
                        irrigationType: irrigationAssignments[zoneId] || 'ไม่ได้กำหนด',
                        // เพิ่มข้อมูลจำนวนสปริงเกอร์
                        sprinklerCount: zoneIrrigationCounts.sprinkler,
                        miniSprinklerCount: zoneIrrigationCounts.miniSprinkler,
                        microSprayCount: zoneIrrigationCounts.microSpray,
                        dripTapeCount: zoneIrrigationCounts.dripTape,
                        totalIrrigationPoints: zoneIrrigationCounts.total,
=======
                        irrigationType: irrigationAssignments[zoneId] || t('Not defined'),
>>>>>>> b9ff6e41
                    };
                }
            });

            setCalculatedZoneSummaries(newZoneSummaries);
            console.log(
                '✅ Zone calculations completed with cropData (per irrigation):',
                newZoneSummaries
            );
        }
    }, [
        summaryData,
        zones,
        zoneAssignments,
        rowSpacing,
        plantSpacing,
        irrigationAssignments,
        pipes,
        t,
    ]);

    const handleCalculateEquipment = () => {
        if (!summaryData) {
            alert(t('No project to calculate'));
            return;
        }

        console.log('🚀 Preparing data for product page...');

        const fieldData: FieldCropData = calculateEnhancedFieldStats(summaryData);
        saveEnhancedFieldCropData(fieldData);
        localStorage.setItem('projectType', 'field-crop');

        // Ensure image is saved before navigating
        if (!mapImageCaptured && !isCapturingImage) {
            handleCaptureMapImage().then(() => {
                console.log('Navigating to /product?mode=field-crop');
                router.visit('/product?mode=field-crop');
            });
        } else {
            console.log('Navigating to /product?mode=field-crop');
            router.visit('/product?mode=field-crop');
        }
    };

    const actualZones = Array.isArray(zones) ? zones : [];
    const actualPipes = Array.isArray(pipes) ? pipes : [];
    const actualEquipmentIcons = Array.isArray(equipmentIcons) ? equipmentIcons : [];
    const actualIrrigationPoints = Array.isArray(irrigationPoints) ? irrigationPoints : [];
    const actualIrrigationLines = Array.isArray(irrigationLines) ? irrigationLines : [];

    const calculateMapBounds = () => {
        if (mainField && mainField.coordinates && mainField.coordinates.length > 0) {
            try {
                const coords = mainField.coordinates
                    .map((c: any) => {
                        if (
                            Array.isArray(c) &&
                            typeof c[0] === 'number' &&
                            typeof c[1] === 'number'
                        ) {
                            return [c[1], c[0]];
                        }
                        if (c && typeof c.lat === 'number' && typeof c.lng === 'number') {
                            return [c.lng, c.lat];
                        }
                        return null;
                    })
                    .filter((c: any): c is [number, number] => c !== null);

                if (coords.length < 3) {
                    throw new Error('Not enough valid coordinates for main field.');
                }

                const closedCoords = [...coords];
                if (
                    closedCoords[0][0] !== closedCoords[closedCoords.length - 1][0] ||
                    closedCoords[0][1] !== closedCoords[closedCoords.length - 1][1]
                ) {
                    closedCoords.push(closedCoords[0]);
                }

                const polygon = turf.polygon([closedCoords]);
                const centroid = turf.centroid(polygon);
                const [centerLng, centerLat] = centroid.geometry.coordinates;

                let optimalZoom = 19;
                if (fieldAreaSize > 50000) optimalZoom = 16;
                else if (fieldAreaSize > 20000) optimalZoom = 17;
                else if (fieldAreaSize > 10000) optimalZoom = 18;
                else if (fieldAreaSize > 5000) optimalZoom = 19;

                return { center: [centerLat, centerLng], zoom: optimalZoom };
            } catch (error) {
                console.error('Error calculating bounds from mainField:', error);
            }
        }

        if (actualZones.length > 0) {
            try {
                const allCoords = actualZones.flatMap((zone) => {
                    if (!zone.coordinates || !Array.isArray(zone.coordinates)) {
                        return [];
                    }
                    return zone.coordinates
                        .map((c: any) => {
                            if (
                                Array.isArray(c) &&
                                typeof c[0] === 'number' &&
                                typeof c[1] === 'number'
                            ) {
                                return c as [number, number];
                            }
                            if (c && typeof c.lat === 'number' && typeof c.lng === 'number') {
                                return [c.lat, c.lng] as [number, number];
                            }
                            return null;
                        })
                        .filter((c): c is [number, number] => c !== null);
                });

                if (allCoords.length > 0) {
                    const lats = allCoords.map((c) => c[0]);
                    const lngs = allCoords.map((c) => c[1]);
                    const centerLat = (Math.min(...lats) + Math.max(...lats)) / 2;
                    const centerLng = (Math.min(...lngs) + Math.max(...lngs)) / 2;

                    return { center: [centerLat, centerLng], zoom: 17 };
                }
            } catch (error) {
                console.error('Error calculating bounds from zones:', error);
            }
        }

        return { center: mapCenter || [14.5995, 120.9842], zoom: mapZoom || 15 };
    };

    const { center: optimalCenter, zoom: optimalZoom } = calculateMapBounds();

    const uniqueIrrigationPoints = actualIrrigationPoints.filter((point, index, array) => {
        if (!point || !point.id) return false;
        const firstIndex = array.findIndex((p) => p && p.id === point.id);
        return firstIndex === index;
    });

    let filteredIrrigationPoints = uniqueIrrigationPoints;
    if (uniqueIrrigationPoints.length > 200) {
        filteredIrrigationPoints = uniqueIrrigationPoints.filter((_, index) => index % 3 === 0);
    } else if (uniqueIrrigationPoints.length > 100) {
        filteredIrrigationPoints = uniqueIrrigationPoints.filter((_, index) => index % 2 === 0);
    }

    const normalizedPoints = filteredIrrigationPoints.map((point) => ({
        ...point,
        normalizedType: normalizeIrrigationType(point.type),
    }));
    const sprinklerPoints = normalizedPoints.filter((p) => p.normalizedType === 'sprinkler').length;
    const miniSprinklerPoints = normalizedPoints.filter(
        (p) => p.normalizedType === 'mini_sprinkler'
    ).length;
    const microSprayPoints = normalizedPoints.filter(
        (p) => p.normalizedType === 'micro_spray'
    ).length;
    const dripPoints = normalizedPoints.filter((p) => p.normalizedType === 'drip_tape').length;

    const uniqueIrrigationLines = actualIrrigationLines.filter((line, index, array) => {
        if (!line || !line.id) return false;
        const firstIndex = array.findIndex((l) => l && l.id === line.id);
        return firstIndex === index;
    });
    const dripLines = uniqueIrrigationLines.filter(
        (l) => normalizeIrrigationType(l.type) === 'drip_tape'
    ).length;

    const totalZones = actualZones.length;

    const mainPipeStats = calculatePipeStats(actualPipes, 'main');
    const submainPipeStats = calculatePipeStats(actualPipes, 'submain');
    const lateralPipeStats = calculatePipeStats(actualPipes, 'lateral');

    const uniqueEquipment = actualEquipmentIcons.filter(
        (equipment, index, array) => array.findIndex((e) => e.id === equipment.id) === index
    );
    const pumpCount = uniqueEquipment.filter((e) => e.type === 'pump').length;
    const valveCount = uniqueEquipment.filter((e) => e.type === 'ballvalve').length;
    const solenoidCount = uniqueEquipment.filter((e) => e.type === 'solenoid').length;

    const totalEstimatedYield = Object.values(calculatedZoneSummaries).reduce(
        (sum: number, summary: any) => sum + (summary.estimatedYield || 0),
        0
    );
    const totalEstimatedIncome = Object.values(calculatedZoneSummaries).reduce(
        (sum: number, summary: any) => sum + (summary.estimatedPrice || 0),
        0
    );
    const totalPlantingPoints = Object.values(calculatedZoneSummaries).reduce(
        (sum: number, summary: any) => sum + (summary.totalPlantingPoints || 0),
        0
    );
    const totalWaterRequirementPerIrrigation = Object.values(calculatedZoneSummaries).reduce(
        (sum: number, summary: any) => sum + (summary.waterRequirementPerIrrigation || 0),
        0
    );

    const areaInRai = fieldAreaSize / 1600;

    const selectedCropObjects = (selectedCrops || [])
        .map((cropValue) => getCropByValue(cropValue))
        .filter(Boolean);

    if (!summaryData) {
        return (
            <div className="min-h-screen bg-gray-900 text-white">
                <Head title={`${t('Field Crop Summary')} - ${t('No data to show')}`} />
                <Navbar />
                <div className="flex items-center justify-center px-4 py-12">
                    <div className="container mx-auto">
                        <div className="rounded-lg bg-gray-800 p-8 text-center">
                            <div className="mb-4 text-6xl">📋</div>
                            <h2 className="mb-4 text-2xl font-bold text-yellow-400">
                                {t('No Project Data Found')}
                            </h2>
                            <p className="mb-6 text-gray-400">
                                {t('Please return to the Field Map page, complete the steps, and click "View Summary".')}
                            </p>
                            <Link
                                href="/field-map"
                                className="inline-flex items-center rounded-lg bg-blue-600 px-6 py-3 text-white transition-colors hover:bg-blue-700"
                            >
                                🗺️ {t('Go to Field Map')}
                            </Link>
                        </div>
                    </div>
                </div>
            </div>
        );
    }

    return (
        <div className="min-h-screen bg-gray-900 text-white print:bg-white print:text-black">
            <Head title={`${t('Field Crop Summary')} - ${t('Irrigation Planning Summary')}`} />

            {/* Fixed Navbar */}
            <div className="sticky top-0 z-50">
                <Navbar />
            </div>

            {/* Fixed Header Section */}
            <div className="top-16 z-40 border-b border-gray-700 bg-gray-800 print:hidden">
                <div className="container mx-auto px-4 py-4">
                    <div className="mx-auto max-w-7xl">
                        <div className="flex flex-col gap-4 lg:flex-row lg:items-start lg:justify-between">
                            <div className="flex-1">
                                <Link
                                    href="/field-map?edit=true&step=4"
                                    className="mb-2 inline-flex items-center text-blue-400 hover:text-blue-300"
                                >
                                    <svg
                                        className="mr-2 h-5 w-5"
                                        fill="none"
                                        stroke="currentColor"
                                        viewBox="0 0 24 24"
                                    >
                                        <path
                                            strokeLinecap="round"
                                            strokeLinejoin="round"
                                            strokeWidth={2}
                                            d="M10 19l-7-7m0 0l7-7m-7 7h18"
                                        />
                                    </svg>
                                    {t('Back to Field Map')}
                                </Link>
                                <h1 className="mb-1 text-3xl font-bold">📊 {t('Field Crop Summary')}</h1>
                                <p className="mb-2 text-gray-400">
                                    {t('Complete overview of your irrigation planning project')}
                                </p>
                            </div>

                            <div className="flex flex-shrink-0 flex-wrap items-center gap-3">
                                {/* Enhanced Map capture button */}
                                <button
                                    onClick={handleManualCapture}
                                    disabled={isCapturingImage}
                                    className={`inline-flex transform items-center rounded-lg px-6 py-3 font-semibold text-white transition-all duration-200 hover:scale-105 hover:shadow-lg ${
                                        isCapturingImage
                                            ? 'cursor-not-allowed bg-gray-600'
                                            : mapImageCaptured
                                              ? 'bg-gradient-to-r from-green-600 to-teal-600 hover:from-green-700 hover:to-teal-700'
                                              : 'bg-gradient-to-r from-blue-600 to-purple-600 hover:from-blue-700 hover:to-purple-700'
                                    }`}
                                >
                                    {isCapturingImage ? (
                                        <>
                                            <div className="mr-2 h-4 w-4 animate-spin rounded-full border-b-2 border-white"></div>
                                            {t('Capturing...')}
                                        </>
                                    ) : (
                                        <>
                                            <svg
                                                className="mr-2 h-5 w-5"
                                                fill="none"
                                                stroke="currentColor"
                                                viewBox="0 0 24 24"
                                            >
                                                <path
                                                    strokeLinecap="round"
                                                    strokeLinejoin="round"
                                                    strokeWidth={2}
                                                    d="M3 9a2 2 0 012-2h.93a2 2 0 001.664-.89l.812-1.22A2 2 0 0110.07 4h3.86a2 2 0 011.664.89l.812 1.22A2 2 0 0018.07 7H19a2 2 0 012 2v9a2 2 0 01-2 2H5a2 2 0 01-2-2V9z"
                                                />
                                                <path
                                                    strokeLinecap="round"
                                                    strokeLinejoin="round"
                                                    strokeWidth={2}
                                                    d="M15 13a3 3 0 11-6 0 3 3 0 016 0z"
                                                />
                                            </svg>
<<<<<<< HEAD
                                            {mapImageCaptured
                                                ? '✅ บันทึกภาพแล้ว'
                                                : '📷 บันทึกภาพแผนที่'}
=======
                                            {mapImageCaptured ? t('✅ Image Saved') : t('📷 Capture Map Image')}
>>>>>>> b9ff6e41
                                        </>
                                    )}
                                </button>

                                {/* Save Project Button */}
                                <button
                                    onClick={handleSaveProject}
                                    className="inline-flex transform items-center rounded-lg bg-gradient-to-r from-teal-500 to-cyan-500 px-6 py-3 font-semibold text-white transition-all duration-200 hover:scale-105 hover:from-teal-600 hover:to-cyan-600 hover:shadow-lg"
                                >
                                    <svg className="mr-2 h-5 w-5" fill="none" stroke="currentColor" viewBox="0 0 24 24"><path strokeLinecap="round" strokeLinejoin="round" strokeWidth={2} d="M8 7H5a2 2 0 00-2 2v9a2 2 0 002 2h14a2 2 0 002-2V9a2 2 0 00-2-2h-3m-1 4l-3 3m0 0l-3-3m3 3V4"></path></svg>
                                    {t('Save Project')}
                                </button>

                                {/* New Project Button */}
                                <Link
                                    href="/field-map"
                                    className="inline-flex transform items-center rounded-lg bg-gradient-to-r from-blue-500 to-indigo-500 px-6 py-3 font-semibold text-white transition-all duration-200 hover:scale-105 hover:from-blue-600 hover:to-indigo-600 hover:shadow-lg"
                                >
                                    <svg className="mr-2 h-5 w-5" fill="none" stroke="currentColor" viewBox="0 0 24 24"><path strokeLinecap="round" strokeLinejoin="round" strokeWidth={2} d="M9 13h6m-3-3v6m5 5H7a2 2 0 01-2-2V5a2 2 0 012-2h5.586a1 1 0 01.707.293l5.414 5.414a1 1 0 01.293.707V19a2 2 0 01-2 2z"></path></svg>
                                    {t('New Project')}
                                </Link>

                                <button
                                    onClick={handleCalculateEquipment}
                                    className="inline-flex transform items-center rounded-lg bg-gradient-to-r from-purple-600 to-blue-600 px-6 py-3 font-semibold text-white transition-all duration-200 hover:scale-105 hover:from-purple-700 hover:to-blue-700 hover:shadow-lg"
                                >
                                    <svg
                                        className="mr-2 h-5 w-5"
                                        fill="none"
                                        stroke="currentColor"
                                        viewBox="0 0 24 24"
                                    >
                                        <path
                                            strokeLinecap="round"
                                            strokeLinejoin="round"
                                            strokeWidth={2}
                                            d="M9 7h6m0 10v-3m-3 3h.01M9 17h.01M9 14h.01M12 14h.01M15 11h.01M12 11h.01M9 11h.01M7 21h10a2 2 0 002-2V5a2 2 0 00-2-2H7a2 2 0 00-2 2v14a2 2 0 002 2z"
                                        />
                                    </svg>
                                    🧮 {t('Calculate Equipment')}
                                </button>
                            </div>
                        </div>

                        {/* Enhanced capture status display */}
                        {captureStatus && (
<<<<<<< HEAD
                            <div
                                className={`mt-3 rounded-lg p-3 text-sm ${
                                    captureStatus.includes('สำเร็จ') ||
                                    captureStatus.includes('บันทึก')
                                        ? 'border border-green-600 bg-green-800/50 text-green-200'
                                        : captureStatus.includes('ข้อผิดพลาด') ||
                                            captureStatus.includes('ไม่สามารถ')
                                          ? 'border border-red-600 bg-red-800/50 text-red-200'
                                          : 'border border-blue-600 bg-blue-800/50 text-blue-200'
                                }`}
                            >
=======
                            <div className={`mt-3 rounded-lg p-3 text-sm ${
                                captureStatus.includes(t('Successfully saved'))
                                    ? 'bg-green-800/50 text-green-200 border border-green-600'
                                    : captureStatus.includes(t('Error'))
                                    ? 'bg-red-800/50 text-red-200 border border-red-600'
                                    : 'bg-blue-800/50 text-blue-200 border border-blue-600'
                            }`}>
>>>>>>> b9ff6e41
                                <div className="flex items-center gap-2">
                                    {captureStatus.includes(t('Capturing...')) && (
                                        <div className="h-4 w-4 animate-spin rounded-full border-b-2 border-current"></div>
                                    )}
                                    <span>{t('Image capture status:')} {captureStatus}</span>
                                </div>
                            </div>
                        )}
                    </div>
                </div>
            </div>

            {/* Print header - only visible when printing */}
            <div className="hidden print:mb-4 print:block">
                <h1 className="text-2xl font-bold text-black">📊 {t('Field Crop Summary')}</h1>
                <p className="text-gray-600">{t('Generated on {date}').replace('{date}', new Date().toLocaleDateString())}</p>
                <hr className="my-2 border-gray-300" />
            </div>

            {/* Scrollable Main Content */}
            <div className="print:print-layout">
                <div className="container mx-auto px-4 py-4">
                    <div className="mx-auto max-w-7xl print:max-w-none">
                        <div className="grid grid-cols-1 gap-4 lg:grid-cols-2 print:grid-cols-2 print:gap-6">
                            <div className="print:print-summary-section space-y-4">
                                {/* Enhanced Map Visualization with better capture capabilities */}
                                <div className="print:print-map-container overflow-hidden rounded-lg bg-gray-800 print:border">
                                    <div className="flex h-full flex-col">
                                        <div className="print:print-map-header border-b border-gray-600 bg-gray-700 p-2">
                                            <h3 className="text-sm font-semibold text-white print:text-black">
                                                🗺️ {t('Project Map Overview')}
                                                {mapImageCaptured && (
                                                    <span className="ml-2 text-xs text-green-400 print:text-green-600">
                                                        {t('✅ Image Saved')}
                                                    </span>
                                                )}
                                            </h3>
                                        </div>
                                        <div
                                            ref={mapContainerRef}
                                            className="print:print-map-container google-maps-container relative"
                                            style={{ minHeight: 300, height: '400px' }}
                                        >
                                            <GoogleMapsDisplay
                                                center={optimalCenter}
                                                zoom={optimalZoom}
                                                mainField={mainField}
                                                zones={actualZones}
                                                pipes={actualPipes}
                                                equipment={uniqueEquipment}
                                                irrigationPoints={filteredIrrigationPoints}
                                                irrigationLines={uniqueIrrigationLines}
                                                onMapReady={(map) => {
                                                    googleMapRef.current = map;
                                                    console.log('✅ Google Map ready for capture');
                                                }}
                                            />
                                        </div>
                                    </div>
                                </div>

                                {/* Rest of the component with translation */}
                                <div className="rounded-lg bg-gray-800 p-4 print:border print:border-gray-300 print:bg-white print:p-3">
                                    <h2 className="mb-3 text-lg font-bold text-green-400 print:text-base print:text-black">
                                        🏡 {t('Project Overview')}
                                    </h2>
                                    <div className="grid grid-cols-5 gap-2 print:gap-1">
                                        <div className="rounded-lg bg-gray-700 p-2 text-center print:border print:border-gray-200 print:bg-gray-50 print:p-1">
                                            <div className="text-lg font-bold text-blue-400 print:text-sm print:text-black">
                                                {areaInRai.toFixed(2)}
                                            </div>
                                            <div className="text-xs text-gray-400 print:text-gray-600">
                                                {t('Rai')}
                                            </div>
                                        </div>
                                        <div className="rounded-lg bg-gray-700 p-2 text-center print:border print:border-gray-200 print:bg-gray-50 print:p-1">
                                            <div className="text-lg font-bold text-green-400 print:text-sm print:text-black">
                                                {totalZones}
                                            </div>
                                            <div className="text-xs text-gray-400 print:text-gray-600">
                                                {t('zones')}
                                            </div>
                                        </div>
                                        <div className="rounded-lg bg-gray-700 p-2 text-center print:border print:border-gray-200 print:bg-gray-50 print:p-1">
                                            <div className="text-lg font-bold text-purple-400 print:text-sm print:text-black">
                                                {totalPlantingPoints.toLocaleString()}
                                            </div>
                                            <div className="text-xs text-gray-400 print:text-gray-600">
                                                {t('Planting Points')}
                                            </div>
                                        </div>
                                        <div className="rounded-lg bg-gray-700 p-2 text-center print:border print:border-gray-200 print:bg-gray-50 print:p-1">
                                            <div className="text-lg font-bold text-cyan-400 print:text-sm print:text-black">
                                                {sprinklerPoints +
                                                    miniSprinklerPoints +
                                                    microSprayPoints +
                                                    dripPoints +
                                                    dripLines}
                                            </div>
                                            <div className="text-xs text-gray-400 print:text-gray-600">
                                                สปริงเกอร์
                                            </div>
                                        </div>
                                        <div className="rounded-lg bg-gray-700 p-2 text-center print:border print:border-gray-200 print:bg-gray-50 print:p-1">
                                            <div className="text-lg font-bold text-yellow-400 print:text-sm print:text-black">
                                                {totalEstimatedYield.toLocaleString()}
                                            </div>
                                            <div className="text-xs text-gray-400 print:text-gray-600">
                                                {t('kg')}
                                            </div>
                                        </div>
                                    </div>
                                </div>

                                {/* Infrastructure Summary - keeping existing code with translation */}
                                <div className="rounded-lg bg-gray-800 p-4 print:border print:border-gray-300 print:bg-white print:p-3">
                                    <h2 className="mb-3 text-lg font-bold text-purple-400 print:text-base print:text-black">
                                        🔧 {t('Infrastructure Summary')}
                                    </h2>
                                    <div className="mb-3">
                                        <h3 className="mb-2 text-sm font-semibold text-blue-400 print:text-xs print:text-black">
                                            📏 {t('Pipe System (finished drawing only)')}
                                        </h3>
                                        <div className="space-y-2">
                                            <div className="rounded bg-gray-700 p-2 print:border print:bg-gray-50">
                                                <div className="mb-1 flex items-center justify-between">
                                                    <span className="text-xs font-medium text-blue-300 print:text-black">
                                                        {t('Main Pipes')}
                                                    </span>
                                                    <span className="text-xs font-bold text-blue-400 print:text-black">
                                                        {mainPipeStats.count} {t('pipes')}
                                                    </span>
                                                </div>
                                                <div className="grid grid-cols-2 gap-1 text-xs">
                                                    <div>
                                                        <span className="text-gray-400 print:text-gray-600">
                                                            {t('Longest:')}{' '}
                                                        </span>
                                                        <span className="font-medium text-blue-300 print:text-black">
                                                            {mainPipeStats.longestLength.toLocaleString()}{' '}
                                                            {t('m.')}
                                                        </span>
                                                    </div>
                                                    <div>
                                                        <span className="text-gray-400 print:text-gray-600">
                                                            {t('Total:')}{' '}
                                                        </span>
                                                        <span className="font-medium text-blue-300 print:text-black">
                                                            {mainPipeStats.totalLength.toLocaleString()}{' '}
                                                            {t('m.')}
                                                        </span>
                                                    </div>
                                                </div>
                                            </div>

                                            <div className="rounded bg-gray-700 p-2 print:border print:bg-gray-50">
                                                <div className="mb-1 flex items-center justify-between">
                                                    <span className="text-xs font-medium text-green-300 print:text-black">
                                                        {t('Submain Pipes')}
                                                    </span>
                                                    <span className="text-xs font-bold text-green-400 print:text-black">
                                                        {submainPipeStats.count} {t('pipes')}
                                                    </span>
                                                </div>
                                                <div className="grid grid-cols-2 gap-1 text-xs">
                                                    <div>
                                                        <span className="text-gray-400 print:text-gray-600">
                                                            {t('Longest:')}{' '}
                                                        </span>
                                                        <span className="font-medium text-green-300 print:text-black">
                                                            {submainPipeStats.longestLength.toLocaleString()}{' '}
                                                            {t('m.')}
                                                        </span>
                                                    </div>
                                                    <div>
                                                        <span className="text-gray-400 print:text-gray-600">
                                                            {t('Total:')}{' '}
                                                        </span>
                                                        <span className="font-medium text-green-300 print:text-black">
                                                            {submainPipeStats.totalLength.toLocaleString()}{' '}
                                                            {t('m.')}
                                                        </span>
                                                    </div>
                                                </div>
                                            </div>

                                            <div className="rounded bg-gray-700 p-2 print:border print:bg-gray-50">
                                                <div className="mb-1 flex items-center justify-between">
                                                    <span className="text-xs font-medium text-purple-300 print:text-black">
                                                        {t('Lateral Pipes')}
                                                    </span>
                                                    <span className="text-xs font-bold text-purple-400 print:text-black">
                                                        {lateralPipeStats.count} {t('pipes')}
                                                    </span>
                                                </div>
                                                <div className="grid grid-cols-2 gap-1 text-xs">
                                                    <div>
                                                        <span className="text-gray-400 print:text-gray-600">
                                                            {t('Longest:')}{' '}
                                                        </span>
                                                        <span className="font-medium text-purple-300 print:text-black">
                                                            {lateralPipeStats.longestLength.toLocaleString()}{' '}
                                                            {t('m.')}
                                                        </span>
                                                    </div>
                                                    <div>
                                                        <span className="text-gray-400 print:text-gray-600">
                                                            {t('Total:')}{' '}
                                                        </span>
                                                        <span className="font-medium text-purple-300 print:text-black">
                                                            {lateralPipeStats.totalLength.toLocaleString()}{' '}
                                                            {t('m.')}
                                                        </span>
                                                    </div>
                                                </div>
                                            </div>

                                            <div className="rounded bg-blue-900/30 p-2 print:border print:bg-blue-50">
                                                <div className="text-center">
                                                    <span className="text-xs font-medium text-blue-300 print:text-blue-800">
                                                        {t('Total longest pipe combined length:')}{' '}
                                                    </span>
                                                    <span className="text-sm font-bold text-blue-100 print:text-blue-900">
                                                        {(
                                                            mainPipeStats.longestLength +
                                                            submainPipeStats.longestLength +
                                                            lateralPipeStats.longestLength
                                                        ).toLocaleString()}{' '}
                                                        {t('m.')}
                                                    </span>
                                                </div>
                                                <div className="mt-1 text-center">
                                                    <span className="text-xs font-medium text-blue-300 print:text-blue-800">
                                                        {t('Total all pipe length:')}{' '}
                                                    </span>
                                                    <span className="text-sm font-bold text-blue-100 print:text-blue-900">
                                                        {(
                                                            mainPipeStats.totalLength +
                                                            submainPipeStats.totalLength +
                                                            lateralPipeStats.totalLength
                                                        ).toLocaleString()}{' '}
                                                        {t('m.')}
                                                    </span>
                                                </div>
                                            </div>
                                        </div>
                                    </div>
                                    <div className="mb-3">
                                        <h3 className="mb-2 text-sm font-semibold text-orange-400 print:text-xs print:text-black">
                                            ⚙️ {t('Equipment')}
                                        </h3>
                                        <div className="grid grid-cols-3 gap-1">
                                            <div className="rounded bg-gray-700 p-1 text-center print:border">
                                                <div className="text-sm font-bold text-orange-400">
                                                    {pumpCount}
                                                </div>
                                                <div className="text-xs text-gray-400">{t('Pumps')}</div>
                                            </div>
                                            <div className="rounded bg-gray-700 p-1 text-center print:border">
                                                <div className="text-sm font-bold text-red-400">
                                                    {valveCount}
                                                </div>
                                                <div className="text-xs text-gray-400">{t('Valves')}</div>
                                            </div>
                                            <div className="rounded bg-gray-700 p-1 text-center print:border">
                                                <div className="text-sm font-bold text-yellow-400">
                                                    {solenoidCount}
                                                </div>
                                                <div className="text-xs text-gray-400">
                                                    {t('Solenoids')}
                                                </div>
                                            </div>
                                        </div>
                                    </div>
                                    <div>
                                        <h3 className="mb-2 text-sm font-semibold text-cyan-400 print:text-xs print:text-black">
                                            💧 {t('Irrigation System')}
                                        </h3>
                                        <div className="grid grid-cols-2 gap-1">
                                            <div className="rounded bg-gray-700 p-1 text-center print:border">
                                                <div className="text-sm font-bold text-green-400">
                                                    {sprinklerPoints}
                                                </div>
                                                <div className="text-xs text-gray-400">
                                                    {t('Sprinklers')}
                                                </div>
                                            </div>
                                            <div className="rounded bg-gray-700 p-1 text-center print:border">
                                                <div className="text-sm font-bold text-blue-400">
                                                    {miniSprinklerPoints}
                                                </div>
                                                <div className="text-xs text-gray-400">
                                                    {t('Mini Sprinklers')}
                                                </div>
                                            </div>
                                            <div className="rounded bg-gray-700 p-1 text-center print:border">
                                                <div className="text-sm font-bold text-orange-400">
                                                    {microSprayPoints}
                                                </div>
                                                <div className="text-xs text-gray-400">
                                                    {t('Micro Sprays')}
                                                </div>
                                            </div>
                                            <div className="rounded bg-gray-700 p-1 text-center print:border">
                                                <div className="text-sm font-bold text-cyan-400">
                                                    {dripPoints + dripLines}
                                                </div>
                                                <div className="text-xs text-gray-400">
                                                    {t('Drip Points')}
                                                </div>
                                            </div>
                                        </div>
                                        {/* เพิ่มส่วนแสดงจำนวนสปริงเกอร์รวม */}
                                        <div className="mt-2 rounded bg-cyan-900/30 p-2 text-center print:bg-cyan-50">
                                            <div className="text-xs text-cyan-200 print:text-cyan-700">
                                                Total Irrigation Points:
                                            </div>
                                            <div className="text-sm font-bold text-cyan-100 print:text-cyan-800">
                                                {sprinklerPoints +
                                                    miniSprinklerPoints +
                                                    microSprayPoints +
                                                    dripPoints +
                                                    dripLines}{' '}
                                                จุด
                                            </div>
                                        </div>
                                    </div>
                                </div>

                                {/* Financial & Water Summary - keeping existing code with translation */}
                                <div className="rounded-lg bg-gray-800 p-4 print:border print:border-gray-300 print:bg-white print:p-3">
                                    <h2 className="mb-3 text-lg font-bold text-green-400 print:text-base print:text-black">
                                        💰 {t('Financial & Water Summary')}
                                    </h2>
                                    <div className="space-y-3 print:space-y-2">
                                        <div className="space-y-2">
                                            <div className="rounded-lg bg-gray-700 p-2 print:border print:bg-gray-50">
                                                <div className="flex items-center justify-between">
                                                    <span className="text-sm text-gray-400 print:text-gray-700">
                                                        {t('Total Estimated Yield')}
                                                    </span>
                                                    <span className="text-sm font-bold text-yellow-400 print:text-black">
                                                        {totalEstimatedYield.toLocaleString()} {t('kg')}
                                                    </span>
                                                </div>
                                            </div>
                                            <div className="rounded-lg bg-gray-700 p-2 print:border print:bg-gray-50">
                                                <div className="flex items-center justify-between">
                                                    <span className="text-sm text-gray-400 print:text-gray-700">
                                                        {t('Total Estimated Income')}
                                                    </span>
                                                    <span className="text-sm font-bold text-green-400 print:text-black">
                                                        ฿{totalEstimatedIncome.toLocaleString()}
                                                    </span>
                                                </div>
                                            </div>
                                        </div>

                                        <div className="rounded-lg bg-cyan-900/30 p-3 print:border-2 print:border-cyan-200 print:bg-cyan-50">
                                            <h3 className="mb-2 text-sm font-semibold text-cyan-300 print:text-cyan-800">
                                                💧 {t('Total Water Requirements (liters per irrigation - from cropData)')}
                                            </h3>
                                            <div className="grid grid-cols-2 gap-3">
                                                <div className="space-y-1">
                                                    <div className="text-xs text-cyan-200 print:text-cyan-700">
                                                        {t('Total Farm Area:')} {areaInRai.toFixed(2)} {t('Rai')}
                                                    </div>
                                                    <div className="text-xs text-cyan-200 print:text-cyan-700">
                                                        {t('Total Plants:')}{' '}
                                                        {totalPlantingPoints.toLocaleString()} {t('trees')}
                                                    </div>
                                                    <div className="text-xs text-cyan-200 print:text-cyan-700">
                                                        {t('Active Zones:')}{' '}
                                                        {
                                                            Object.keys(
                                                                calculatedZoneSummaries
                                                            ).filter(
                                                                (id) =>
                                                                    calculatedZoneSummaries[id]
                                                                        .cropValue
                                                            ).length
                                                        }{' '}
                                                        {t('zones')}
                                                    </div>
                                                </div>
                                                <div className="text-right">
                                                    <div className="mb-1 text-xs text-cyan-200 print:text-cyan-700">
                                                        {t('Water Need per Irrigation:')}
                                                    </div>
                                                    <div className="text-xl font-bold text-cyan-100 print:text-cyan-800">
                                                        {totalWaterRequirementPerIrrigation.toLocaleString()}
                                                    </div>
                                                    <div className="text-xs text-cyan-200 print:text-cyan-700">
                                                        {t('Liters/irrigation')}
                                                    </div>
                                                    <div className="mt-1 text-xs text-cyan-200 print:text-cyan-700">
                                                        (
                                                        {(
                                                            totalWaterRequirementPerIrrigation /
                                                            1000
                                                        ).toFixed(1)}{' '}
                                                        {t('m³/irrigation')})
                                                    </div>
                                                </div>
                                            </div>

                                            <div className="mt-3 border-t border-cyan-700 pt-2 print:border-cyan-300">
                                                <div className="mb-2 text-xs font-medium text-cyan-200 print:text-cyan-700">
                                                    {t('Water Requirements by Zone (per irrigation):')}
                                                </div>
                                                <div className="max-h-24 space-y-1 overflow-y-auto">
                                                    {Object.values(calculatedZoneSummaries)
                                                        .filter((summary: any) => summary.cropValue)
                                                        .map((summary: any) => (
                                                            <div
                                                                key={summary.zoneId}
                                                                className="flex justify-between text-xs"
                                                            >
                                                                <span className="text-cyan-200 print:text-cyan-700">
                                                                    {summary.zoneName} (
                                                                    {summary.zoneAreaRai} {t('Rai')})
                                                                </span>
                                                                <span className="font-medium text-cyan-100 print:text-cyan-800">
                                                                    {summary.waterRequirementPerIrrigation.toLocaleString()}{' '}
                                                                    {t('Liters/irrigation')}
                                                                </span>
                                                            </div>
                                                        ))}
                                                </div>
                                            </div>

                                            <div className="mt-3 border-t border-cyan-700 pt-2 print:border-cyan-300">
                                                <div className="grid grid-cols-2 gap-2 text-xs">
                                                    <div className="rounded bg-cyan-800/50 p-2 text-center print:bg-cyan-100">
                                                        <div className="text-cyan-200 print:text-cyan-700">
                                                            {t('Monthly')}
                                                        </div>
                                                        <div className="font-bold text-cyan-100 print:text-cyan-800">
                                                            {(
                                                                (totalWaterRequirementPerIrrigation *
                                                                    30) /
                                                                1000
                                                            ).toFixed(1)}
                                                        </div>
                                                        <div className="text-cyan-200 print:text-cyan-700">
                                                            {t('m³/month')}
                                                        </div>
                                                    </div>
                                                    <div className="rounded bg-cyan-800/50 p-2 text-center print:bg-cyan-100">
                                                        <div className="text-cyan-200 print:text-cyan-700">
                                                            {t('Yearly')}
                                                        </div>
                                                        <div className="font-bold text-cyan-100 print:text-cyan-800">
                                                            {(
                                                                (totalWaterRequirementPerIrrigation *
                                                                    365) /
                                                                1000
                                                            ).toFixed(0)}
                                                        </div>
                                                        <div className="text-cyan-200 print:text-cyan-700">
                                                            {t('m³/year')}
                                                        </div>
                                                    </div>
                                                </div>
                                            </div>
                                        </div>
                                    </div>
                                </div>

                                {/* Action Buttons */}
                                <div className="rounded-lg bg-gray-800 p-4 print:hidden">
                                    <h2 className="mb-3 text-lg font-bold text-purple-400">
                                        📋 {t('Actions')}
                                    </h2>
                                    <div className="grid grid-cols-1 gap-3 md:grid-cols-2">
                                        <Link
                                            href="/field-map?edit=true&step=4"
                                            className="rounded-lg bg-blue-600 px-4 py-2 text-center font-semibold text-white hover:bg-blue-700"
                                        >
                                            🔄 {t('Edit Project')}
                                        </Link>
                                        <button
                                            onClick={() => window.print()}
                                            className="rounded-lg bg-green-600 px-4 py-2 font-semibold text-white hover:bg-green-700"
                                        >
                                            🖨️ {t('Print Summary')}
                                        </button>
                                    </div>
                                </div>
                            </div>

                            {/* Right Column: Zone Details - keeping existing code structure with translation */}
                            <div className="space-y-4 print:contents">
                                <div className="print:print-other-content rounded-lg bg-gray-800 p-4 print:border print:border-gray-300 print:bg-white print:p-3">
                                    <h2 className="mb-3 text-lg font-bold text-blue-400 print:text-base print:text-black">
                                        🎯 {t('Zone Details & Irrigation Systems (liters per irrigation)')}
                                    </h2>
                                    <div className="space-y-3 print:space-y-2">
                                        {actualZones.map((zone) => {
                                            const summary = calculatedZoneSummaries[zone.id];
                                            const assignedCrop = zoneAssignments[zone.id]
                                                ? getCropByValue(zoneAssignments[zone.id])
                                                : null;
                                            const irrigationType = irrigationAssignments[zone.id];
                                            const zonePipeStats = calculateZonePipeStats(
                                                actualPipes,
                                                zone.id.toString(),
                                                actualZones
                                            );
                                            const zoneIrrigationCounts =
                                                calculateZoneIrrigationCounts(
                                                    zone,
                                                    actualIrrigationPoints
                                                );
                                            return (
                                                <div
                                                    key={zone.id}
                                                    className="rounded-lg bg-gray-700 p-3 print:border print:bg-gray-50"
                                                >
                                                    <div className="mb-2 flex items-center justify-between">
                                                        <div className="flex items-center space-x-2">
                                                            <div
                                                                className="h-3 w-3 rounded-full"
                                                                style={{
                                                                    backgroundColor: zone.color,
                                                                }}
                                                            ></div>
                                                            <h3 className="text-sm font-semibold text-white print:text-black">
                                                                {zone.name}
                                                            </h3>
                                                        </div>
                                                        {assignedCrop && (
                                                            <span className="text-lg">
                                                                {assignedCrop.icon}
                                                            </span>
                                                        )}
                                                    </div>
                                                    {summary ? (
                                                        <div className="space-y-3">
                                                            {/* แสดงข้อมูลจำนวนสปริงเกอร์ในส่วนสรุปข้อมูลโซน */}
                                                            <div className="grid grid-cols-4 gap-2 text-xs">
                                                                <div className="rounded bg-gray-600 p-2 text-center print:bg-gray-100">
                                                                    <div className="text-gray-400 print:text-gray-600">
                                                                        {t('Area')}
                                                                    </div>
                                                                    <div className="font-semibold text-blue-400 print:text-black">
                                                                        {summary.zoneAreaRai} {t('Rai')}
                                                                    </div>
                                                                    <div className="text-xs text-gray-400 print:text-gray-600">
                                                                        {summary.zoneArea} ตร.ม.
                                                                    </div>
                                                                </div>
                                                                <div className="rounded bg-gray-600 p-2 text-center print:bg-gray-100">
                                                                    <div className="text-gray-400 print:text-gray-600">
                                                                        {t('Plants')}
                                                                    </div>
                                                                    <div className="font-semibold text-green-400 print:text-black">
                                                                        {summary.totalPlantingPoints.toLocaleString()}
                                                                    </div>
                                                                    <div className="text-xs text-gray-400 print:text-gray-600">
                                                                        {t('trees')}
                                                                    </div>
                                                                </div>
                                                                <div className="rounded bg-gray-600 p-2 text-center print:bg-gray-100">
                                                                    <div className="text-gray-400 print:text-gray-600">
<<<<<<< HEAD
                                                                        Sprinklers
                                                                    </div>
                                                                    <div className="font-semibold text-cyan-400 print:text-black">
                                                                        {zoneIrrigationCounts.total}
                                                                    </div>
                                                                    <div className="text-xs text-gray-400 print:text-gray-600">
                                                                        จุด
                                                                    </div>
                                                                </div>
                                                                <div className="rounded bg-gray-600 p-2 text-center print:bg-gray-100">
                                                                    <div className="text-gray-400 print:text-gray-600">
                                                                        Crop
                                                                    </div>
                                                                    <div className="text-xs font-semibold text-white print:text-black">
                                                                        {summary.cropName}
                                                                    </div>
                                                                    <div className="text-xs text-gray-400 print:text-gray-600">
                                                                        {summary.cropCategory}
                                                                    </div>
                                                                </div>
                                                            </div>
                                                            <div className="grid grid-cols-4 gap-2 text-xs">
                                                                <div className="rounded bg-gray-600 p-2 text-center print:bg-gray-100">
                                                                    <div className="text-gray-400 print:text-gray-600">
                                                                        Area
                                                                    </div>
                                                                    <div className="font-semibold text-blue-400 print:text-black">
                                                                        {summary.zoneAreaRai} ไร่
                                                                    </div>
                                                                    <div className="text-xs text-gray-400 print:text-gray-600">
                                                                        {summary.zoneArea} ตร.ม.
                                                                    </div>
                                                                </div>
                                                                <div className="rounded bg-gray-600 p-2 text-center print:bg-gray-100">
                                                                    <div className="text-gray-400 print:text-gray-600">
                                                                        Plants
                                                                    </div>
                                                                    <div className="font-semibold text-green-400 print:text-black">
                                                                        {summary.totalPlantingPoints.toLocaleString()}
                                                                    </div>
                                                                    <div className="text-xs text-gray-400 print:text-gray-600">
                                                                        ต้น
                                                                    </div>
                                                                </div>
                                                                <div className="rounded bg-gray-600 p-2 text-center print:bg-gray-100">
                                                                    <div className="text-gray-400 print:text-gray-600">
                                                                        Sprinklers
                                                                    </div>
                                                                    <div className="font-semibold text-cyan-400 print:text-black">
                                                                        {zoneIrrigationCounts.total}
                                                                    </div>
                                                                    <div className="text-xs text-gray-400 print:text-gray-600">
                                                                        จุด
                                                                    </div>
                                                                </div>
                                                                <div className="rounded bg-gray-600 p-2 text-center print:bg-gray-100">
                                                                    <div className="text-gray-400 print:text-gray-600">
                                                                        Crop
=======
                                                                        {t('Crop')}
>>>>>>> b9ff6e41
                                                                    </div>
                                                                    <div className="text-xs font-semibold text-white print:text-black">
                                                                        {summary.cropName}
                                                                    </div>
                                                                    <div className="text-xs text-gray-400 print:text-gray-600">
                                                                        {summary.cropCategory}
                                                                    </div>
                                                                </div>
                                                            </div>

                                                            <div className="rounded-lg bg-cyan-900/30 p-3 print:border print:bg-cyan-50">
                                                                <h4 className="mb-2 text-sm font-semibold text-cyan-300 print:text-cyan-800">
                                                                    💧 {t('Water Requirements (liters per irrigation - from cropData)')}
                                                                </h4>
                                                                <div className="grid grid-cols-2 gap-3 text-xs">
                                                                    <div>
                                                                        <div className="mb-1 text-cyan-200 print:text-cyan-700">
                                                                            {t('Zone Area:')}{' '}
                                                                            {summary.zoneAreaRai}{' '}
                                                                            {t('Rai')}
                                                                        </div>
                                                                        <div className="mb-1 text-cyan-200 print:text-cyan-700">
                                                                            {t('Plants:')}{' '}
                                                                            {summary.totalPlantingPoints.toLocaleString()}{' '}
                                                                            {t('trees')}
                                                                        </div>
                                                                        <div className="mb-1 text-cyan-200 print:text-cyan-700">
                                                                            {t('Rate:')}{' '}
                                                                            {summary.cropWaterPerPlantPerIrrigation.toFixed(
                                                                                1
                                                                            )}{' '}
                                                                            {t('liters/plant/irrigation')}
                                                                        </div>
                                                                        <div className="text-cyan-200 print:text-cyan-700">
                                                                            ({t('from cropData:')}{' '}
                                                                            {
                                                                                summary.cropWaterPerPlant
                                                                            }{' '}
                                                                            {t('liters/plant/irrigation')})
                                                                        </div>
                                                                    </div>
                                                                    <div className="text-right">
                                                                        <div className="mb-1 text-xs text-cyan-200 print:text-cyan-700">
                                                                            {t('Water Need per Irrigation:')}
                                                                        </div>
                                                                        <div className="text-lg font-bold text-cyan-100 print:text-cyan-800">
                                                                            {summary.waterRequirementPerIrrigation.toLocaleString()}
                                                                        </div>
                                                                        <div className="text-xs text-cyan-200 print:text-cyan-700">
                                                                            {t('Liters/irrigation')}
                                                                        </div>
                                                                        <div className="mt-1 text-xs text-cyan-200 print:text-cyan-700">
                                                                            (
                                                                            {(
                                                                                summary.waterRequirementPerIrrigation /
                                                                                1000
                                                                            ).toFixed(1)}{' '}
                                                                            {t('m³/irrigation')})
                                                                        </div>
                                                                    </div>
                                                                </div>
                                                                <div className="mt-2 rounded bg-cyan-800/30 p-2 text-xs text-cyan-200 print:bg-cyan-100 print:text-cyan-700">
                                                                    <strong>{t('Calculation:')}</strong>{' '}
                                                                    {summary.totalPlantingPoints.toLocaleString()}{' '}
                                                                    {t('trees')} ×{' '}
                                                                    {summary.cropWaterPerPlantPerIrrigation.toFixed(
                                                                        1
                                                                    )}{' '}
                                                                    {t('liters/plant/irrigation')} ={' '}
                                                                    {summary.waterRequirementPerIrrigation.toLocaleString()}{' '}
                                                                    {t('Liters/irrigation')}
                                                                </div>
                                                            </div>

                                                            <div className="rounded-lg bg-blue-900/30 p-3 print:border print:bg-blue-50">
                                                                <h4 className="mb-2 text-sm font-semibold text-blue-300 print:text-blue-800">
                                                                    🔧 {t('Irrigation System & Pipe Network')}
                                                                </h4>

                                                                <div className="mb-3">
                                                                    <div className="mb-1 text-xs font-medium text-blue-200 print:text-blue-700">
                                                                        {t('Irrigation Type:')}
                                                                    </div>
                                                                    <div className="text-sm font-semibold text-blue-100 print:text-blue-900">
                                                                        {irrigationType ||
                                                                            t('Not defined')}
                                                                    </div>
                                                                </div>

                                                                {/* เพิ่มส่วนแสดงจำนวนสปริงเกอร์แต่ละประเภท */}
                                                                <div className="mb-3">
                                                                    <div className="mb-2 text-xs font-medium text-blue-200 print:text-blue-700">
                                                                        💧 Irrigation Points in
                                                                        Zone:
                                                                    </div>
                                                                    <div className="grid grid-cols-2 gap-2 text-xs">
                                                                        {zoneIrrigationCounts.sprinkler >
                                                                            0 && (
                                                                            <div className="rounded bg-blue-700/20 p-2 text-center print:bg-blue-50">
                                                                                <div className="text-blue-200 print:text-blue-800">
                                                                                    🟢 Sprinklers {zoneIrrigationCounts.sprinkler} อัน
                                                                                </div>
                                                                            </div>
                                                                        )}
                                                                        {zoneIrrigationCounts.miniSprinkler >
                                                                            0 && (
                                                                            <div className="rounded bg-blue-700/20 p-2 text-center print:bg-blue-50">
                                                                                <div className="text-blue-200 print:text-blue-800">
                                                                                    🟢 Mini Sprinklers {zoneIrrigationCounts.miniSprinkler} อัน
                                                                                </div>
                                                                            </div>
                                                                        )}
                                                                        {zoneIrrigationCounts.microSpray >
                                                                            0 && (
                                                                            <div className="rounded bg-blue-700/20 p-2 text-center print:bg-blue-50">
                                                                                <div className="text-blue-200 print:text-blue-800">
                                                                                    🟠 Micro Sprays {zoneIrrigationCounts.microSpray} อัน
                                                                                </div>
                                                                            </div>
                                                                        )}
                                                                        {zoneIrrigationCounts.dripTape >
                                                                            0 && (
                                                                            <div className="rounded bg-blue-700/20 p-2 text-center print:bg-blue-50">
                                                                                <div className="text-blue-200 print:text-blue-800">
                                                                                    🟣 Drip Tape {zoneIrrigationCounts.dripTape} อัน
                                                                                </div>
                                                                            </div>
                                                                        )}
                                                                    </div>
                                                                </div>

                                                                <div className="space-y-3">
                                                                    <div className="border-b border-blue-700 pb-1 text-xs font-medium text-blue-200 print:border-blue-300 print:text-blue-700">
                                                                        {t('Pipe System Details in Zone:')}
                                                                    </div>

                                                                    <div className="rounded border border-cyan-600 bg-cyan-800/40 p-3 print:border-cyan-300 print:bg-cyan-100">
                                                                        <div className="mb-3 text-center">
                                                                            <div className="text-sm font-bold text-cyan-200 print:text-cyan-800">
                                                                                📊 {t('Zone Pipe Summary')}
                                                                            </div>
                                                                        </div>

                                                                        <div className="mb-3">
                                                                            <div className="mb-2 grid grid-cols-4 gap-1 text-xs">
                                                                                <div className="font-medium text-cyan-200 print:text-cyan-700">
                                                                                    {t('Pipe type')}
                                                                                </div>
                                                                                <div className="text-center font-medium text-cyan-200 print:text-cyan-700">
                                                                                    {t('Count')}
                                                                                </div>
                                                                                <div className="text-center font-medium text-cyan-200 print:text-cyan-700">
                                                                                    {t('Longest (m)')}
                                                                                </div>
                                                                                <div className="text-center font-medium text-cyan-200 print:text-cyan-700">
                                                                                    {t('Total (m)')}
                                                                                </div>
                                                                            </div>
                                                                            <div className="space-y-1">
                                                                                <div className="grid grid-cols-4 gap-1 rounded bg-blue-700/20 p-1 text-xs print:bg-blue-50">
                                                                                    <div className="text-blue-200 print:text-blue-800">
                                                                                        🔵 {t('Main Pipes')}
                                                                                    </div>
                                                                                    <div className="text-center font-semibold text-blue-100 print:text-blue-900">
                                                                                        {
                                                                                            zonePipeStats
                                                                                                .main
                                                                                                .count
                                                                                        }
                                                                                    </div>
                                                                                    <div className="text-center font-semibold text-blue-100 print:text-blue-900">
                                                                                        {zonePipeStats.main.longestLength.toLocaleString()}
                                                                                    </div>
                                                                                    <div className="text-center font-semibold text-blue-100 print:text-blue-900">
                                                                                        {zonePipeStats.main.totalLength.toLocaleString()}
                                                                                    </div>
                                                                                </div>
                                                                                <div className="grid grid-cols-4 gap-1 rounded bg-green-700/20 p-1 text-xs print:bg-green-50">
                                                                                    <div className="text-green-200 print:text-green-800">
                                                                                        🟢 {t('Submain Pipes')}
                                                                                    </div>
                                                                                    <div className="text-center font-semibold text-green-100 print:text-green-900">
                                                                                        {
                                                                                            zonePipeStats
                                                                                                .submain
                                                                                                .count
                                                                                        }
                                                                                    </div>
                                                                                    <div className="text-center font-semibold text-green-100 print:text-green-900">
                                                                                        {zonePipeStats.submain.longestLength.toLocaleString()}
                                                                                    </div>
                                                                                    <div className="text-center font-semibold text-green-100 print:text-green-900">
                                                                                        {zonePipeStats.submain.totalLength.toLocaleString()}
                                                                                    </div>
                                                                                </div>
                                                                                <div className="grid grid-cols-4 gap-1 rounded bg-purple-700/20 p-1 text-xs print:bg-purple-50">
                                                                                    <div className="text-purple-200 print:text-purple-800">
                                                                                        🟣 {t('Lateral Pipes')}
                                                                                    </div>
                                                                                    <div className="text-center font-semibold text-purple-100 print:text-purple-900">
                                                                                        {
                                                                                            zonePipeStats
                                                                                                .lateral
                                                                                                .count
                                                                                        }
                                                                                    </div>
                                                                                    <div className="text-center font-semibold text-purple-100 print:text-purple-900">
                                                                                        {zonePipeStats.lateral.longestLength.toLocaleString()}
                                                                                    </div>
                                                                                    <div className="text-center font-semibold text-purple-100 print:text-purple-900">
                                                                                        {zonePipeStats.lateral.totalLength.toLocaleString()}
                                                                                    </div>
                                                                                </div>
                                                                            </div>
                                                                        </div>

                                                                        <div className="grid grid-cols-2 gap-2 border-t border-cyan-600 pt-2 text-xs print:border-cyan-300">
                                                                            <div className="rounded bg-cyan-700/30 p-2 text-center print:bg-cyan-50">
                                                                                <div className="mb-1 text-xs text-cyan-200 print:text-cyan-700">
                                                                                    {t('Total longest pipe combined:')}
                                                                                </div>
                                                                                <div className="text-sm font-bold text-cyan-100 print:text-cyan-900">
                                                                                    {zonePipeStats.totalLongestLength.toLocaleString()}{' '}
                                                                                    {t('m.')}
                                                                                </div>
                                                                                <div className="mt-1 text-xs text-cyan-300 print:text-cyan-600">
                                                                                    (
                                                                                    {
                                                                                        zonePipeStats
                                                                                            .main
                                                                                            .longestLength
                                                                                    }{' '}
                                                                                    +{' '}
                                                                                    {
                                                                                        zonePipeStats
                                                                                            .submain
                                                                                            .longestLength
                                                                                    }{' '}
                                                                                    +{' '}
                                                                                    {
                                                                                        zonePipeStats
                                                                                            .lateral
                                                                                            .longestLength
                                                                                    }
                                                                                    )
                                                                                </div>
                                                                            </div>
                                                                            <div className="rounded bg-cyan-700/30 p-2 text-center print:bg-cyan-50">
                                                                                <div className="mb-1 text-xs text-cyan-200 print:text-cyan-700">
                                                                                    {t('Total all pipe combined:')}
                                                                                </div>
                                                                                <div className="text-sm font-bold text-cyan-100 print:text-cyan-900">
                                                                                    {zonePipeStats.totalLength.toLocaleString()}{' '}
                                                                                    {t('m.')}
                                                                                </div>
                                                                                <div className="mt-1 text-xs text-cyan-300 print:text-cyan-600">
                                                                                    (
                                                                                    {
                                                                                        zonePipeStats
                                                                                            .main
                                                                                            .totalLength
                                                                                    }{' '}
                                                                                    +{' '}
                                                                                    {
                                                                                        zonePipeStats
                                                                                            .submain
                                                                                            .totalLength
                                                                                    }{' '}
                                                                                    +{' '}
                                                                                    {
                                                                                        zonePipeStats
                                                                                            .lateral
                                                                                            .totalLength
                                                                                    }
                                                                                    )
                                                                                </div>
                                                                            </div>
                                                                        </div>

                                                                        <div className="mt-2 border-t border-cyan-600 pt-2 text-center print:border-cyan-300">
                                                                            <div className="text-xs text-cyan-200 print:text-cyan-700">
                                                                                {t('Total Pipes in Zone:')}{' '}
                                                                                <span className="font-bold text-cyan-100 print:text-cyan-900">
                                                                                    {
                                                                                        zonePipeStats.total
                                                                                    }{' '}
                                                                                    {t('pipes')}
                                                                                </span>
                                                                            </div>
                                                                        </div>
                                                                    </div>
                                                                </div>
                                                            </div>
                                                        </div>
                                                    ) : (
<<<<<<< HEAD
                                                        <div className="space-y-3">
                                                            <div className="py-4 text-center text-gray-400 print:text-gray-600">
                                                                <div className="mb-2 text-4xl">
                                                                    ❓
                                                                </div>
                                                                <div className="text-sm">
                                                                    No crop assigned to this zone
                                                                </div>
                                                                <div className="text-xs">
                                                                    Cannot calculate water
                                                                    requirements
                                                                </div>
                                                            </div>

                                                            {/* แสดงข้อมูลจำนวนสปริงเกอร์แม้ไม่มีพืชปลูก */}
                                                            <div className="rounded-lg bg-blue-900/30 p-3 print:border print:bg-blue-50">
                                                                <h4 className="mb-2 text-sm font-semibold text-blue-300 print:text-blue-800">
                                                                    💧 Irrigation Points in Zone:
                                                                </h4>
                                                                <div className="grid grid-cols-2 gap-2 text-xs">
                                                                    <div className="rounded bg-blue-700/20 p-2 text-center print:bg-blue-50">
                                                                        <div className="text-blue-200 print:text-blue-800">
                                                                            🟢 Sprinklers
                                                                        </div>
                                                                        <div className="font-semibold text-blue-100 print:text-blue-900">
                                                                            {
                                                                                zoneIrrigationCounts.sprinkler
                                                                            }
                                                                        </div>
                                                                    </div>
                                                                    <div className="rounded bg-blue-700/20 p-2 text-center print:bg-blue-50">
                                                                        <div className="text-blue-200 print:text-blue-800">
                                                                            🔵 Mini Sprinklers
                                                                        </div>
                                                                        <div className="font-semibold text-blue-100 print:text-blue-900">
                                                                            {
                                                                                zoneIrrigationCounts.miniSprinkler
                                                                            }
                                                                        </div>
                                                                    </div>
                                                                    <div className="rounded bg-blue-700/20 p-2 text-center print:bg-blue-50">
                                                                        <div className="text-blue-200 print:text-blue-800">
                                                                            🟠 Micro Sprays
                                                                        </div>
                                                                        <div className="font-semibold text-blue-100 print:text-blue-900">
                                                                            {
                                                                                zoneIrrigationCounts.microSpray
                                                                            }
                                                                        </div>
                                                                    </div>
                                                                    <div className="rounded bg-blue-700/20 p-2 text-center print:bg-blue-50">
                                                                        <div className="text-blue-200 print:text-blue-800">
                                                                            🟣 Drip Tape
                                                                        </div>
                                                                        <div className="font-semibold text-blue-100 print:text-blue-900">
                                                                            {
                                                                                zoneIrrigationCounts.dripTape
                                                                            }
                                                                        </div>
                                                                    </div>
                                                                </div>
                                                                <div className="mt-2 rounded bg-blue-800/30 p-2 text-center print:bg-blue-100">
                                                                    <div className="text-xs text-blue-200 print:text-blue-700">
                                                                        Total Irrigation Points:
                                                                    </div>
                                                                    <div className="text-sm font-bold text-blue-100 print:text-blue-900">
                                                                        {zoneIrrigationCounts.total}{' '}
                                                                        จุด
                                                                    </div>
                                                                </div>
=======
                                                        <div className="py-4 text-center text-gray-400 print:text-gray-600">
                                                            <div className="mb-2 text-4xl">❓</div>
                                                            <div className="text-sm">
                                                                {t('No crop assigned to this zone')}
                                                            </div>
                                                            <div className="text-xs">
                                                                {t('Cannot calculate water requirements')}
>>>>>>> b9ff6e41
                                                            </div>
                                                        </div>
                                                    )}
                                                </div>
                                            );
                                        })}
                                    </div>
                                </div>
                            </div>
                        </div>
                    </div>
                </div>
            </div>
        </div>
    );
}<|MERGE_RESOLUTION|>--- conflicted
+++ resolved
@@ -35,11 +35,7 @@
     equipment,
     irrigationPoints,
     irrigationLines,
-<<<<<<< HEAD
     onMapReady,
-=======
-    onMapReady
->>>>>>> b9ff6e41
 }: {
     center: [number, number];
     zoom: number;
@@ -144,14 +140,7 @@
             // Draw pipes
             pipes.forEach((pipe) => {
                 if (pipe.coordinates && Array.isArray(pipe.coordinates)) {
-<<<<<<< HEAD
-                    const pipeConfig = PIPE_TYPES[pipe.type as PipeType] || {
-                        color: '#888888',
-                        weight: 3,
-                    };
-=======
                     const pipeConfig = PIPE_TYPES[pipe.type as PipeType] || { color: '#888888', weight: 3 };
->>>>>>> b9ff6e41
 
                     const pipePath = pipe.coordinates.map((coord: any) => {
                         if (Array.isArray(coord)) {
@@ -325,11 +314,7 @@
         }
 
         // Wait a bit more to ensure Google Maps is fully rendered
-<<<<<<< HEAD
         await new Promise((resolve) => setTimeout(resolve, 2000));
-=======
-        await new Promise(resolve => setTimeout(resolve, 2000));
->>>>>>> b9ff6e41
 
         const canvas = await html2canvas(mapElement, {
             useCORS: true,
@@ -341,17 +326,11 @@
             logging: false, // Reduce console noise
             ignoreElements: (element) => {
                 // Ignore certain elements that might cause issues
-<<<<<<< HEAD
                 return (
                     element.classList?.contains('gm-style-cc') ||
                     element.classList?.contains('gmnoprint')
                 );
             },
-=======
-                return element.classList?.contains('gm-style-cc') ||
-                       element.classList?.contains('gmnoprint');
-            }
->>>>>>> b9ff6e41
         });
 
         const imageDataUrl = canvas.toDataURL('image/png', 0.9);
@@ -1077,17 +1056,10 @@
         setMapImageCaptured(false); // Reset to allow manual capture
         await handleCaptureMapImage();
 
-<<<<<<< HEAD
         if (captureStatus.includes('สำเร็จ')) {
             alert('ภาพแผนที่ถูกบันทึกแล้ว! สามารถดูได้ในหน้าคำนวณอุปกรณ์');
         } else if (captureStatus.includes('ข้อผิดพลาด') || captureStatus.includes('ไม่สามารถ')) {
             alert('เกิดข้อผิดพลาดในการบันทึกภาพ โปรดลองอีกครั้ง');
-=======
-        if (captureStatus.includes(t('Successfully saved'))) {
-            alert(t('Map image captured successfully'));
-        } else if (captureStatus.includes(t('Error'))) {
-            alert(t('Error capturing map image'));
->>>>>>> b9ff6e41
         }
     };
 
@@ -1187,7 +1159,6 @@
                             cropWaterPerPlantPerIrrigation: crop.waterRequirement,
                             growthPeriod: crop.growthPeriod,
                             irrigationNeeds: crop.irrigationNeeds,
-<<<<<<< HEAD
                             irrigationType: irrigationAssignments[zoneId] || 'ไม่ได้กำหนด',
                             // เพิ่มข้อมูลจำนวนสปริงเกอร์
                             sprinklerCount: zoneIrrigationCounts.sprinkler,
@@ -1195,10 +1166,6 @@
                             microSprayCount: zoneIrrigationCounts.microSpray,
                             dripTapeCount: zoneIrrigationCounts.dripTape,
                             totalIrrigationPoints: zoneIrrigationCounts.total,
-=======
-                            irrigationType: irrigationAssignments[zoneId] || t('Not defined'),
-                            calculationMethod: pipes && pipes.length > 0 ? 'จากท่อย่อย' : 'จากพื้นที่โซน',
->>>>>>> b9ff6e41
                         };
 
                         // ตรวจสอบว่าคำนวณจากท่อย่อยหรือพื้นที่โซน
@@ -1256,7 +1223,6 @@
                         cropWaterPerPlantPerIrrigation: 0,
                         growthPeriod: 0,
                         irrigationNeeds: 'unknown',
-<<<<<<< HEAD
                         irrigationType: irrigationAssignments[zoneId] || 'ไม่ได้กำหนด',
                         // เพิ่มข้อมูลจำนวนสปริงเกอร์
                         sprinklerCount: zoneIrrigationCounts.sprinkler,
@@ -1264,9 +1230,6 @@
                         microSprayCount: zoneIrrigationCounts.microSpray,
                         dripTapeCount: zoneIrrigationCounts.dripTape,
                         totalIrrigationPoints: zoneIrrigationCounts.total,
-=======
-                        irrigationType: irrigationAssignments[zoneId] || t('Not defined'),
->>>>>>> b9ff6e41
                     };
                 }
             });
@@ -1584,13 +1547,9 @@
                                                     d="M15 13a3 3 0 11-6 0 3 3 0 016 0z"
                                                 />
                                             </svg>
-<<<<<<< HEAD
                                             {mapImageCaptured
                                                 ? '✅ บันทึกภาพแล้ว'
                                                 : '📷 บันทึกภาพแผนที่'}
-=======
-                                            {mapImageCaptured ? t('✅ Image Saved') : t('📷 Capture Map Image')}
->>>>>>> b9ff6e41
                                         </>
                                     )}
                                 </button>
@@ -1637,7 +1596,6 @@
 
                         {/* Enhanced capture status display */}
                         {captureStatus && (
-<<<<<<< HEAD
                             <div
                                 className={`mt-3 rounded-lg p-3 text-sm ${
                                     captureStatus.includes('สำเร็จ') ||
@@ -1649,15 +1607,6 @@
                                           : 'border border-blue-600 bg-blue-800/50 text-blue-200'
                                 }`}
                             >
-=======
-                            <div className={`mt-3 rounded-lg p-3 text-sm ${
-                                captureStatus.includes(t('Successfully saved'))
-                                    ? 'bg-green-800/50 text-green-200 border border-green-600'
-                                    : captureStatus.includes(t('Error'))
-                                    ? 'bg-red-800/50 text-red-200 border border-red-600'
-                                    : 'bg-blue-800/50 text-blue-200 border border-blue-600'
-                            }`}>
->>>>>>> b9ff6e41
                                 <div className="flex items-center gap-2">
                                     {captureStatus.includes(t('Capturing...')) && (
                                         <div className="h-4 w-4 animate-spin rounded-full border-b-2 border-current"></div>
@@ -2223,7 +2172,6 @@
                                                                 </div>
                                                                 <div className="rounded bg-gray-600 p-2 text-center print:bg-gray-100">
                                                                     <div className="text-gray-400 print:text-gray-600">
-<<<<<<< HEAD
                                                                         Sprinklers
                                                                     </div>
                                                                     <div className="font-semibold text-cyan-400 print:text-black">
@@ -2282,9 +2230,6 @@
                                                                 <div className="rounded bg-gray-600 p-2 text-center print:bg-gray-100">
                                                                     <div className="text-gray-400 print:text-gray-600">
                                                                         Crop
-=======
-                                                                        {t('Crop')}
->>>>>>> b9ff6e41
                                                                     </div>
                                                                     <div className="text-xs font-semibold text-white print:text-black">
                                                                         {summary.cropName}
@@ -2580,7 +2525,6 @@
                                                             </div>
                                                         </div>
                                                     ) : (
-<<<<<<< HEAD
                                                         <div className="space-y-3">
                                                             <div className="py-4 text-center text-gray-400 print:text-gray-600">
                                                                 <div className="mb-2 text-4xl">
@@ -2651,15 +2595,6 @@
                                                                         จุด
                                                                     </div>
                                                                 </div>
-=======
-                                                        <div className="py-4 text-center text-gray-400 print:text-gray-600">
-                                                            <div className="mb-2 text-4xl">❓</div>
-                                                            <div className="text-sm">
-                                                                {t('No crop assigned to this zone')}
-                                                            </div>
-                                                            <div className="text-xs">
-                                                                {t('Cannot calculate water requirements')}
->>>>>>> b9ff6e41
                                                             </div>
                                                         </div>
                                                     )}
