--- conflicted
+++ resolved
@@ -1,5 +1,4 @@
 import { Head, Link, router } from '@inertiajs/react'; // Fanggy005 EDIT: Import router
-import Navbar from '../components/Navbar';
 import booleanPointInPolygon from '@turf/boolean-point-in-polygon';
 import { useState, useEffect, useRef } from 'react';
 import {
@@ -910,12 +909,7 @@
     }
 
     return (
-<<<<<<< HEAD
-        <div className="min-h-screen flex flex-col bg-gray-900 text-white print:bg-white print:text-black">
-            <Navbar />
-=======
         <div className="flex h-screen flex-col overflow-hidden bg-gray-900 text-white print:bg-white print:text-black">
->>>>>>> e4095a5d
             <Head title="Field Crop Summary - Irrigation Planning" />
 
             {/* Navbar - Fixed at top */}
