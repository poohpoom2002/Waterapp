// resources\js\pages\equipment-crud.tsx

import React, { useState, useEffect, useMemo } from 'react';
import {
    Plus,
    Edit2,
    Trash2,
    Search,
    Filter,
    Save,
    X,
    Upload,
    Eye,
    Package,
    Tag,
    Settings,
    Grid,
    List,
    ChevronDown,
    ChevronRight,
    Info,
    Wrench,
    AlertCircle,
    CheckCircle,
    XCircle,
    Star,
    TrendingUp,
    BarChart3,
    ChevronLeft,
    ChevronFirst,
    ChevronLast,
} from 'lucide-react';

declare global {
    interface Window {
        Swal: any;
    }
}

const showAlert = {
    success: (title: string, text = '') => {
        if (typeof window !== 'undefined' && window.Swal) {
            return window.Swal.fire({
                icon: 'success',
                title: title,
                text: text,
                confirmButtonText: 'ตกลง',
                confirmButtonColor: '#10b981',
            });
        } else {
            alert(`${title}${text ? '\n' + text : ''}`);
            return Promise.resolve({ isConfirmed: true });
        }
    },
    error: (title: string, text = '') => {
        if (typeof window !== 'undefined' && window.Swal) {
            return window.Swal.fire({
                icon: 'error',
                title: title,
                text: text,
                confirmButtonText: 'ตกลง',
                confirmButtonColor: '#ef4444',
            });
        } else {
            alert(`${title}${text ? '\n' + text : ''}`);
            return Promise.resolve({ isConfirmed: true });
        }
    },
    warning: (title: string, text = '') => {
        if (typeof window !== 'undefined' && window.Swal) {
            return window.Swal.fire({
                icon: 'warning',
                title: title,
                text: text,
                confirmButtonText: 'ตกลง',
                confirmButtonColor: '#f59e0b',
            });
        } else {
            alert(`${title}${text ? '\n' + text : ''}`);
            return Promise.resolve({ isConfirmed: true });
        }
    },
    confirm: (title: string, text = '') => {
        if (typeof window !== 'undefined' && window.Swal) {
            return window.Swal.fire({
                icon: 'question',
                title: title,
                text: text,
                showCancelButton: true,
                confirmButtonText: 'ยืนยัน',
                cancelButtonText: 'ยกเลิก',
                confirmButtonColor: '#ef4444',
                cancelButtonColor: '#6b7280',
            });
        } else {
            const result = confirm(`${title}${text ? '\n' + text : ''}`);
            return Promise.resolve({ isConfirmed: result });
        }
    },
    info: (title: string, text = '') => {
        if (typeof window !== 'undefined' && window.Swal) {
            return window.Swal.fire({
                icon: 'info',
                title: title,
                text: text,
                confirmButtonText: 'ตกลง',
                confirmButtonColor: '#3b82f6',
            });
        } else {
            alert(`${title}${text ? '\n' + text : ''}`);
            return Promise.resolve({ isConfirmed: true });
        }
    },
};

const apiRequest = async (url: string, options: RequestInit = {}) => {
    console.log('🔄 API Request:', {
        url: `/api${url}`,
        method: options.method || 'GET',
        headers: options.headers,
    });

    const response = await fetch(`/api${url}`, {
        headers: {
            'Content-Type': 'application/json',
            Accept: 'application/json',
            ...options.headers,
        },
        ...options,
    });

    console.log('📡 API Response:', {
        url: `/api${url}`,
        status: response.status,
        statusText: response.statusText,
        ok: response.ok,
    });

    if (!response.ok) {
        const errorData = await response.json().catch(() => ({}));
        console.error('❌ API Error:', {
            url: `/api${url}`,
            status: response.status,
            errorData,
        });
        throw new Error(errorData.message || `API Error: ${response.status}`);
    }

    const data = await response.json();
    console.log('✅ API Success:', {
        url: `/api${url}`,
        dataType: Array.isArray(data) ? 'array' : typeof data,
        count: Array.isArray(data) ? data.length : 'N/A',
        sample: Array.isArray(data) && data.length > 0 ? data[0] : data,
    });

    return data;
};

const getAllEquipments = async (params?: any): Promise<Equipment[]> => {
    try {
        console.log('🎯 getAllEquipments called with params:', params);

        const queryString = params ? '?' + new URLSearchParams(params).toString() : '';
        const fullUrl = `/equipments${queryString}`;

        console.log('📝 Making request to:', fullUrl);

        const data = await apiRequest(fullUrl);

        console.log('🔍 Raw API response analysis:', {
            isArray: Array.isArray(data),
            length: Array.isArray(data) ? data.length : 'N/A',
            type: typeof data,
            keys: typeof data === 'object' && data !== null ? Object.keys(data) : 'N/A',
        });

        if (Array.isArray(data)) {
            console.log('✅ Returning array of equipments:', data.length);
            return data;
        } else {
            console.warn('⚠️ Expected array but got:', typeof data, data);
            return [];
        }
    } catch (error) {
        console.error('💥 getAllEquipments error:', error);
        return [];
    }
};

interface EquipmentCategory {
    id: number;
    name: string;
    display_name: string;
    description?: string;
    icon?: string;
    attributes?: EquipmentAttribute[];
    equipments_count?: number;
    created_at?: string;
    updated_at?: string;
}

interface EquipmentAttribute {
    _isNew: any;
    id: number;
    category_id: number;
    attribute_name: string;
    display_name: string;
    data_type: 'string' | 'number' | 'array' | 'boolean' | 'json';
    unit?: string;
    is_required: boolean;
    validation_rules?: any;
    sort_order: number;
}

interface Equipment {
    categoryId: number;
    id: number;
    category_id: number;
    product_code: string;
    productCode?: string;
    name: string;
    brand?: string;
    image?: string;
    price: number;
    description?: string;
    is_active: boolean;
    category?: EquipmentCategory;
    attributes?: { [key: string]: any };
    attributes_raw?: { [key: string]: any };
    formatted_attributes?: any[];
    pumpAccessories?: PumpAccessory[];
    pumpAccessory?: PumpAccessory[];
    created_at?: string;
    updated_at?: string;
}

interface PumpAccessory {
    id?: number;
    pump_id?: number;
    accessory_type: 'foot_valve' | 'check_valve' | 'ball_valve' | 'pressure_gauge' | 'other';
    name: string;
    image?: string;
    size?: string;
    specifications?: any;
    price: number;
    is_included: boolean;
    sort_order: number;
}

interface FilterOptions {
    search: string;
    categoryId: number | null;
    priceRange: [number, number];
    status: 'all' | 'active' | 'inactive';
    sortBy: 'name' | 'price' | 'created_at' | 'productCode';
    sortOrder: 'asc' | 'desc';
}

const api = {
    getCategories: async (): Promise<EquipmentCategory[]> => {
        try {
            return await apiRequest('/equipment-categories');
        } catch (error) {
            console.error('API Error:', error);
            return [];
        }
    },

    createCategory: async (category: Partial<EquipmentCategory>): Promise<EquipmentCategory> => {
        return await apiRequest('/equipment-categories', {
            method: 'POST',
            body: JSON.stringify(category),
        });
    },

    updateCategory: async (
        id: number,
        category: Partial<EquipmentCategory>
    ): Promise<EquipmentCategory> => {
        return await apiRequest(`/equipment-categories/${id}`, {
            method: 'PUT',
            body: JSON.stringify(category),
        });
    },

    deleteCategory: async (id: number): Promise<void> => {
        await apiRequest(`/equipment-categories/${id}`, {
            method: 'DELETE',
        });
    },

    getAllEquipments: async (params?: any): Promise<Equipment[]> => {
        try {
            const queryString = params ? '?' + new URLSearchParams(params).toString() : '';
            const data = await apiRequest(`/equipments${queryString}`);
            return Array.isArray(data) ? data : [];
        } catch (error) {
            console.error('API Error:', error);
            return [];
        }
    },

    getEquipmentsByCategory: async (categoryId: number): Promise<Equipment[]> => {
        try {
            const data = await apiRequest(`/equipments/by-category-id/${categoryId}`);
            return Array.isArray(data) ? data : [];
        } catch (error) {
            console.error('API Error:', error);
            return [];
        }
    },

    createEquipment: async (equipment: Partial<Equipment>): Promise<Equipment> => {
        return await apiRequest('/equipments', {
            method: 'POST',
            body: JSON.stringify(equipment),
        });
    },

    updateEquipment: async (id: number, equipment: Partial<Equipment>): Promise<Equipment> => {
        return await apiRequest(`/equipments/${id}`, {
            method: 'PUT',
            body: JSON.stringify(equipment),
        });
    },

    deleteEquipment: async (id: number): Promise<void> => {
        await apiRequest(`/equipments/${id}`, {
            method: 'DELETE',
        });
    },

    searchEquipments: async (filters: Partial<FilterOptions>): Promise<Equipment[]> => {
        try {
            const params = new URLSearchParams();
            if (filters.search) params.append('search', filters.search);
            if (filters.categoryId) params.append('category_id', filters.categoryId.toString());
            if (filters.status && filters.status !== 'all') {
                params.append('is_active', filters.status === 'active' ? 'true' : 'false');
            }

            const data = await apiRequest(`/equipments/search?${params.toString()}`);
            return Array.isArray(data) ? data : [];
        } catch (error) {
            console.error('Search Error:', error);
            return [];
        }
    },

    bulkUpdate: async (ids: number[], updates: any): Promise<void> => {
        await apiRequest('/equipments/bulk-update', {
            method: 'POST',
            body: JSON.stringify({ ids, updates }),
        });
    },

    bulkDelete: async (ids: number[]): Promise<void> => {
        await apiRequest('/equipments/bulk-delete', {
            method: 'POST',
            body: JSON.stringify({ ids }),
        });
    },

    uploadImage: async (file: File): Promise<{ url: string; path: string }> => {
        const formData = new FormData();
        formData.append('image', file);

        const response = await fetch('/api/images/upload', {
            method: 'POST',
            body: formData,
        });

        if (!response.ok) {
            throw new Error('Failed to upload image');
        }

        return response.json();
    },

    getStats: async (): Promise<any> => {
        try {
            return await apiRequest('/equipments/stats');
        } catch (error) {
            console.error('Stats Error:', error);
            return {};
        }
    },
};

const Pagination: React.FC<{
    currentPage: number;
    totalPages: number;
    onPageChange: (page: number) => void;
    totalItems: number;
    itemsPerPage: number;
}> = ({ currentPage, totalPages, onPageChange, totalItems, itemsPerPage }) => {
    const startItem = (currentPage - 1) * itemsPerPage + 1;
    const endItem = Math.min(currentPage * itemsPerPage, totalItems);

    const getPageNumbers = () => {
        const pages: number[] = [];
        const maxVisiblePages = 5;

        let startPage = Math.max(1, currentPage - Math.floor(maxVisiblePages / 2));
<<<<<<< HEAD
        const endPage = Math.min(totalPages, startPage + maxVisiblePages - 1);
=======
        let endPage = Math.min(totalPages, startPage + maxVisiblePages - 1);
>>>>>>> 18c5d17c

        if (endPage - startPage + 1 < maxVisiblePages) {
            startPage = Math.max(1, endPage - maxVisiblePages + 1);
        }

        for (let i = startPage; i <= endPage; i++) {
            pages.push(i);
        }

        return pages;
    };

    if (totalPages <= 1) return null;

    return (
        <div className="mt-6 flex items-center justify-center gap-2">
            <div className="mr-4 text-sm text-gray-400">
                แสดง {startItem}-{endItem} จาก {totalItems} รายการ
            </div>

            <button
                className="rounded border border-gray-600 bg-gray-700 px-3 py-1 text-white hover:bg-gray-600 disabled:opacity-50"
                onClick={() => onPageChange(1)}
                disabled={currentPage === 1}
                title="หน้าแรก"
            >
                <ChevronFirst className="h-4 w-4" />
            </button>

            <button
                className="rounded border border-gray-600 bg-gray-700 px-3 py-1 text-white hover:bg-gray-600 disabled:opacity-50"
                onClick={() => onPageChange(currentPage - 1)}
                disabled={currentPage === 1}
                title="หน้าก่อนหน้า"
            >
                <ChevronLeft className="h-4 w-4" />
            </button>

            {getPageNumbers().map((page) => (
                <button
                    key={page}
                    className={`rounded border px-3 py-1 ${
                        page === currentPage
                            ? 'border-blue-500 bg-blue-600 text-white'
                            : 'border-gray-600 bg-gray-700 text-white hover:bg-gray-600'
                    }`}
                    onClick={() => onPageChange(page)}
                >
                    {page}
                </button>
            ))}

            <button
                className="rounded border border-gray-600 bg-gray-700 px-3 py-1 text-white hover:bg-gray-600 disabled:opacity-50"
                onClick={() => onPageChange(currentPage + 1)}
                disabled={currentPage === totalPages}
                title="หน้าถัดไป"
            >
                <ChevronRight className="h-4 w-4" />
            </button>

            <button
                className="rounded border border-gray-600 bg-gray-700 px-3 py-1 text-white hover:bg-gray-600 disabled:opacity-50"
                onClick={() => onPageChange(totalPages)}
                disabled={currentPage === totalPages}
                title="หน้าสุดท้าย"
            >
                <ChevronLast className="h-4 w-4" />
            </button>
        </div>
    );
};

const CategoryForm: React.FC<{
    category?: EquipmentCategory;
    onSave: (category: Partial<EquipmentCategory>) => void;
    onCancel: () => void;
}> = ({ category, onSave, onCancel }) => {
    const [formData, setFormData] = useState({
        name: category?.name || '',
        display_name: category?.display_name || '',
        description: category?.description || '',
        icon: category?.icon || '',
        attributes: category?.attributes || [],
    });

    const [newAttribute, setNewAttribute] = useState({
        attribute_name: '',
        display_name: '',
        data_type: 'string' as const,
        unit: '',
        is_required: false,
        sort_order: 0,
    });

    const [errors, setErrors] = useState<{ [key: string]: string }>({});

    const validateForm = () => {
        const newErrors: { [key: string]: string } = {};

        if (!formData.name.trim()) {
            newErrors.name = 'กรุณากรอกชื่อระบบ';
        } else if (!/^[a-z0-9_]+$/.test(formData.name)) {
            newErrors.name =
                'ชื่อระบบต้องเป็นตัวอักษรภาษาอังกฤษพิมพ์เล็ก ตัวเลข และ underscore เท่านั้น';
        }

        if (!formData.display_name.trim()) {
            newErrors.display_name = 'กรุณากรอกชื่อแสดง';
        }

        setErrors(newErrors);
        return Object.keys(newErrors).length === 0;
    };

    const addAttribute = () => {
        if (!newAttribute.attribute_name || !newAttribute.display_name) {
            showAlert.warning('ข้อมูลไม่ครบถ้วน', 'กรุณากรอกชื่อระบบและชื่อแสดงของคุณสมบัติ');
            return;
        }

        // @ts-expect-error
        setFormData((prev) => {
            const newAttr = {
                ...newAttribute,
                category_id: category?.id || 0,
                sort_order: prev.attributes.length,
                _isNew: true,
            };

            return {
                ...prev,
                attributes: [...prev.attributes, newAttr],
            };
        });

        setNewAttribute({
            attribute_name: '',
            display_name: '',
            data_type: 'string',
            unit: '',
            is_required: false,
            sort_order: 0,
        });
    };

    const handleSubmit = () => {
        if (!validateForm()) {
            showAlert.error('ข้อมูลไม่ถูกต้อง', 'กรุณาตรวจสอบข้อมูลที่กรอกใหม่อีกครั้ง');
            return;
        }

        const processedAttributes = formData.attributes.map((attr) => {
            if (attr._isNew) {
                const { id, _isNew, ...newAttr } = attr;
                return newAttr;
            }
            return attr;
        });

        const dataToSend = {
            ...formData,
            attributes: processedAttributes,
        };
        console.log('📤 Sending category data:', dataToSend);
        onSave(dataToSend as Partial<EquipmentCategory>);
    };

    const removeAttribute = (index: number) => {
        setFormData((prev) => ({
            ...prev,
            attributes: prev.attributes.filter((_, i) => i !== index),
        }));
    };

    return (
        <div className="fixed inset-0 z-50 flex items-center justify-center overflow-hidden bg-black bg-opacity-50 p-4">
            <div className="max-h-[90vh] w-full max-w-4xl overflow-y-auto rounded-lg bg-gray-800 text-white shadow-2xl">
                <div className="p-6">
                    <h2 className="mb-4 text-xl font-bold">
                        {category ? 'แก้ไขหมวดหมู่' : 'เพิ่มหมวดหมู่ใหม่'}
                    </h2>

                    <div className="space-y-6">
                        <div className="grid grid-cols-1 gap-4 md:grid-cols-2">
                            <div>
                                <label className="mb-2 block text-sm font-medium">
                                    ชื่อระบบ (ภาษาอังกฤษ) *
                                </label>
                                <input
                                    type="text"
                                    value={formData.name}
                                    onChange={(e) => {
                                        setFormData((prev) => ({ ...prev, name: e.target.value }));
                                        if (errors.name) {
                                            setErrors((prev) => ({ ...prev, name: '' }));
                                        }
                                    }}
                                    className={`w-full rounded-lg border bg-gray-700 p-3 focus:ring-2 focus:ring-blue-500 ${
                                        errors.name ? 'border-red-500' : 'border-gray-600'
                                    }`}
                                    placeholder="เช่น sprinkler, pump"
                                    required
                                />
                                {errors.name && (
                                    <div className="mt-1 text-xs text-red-400">{errors.name}</div>
                                )}
                            </div>

                            <div>
                                <label className="mb-2 block text-sm font-medium">ชื่อแสดง *</label>
                                <input
                                    type="text"
                                    value={formData.display_name}
                                    onChange={(e) => {
                                        setFormData((prev) => ({
                                            ...prev,
                                            display_name: e.target.value,
                                        }));
                                        if (errors.display_name) {
                                            setErrors((prev) => ({ ...prev, display_name: '' }));
                                        }
                                    }}
                                    className={`w-full rounded-lg border bg-gray-700 p-3 focus:ring-2 focus:ring-blue-500 ${
                                        errors.display_name ? 'border-red-500' : 'border-gray-600'
                                    }`}
                                    placeholder="เช่น สปริงเกอร์, ปั๊มน้ำ"
                                    required
                                />
                                {errors.display_name && (
                                    <div className="mt-1 text-xs text-red-400">
                                        {errors.display_name}
                                    </div>
                                )}
                            </div>

                            <div>
                                <label className="mb-2 block text-sm font-medium">ไอคอน</label>
                                <input
                                    type="text"
                                    value={formData.icon}
                                    onChange={(e) =>
                                        setFormData((prev) => ({ ...prev, icon: e.target.value }))
                                    }
                                    className="w-full rounded-lg border border-gray-600 bg-gray-700 p-3 focus:ring-2 focus:ring-blue-500"
                                    placeholder="emoji หรือ icon class"
                                />
                            </div>

                            <div className="md:col-span-2">
                                <label className="mb-2 block text-sm font-medium">คำอธิบาย</label>
                                <textarea
                                    value={formData.description}
                                    onChange={(e) =>
                                        setFormData((prev) => ({
                                            ...prev,
                                            description: e.target.value,
                                        }))
                                    }
                                    rows={3}
                                    className="w-full rounded-lg border border-gray-600 bg-gray-700 p-3 focus:ring-2 focus:ring-blue-500"
                                    placeholder="คำอธิบายหมวดหมู่"
                                />
                            </div>
                        </div>

                        <div className="border-t border-gray-600 pt-6">
                            <h3 className="mb-4 text-lg font-semibold">คุณสมบัติเฉพาะ</h3>

                            <div className="mb-4 rounded-lg bg-gray-700 p-4">
                                <h4 className="mb-3 font-medium">เพิ่มคุณสมบัติใหม่</h4>
                                <div className="grid grid-cols-1 gap-3 md:grid-cols-3 lg:grid-cols-5">
                                    <input
                                        type="text"
                                        placeholder="ชื่อระบบ (attribute_name)"
                                        value={newAttribute.attribute_name}
                                        onChange={(e) =>
                                            setNewAttribute((prev) => ({
                                                ...prev,
                                                attribute_name: e.target.value,
                                            }))
                                        }
                                        className="rounded border border-gray-600 bg-gray-600 p-2 focus:ring-2 focus:ring-blue-500"
                                    />
                                    <input
                                        type="text"
                                        placeholder="ชื่อแสดง"
                                        value={newAttribute.display_name}
                                        onChange={(e) =>
                                            setNewAttribute((prev) => ({
                                                ...prev,
                                                display_name: e.target.value,
                                            }))
                                        }
                                        className="rounded border border-gray-600 bg-gray-600 p-2 focus:ring-2 focus:ring-blue-500"
                                    />
                                    <select
                                        value={newAttribute.data_type}
                                        onChange={(e) =>
                                            setNewAttribute((prev) => ({
                                                ...prev,
                                                data_type: e.target.value as any,
                                            }))
                                        }
                                        className="rounded border border-gray-600 bg-gray-600 p-2 focus:ring-2 focus:ring-blue-500"
                                    >
                                        <option value="string">ตัวอักษร</option>
                                        <option value="number">ตัวเลข</option>
                                        <option value="array">ช่วง ต่ำ-สูง</option>
                                        <option value="boolean">Boolean</option>
                                    </select>
                                    <input
                                        type="text"
                                        placeholder="หน่วย"
                                        value={newAttribute.unit}
                                        onChange={(e) =>
                                            setNewAttribute((prev) => ({
                                                ...prev,
                                                unit: e.target.value,
                                            }))
                                        }
                                        className="rounded border border-gray-600 bg-gray-600 p-2 focus:ring-2 focus:ring-blue-500"
                                    />
                                    <div className="flex items-center gap-2">
                                        <input
                                            type="checkbox"
                                            checked={newAttribute.is_required}
                                            onChange={(e) =>
                                                setNewAttribute((prev) => ({
                                                    ...prev,
                                                    is_required: e.target.checked,
                                                }))
                                            }
                                            className="h-4 w-4"
                                        />
                                        <span className="text-sm">จำเป็น</span>
                                        <button
                                            type="button"
                                            onClick={addAttribute}
                                            className="ml-2 rounded bg-green-600 px-3 py-1 text-white transition-colors hover:bg-green-700"
                                        >
                                            <Plus className="h-4 w-4" />
                                        </button>
                                    </div>
                                </div>
                            </div>

                            {formData.attributes.length > 0 && (
                                <div className="space-y-2">
                                    {formData.attributes.map((attr, index) => (
                                        <div
                                            key={index}
                                            className="flex items-center gap-3 rounded bg-gray-700 p-3"
                                        >
                                            <div className="flex-1">
                                                <span className="font-medium">
                                                    {attr.display_name}
                                                </span>
                                                <span className="ml-2 text-sm text-gray-400">
                                                    ({attr.attribute_name})
                                                </span>
                                                <span className="ml-2 text-xs text-blue-400">
                                                    {attr.data_type}
                                                </span>
                                                {attr.unit && (
                                                    <span className="ml-2 text-xs text-green-400">
                                                        {attr.unit}
                                                    </span>
                                                )}
                                                {attr.is_required && (
                                                    <span className="ml-2 text-xs text-red-400">
                                                        *
                                                    </span>
                                                )}
                                            </div>
                                            <button
                                                type="button"
                                                onClick={() => removeAttribute(index)}
                                                className="p-1 text-red-400 transition-colors hover:text-red-300"
                                            >
                                                <Trash2 className="h-4 w-4" />
                                            </button>
                                        </div>
                                    ))}
                                </div>
                            )}
                        </div>

                        <div className="flex justify-end space-x-4 border-t border-gray-600 pt-6">
                            <button
                                type="button"
                                onClick={onCancel}
                                className="flex items-center rounded-lg border border-gray-600 px-6 py-3 text-gray-300 transition-colors hover:bg-gray-700"
                            >
                                <X className="mr-2 h-4 w-4" />
                                ยกเลิก
                            </button>
                            <button
                                onClick={handleSubmit}
                                className="flex items-center rounded-lg bg-blue-600 px-6 py-3 text-white transition-colors hover:bg-blue-700"
                            >
                                <Save className="mr-2 h-4 w-4" />
                                บันทึก
                            </button>
                        </div>
                    </div>
                </div>
            </div>
        </div>
    );
};

const PumpAccessoryForm: React.FC<{
    accessories: PumpAccessory[];
    onChange: (accessories: PumpAccessory[]) => void;
    onImageClick?: (src: string, alt: string) => void;
}> = ({ accessories, onChange, onImageClick }) => {
    const accessoryTypes = [
        { value: 'foot_valve', label: 'Foot Valve' },
        { value: 'check_valve', label: 'Check Valve' },
        { value: 'ball_valve', label: 'Ball Valve' },
        { value: 'pressure_gauge', label: 'Pressure Gauge' },
        { value: 'other', label: 'อื่นๆ' },
    ];

    const [imageUploading, setImageUploading] = useState<{ [key: number]: boolean }>({});

    const addAccessory = () => {
        const newAccessory: PumpAccessory = {
            accessory_type: 'other',
            name: '',
            image: '',
            size: '',
            specifications: {},
            price: 0,
            is_included: true,
            sort_order: accessories.length,
        };
        onChange([...accessories, newAccessory]);
    };

    const updateAccessory = (index: number, field: keyof PumpAccessory, value: any) => {
        const updated = [...accessories];
        (updated[index] as any)[field] = value;
        onChange(updated);
    };

    const removeAccessory = (index: number) => {
        const updated = accessories.filter((_, i) => i !== index);
        updated.forEach((acc, i) => {
            acc.sort_order = i;
        });
        onChange(updated);
    };

    const moveAccessory = (fromIndex: number, toIndex: number) => {
        const updated = [...accessories];
        const [movedItem] = updated.splice(fromIndex, 1);
        updated.splice(toIndex, 0, movedItem);

        updated.forEach((acc, i) => {
            acc.sort_order = i;
        });
        onChange(updated);
    };

    const updateSpecification = (accessoryIndex: number, specKey: string, specValue: string) => {
        const updated = [...accessories];
        if (!updated[accessoryIndex].specifications) {
            updated[accessoryIndex].specifications = {};
        }
        updated[accessoryIndex].specifications[specKey] = specValue;
        onChange(updated);
    };

    const removeSpecification = (accessoryIndex: number, specKey: string) => {
        const updated = [...accessories];
        if (updated[accessoryIndex].specifications) {
            delete updated[accessoryIndex].specifications[specKey];
        }
        onChange(updated);
    };

    const handleImageUpload = async (file: File, accessoryIndex: number) => {
        if (!file) return;

        setImageUploading((prev) => ({ ...prev, [accessoryIndex]: true }));
        try {
            const result = await api.uploadImage(file);
            updateAccessory(accessoryIndex, 'image', result.url);
            showAlert.success('อัปโหลดสำเร็จ', 'รูปภาพได้รับการอัปโหลดเรียบร้อยแล้ว');
        } catch (error) {
            console.error('Failed to upload image:', error);
            showAlert.error('เกิดข้อผิดพลาด', 'ไม่สามารถอัปโหลดรูปภาพได้');
        } finally {
            setImageUploading((prev) => ({ ...prev, [accessoryIndex]: false }));
        }
    };

    return (
        <div className="space-y-4">
            <div className="flex items-center justify-between">
                <h4 className="text-lg font-semibold text-orange-400">
                    อุปกรณ์ประกอบปั๊ม ({accessories.length} รายการ)
                </h4>
                <button
                    type="button"
                    onClick={addAccessory}
                    className="flex items-center rounded bg-green-600 px-3 py-2 text-white transition-colors hover:bg-green-700"
                >
                    <Plus className="mr-1 h-4 w-4" />
                    เพิ่มอุปกรณ์
                </button>
            </div>

            {accessories.length === 0 && (
                <div className="rounded-lg border border-gray-600 bg-gray-700 p-6 text-center">
                    <Wrench className="mx-auto h-12 w-12 text-gray-500" />
                    <p className="mt-2 text-gray-400">ยังไม่มีอุปกรณ์ประกอบ</p>
                    <p className="text-sm text-gray-500">คลิก "เพิ่มอุปกรณ์" เพื่อเริ่มต้น</p>
                </div>
            )}

            <div className="space-y-4">
                {accessories.map((accessory, index) => (
                    <div key={index} className="rounded-lg border border-gray-600 bg-gray-700 p-4">
                        <div className="mb-4 flex items-center justify-between">
                            <div className="flex items-center gap-2">
                                <span className="rounded bg-orange-600 px-2 py-1 text-xs text-white">
                                    #{index + 1}
                                </span>
                                <span className="text-sm text-gray-400">
                                    Order: {accessory.sort_order + 1}
                                </span>
                            </div>
                            <div className="flex items-center gap-1">
                                <button
                                    type="button"
                                    onClick={() => index > 0 && moveAccessory(index, index - 1)}
                                    disabled={index === 0}
                                    className="rounded p-1 text-gray-400 transition-colors hover:text-white disabled:opacity-50"
                                    title="ย้ายขึ้น"
                                >
                                    <ChevronDown className="h-4 w-4 rotate-180" />
                                </button>
                                <button
                                    type="button"
                                    onClick={() =>
                                        index < accessories.length - 1 &&
                                        moveAccessory(index, index + 1)
                                    }
                                    disabled={index === accessories.length - 1}
                                    className="rounded p-1 text-gray-400 transition-colors hover:text-white disabled:opacity-50"
                                    title="ย้ายลง"
                                >
                                    <ChevronDown className="h-4 w-4" />
                                </button>
                                <button
                                    type="button"
                                    onClick={() => removeAccessory(index)}
                                    className="rounded p-1 text-red-400 transition-colors hover:text-red-300"
                                    title="ลบ"
                                >
                                    <Trash2 className="h-4 w-4" />
                                </button>
                            </div>
                        </div>

                        <div className="grid grid-cols-1 gap-4 md:grid-cols-3">
                            <div>
                                <label className="mb-1 block text-sm font-medium">ประเภท *</label>
                                <select
                                    value={accessory.accessory_type}
                                    onChange={(e) =>
                                        updateAccessory(index, 'accessory_type', e.target.value)
                                    }
                                    className="w-full rounded border border-gray-600 bg-gray-600 p-2 text-white focus:ring-2 focus:ring-blue-500"
                                    required
                                >
                                    {accessoryTypes.map((type) => (
                                        <option key={type.value} value={type.value}>
                                            {type.label}
                                        </option>
                                    ))}
                                </select>
                            </div>

                            <div>
                                <label className="mb-1 block text-sm font-medium">ชื่อ *</label>
                                <input
                                    type="text"
                                    value={accessory.name}
                                    onChange={(e) => updateAccessory(index, 'name', e.target.value)}
                                    className="w-full rounded border border-gray-600 bg-gray-600 p-2 text-white focus:ring-2 focus:ring-blue-500"
                                    placeholder="ชื่ออุปกรณ์"
                                    required
                                />
                            </div>

                            <div>
                                <label className="mb-1 block text-sm font-medium">
                                    ขนาด/คำอธิบาย
                                </label>
                                <input
                                    type="text"
                                    value={accessory.size || ''}
                                    onChange={(e) => updateAccessory(index, 'size', e.target.value)}
                                    className="w-full rounded border border-gray-600 bg-gray-600 p-2 text-white focus:ring-2 focus:ring-blue-500"
                                    placeholder='เช่น 1/2", 25mm'
                                />
                            </div>

                            <div>
                                <label className="mb-1 block text-sm font-medium">ราคา *</label>
                                <input
                                    type="number"
                                    step="0.01"
                                    min="0"
                                    value={accessory.price}
                                    onChange={(e) =>
                                        updateAccessory(
                                            index,
                                            'price',
                                            parseFloat(e.target.value) || 0
                                        )
                                    }
                                    className="w-full rounded border border-gray-600 bg-gray-600 p-2 text-white focus:ring-2 focus:ring-blue-500"
                                    required
                                />
                            </div>

                            <div className="flex items-center">
                                <label className="flex cursor-pointer items-center">
                                    <input
                                        type="checkbox"
                                        checked={accessory.is_included}
                                        onChange={(e) =>
                                            updateAccessory(index, 'is_included', e.target.checked)
                                        }
                                        className="mr-2 h-4 w-4"
                                    />
                                    <span className="text-sm">รวมในชุด</span>
                                </label>
                            </div>

                            <div>
                                <label className="mb-1 block text-sm font-medium">ลำดับ</label>
                                <input
                                    type="number"
                                    min="0"
                                    value={accessory.sort_order + 1}
                                    onChange={(e) =>
                                        updateAccessory(
                                            index,
                                            'sort_order',
                                            parseInt(e.target.value) || 0
                                        )
                                    }
                                    className="w-full rounded border border-gray-600 bg-gray-600 p-2 text-white focus:ring-2 focus:ring-blue-500"
                                />
                            </div>
                        </div>

                        <div className="mt-4">
                            <label className="mb-2 block text-sm font-medium">รูปภาพ</label>
                            <div className="flex items-center gap-4">
                                {accessory.image && (
                                    <img
                                        src={accessory.image}
                                        alt="Accessory"
                                        className="h-20 w-20 cursor-pointer rounded-lg border border-gray-600 object-cover transition-opacity hover:border-blue-400 hover:opacity-80"
                                        onError={(e) => {
                                            const target = e.target as HTMLImageElement;
                                            target.style.display = 'none';
                                        }}
                                        onClick={() =>
                                            onImageClick &&
                                            onImageClick(accessory.image!, accessory.name)
                                        }
                                        title="คลิกเพื่อดูรูปขนาดใหญ่"
                                    />
                                )}
                                <div className="flex-1">
                                    <input
                                        type="file"
                                        accept="image/*"
                                        onChange={(e) => {
                                            const file = e.target.files?.[0];
                                            if (file) handleImageUpload(file, index);
                                        }}
                                        className="mt-2 w-full text-sm text-gray-300"
                                        disabled={imageUploading[index]}
                                    />
                                    {imageUploading[index] && (
                                        <div className="mt-1 text-xs text-blue-400">
                                            กำลังอัปโหลด...
                                        </div>
                                    )}
                                </div>
                            </div>
                        </div>

                        <div className="mt-4">
                            <label className="mb-2 block text-sm font-medium">ข้อมูลจำเพาะ</label>
                            <div className="space-y-2">
                                {accessory.specifications &&
                                    Object.entries(accessory.specifications).map(
                                        ([key, value], specIndex) => (
                                            <div
                                                key={specIndex}
                                                className="flex items-center gap-2"
                                            >
                                                <input
                                                    type="text"
                                                    value={key}
                                                    onChange={(e) => {
                                                        const newKey = e.target.value;
                                                        removeSpecification(index, key as string);
                                                        updateSpecification(
                                                            index,
                                                            newKey,
                                                            value as string
                                                        );
                                                    }}
                                                    placeholder="คีย์"
                                                    className="flex-1 rounded border border-gray-600 bg-gray-600 p-2 text-white focus:ring-2 focus:ring-blue-500"
                                                />
                                                <span className="text-gray-400">:</span>
                                                <input
                                                    type="text"
                                                    value={value as string}
                                                    onChange={(e) =>
                                                        updateSpecification(
                                                            index,
                                                            key,
                                                            e.target.value
                                                        )
                                                    }
                                                    className="flex-1 rounded border border-gray-600 bg-gray-600 p-2 text-white focus:ring-2 focus:ring-blue-500"
                                                    placeholder="ค่า"
                                                />
                                                <button
                                                    type="button"
                                                    onClick={() => removeSpecification(index, key)}
                                                    className="rounded p-2 text-red-400 transition-colors hover:text-red-300"
                                                >
                                                    <X className="h-4 w-4" />
                                                </button>
                                            </div>
                                        )
                                    )}
                                <button
                                    type="button"
                                    onClick={() => updateSpecification(index, '', '')}
                                    className="text-sm text-blue-400 transition-colors hover:text-blue-300"
                                >
                                    + เพิ่มข้อมูลจำเพาะ
                                </button>
                            </div>
                        </div>
                    </div>
                ))}
            </div>
        </div>
    );
};

const EquipmentForm: React.FC<{
    equipment?: Equipment;
    categories: EquipmentCategory[];
    onSave: (equipment: Partial<Equipment>) => void;
    onCancel: () => void;
    onImageClick?: (src: string, alt: string) => void;
}> = ({ equipment, categories, onSave, onCancel, onImageClick }) => {
    const [formData, setFormData] = useState<Partial<Equipment>>({
        category_id: equipment?.category_id || categories[0]?.id || 1,
        product_code: equipment?.product_code || equipment?.productCode || '',
        name: equipment?.name || '',
        brand: equipment?.brand || '',
        image: equipment?.image || '',
        price: equipment?.price || 0,
        description: equipment?.description || '',
        is_active: equipment?.is_active !== undefined ? equipment.is_active : true,
        attributes: {},
    });

    const [attributes, setAttributes] = useState<EquipmentAttribute[]>([]);
    const [accessories, setAccessories] = useState<PumpAccessory[]>([]);
    const [loading, setLoading] = useState(false);
    const [imageUploading, setImageUploading] = useState(false);
    const [validationErrors, setValidationErrors] = useState<any>({});

    useEffect(() => {
        if (equipment) {
            console.log('=== POPULATING INITIAL DATA ===');
            console.log('Equipment received:', equipment);

            let initialAttributes = {};

            if (equipment.attributes_raw && typeof equipment.attributes_raw === 'object') {
                initialAttributes = { ...equipment.attributes_raw };
            } else if (Array.isArray(equipment.attributes)) {
                equipment.attributes.forEach((attr: any) => {
                    if (attr.attribute_name && attr.value !== undefined) {
                        (initialAttributes as any)[attr.attribute_name] = attr.value;
                    }
                });
            } else if (equipment.attributes && typeof equipment.attributes === 'object') {
                initialAttributes = { ...equipment.attributes };
            } else {
                const rootAttributes = {};
                Object.keys(equipment).forEach((key) => {
                    if (
                        ![
                            'id',
                            'category_id',
                            'categoryId',
                            'product_code',
                            'productCode',
                            'name',
                            'brand',
                            'image',
                            'price',
                            'description',
                            'is_active',
                            'category',
                            'attributes',
                            'attributes_raw',
                            'formatted_attributes',
                            'pumpAccessories',
                            'pumpAccessory',
                            'created_at',
                            'updated_at',
                        ].includes(key)
                    ) {
                        (rootAttributes as any)[key] = (equipment as any)[key];
                    }
                });
                initialAttributes = rootAttributes;
            }

            setFormData({
                category_id: equipment.category_id || equipment.categoryId,
                product_code: equipment.product_code || equipment.productCode,
                name: equipment.name,
                brand: equipment.brand,
                image: equipment.image,
                price: equipment.price,
                description: equipment.description,
                is_active: equipment.is_active,
                attributes: initialAttributes,
            });

            console.log('Final attributes set:', initialAttributes);

            const pumpAccessories = equipment.pumpAccessories || equipment.pumpAccessory || [];
            setAccessories(Array.isArray(pumpAccessories) ? pumpAccessories : []);
        } else {
            setFormData({
                category_id: categories[0]?.id || 1,
                product_code: '',
                name: '',
                brand: '',
                image: '',
                price: 0,
                description: '',
                is_active: true,
                attributes: {},
            });
            setAccessories([]);
        }
    }, [equipment, categories]);

    useEffect(() => {
        console.log('=== CATEGORY CHANGE ===');
        console.log('Current category_id:', formData.category_id);
        console.log('Is editing?', !!equipment);

        if (formData.category_id && formData.category_id !== 0) {
            setLoading(true);
            apiRequest(`/equipment-categories/${formData.category_id}`)
                .then((response) => {
                    console.log('Loaded category with attributes:', response);
                    setAttributes(response.attributes || []);

                    if (
                        !equipment ||
                        (equipment &&
                            (equipment.category_id || equipment.categoryId) !==
                                formData.category_id)
                    ) {
                        console.log('Resetting attributes for new category');
                        setFormData((prev) => ({
                            ...prev,
                            attributes: {},
                        }));
                        setAccessories([]);
                    }
                })
                .catch((error) => {
                    console.error('Failed to load category attributes:', error);
                    setAttributes([]);
                })
                .finally(() => setLoading(false));
        }
    }, [formData.category_id]);

    const validateForm = () => {
        const newErrors: any = {};

        if (!formData.product_code?.trim()) {
            newErrors.product_code = 'กรุณากรอกรหัสสินค้า';
        }

        if (!formData.name?.trim()) {
            newErrors.name = 'กรุณากรอกชื่อสินค้า';
        }

        if (!formData.price || formData.price <= 0) {
            newErrors.price = 'กรุณากรอกราคาที่ถูกต้อง';
        }

<<<<<<< HEAD
        // Attribute validation
=======
>>>>>>> 18c5d17c
        attributes.forEach((attr) => {
            if (attr.is_required) {
                const value = formData.attributes?.[attr.attribute_name];
                if (!value || (Array.isArray(value) && value.length === 0) || value === '') {
                    newErrors[`attributes.${attr.attribute_name}`] =
                        `กรุณากรอก${attr.display_name}`;
                }
            }
        });

        setValidationErrors(newErrors);
        return Object.keys(newErrors).length === 0;
    };

    const handleImageUpload = async (file: File) => {
        if (!file) return;

        setImageUploading(true);
        try {
            const result = await api.uploadImage(file);
            setFormData((prev) => ({
                ...prev,
                image: result.url,
            }));
            showAlert.success('อัปโหลดสำเร็จ', 'รูปภาพได้รับการอัปโหลดเรียบร้อยแล้ว');
        } catch (error) {
            console.error('Failed to upload image:', error);
            showAlert.error('เกิดข้อผิดพลาด', 'ไม่สามารถอัปโหลดรูปภาพได้');
        } finally {
            setImageUploading(false);
        }
    };

    const handleAttributeChange = (attributeName: string, value: any) => {
        console.log('=== handleAttributeChange ===');
        console.log('Attribute name:', attributeName);
        console.log('New value:', value);

        setFormData((prev) => {
            const newAttributes = {
                ...prev.attributes,
                [attributeName]: value,
            };
            console.log('Updated attributes:', newAttributes);

            return {
                ...prev,
                attributes: newAttributes,
            };
        });

        if (validationErrors[`attributes.${attributeName}`]) {
            setValidationErrors((prev: any) => {
                const newErrors = { ...prev };
                delete newErrors[`attributes.${attributeName}`];
                return newErrors;
            });
        }
    };

    const handleSubmit = async () => {
        if (!validateForm()) {
            showAlert.error('ข้อมูลไม่ถูกต้อง', 'กรุณาตรวจสอบข้อมูลที่กรอกใหม่อีกครั้ง');
            return;
        }

        setLoading(true);

        const attributesData: any = {};
        attributes.forEach((attr) => {
            const value = formData.attributes?.[attr.attribute_name];
            if (value !== undefined && value !== '') {
                attributesData[attr.attribute_name] = value;
            }
        });

        const processedAccessories = accessories.map((acc, index) => {
            let specifications = acc.specifications;

            if (!specifications || (Array.isArray(specifications) && specifications.length === 0)) {
                specifications = {};
            }
            if (typeof specifications === 'string') {
                try {
                    specifications = JSON.parse(specifications);
                } catch {
                    specifications = {};
                }
            }

            return {
                accessory_type: acc.accessory_type || 'other',
                name: acc.name || '',
                image: acc.image || '',
                size: acc.size || '',
                specifications: specifications,
                price: Number(acc.price) || 0,
                is_included: Boolean(acc.is_included !== undefined ? acc.is_included : true),
                sort_order: Number(acc.sort_order !== undefined ? acc.sort_order : index),
            };
        });

        const submitData = {
            ...formData,
            attributes: attributesData,
            pump_accessories: processedAccessories,
        };

        console.log('=== SUBMIT DATA DEBUG ===');
        console.log('Full submit data:', JSON.stringify(submitData, null, 2));
        console.log('Processed accessories:', processedAccessories);

        try {
            await onSave(submitData);
            showAlert.success(
                equipment ? 'แก้ไขสำเร็จ' : 'เพิ่มสำเร็จ',
                `${formData.name} ได้รับการ${equipment ? 'แก้ไข' : 'เพิ่ม'}เรียบร้อยแล้ว`
            );
        } catch (error: any) {
            console.error('Submit error:', error);

            if (error.response && error.response.data) {
                console.error('Server response:', error.response.data);
                if (error.response.data.errors) {
                    setValidationErrors(error.response.data.errors);
                }
                showAlert.error('เกิดข้อผิดพลาด', JSON.stringify(error.response.data, null, 2));
            } else {
                showAlert.error('เกิดข้อผิดพลาด', 'ไม่สามารถบันทึกข้อมูลได้');
            }
        } finally {
            setLoading(false);
        }
    };

    const renderAttributeInput = (attr: EquipmentAttribute) => {
        const currentValue = formData.attributes?.[attr.attribute_name];
        const hasError = validationErrors[`attributes.${attr.attribute_name}`];

        console.log(`=== Rendering ${attr.attribute_name} ===`);
        console.log('Attribute:', attr);
        console.log('Current value:', currentValue);

        const baseInputClass = `w-full p-3 border rounded-lg focus:ring-2 focus:ring-blue-500 bg-gray-700 text-white ${
            hasError ? 'border-red-500' : 'border-gray-600'
        }`;

        let input;

        switch (attr.data_type) {
            case 'string':
                input = (
                    <input
                        type="text"
                        value={currentValue || ''}
                        onChange={(e) => handleAttributeChange(attr.attribute_name, e.target.value)}
                        className={baseInputClass}
                        required={attr.is_required}
                        placeholder={attr.display_name}
                    />
                );
                break;

            case 'number':
                input = (
                    <input
                        type="number"
                        step="0.01"
                        value={currentValue || ''}
                        onChange={(e) => {
                            const value = parseFloat(e.target.value) || 0;
                            handleAttributeChange(attr.attribute_name, value);
                        }}
                        className={baseInputClass}
                        required={attr.is_required}
                        placeholder={attr.display_name}
                    />
                );
                break;

            case 'boolean':
                input = (
                    <div className="flex items-center">
                        <input
                            type="checkbox"
                            checked={Boolean(currentValue)}
                            onChange={(e) =>
                                handleAttributeChange(attr.attribute_name, e.target.checked)
                            }
                            className="h-4 w-4 rounded border-gray-600 text-blue-600 focus:ring-blue-500"
                        />
                        <span className="ml-2 text-sm">Enable {attr.display_name}</span>
                    </div>
                );
                break;

            case 'array':
                input = (
                    <div>
                        <input
                            type="text"
                            value={
                                Array.isArray(currentValue)
                                    ? currentValue.join(', ')
                                    : currentValue || ''
                            }
                            onChange={(e) => {
                                const value = e.target.value;
                                if (value.includes(',')) {
                                    const arrayValue = value.split(',').map((v) => {
                                        const trimmed = v.trim();
                                        const num = parseFloat(trimmed);
                                        return isNaN(num) ? trimmed : num;
                                    });
                                    handleAttributeChange(attr.attribute_name, arrayValue);
                                } else if (value.includes('-') && !value.startsWith('-')) {
                                    const parts = value
                                        .split('-')
                                        .map((v) => parseFloat(v.trim()))
                                        .filter((v) => !isNaN(v));
                                    if (parts.length === 2) {
                                        handleAttributeChange(attr.attribute_name, parts);
                                    } else {
                                        handleAttributeChange(attr.attribute_name, value);
                                    }
                                } else {
                                    handleAttributeChange(attr.attribute_name, value);
                                }
                            }}
                            className={baseInputClass}
                            required={attr.is_required}
                            placeholder="Enter values separated by comma or dash (e.g., 10, 20 or 10-20)"
                        />
                        <div className="mt-1 text-xs text-gray-400">
                            ใช้เครื่องหมาย (,) หรือ dash (-) เพื่อแยกค่า
                        </div>
                    </div>
                );
                break;

            case 'json':
                input = (
                    <textarea
                        value={
                            typeof currentValue === 'object'
                                ? JSON.stringify(currentValue, null, 2)
                                : currentValue || '{}'
                        }
                        onChange={(e) => {
                            try {
                                const jsonValue = JSON.parse(e.target.value);
                                handleAttributeChange(attr.attribute_name, jsonValue);
                            } catch {
                                handleAttributeChange(attr.attribute_name, e.target.value);
                            }
                        }}
                        rows={3}
                        className={baseInputClass}
                        required={attr.is_required}
                        placeholder='{"key": "value"}'
                    />
                );
                break;

            default:
                input = (
                    <input
                        type="text"
                        value={currentValue || ''}
                        onChange={(e) => handleAttributeChange(attr.attribute_name, e.target.value)}
                        className={baseInputClass}
                        required={attr.is_required}
                        placeholder={attr.display_name}
                    />
                );
        }

        return (
            <div key={attr.id}>
                <label className="mb-2 block text-sm font-medium">
                    {attr.display_name} {attr.unit && `(${attr.unit})`}
                    {attr.is_required && <span className="text-red-400"> *</span>}
                </label>
                {input}
                {hasError && (
                    <div className="mt-1 text-xs text-red-400">
                        {Array.isArray(hasError) ? hasError.join(', ') : hasError}
                    </div>
                )}
            </div>
        );
    };

    const selectedCategory = categories.find((c) => c.id === formData.category_id);
    const isPump = selectedCategory?.name === 'pump';

    return (
        <div className="fixed inset-0 z-50 flex items-center justify-center overflow-hidden bg-black bg-opacity-50 p-4">
            <div className="max-h-[90vh] w-full max-w-6xl overflow-y-auto rounded-lg bg-gray-800 text-white shadow-2xl">
                <div className="p-6">
                    <h2 className="mb-6 text-2xl font-bold">
                        {equipment ? 'แก้ไขอุปกรณ์' : 'เพิ่มอุปกรณ์ใหม่'}
                    </h2>

                    {loading && (
                        <div className="py-4 text-center">
                            <div className="text-gray-300">กำลังโหลดข้อมูล...</div>
                        </div>
                    )}

                    <div className="space-y-6">
                        <div className="grid grid-cols-1 gap-4 md:grid-cols-3">
                            <div>
                                <label className="mb-2 block text-sm font-medium">หมวดหมู่ *</label>
                                <select
                                    value={formData.category_id || ''}
                                    onChange={(e) =>
                                        setFormData((prev) => ({
                                            ...prev,
                                            category_id: parseInt(e.target.value),
                                        }))
                                    }
                                    className="w-full rounded-lg border border-gray-600 bg-gray-700 p-3 focus:ring-2 focus:ring-blue-500"
                                    required
                                >
                                    {categories.map((category) => (
                                        <option key={category.id} value={category.id}>
                                            {category.display_name}
                                        </option>
                                    ))}
                                </select>
                            </div>

                            <div>
                                <label className="mb-2 block text-sm font-medium">
                                    รหัสสินค้า *
                                </label>
                                <input
                                    type="text"
                                    value={formData.product_code || ''}
                                    onChange={(e) => {
                                        setFormData((prev) => ({
                                            ...prev,
                                            product_code: e.target.value,
                                        }));
                                        if (validationErrors.product_code) {
                                            setValidationErrors((prev: any) => ({
                                                ...prev,
                                                product_code: undefined,
                                            }));
                                        }
                                    }}
                                    className={`w-full rounded-lg border bg-gray-700 p-3 text-white focus:ring-2 focus:ring-blue-500 ${
                                        validationErrors.product_code
                                            ? 'border-red-500'
                                            : 'border-gray-600'
                                    }`}
                                    required
                                />
                                {validationErrors.product_code && (
                                    <div className="mt-1 text-xs text-red-400">
                                        {Array.isArray(validationErrors.product_code)
                                            ? validationErrors.product_code.join(', ')
                                            : validationErrors.product_code}
                                    </div>
                                )}
                            </div>

                            <div>
                                <label className="mb-2 block text-sm font-medium">
                                    ชื่อสินค้า *
                                </label>
                                <input
                                    type="text"
                                    value={formData.name || ''}
                                    onChange={(e) => {
                                        setFormData((prev) => ({ ...prev, name: e.target.value }));
                                        if (validationErrors.name) {
                                            setValidationErrors((prev: any) => ({
                                                ...prev,
                                                name: undefined,
                                            }));
                                        }
                                    }}
                                    className={`w-full rounded-lg border bg-gray-700 p-3 text-white focus:ring-2 focus:ring-blue-500 ${
                                        validationErrors.name ? 'border-red-500' : 'border-gray-600'
                                    }`}
                                    required
                                />
                                {validationErrors.name && (
                                    <div className="mt-1 text-xs text-red-400">
                                        {Array.isArray(validationErrors.name)
                                            ? validationErrors.name.join(', ')
                                            : validationErrors.name}
                                    </div>
                                )}
                            </div>

                            <div>
                                <label className="mb-2 block text-sm font-medium">แบรนด์</label>
                                <input
                                    type="text"
                                    list="brand-options"
                                    value={formData.brand || ''}
                                    onChange={(e) =>
                                        setFormData((prev) => ({ ...prev, brand: e.target.value }))
                                    }
                                    className="w-full rounded-lg border border-gray-600 bg-gray-700 p-3 text-white focus:ring-2 focus:ring-blue-500"
                                    placeholder="แบรนด์สินค้า"
                                />
                                <datalist id="brand-options">
                                    <option value="ไชโย" />
                                    <option value="แชมป์" />
                                    <option value="โตไว" />
                                    <option value="ตรามือ" />
                                </datalist>
                            </div>

                            <div>
                                <label className="mb-2 block text-sm font-medium">ราคา *</label>
                                <input
                                    type="number"
                                    step="0.001"
                                    min="0"
                                    value={formData.price || ''}
                                    onChange={(e) => {
                                        setFormData((prev) => ({
                                            ...prev,
                                            price: parseFloat(e.target.value) || 0,
                                        }));
                                        if (validationErrors.price) {
                                            setValidationErrors((prev: any) => ({
                                                ...prev,
                                                price: undefined,
                                            }));
                                        }
                                    }}
                                    className={`w-full rounded-lg border bg-gray-700 p-3 text-white focus:ring-2 focus:ring-blue-500 ${
                                        validationErrors.price
                                            ? 'border-red-500'
                                            : 'border-gray-600'
                                    }`}
                                    required
                                />
                                {validationErrors.price && (
                                    <div className="mt-1 text-xs text-red-400">
                                        {Array.isArray(validationErrors.price)
                                            ? validationErrors.price.join(', ')
                                            : validationErrors.price}
                                    </div>
                                )}
                            </div>

                            <div className="flex items-center">
                                <label className="flex cursor-pointer items-center">
                                    <input
                                        type="checkbox"
                                        checked={formData.is_active || false}
                                        onChange={(e) =>
                                            setFormData((prev) => ({
                                                ...prev,
                                                is_active: e.target.checked,
                                            }))
                                        }
                                        className="mr-2 h-4 w-4"
                                    />
                                    <span className="text-sm">เปิดใช้งาน</span>
                                </label>
                            </div>

                            <div className="md:col-span-3">
                                <label className="mb-2 block text-sm font-medium">รูปภาพ</label>
                                <div className="flex items-center gap-4">
                                    {formData.image && (
                                        <img
                                            src={formData.image}
                                            alt="Product"
                                            className="h-20 w-20 cursor-pointer rounded-lg border border-gray-600 object-cover transition-opacity hover:border-blue-400 hover:opacity-80"
                                            onClick={() =>
                                                onImageClick &&
                                                onImageClick(formData.image!, 'สินค้า')
                                            }
                                            title="คลิกเพื่อดูรูปขนาดใหญ่"
                                        />
                                    )}
                                    <div className="flex-1">
                                        <input
                                            type="file"
                                            accept="image/*"
                                            onChange={(e) => {
                                                const file = e.target.files?.[0];
                                                if (file) handleImageUpload(file);
                                            }}
                                            className="w-full rounded-lg border border-gray-600 bg-gray-700 p-3 text-white focus:ring-2 focus:ring-blue-500"
                                            disabled={imageUploading}
                                        />
                                        {imageUploading && (
                                            <div className="mt-1 text-xs text-blue-400">
                                                กำลังอัปโหลด...
                                            </div>
                                        )}
                                    </div>
                                </div>
                            </div>

                            <div className="md:col-span-3">
                                <label className="mb-2 block text-sm font-medium">คำอธิบาย</label>
                                <textarea
                                    value={formData.description || ''}
                                    onChange={(e) =>
                                        setFormData((prev) => ({
                                            ...prev,
                                            description: e.target.value,
                                        }))
                                    }
                                    rows={3}
                                    className="w-full rounded-lg border border-gray-600 bg-gray-700 p-3 text-white focus:ring-2 focus:ring-blue-500"
                                    placeholder="คำอธิบายสินค้า"
                                />
                            </div>
                        </div>

                        {attributes.length > 0 && !loading && (
                            <div className="border-t border-gray-600 pt-6">
                                <h3 className="mb-4 text-lg font-semibold text-purple-400">
                                    <Settings className="mr-2 inline h-5 w-5" />
                                    คุณสมบัติเฉพาะ
                                </h3>

                                <div className="grid grid-cols-1 gap-4 md:grid-cols-2 lg:grid-cols-3">
                                    {attributes
                                        .sort((a, b) => a.sort_order - b.sort_order)
                                        .map(renderAttributeInput)}
                                </div>
                            </div>
                        )}

                        {isPump && (
                            <div className="border-t border-gray-600 pt-6">
                                <PumpAccessoryForm
                                    accessories={accessories}
                                    onChange={setAccessories}
                                    onImageClick={onImageClick}
                                />
                            </div>
                        )}

                        <div className="flex justify-end space-x-4 border-t border-gray-600 pt-6">
                            <button
                                type="button"
                                onClick={onCancel}
                                className="flex items-center rounded-lg border border-gray-600 px-6 py-3 text-gray-300 transition-colors hover:bg-gray-700"
                                disabled={loading}
                            >
                                <X className="mr-2 h-4 w-4" />
                                ยกเลิก
                            </button>
                            <button
                                onClick={handleSubmit}
                                disabled={loading || imageUploading}
                                className="flex items-center rounded-lg bg-blue-600 px-6 py-3 text-white transition-colors hover:bg-blue-700 disabled:opacity-50"
                            >
                                {loading ? (
                                    <>
                                        <div className="mr-2 h-4 w-4 animate-spin rounded-full border-2 border-gray-300 border-t-white"></div>
                                        กำลังบันทึก...
                                    </>
                                ) : (
                                    <>
                                        <Save className="mr-2 h-4 w-4" />
                                        บันทึก
                                    </>
                                )}
                            </button>
                        </div>
                    </div>
                </div>
            </div>
        </div>
    );
};

const EquipmentDetailModal: React.FC<{
    equipment: Equipment;
    onClose: () => void;
    onEdit: () => void;
    onImageClick?: (src: string, alt: string) => void;
}> = ({ equipment, onClose, onEdit, onImageClick }) => {
    console.log('Equipment in detail modal:', equipment);

    const formatAttributeValue = (value: any, attribute?: any) => {
        if (value === null || value === undefined || value === '') {
            return '-';
        }

        if (attribute && attribute.formatted_value) {
            return attribute.formatted_value;
        }

        if (Array.isArray(value)) {
            if (
                value.length === 2 &&
                typeof value[0] === 'number' &&
                typeof value[1] === 'number'
            ) {
                return `${value[0].toLocaleString()} - ${value[1].toLocaleString()}`;
            }
            return value.join(', ');
        }

        if (typeof value === 'number') {
            return value.toLocaleString();
        }

        if (typeof value === 'boolean') {
            return value ? 'ใช่' : 'ไม่ใช่';
        }

        if (typeof value === 'object') {
            return JSON.stringify(value, null, 2);
        }

        return String(value);
    };

    const getAllAttributes = () => {
        const attributes: {
            attribute_name: string;
            display_name: string;
            value: any;
            formatted_value: any;
            unit: any;
            data_type: string;
            sort_order: number;
        }[] = [];

        if (equipment.formatted_attributes && Array.isArray(equipment.formatted_attributes)) {
            return equipment.formatted_attributes.sort((a, b) => a.sort_order - b.sort_order);
        }

        if (equipment.attributes && Array.isArray(equipment.attributes)) {
            return equipment.attributes.sort((a, b) => a.sort_order - b.sort_order);
        }

        if (equipment.attributes_raw && typeof equipment.attributes_raw === 'object') {
            Object.entries(equipment.attributes_raw).forEach(([key, value]) => {
                const displayName = getThaiDisplayName(key);
                attributes.push({
                    attribute_name: key,
                    display_name: displayName,
                    value: value,
                    formatted_value: formatAttributeValue(value),
                    unit: getUnitForAttribute(key),
                    data_type: Array.isArray(value) ? 'array' : typeof value,
                    sort_order: 0,
                });
            });
            return attributes;
        }

        const rootAttributes = {};
        const skipFields = [
            'id',
            'category_id',
            'categoryId',
            'product_code',
            'productCode',
            'name',
            'brand',
            'image',
            'price',
            'description',
            'is_active',
            'category',
            'attributes',
            'formatted_attributes',
            'attributes_raw',
            'pumpAccessories',
            'pumpAccessory',
            'created_at',
            'updated_at',
        ];

        Object.entries(equipment).forEach(([key, value]) => {
            if (!skipFields.includes(key) && value !== null && value !== undefined) {
                (rootAttributes as any)[key] = value;
            }
        });

        Object.entries(rootAttributes).forEach(([key, value]) => {
            const displayName = getThaiDisplayName(key);
            attributes.push({
                attribute_name: key,
                display_name: displayName,
                value: value,
                formatted_value: formatAttributeValue(value),
                unit: getUnitForAttribute(key),
                data_type: Array.isArray(value) ? 'array' : typeof value,
                sort_order: 0,
            });
        });

        return attributes;
    };

    const getThaiDisplayName = (attributeName: string) => {
        const thaiDisplayMap: { [key: string]: string } = {
<<<<<<< HEAD
            // สปริงเกอร์
            flow_rate: 'อัตราการไหล',
            pressure: 'ความดัน',
            radius: 'รัศมีการพ่น',
            waterVolumeLitersPerHour: 'อัตราการไหล',
            pressureBar: 'ความดัน',
            radiusMeters: 'รัศมีการพ่น',

            // ปั๊มน้ำ
            power_hp: 'กำลัง',
            powerHP: 'กำลัง',
            powerKW: 'กำลัง',
            phase: 'เฟส',
=======
            pressureBar: 'ความดัน',
            radiusMeters: 'รัศมีการพ่น',

>>>>>>> 18c5d17c
            inlet_size_inch: 'ขนาดท่อดูด',
            outlet_size_inch: 'ขนาดท่อส่ง',
            flow_rate_lpm: 'อัตราการไหล',
            head_m: 'หัวดัน',
            max_head_m: 'หัวดันสูงสุด',
            max_flow_rate_lpm: 'อัตราการไหลสูงสุด',
            suction_depth_m: 'ความลึกดูด',
            weight_kg: 'น้ำหนัก',

<<<<<<< HEAD
            // ท่อ
            size_mm: 'ขนาด',
            size_inch: 'ขนาด',
            sizeMM: 'ขนาด',
            sizeInch: 'ขนาด',
=======
>>>>>>> 18c5d17c
            lengthM: 'ความยาว',
            dimensions_cm: 'ขนาด',
            material: 'วัสดุ',

<<<<<<< HEAD
            // ไฟฟ้า
            voltage: 'แรงดันไฟฟ้า',
            current: 'กระแสไฟฟ้า',
            frequency: 'ความถี่',

            // ทั่วไป
=======
>>>>>>> 18c5d17c
            brand: 'แบรนด์',
            model: 'รุ่น',
            color: 'สี',
            weight: 'น้ำหนัก',
            height: 'ความสูง',
            width: 'ความกว้าง',
            length: 'ความยาว',
            diameter: 'เส้นผ่านศูนย์กลาง',
            thickness: 'ความหนา',
            capacity: 'ความจุ',
            efficiency: 'ประสิทธิภาพ',
            temperature_range: 'ช่วงอุณหภูมิ',
            operating_pressure: 'ความดันใช้งาน',
            max_pressure: 'ความดันสูงสุด',
            connection_type: 'ประเภทการต่อ',
            thread_size: 'ขนาดเกลียว',
        };

        if (thaiDisplayMap[attributeName]) {
            return thaiDisplayMap[attributeName];
        }

        const readable = attributeName
            .replace(/([A-Z])/g, ' $1')
            .replace(/^./, (str) => str.toUpperCase())
            .trim();

        const translatedReadable = readable
            .replace(/Power/gi, 'กำลัง')
            .replace(/Flow Rate/gi, 'อัตราการไหล')
            .replace(/Pressure/gi, 'ความดัน')
            .replace(/Radius/gi, 'รัศมี')
            .replace(/Size/gi, 'ขนาด')
            .replace(/Weight/gi, 'น้ำหนัก')
            .replace(/Height/gi, 'ความสูง')
            .replace(/Width/gi, 'ความกว้าง')
            .replace(/Length/gi, 'ความยาว')
            .replace(/Water Volume/gi, 'อัตราการไหล')
            .replace(/Liters Per Hour/gi, '')
            .replace(/Meters/gi, 'เมตร')
            .replace(/Bar/gi, 'บาร์')
            .replace(/HP/gi, 'แรงม้า');

        return translatedReadable || attributeName;
    };

    const getUnitForAttribute = (attributeName: string) => {
        const unitMap = {
            powerHP: 'HP',
            powerKW: 'kW',
            phase: 'เฟส',
            inlet_size_inch: 'นิ้ว',
            outlet_size_inch: 'นิ้ว',
            flow_rate_lpm: 'LPM',
            head_m: 'เมตร',
            max_head_m: 'เมตร',
            max_flow_rate_lpm: 'LPM',
            suction_depth_m: 'เมตร',
            weight_kg: 'กก.',
            waterVolumeLitersPerHour: 'L/H',
            radiusMeters: 'เมตร',
            pressureBar: 'บาร์',
            size_mm: 'มม.',
            size_inch: 'นิ้ว',
            sizeMM: 'มม.',
            sizeInch: 'นิ้ว',
            lengthM: 'เมตร',
            dimensions_cm: 'ซม.',
        };
        return unitMap[attributeName as keyof typeof unitMap] || '';
    };

    const attributes = getAllAttributes();
    const pumpAccessories = equipment.pumpAccessories || equipment.pumpAccessory || [];

    return (
        <div className="fixed inset-0 z-50 flex items-center justify-center overflow-hidden bg-black bg-opacity-50 p-4">
            <div className="max-h-[90vh] w-full max-w-6xl overflow-y-auto rounded-lg bg-gray-800 text-white shadow-2xl">
                <div className="p-6">
                    <div className="mb-6 flex items-start justify-between">
                        <h2 className="text-2xl font-bold">รายละเอียดสินค้า</h2>
                        <div className="flex gap-2">
                            <button
                                onClick={onEdit}
                                className="flex items-center rounded-lg bg-blue-600 px-4 py-2 text-white transition-colors hover:bg-blue-700"
                            >
                                <Edit2 className="mr-2 h-4 w-4" />
                                แก้ไข
                            </button>
                            <button
                                onClick={onClose}
                                className="p-2 text-gray-400 transition-colors hover:text-white"
                            >
                                <X className="h-6 w-6" />
                            </button>
                        </div>
                    </div>

                    <div className="grid grid-cols-1 gap-6 lg:grid-cols-3">
                        <div className="lg:col-span-1">
                            {equipment.image ? (
                                <img
                                    src={equipment.image}
                                    alt={equipment.name}
                                    className="h-64 w-full cursor-pointer rounded-lg border border-gray-600 object-cover transition-opacity hover:border-blue-400 hover:opacity-80"
                                    onError={(e) => {
                                        const target = e.target as HTMLImageElement;
                                        target.style.display = 'none';
                                        target.nextElementSibling?.classList.remove('hidden');
                                    }}
                                    onClick={() =>
                                        onImageClick &&
                                        onImageClick(equipment.image!, equipment.name)
                                    }
                                    title="คลิกเพื่อดูรูปขนาดใหญ่"
                                />
                            ) : null}

                            <div
                                className={`flex h-64 w-full items-center justify-center rounded-lg border border-gray-600 bg-gray-700 ${equipment.image ? 'hidden' : ''}`}
                            >
                                <Package className="h-16 w-16 text-gray-500" />
                            </div>

                            <div className="mt-4">
                                <span
                                    className={`inline-flex items-center rounded-full px-3 py-1 text-sm font-medium ${
                                        equipment.is_active
                                            ? 'bg-green-900 text-green-300'
                                            : 'bg-red-900 text-red-300'
                                    }`}
                                >
                                    {equipment.is_active ? (
                                        <>
                                            <CheckCircle className="mr-1 h-4 w-4" /> เปิดใช้งาน
                                        </>
                                    ) : (
                                        <>
                                            <XCircle className="mr-1 h-4 w-4" /> ปิดใช้งาน
                                        </>
                                    )}
                                </span>
                            </div>

                            <div className="mt-4 space-y-2 rounded-lg bg-gray-700 p-4">
                                <h4 className="font-semibold text-blue-400">ข้อมูลสรุป</h4>
                                <div className="text-sm">
                                    <div className="flex justify-between">
                                        <span className="text-gray-400">หมวดหมู่:</span>
                                        <span>{equipment.category?.display_name}</span>
                                    </div>
                                    <div className="flex justify-between">
                                        <span className="text-gray-400">คุณสมบัติ:</span>
                                        <span>
                                            {attributes.length -
                                                attributes.filter(
                                                    (attr) => attr.formatted_value == 0
                                                ).length}{' '}
                                            รายการ
                                        </span>
                                    </div>
                                    {pumpAccessories.length > 0 && (
                                        <div className="flex justify-between">
                                            <span className="text-gray-400">อุปกรณ์เสริม:</span>
                                            <span>{pumpAccessories.length} รายการ</span>
                                        </div>
                                    )}
                                </div>
                            </div>
                            {pumpAccessories.length > 0 && (
                                <div>
                                    <h3 className="mb-3 mt-6 flex items-center overflow-hidden text-lg font-semibold text-orange-400">
                                        <Wrench className="mr-2 h-5 w-5" />
                                        อุปกรณ์ประกอบ ({pumpAccessories.length} รายการ)
                                    </h3>
                                    <div className="space-y-3">
                                        {pumpAccessories
                                            .sort(
                                                (a, b) => (a.sort_order || 0) - (b.sort_order || 0)
                                            )
                                            .map((accessory, index) => (
                                                <div
                                                    key={accessory.id || index}
                                                    className="rounded-lg bg-gray-700 p-4"
                                                >
                                                    <div className="mb-2 flex items-start justify-between">
                                                        <div className="flex gap-4">
                                                            <div className="flex-shrink-0">
                                                                {accessory.image ? (
                                                                    <img
                                                                        src={accessory.image}
                                                                        alt={accessory.name}
                                                                        className="h-16 w-16 cursor-pointer rounded-lg border border-gray-600 object-cover transition-opacity hover:border-blue-400 hover:opacity-80"
                                                                        onError={(e) => {
                                                                            const target =
                                                                                e.target as HTMLImageElement;
                                                                            target.style.display =
                                                                                'none';
                                                                            target.nextElementSibling?.classList.remove(
                                                                                'hidden'
                                                                            );
                                                                        }}
                                                                        onClick={() =>
                                                                            onImageClick &&
                                                                            onImageClick(
                                                                                accessory.image!,
                                                                                accessory.name
                                                                            )
                                                                        }
                                                                        title="คลิกเพื่อดูรูปขนาดใหญ่"
                                                                    />
                                                                ) : null}
                                                                {/* Fallback for no image */}
                                                                <div
                                                                    className={`flex h-16 w-16 items-center justify-center rounded-lg border border-gray-600 bg-gray-600 ${accessory.image ? 'hidden' : ''}`}
                                                                >
                                                                    <Wrench className="h-6 w-6 text-gray-400" />
                                                                </div>
                                                            </div>

                                                            {/* ข้อมูลอุปกรณ์ */}
                                                            <div className="flex-1">
                                                                <h4 className="font-medium">
                                                                    {accessory.name}
                                                                </h4>
                                                                <p className="text-sm capitalize text-gray-400">
                                                                    {accessory.accessory_type?.replace(
                                                                        '_',
                                                                        ' '
                                                                    )}
                                                                    {accessory.size &&
                                                                        ` - ${accessory.size}`}
                                                                </p>
                                                            </div>
                                                        </div>

                                                        {/* ราคาและสถานะ */}
                                                        <div className="text-right">
                                                            <p className="font-medium text-green-400">
                                                                ฿
                                                                {Number(
                                                                    accessory.price || 0
                                                                ).toLocaleString()}
                                                            </p>
                                                            <span
                                                                className={`rounded px-2 py-1 text-xs ${
                                                                    accessory.is_included
                                                                        ? 'bg-green-900 text-green-300'
                                                                        : 'bg-yellow-900 text-yellow-300'
                                                                }`}
                                                            >
                                                                {accessory.is_included
                                                                    ? 'รวมในชุด'
                                                                    : 'แยกขาย'}
                                                            </span>
                                                        </div>
                                                    </div>

                                                    {/* ข้อมูลจำเพาะ */}
                                                    {accessory.specifications &&
                                                        typeof accessory.specifications ===
                                                            'object' && (
                                                            <div className="mt-3">
                                                                <label className="text-xs text-gray-400">
                                                                    ข้อมูลจำเพาะ:
                                                                </label>
                                                                <div className="mt-1 grid grid-cols-2 gap-2 text-sm">
                                                                    {Object.entries(
                                                                        accessory.specifications
                                                                    ).map(([key, value]) => (
                                                                        <div
                                                                            key={key}
                                                                            className="flex justify-between"
                                                                        >
                                                                            <span className="text-gray-400">
                                                                                {key}:
                                                                            </span>
                                                                            <span>
                                                                                {String(value)}
                                                                            </span>
                                                                        </div>
                                                                    ))}
                                                                </div>
                                                            </div>
                                                        )}
                                                </div>
                                            ))}
                                    </div>
                                </div>
                            )}
                        </div>

                        {/* Details */}
                        <div className="space-y-6 lg:col-span-2">
                            {/* Basic Information */}
                            <div>
                                <h3 className="mb-3 text-lg font-semibold text-blue-400">
                                    ข้อมูลพื้นฐาน
                                </h3>
                                <div className="grid grid-cols-1 gap-4 md:grid-cols-2">
                                    <div>
                                        <label className="text-sm text-gray-400">รหัสสินค้า</label>
                                        <p className="font-medium">
                                            {equipment.product_code || equipment.productCode}
                                        </p>
                                    </div>
                                    <div>
                                        <label className="text-sm text-gray-400">ชื่อสินค้า</label>
                                        <p className="font-medium">{equipment.name}</p>
                                    </div>
                                    <div>
                                        <label className="text-sm text-gray-400">แบรนด์</label>
                                        <p className="font-medium">{equipment.brand || '-'}</p>
                                    </div>
                                    <div>
                                        <label className="text-sm text-gray-400">ราคา</label>
                                        <p className="font-medium text-green-400">
                                            ฿{equipment.price.toLocaleString()}
                                        </p>
                                    </div>
                                    <div>
                                        <label className="text-sm text-gray-400">วันที่เพิ่ม</label>
                                        <p className="font-medium">
                                            {equipment.created_at
                                                ? new Date(equipment.created_at).toLocaleDateString(
                                                      'th-TH'
                                                  )
                                                : '-'}
                                        </p>
                                    </div>
                                    <div>
                                        <label className="text-sm text-gray-400">แก้ไขล่าสุด</label>
                                        <p className="font-medium">
                                            {equipment.updated_at
                                                ? new Date(equipment.updated_at).toLocaleDateString(
                                                      'th-TH'
                                                  )
                                                : '-'}
                                        </p>
                                    </div>
                                </div>

                                {equipment.description && (
                                    <div className="mt-4">
                                        <label className="text-sm text-gray-400">คำอธิบาย</label>
                                        <p className="mt-1">{equipment.description}</p>
                                    </div>
                                )}
                            </div>

                            {/* Attributes */}
                            {attributes.length > 0 && (
                                <div>
                                    <h3 className="mb-3 text-lg font-semibold text-purple-400">
                                        คุณสมบัติเฉพาะ (
                                        {attributes.length -
                                            attributes.filter((attr) => attr.formatted_value == 0)
                                                .length}{' '}
                                        รายการ)
                                    </h3>
                                    <div className="grid grid-cols-1 gap-4 md:grid-cols-2">
                                        {attributes.map((attr, index) => (
                                            <div key={attr.attribute_name || index}>
                                                {attr.formatted_value != 0 ? (
                                                    <div className="rounded-lg bg-gray-700 p-4">
                                                        <div className="flex items-start justify-between">
                                                            <div className="flex-1">
                                                                <label className="text-sm font-medium text-gray-300">
                                                                    {attr.display_name}
                                                                    {attr.unit && (
                                                                        <span className="ml-1 text-gray-500">
                                                                            ({attr.unit})
                                                                        </span>
                                                                    )}
                                                                </label>
                                                                <p className="mt-1 font-medium text-white">
                                                                    {attr.formatted_value ||
                                                                        formatAttributeValue(
                                                                            attr.value
                                                                        )}
                                                                </p>
                                                            </div>

                                                            {/* Type indicator */}
                                                            <span
                                                                className={`ml-2 rounded px-2 py-1 text-xs ${
                                                                    attr.data_type === 'array'
                                                                        ? 'bg-blue-900 text-blue-300'
                                                                        : attr.data_type ===
                                                                            'number'
                                                                          ? 'bg-green-900 text-green-300'
                                                                          : attr.data_type ===
                                                                              'boolean'
                                                                            ? 'bg-yellow-900 text-yellow-300'
                                                                            : 'bg-gray-600 text-gray-300'
                                                                }`}
                                                            >
                                                                {attr.data_type}
                                                            </span>
                                                        </div>
                                                    </div>
                                                ) : null}
                                            </div>
                                        ))}
                                    </div>
                                </div>
                            )}
                        </div>
                    </div>
                </div>
            </div>
        </div>
    );
};

const StatsDashboard: React.FC<{ stats: any; categories: EquipmentCategory[] }> = ({
    stats,
    categories,
}) => {
    return (
        <div className="mb-6 grid grid-cols-1 gap-4 md:grid-cols-2 lg:grid-cols-4">
            <div className="rounded-lg bg-gradient-to-r from-blue-600 to-blue-700 p-4 text-white shadow-lg">
                <div className="flex items-center justify-between">
                    <div>
                        <p className="text-sm text-blue-100">สินค้าทั้งหมด</p>
                        <p className="text-2xl font-bold">{stats.total_equipments || 0}</p>
                    </div>
                    <Package className="h-8 w-8 text-blue-200" />
                </div>
            </div>

            <div className="rounded-lg bg-gradient-to-r from-green-600 to-green-700 p-4 text-white shadow-lg">
                <div className="flex items-center justify-between">
                    <div>
                        <p className="text-sm text-green-100">เปิดใช้งาน</p>
                        <p className="text-2xl font-bold">{stats.active_equipments || 0}</p>
                    </div>
                    <CheckCircle className="h-8 w-8 text-green-200" />
                </div>
            </div>

            <div className="rounded-lg bg-gradient-to-r from-red-600 to-red-700 p-4 text-white shadow-lg">
                <div className="flex items-center justify-between">
                    <div>
                        <p className="text-sm text-red-100">ปิดใช้งาน</p>
                        <p className="text-2xl font-bold">{stats.inactive_equipments || 0}</p>
                    </div>
                    <XCircle className="h-8 w-8 text-red-200" />
                </div>
            </div>

            <div className="rounded-lg bg-gradient-to-r from-purple-600 to-purple-700 p-4 text-white shadow-lg">
                <div className="flex items-center justify-between">
                    <div>
                        <p className="text-sm text-purple-100">มูลค่ารวม</p>
                        <p className="text-xl font-bold">
                            {(stats.total_value || 0).toLocaleString()} ฿
                        </p>
                    </div>
                    <TrendingUp className="h-8 w-8 text-purple-200" />
                </div>
            </div>
        </div>
    );
};

const ImageModal: React.FC<{
    isOpen: boolean;
    imageSrc: string;
    imageAlt: string;
    onClose: () => void;
}> = ({ isOpen, imageSrc, imageAlt, onClose }) => {
    if (!isOpen) return null;

    return (
        <div
            className="fixed inset-0 z-[60] flex items-center justify-center bg-black bg-opacity-75"
            onClick={onClose}
        >
            <div className="relative max-h-[90vh] max-w-[90vw] p-4">
                <button
                    onClick={onClose}
                    className="absolute -right-2 -top-2 z-10 flex h-8 w-8 items-center justify-center rounded-full bg-red-600 text-white shadow-lg transition-colors hover:bg-red-700"
                    title="ปิด"
                >
                    <X className="h-4 w-4" />
                </button>

<<<<<<< HEAD
                {/* รูปภาพ */}
=======
>>>>>>> 18c5d17c
                <img
                    src={imageSrc}
                    alt={imageAlt}
                    className="max-h-full max-w-full rounded-lg shadow-2xl"
                    onClick={(e) => e.stopPropagation()}
                />
<<<<<<< HEAD

                {/* ชื่อรูป */}
                <div className="mt-2 text-center">
                    <p className="inline-block rounded bg-black bg-opacity-50 px-2 py-1 text-sm text-white">
                        {imageAlt}
                    </p>
                </div>
=======
>>>>>>> 18c5d17c
            </div>
        </div>
    );
};

const EnhancedEquipmentCRUD: React.FC = () => {
    const [categories, setCategories] = useState<EquipmentCategory[]>([]);
    const [equipments, setEquipments] = useState<Equipment[]>([]);
    const [selectedCategoryId, setSelectedCategoryId] = useState<number | null>(null);
    const [currentPage, setCurrentPage] = useState(1);
<<<<<<< HEAD
    const [itemsPerPage] = useState(10); // 10 รายการต่อหน้า
=======
    const [itemsPerPage] = useState(10);
>>>>>>> 18c5d17c

    const [filters, setFilters] = useState<FilterOptions>({
        search: '',
        categoryId: null,
        priceRange: [0, 100000],
        status: 'all',
        sortBy: 'name',
        sortOrder: 'asc',
    });

    const [showEquipmentForm, setShowEquipmentForm] = useState(false);
    const [showCategoryForm, setShowCategoryForm] = useState(false);
    const [showEquipmentDetail, setShowEquipmentDetail] = useState(false);
    const [editingEquipment, setEditingEquipment] = useState<Equipment | undefined>();
    const [editingCategory, setEditingCategory] = useState<EquipmentCategory | undefined>();
    const [selectedEquipment, setSelectedEquipment] = useState<Equipment | undefined>();
    const [viewMode, setViewMode] = useState<'grid' | 'table'>('table');
    const [loading, setLoading] = useState(true);
    const [saving, setSaving] = useState(false);
    const [selectedItems, setSelectedItems] = useState<number[]>([]);
    const [stats, setStats] = useState<any>({});

    const [imageModal, setImageModal] = useState({
        isOpen: false,
        imageSrc: '',
        imageAlt: '',
    });

    useEffect(() => {
        if (typeof window !== 'undefined' && !window.Swal) {
            const script = document.createElement('script');
            script.src = 'https://cdn.jsdelivr.net/npm/sweetalert2@11';
            script.async = true;
            script.onload = () => {
                console.log('SweetAlert2 loaded successfully');
            };
            script.onerror = () => {
                console.warn('Failed to load SweetAlert2, falling back to native alerts');
            };
            document.head.appendChild(script);
        }
    }, []);

    const openImageModal = (src: string, alt: string) => {
        setImageModal({
            isOpen: true,
            imageSrc: src,
            imageAlt: alt,
        });
    };

    const closeImageModal = () => {
        setImageModal({
            isOpen: false,
            imageSrc: '',
            imageAlt: '',
        });
    };

    useEffect(() => {
        const loadData = async () => {
            try {
                console.log('🚀 Starting to load all data...');

                const [categoriesData, equipmentsData, statsData] = await Promise.all([
                    api.getCategories(),
                    getAllEquipments(),
                    api.getStats(),
                ]);

                console.log('📊 Data loading results:', {
                    categories: {
                        count: categoriesData.length,
                        sample: categoriesData[0],
                    },
                    equipments: {
                        count: equipmentsData.length,
                        sample: equipmentsData[0],
                    },
                    stats: statsData,
                });

                setCategories(categoriesData);
                setEquipments(equipmentsData);
                setStats(statsData);

                console.log('✅ Data loaded successfully');
            } catch (error) {
                console.error('💥 Failed to load data:', error);
                showAlert.error('เกิดข้อผิดพลาด', 'ไม่สามารถโหลดข้อมูลได้');
            } finally {
                setLoading(false);
            }
        };
        loadData();
    }, []);

    const filteredAndSortedEquipments = useMemo(() => {
        const result = equipments.filter((equipment) => {
            const searchFields = [
                equipment.name,
                equipment.product_code || equipment.productCode,
                equipment.brand,
                equipment.description,
            ]
                .filter(Boolean)
                .map((field) => field?.toLowerCase());

            const matchesSearch =
                filters.search === '' ||
                searchFields.some(
                    (field) => field?.includes(filters.search.toLowerCase()) ?? false
                );

            const catId = Number(equipment.category_id || equipment.categoryId);
            const matchesCategory = selectedCategoryId === null || catId === selectedCategoryId;

            const isActive = Boolean(equipment.is_active);
            const matchesStatus =
                filters.status === 'all' ||
                (filters.status === 'active' && isActive) ||
                (filters.status === 'inactive' && !isActive);

            const price = Number(equipment.price || 0);
            const matchesPrice = price >= filters.priceRange[0] && price <= filters.priceRange[1];

            return matchesSearch && matchesCategory && matchesStatus && matchesPrice;
        });

        result.sort((a, b) => {
            let aValue: any = a[filters.sortBy];
            let bValue: any = b[filters.sortBy];

            if (filters.sortBy === 'productCode') {
                aValue = a.product_code || a.productCode;
                bValue = b.product_code || b.productCode;
            }

            if (filters.sortBy === 'name') {
                if (filters.sortOrder === 'asc') {
                    return aValue.localeCompare(bValue, 'th', { numeric: true });
                } else {
                    return bValue.localeCompare(aValue, 'th', { numeric: true });
                }
            }

            if (filters.sortBy === 'price') {
                aValue = Number(aValue);
                bValue = Number(bValue);
            }

            if (filters.sortBy === 'created_at') {
                aValue = new Date(aValue || 0).getTime();
                bValue = new Date(bValue || 0).getTime();
            }

            if (filters.sortOrder === 'asc') {
                return aValue > bValue ? 1 : aValue < bValue ? -1 : 0;
            } else {
                return aValue < bValue ? 1 : aValue > bValue ? -1 : 0;
            }
        });

        return result;
    }, [equipments, filters, selectedCategoryId]);

    const totalPages = Math.ceil(filteredAndSortedEquipments.length / itemsPerPage);
    const paginatedEquipments = filteredAndSortedEquipments.slice(
        (currentPage - 1) * itemsPerPage,
        currentPage * itemsPerPage
    );

    useEffect(() => {
        setCurrentPage(1);
    }, [filters, selectedCategoryId]);

    const handleSaveEquipment = async (equipmentData: Partial<Equipment>) => {
        setSaving(true);
        try {
            console.log('Saving equipment:', equipmentData);

            if (editingEquipment) {
                await api.updateEquipment(editingEquipment.id, equipmentData);
                console.log('Equipment updated');
            } else {
                await api.createEquipment(equipmentData);
                console.log('Equipment created');
            }

            const [equipmentsData, statsData] = await Promise.all([
                api.getAllEquipments(),
                api.getStats(),
            ]);
            setEquipments(equipmentsData);
            setStats(statsData);

            setShowEquipmentForm(false);
            setEditingEquipment(undefined);
        } catch (error) {
            console.error('Failed to save equipment:', error);
            throw error;
        } finally {
            setSaving(false);
        }
    };

    const handleSaveCategory = async (categoryData: Partial<EquipmentCategory>) => {
        setSaving(true);
        try {
            if (editingCategory) {
                await api.updateCategory(editingCategory.id, categoryData);
                showAlert.success(
                    'แก้ไขหมวดหมู่สำเร็จ',
                    `${categoryData.display_name} ได้รับการแก้ไขเรียบร้อยแล้ว`
                );
            } else {
                await api.createCategory(categoryData);
                showAlert.success(
                    'เพิ่มหมวดหมู่สำเร็จ',
                    `${categoryData.display_name} ได้รับการเพิ่มเรียบร้อยแล้ว`
                );
            }

            const categoriesData = await api.getCategories();
            setCategories(categoriesData);

            setShowCategoryForm(false);
            setEditingCategory(undefined);
        } catch (error) {
            console.error('Failed to save category:', error);
            showAlert.error('เกิดข้อผิดพลาด', 'ไม่สามารถบันทึกหมวดหมู่ได้');
        } finally {
            setSaving(false);
        }
    };

    const handleDeleteEquipment = async (equipment: Equipment) => {
        const result = await showAlert.confirm(
            'ยืนยันการลบ',
            `คุณต้องการลบ "${equipment.name}" หรือไม่?`
        );

        if (result.isConfirmed) {
            try {
                await api.deleteEquipment(equipment.id);
                const [equipmentsData, statsData] = await Promise.all([
                    api.getAllEquipments(),
                    api.getStats(),
                ]);
                setEquipments(equipmentsData);
                setStats(statsData);
                showAlert.success('ลบสำเร็จ', `${equipment.name} ได้รับการลบเรียบร้อยแล้ว`);
            } catch (error) {
                console.error('Failed to delete equipment:', error);
                showAlert.error('เกิดข้อผิดพลาด', 'ไม่สามารถลบสินค้าได้');
            }
        }
    };

    const handleDeleteCategory = async (category: EquipmentCategory) => {
        const result = await showAlert.confirm(
            'ยืนยันการลบ',
            `คุณต้องการลบหมวดหมู่ "${category.display_name}" หรือไม่?`
        );

        if (result.isConfirmed) {
            try {
                await api.deleteCategory(category.id);
                const categoriesData = await api.getCategories();
                setCategories(categoriesData);

                if (selectedCategoryId === category.id) {
                    setSelectedCategoryId(categoriesData[0]?.id || null);
                }
                showAlert.success(
                    'ลบสำเร็จ',
                    `หมวดหมู่ ${category.display_name} ได้รับการลบเรียบร้อยแล้ว`
                );
            } catch (error) {
                console.error('Failed to delete category:', error);
                showAlert.error('เกิดข้อผิดพลาด', 'ไม่สามารถลบหมวดหมู่ได้');
            }
        }
    };

    const handleBulkDelete = async () => {
        if (selectedItems.length === 0) return;

        const result = await showAlert.confirm(
            'ยืนยันการลบ',
            `คุณต้องการลบสินค้า ${selectedItems.length} รายการหรือไม่?`
        );

        if (result.isConfirmed) {
            try {
                await api.bulkDelete(selectedItems);
                const [equipmentsData, statsData] = await Promise.all([
                    api.getAllEquipments(),
                    api.getStats(),
                ]);
                setEquipments(equipmentsData);
                setStats(statsData);
                setSelectedItems([]);
                showAlert.success(
                    'ลบสำเร็จ',
                    `ลบสินค้า ${selectedItems.length} รายการเรียบร้อยแล้ว`
                );
            } catch (error) {
                console.error('Failed to bulk delete:', error);
                showAlert.error('เกิดข้อผิดพลาด', 'ไม่สามารถลบสินค้าได้');
            }
        }
    };

    const handleBulkToggleStatus = async (isActive: boolean) => {
        if (selectedItems.length === 0) return;

        try {
            await api.bulkUpdate(selectedItems, { is_active: isActive });
            const [equipmentsData, statsData] = await Promise.all([
                api.getAllEquipments(),
                api.getStats(),
            ]);
            setEquipments(equipmentsData);
            setStats(statsData);
            setSelectedItems([]);
            showAlert.success(
                'อัปเดตสำเร็จ',
                `อัปเดตสถานะสินค้า ${selectedItems.length} รายการเป็น${isActive ? 'เปิดใช้งาน' : 'ปิดใช้งาน'}เรียบร้อยแล้ว`
            );
        } catch (error) {
            console.error('Failed to bulk update:', error);
            showAlert.error('เกิดข้อผิดพลาด', 'ไม่สามารถอัปเดตสถานะสินค้าได้');
        }
    };

    const toggleItemSelection = (id: number) => {
        setSelectedItems((prev) =>
            prev.includes(id) ? prev.filter((item) => item !== id) : [...prev, id]
        );
    };

    const toggleSelectAll = () => {
        setSelectedItems((prev) =>
            prev.length === paginatedEquipments.length ? [] : paginatedEquipments.map((eq) => eq.id)
        );
    };

    if (loading) {
        return (
            <div className="flex min-h-screen items-center justify-center bg-gray-800">
                <div className="text-center">
                    <div className="inline-block h-8 w-8 animate-spin rounded-full border-b-2 border-white"></div>
                    <div className="mt-4 text-lg text-gray-50">กำลังโหลด...</div>
                </div>
            </div>
        );
    }

    return (
        <div className="min-h-screen bg-gray-800">
            <div className="container mx-auto px-4 py-8">
                <div className="rounded-lg bg-gray-700 shadow-xl">
                    <div className="border-b border-gray-600 p-6">
                        <div className="mb-6 flex items-center justify-between">
                            <div className="flex items-center gap-4">
                                <img
                                    src="https://f.btwcdn.com/store-50036/store/e4c1b5ae-cf8e-5017-536b-66ecd994018d.jpg"
                                    alt="logo"
                                    className="h-[80px] w-[80px] cursor-pointer rounded-xl shadow-lg transition-opacity hover:opacity-80"
                                    onClick={() =>
                                        openImageModal(
                                            'https://f.btwcdn.com/store-50036/store/e4c1b5ae-cf8e-5017-536b-66ecd994018d.jpg',
                                            'Logo บริษัท'
                                        )
                                    }
                                    title="คลิกเพื่อดูรูปขนาดใหญ่"
                                />
                                <h1 className="flex items-center text-3xl font-bold text-gray-50">
                                    ระบบจัดการคลังสินค้า
                                </h1>
                            </div>
                            <div className="flex gap-2">
                                <button
                                    onClick={() => {
                                        setEditingCategory(undefined);
                                        setShowCategoryForm(true);
                                    }}
                                    className="flex items-center rounded-lg bg-green-600 px-4 py-2 text-white shadow-lg transition-colors hover:bg-green-700"
                                >
                                    <Tag className="mr-2 h-5 w-5" />
                                    เพิ่มหมวดหมู่
                                </button>
                                <button
                                    onClick={() => {
                                        setEditingEquipment(undefined);
                                        setShowEquipmentForm(true);
                                    }}
                                    disabled={saving}
                                    className="flex items-center rounded-lg bg-blue-600 px-4 py-2 text-white shadow-lg transition-colors hover:bg-blue-700 disabled:opacity-50"
                                >
                                    <Plus className="mr-2 h-5 w-5" />
                                    เพิ่มสินค้า
                                </button>
                            </div>
                        </div>

                        <StatsDashboard stats={stats} categories={categories} />

                        <div className="space-y-4">
                            <div className="flex flex-col gap-4 md:flex-row">
                                <div className="flex flex-1 items-center gap-2">
                                    <Search className="h-5 w-5 text-gray-400" />
                                    <input
                                        type="text"
                                        placeholder="ค้นหาด้วยชื่อ, รหัส, หรือแบรนด์..."
                                        value={filters.search}
                                        onChange={(e) =>
                                            setFilters((prev) => ({
                                                ...prev,
                                                search: e.target.value,
                                            }))
                                        }
                                        className="flex-1 rounded-lg border border-gray-500 bg-gray-600 p-3 text-white placeholder-gray-400 shadow-sm focus:ring-2 focus:ring-blue-500"
                                    />
                                </div>

                                <div className="flex items-center gap-2">
                                    <Filter className="h-5 w-5 text-gray-400" />
                                    <select
                                        value={selectedCategoryId || ''}
                                        onChange={(e) => {
                                            const categoryId = e.target.value
                                                ? parseInt(e.target.value)
                                                : null;
                                            setSelectedCategoryId(categoryId);
                                            setFilters((prev) => ({ ...prev, categoryId }));
                                        }}
                                        className="rounded-lg border border-gray-500 bg-gray-600 p-3 text-white shadow-sm focus:ring-2 focus:ring-blue-500"
                                    >
                                        <option value="">ทุกหมวดหมู่</option>
                                        {categories.map((category) => (
                                            <option key={category.id} value={category.id}>
                                                {category.display_name}
                                            </option>
                                        ))}
                                    </select>
                                </div>

                                <select
                                    value={filters.status}
                                    onChange={(e) =>
                                        setFilters((prev) => ({
                                            ...prev,
                                            status: e.target.value as any,
                                        }))
                                    }
                                    className="rounded-lg border border-gray-500 bg-gray-600 p-3 text-white shadow-sm focus:ring-2 focus:ring-blue-500"
                                >
                                    <option value="all">ทุกสถานะ</option>
                                    <option value="active">เปิดใช้งาน</option>
                                    <option value="inactive">ปิดใช้งาน</option>
                                </select>

                                <select
                                    value={`${filters.sortBy}-${filters.sortOrder}`}
                                    onChange={(e) => {
                                        const [sortBy, sortOrder] = e.target.value.split('-');
                                        setFilters((prev) => ({
                                            ...prev,
                                            sortBy: sortBy as any,
                                            sortOrder: sortOrder as any,
                                        }));
                                    }}
                                    className="rounded-lg border border-gray-500 bg-gray-600 p-3 text-white shadow-sm focus:ring-2 focus:ring-blue-500"
                                >
                                    <option value="name-asc">ชื่อ ก-ฮ</option>
                                    <option value="name-desc">ชื่อ ฮ-ก</option>
                                    <option value="price-asc">ราคา น้อย-มาก</option>
                                    <option value="price-desc">ราคา มาก-น้อย</option>
                                    <option value="created_at-desc">ใหม่สุด</option>
                                    <option value="created_at-asc">เก่าสุด</option>
                                </select>

                                <div className="flex items-center overflow-hidden rounded-lg border border-gray-500 shadow-sm">
                                    <button
                                        onClick={() => setViewMode('table')}
                                        className={`p-3 transition-colors ${viewMode === 'table' ? 'bg-blue-600 text-white' : 'bg-gray-600 text-gray-300 hover:bg-gray-500'}`}
                                    >
                                        <List className="h-5 w-5" />
                                    </button>
                                    <button
                                        onClick={() => setViewMode('grid')}
                                        className={`p-3 transition-colors ${viewMode === 'grid' ? 'bg-blue-600 text-white' : 'bg-gray-600 text-gray-300 hover:bg-gray-500'}`}
                                    >
                                        <Grid className="h-5 w-5" />
                                    </button>
                                </div>
                            </div>

                            {selectedItems.length > 0 && (
                                <div className="flex items-center gap-4 rounded-lg bg-blue-900 p-4 shadow-lg">
                                    <span className="text-blue-200">
                                        เลือก {selectedItems.length} รายการ
                                    </span>
                                    <button
                                        onClick={() => handleBulkToggleStatus(true)}
                                        className="rounded bg-green-600 px-3 py-1 text-white shadow-sm transition-colors hover:bg-green-700"
                                    >
                                        เปิดใช้งาน
                                    </button>
                                    <button
                                        onClick={() => handleBulkToggleStatus(false)}
                                        className="rounded bg-yellow-600 px-3 py-1 text-white shadow-sm transition-colors hover:bg-yellow-700"
                                    >
                                        ปิดใช้งาน
                                    </button>
                                    <button
                                        onClick={handleBulkDelete}
                                        className="rounded bg-red-600 px-3 py-1 text-white shadow-sm transition-colors hover:bg-red-700"
                                    >
                                        ลบทั้งหมด
                                    </button>
                                    <button
                                        onClick={() => setSelectedItems([])}
                                        className="rounded bg-gray-600 px-3 py-1 text-white shadow-sm transition-colors hover:bg-gray-700"
                                    >
                                        ยกเลิก
                                    </button>
                                </div>
                            )}

                            <div className="flex items-center justify-between text-sm text-gray-300">
                                <div>
                                    แสดง {paginatedEquipments.length} จาก{' '}
                                    {filteredAndSortedEquipments.length} รายการทั้งหมด{' '}
                                    {equipments.length} รายการ
                                    {selectedCategoryId && (
                                        <span className="ml-2 text-blue-300">
                                            (หมวดหมู่:{' '}
                                            {
                                                categories.find((c) => c.id === selectedCategoryId)
                                                    ?.display_name
                                            }
                                            )
                                        </span>
                                    )}
                                </div>

                                {viewMode === 'table' && (
                                    <label className="flex cursor-pointer items-center gap-2">
                                        <input
                                            type="checkbox"
                                            checked={
                                                selectedItems.length ===
                                                    paginatedEquipments.length &&
                                                paginatedEquipments.length > 0
                                            }
                                            onChange={toggleSelectAll}
                                            className="h-4 w-4"
                                        />
                                        <span>เลือกทั้งหมด</span>
                                    </label>
                                )}
                            </div>
                        </div>
                    </div>

                    <div className="border-b border-gray-600 p-6">
                        <h3 className="mb-4 flex items-center text-lg font-semibold text-gray-50">
                            <Tag className="mr-2 h-5 w-5" />
                            หมวดหมู่สินค้า
                        </h3>
                        <div className="grid grid-cols-2 gap-4 md:grid-cols-4 lg:grid-cols-6 xl:grid-cols-8">
                            <div
                                className={`cursor-pointer rounded-lg border-2 p-4 shadow-lg transition-all hover:scale-105 ${
                                    selectedCategoryId === null
                                        ? 'border-purple-500 bg-purple-900 shadow-purple-500/20'
                                        : 'border-gray-500 bg-gray-600 hover:border-gray-400 hover:bg-gray-500'
                                }`}
                                onClick={() => setSelectedCategoryId(null)}
                            >
                                <div className="text-center">
                                    <div className="mb-2 flex justify-center text-2xl">
                                        <Package className="h-8 w-8 text-purple-400" />
                                    </div>
                                    <div className="mb-1 text-sm font-medium text-white">
                                        ทุกหมวดหมู่
                                    </div>
                                    <div className="mb-2 text-xs text-gray-300">
                                        {equipments.length} รายการ
                                    </div>
                                    <div className="flex justify-center gap-1">
                                        <div className="h-6 w-6"></div>
                                    </div>
                                </div>
                            </div>

                            {categories.map((category) => {
                                const categoryEquipments = equipments.filter(
                                    (e) => Number(e.category_id) === Number(category.id)
                                );
                                const isSelected = selectedCategoryId === category.id;

                                return (
                                    <div
                                        key={category.id}
                                        className={`cursor-pointer rounded-lg border-2 p-4 shadow-lg transition-all hover:scale-105 ${
                                            isSelected
                                                ? 'border-blue-500 bg-blue-900 shadow-blue-500/20'
                                                : 'border-gray-500 bg-gray-600 hover:border-gray-400 hover:bg-gray-500'
                                        }`}
                                        onClick={() => {
                                            const next = isSelected ? null : category.id;
                                            setSelectedCategoryId(next);
                                        }}
                                    >
                                        <div className="text-center">
                                            <div className="mb-2 text-2xl">
                                                {category.icon || '📦'}
                                            </div>
                                            <div className="mb-1 text-sm font-medium text-white">
                                                {category.display_name}
                                            </div>
                                            <div className="mb-2 text-xs text-gray-300">
                                                {categoryEquipments.length} รายการ
                                            </div>
                                            <div className="flex justify-center gap-1">
                                                <button
                                                    onClick={(e) => {
                                                        e.stopPropagation();
                                                        setEditingCategory(category);
                                                        setShowCategoryForm(true);
                                                    }}
                                                    className="rounded p-1 text-blue-400 transition-colors hover:bg-blue-800 hover:text-blue-300"
                                                    title="แก้ไข"
                                                >
                                                    <Edit2 className="h-3 w-3" />
                                                </button>
                                                <button
                                                    onClick={(e) => {
                                                        e.stopPropagation();
                                                        handleDeleteCategory(category);
                                                    }}
                                                    className="rounded p-1 text-red-400 transition-colors hover:bg-red-800 hover:text-red-300"
                                                    title="ลบ"
                                                >
                                                    <Trash2 className="h-3 w-3" />
                                                </button>
                                            </div>
                                        </div>
                                    </div>
                                );
                            })}
                        </div>
                    </div>

                    <div className="p-6">
                        {filteredAndSortedEquipments.length === 0 ? (
                            <div className="py-12 text-center">
                                <Package className="mx-auto mb-4 h-16 w-16 text-gray-500" />
                                <div className="text-lg text-gray-400">ไม่พบข้อมูลสินค้า</div>
                                {equipments.length === 0 ? (
                                    <div className="mt-2 text-sm text-gray-500">
                                        ยังไม่มีสินค้าในระบบ คลิกปุ่ม "เพิ่มสินค้า" เพื่อเริ่มต้น
                                    </div>
                                ) : (
                                    <div className="mt-2 text-sm text-gray-500">
                                        ลองเปลี่ยนเงื่อนไขการค้นหาหรือกรองข้อมูล
                                    </div>
                                )}
                            </div>
                        ) : viewMode === 'grid' ? (
                            <>
                                <div className="grid grid-cols-1 gap-6 md:grid-cols-2 lg:grid-cols-3 xl:grid-cols-4 2xl:grid-cols-5">
                                    {paginatedEquipments.map((equipment) => {
                                        return (
                                            <div
                                                key={equipment.id}
                                                className="group cursor-pointer rounded-lg border border-gray-600 bg-gray-800 p-4 transition-all hover:border-blue-400 hover:shadow-xl hover:shadow-blue-500/20"
                                                onClick={() => {
                                                    setSelectedEquipment(equipment);
                                                    setShowEquipmentDetail(true);
                                                }}
                                            >
                                                <div className="mb-3 flex items-start justify-between">
                                                    <div className="min-w-0 flex-1">
                                                        <h3 className="mb-1 truncate text-sm font-semibold text-white group-hover:text-blue-300">
                                                            {equipment.name}
                                                        </h3>
                                                        <p className="truncate text-xs text-gray-400">
                                                            {equipment.product_code ||
                                                                equipment.productCode}
                                                        </p>
                                                        {equipment.brand && (
                                                            <p className="truncate text-xs text-blue-400">
                                                                {equipment.brand}
                                                            </p>
                                                        )}
                                                    </div>
                                                    <div className="flex gap-1 opacity-0 transition-opacity group-hover:opacity-100">
                                                        <button
                                                            onClick={(e) => {
                                                                e.stopPropagation();
                                                                setEditingEquipment(equipment);
                                                                setShowEquipmentForm(true);
                                                            }}
                                                            className="rounded p-1 text-blue-400 transition-colors hover:bg-blue-900"
                                                            title="แก้ไข"
                                                        >
                                                            <Edit2 className="h-3 w-3" />
                                                        </button>
                                                        <button
                                                            onClick={(e) => {
                                                                e.stopPropagation();
                                                                handleDeleteEquipment(equipment);
                                                            }}
                                                            className="rounded p-1 text-red-400 transition-colors hover:bg-red-900"
                                                            title="ลบ"
                                                        >
                                                            <Trash2 className="h-3 w-3" />
                                                        </button>
                                                    </div>
                                                </div>

                                                {equipment.image ? (
                                                    <img
                                                        src={equipment.image}
                                                        alt={equipment.name}
                                                        className="mb-3 h-24 w-full cursor-pointer rounded object-cover shadow-lg transition-transform hover:opacity-80 group-hover:scale-105"
                                                        onError={(e) => {
                                                            (
                                                                e.target as HTMLImageElement
                                                            ).style.display = 'none';
                                                        }}
                                                        onClick={(e) => {
                                                            e.stopPropagation();
                                                            openImageModal(
                                                                equipment.image!,
                                                                equipment.name
                                                            );
                                                        }}
                                                        title="คลิกเพื่อดูรูปขนาดใหญ่"
                                                    />
                                                ) : (
                                                    <div className="mb-3 flex h-24 w-full items-center justify-center rounded bg-gray-700 shadow-inner">
                                                        <Package className="h-8 w-8 text-gray-500" />
                                                    </div>
                                                )}

                                                <div className="space-y-1 text-xs">
                                                    <div className="flex justify-between">
                                                        <span className="text-gray-400">ราคา:</span>
                                                        <span className="font-semibold text-green-400">
                                                            ฿{equipment.price.toLocaleString()}
                                                        </span>
                                                    </div>
                                                    <div className="flex justify-between">
                                                        <span className="text-gray-400">
                                                            สถานะ:
                                                        </span>
                                                        <span
                                                            className={`font-semibold ${equipment.is_active ? 'text-green-400' : 'text-red-400'}`}
                                                        >
                                                            {equipment.is_active
                                                                ? 'ใช้งาน'
                                                                : 'ปิดใช้งาน'}
                                                        </span>
                                                    </div>
                                                    <div className="flex justify-between">
                                                        <span className="text-gray-400">
                                                            หมวดหมู่:
                                                        </span>
                                                        <span className="truncate text-blue-400">
                                                            {
                                                                categories.find(
                                                                    (c) =>
                                                                        c.id ===
                                                                        equipment.category_id
                                                                )?.display_name
                                                            }
                                                        </span>
                                                    </div>
                                                </div>

                                                {equipment.description && (
                                                    <p className="mt-2 line-clamp-2 text-xs text-gray-500">
                                                        {equipment.description}
                                                    </p>
                                                )}

                                                {equipment.attributes &&
                                                    Object.keys(equipment.attributes).length >
                                                        0 && (
                                                        <div className="mt-2 text-xs">
                                                            <div className="mb-1 text-gray-400">
                                                                คุณสมบัติ:
                                                            </div>
                                                            <div className="flex flex-wrap gap-1">
                                                                {Object.entries(
                                                                    equipment.attributes
                                                                )
                                                                    .slice(0, 2)
                                                                    .map(([key, value]) => {
                                                                        let displayValue = '';
                                                                        if (Array.isArray(value)) {
                                                                            if (
                                                                                value.length ===
                                                                                    2 &&
                                                                                typeof value[0] ===
                                                                                    'number'
                                                                            ) {
                                                                                displayValue = `${value[0]}-${value[1]}`;
                                                                            } else {
                                                                                displayValue =
                                                                                    value.join(
                                                                                        ', '
                                                                                    );
                                                                            }
                                                                        } else if (
                                                                            typeof value ===
                                                                            'number'
                                                                        ) {
                                                                            displayValue =
                                                                                value.toLocaleString();
                                                                        } else if (
                                                                            typeof value ===
                                                                            'boolean'
                                                                        ) {
                                                                            displayValue = value
                                                                                ? 'ใช่'
                                                                                : 'ไม่ใช่';
                                                                        } else {
                                                                            displayValue =
                                                                                String(value);
                                                                        }

                                                                        return (
                                                                            <span
                                                                                key={key}
                                                                                className="rounded bg-gray-700 px-2 py-1 text-gray-300 shadow-sm"
                                                                                title={`${key}: ${displayValue}`}
                                                                            >
                                                                                {displayValue.length >
                                                                                10
                                                                                    ? displayValue.substring(
                                                                                          0,
                                                                                          10
                                                                                      ) + '...'
                                                                                    : displayValue}
                                                                            </span>
                                                                        );
                                                                    })}
                                                                {Object.keys(equipment.attributes)
                                                                    .length > 2 && (
                                                                    <span className="rounded bg-gray-700 px-2 py-1 text-gray-400 shadow-sm">
                                                                        +
                                                                        {Object.keys(
                                                                            equipment.attributes
                                                                        ).length - 2}
                                                                    </span>
                                                                )}
                                                            </div>
                                                        </div>
                                                    )}

                                                {(equipment.pumpAccessories ||
                                                    equipment.pumpAccessory) &&
                                                    (equipment.pumpAccessories ||
                                                        equipment.pumpAccessory)!.length > 0 && (
                                                        <div className="mt-2 flex items-center text-xs text-orange-400">
                                                            <Wrench className="mr-1 h-3 w-3" />
                                                            อุปกรณ์ประกอบ{' '}
                                                            {
                                                                (equipment.pumpAccessories ||
                                                                    equipment.pumpAccessory)!.length
                                                            }{' '}
                                                            รายการ
                                                        </div>
                                                    )}
                                            </div>
                                        );
                                    })}
                                </div>

                                <Pagination
                                    currentPage={currentPage}
                                    totalPages={totalPages}
                                    onPageChange={setCurrentPage}
                                    totalItems={filteredAndSortedEquipments.length}
                                    itemsPerPage={itemsPerPage}
                                />
                            </>
                        ) : (
                            <>
                                <div className="overflow-x-auto rounded-lg shadow-lg">
                                    <table className="w-full text-left text-sm text-gray-300">
                                        <thead className="bg-gray-600 text-xs uppercase text-gray-400">
                                            <tr>
                                                <th className="px-6 py-3">
                                                    <input
                                                        type="checkbox"
                                                        checked={
                                                            selectedItems.length ===
                                                                paginatedEquipments.length &&
                                                            paginatedEquipments.length > 0
                                                        }
                                                        onChange={toggleSelectAll}
                                                        className="h-4 w-4"
                                                    />
                                                </th>
                                                <th className="px-6 py-3">รูปภาพ</th>
                                                <th className="px-6 py-3">รหัสสินค้า</th>
                                                <th className="px-6 py-3">ชื่อสินค้า</th>
                                                <th className="px-6 py-3">แบรนด์</th>
                                                <th className="px-6 py-3">หมวดหมู่</th>
                                                <th className="px-6 py-3">ราคา</th>
                                                <th className="px-6 py-3">สถานะ</th>
                                                <th className="px-6 py-3">คุณสมบัติ</th>
                                                <th className="px-6 py-3">จัดการ</th>
                                            </tr>
                                        </thead>
                                        <tbody>
                                            {paginatedEquipments.map((equipment) => (
                                                <tr
                                                    key={equipment.id}
                                                    className={`cursor-pointer border-b border-gray-600 transition-colors hover:bg-gray-600 ${
                                                        selectedItems.includes(equipment.id)
                                                            ? 'bg-blue-900'
                                                            : 'bg-gray-700'
                                                    }`}
                                                    onClick={() => {
                                                        setSelectedEquipment(equipment);
                                                        setShowEquipmentDetail(true);
                                                    }}
                                                >
                                                    <td
                                                        className="px-6 py-4"
                                                        onClick={(e) => e.stopPropagation()}
                                                    >
                                                        <input
                                                            type="checkbox"
                                                            checked={selectedItems.includes(
                                                                equipment.id
                                                            )}
                                                            onChange={() =>
                                                                toggleItemSelection(equipment.id)
                                                            }
                                                            className="h-4 w-4"
                                                        />
                                                    </td>
                                                    <td className="px-6 py-4">
                                                        {equipment.image ? (
                                                            <img
                                                                src={equipment.image}
                                                                alt={equipment.name}
                                                                className="h-12 w-12 cursor-pointer rounded border border-gray-600 object-cover shadow-sm transition-opacity hover:border-blue-400 hover:opacity-80"
                                                                onClick={(e) => {
                                                                    e.stopPropagation();
                                                                    openImageModal(
                                                                        equipment.image!,
                                                                        equipment.name
                                                                    );
                                                                }}
                                                                title="คลิกเพื่อดูรูปขนาดใหญ่"
                                                            />
                                                        ) : (
                                                            <div className="flex h-12 w-12 items-center justify-center rounded border border-gray-500 bg-gray-600 shadow-sm">
                                                                <Package className="h-6 w-6 text-gray-400" />
                                                            </div>
                                                        )}
                                                    </td>
                                                    <td className="px-6 py-4 font-medium text-white">
                                                        {equipment.product_code ||
                                                            equipment.productCode}
                                                    </td>
                                                    <td className="max-w-xs truncate px-6 py-4">
                                                        {equipment.name}
                                                    </td>
                                                    <td className="px-6 py-4">
                                                        {equipment.brand || '-'}
                                                    </td>
                                                    <td className="px-6 py-4">
                                                        <span className="rounded bg-gray-600 px-2 py-1 text-xs shadow-sm">
                                                            {
                                                                categories.find(
                                                                    (c) =>
                                                                        c.id ===
                                                                        equipment.category_id
                                                                )?.display_name
                                                            }
                                                        </span>
                                                    </td>
                                                    <td className="px-6 py-4 font-semibold text-green-400">
                                                        ฿{equipment.price.toLocaleString()}
                                                    </td>
                                                    <td className="px-6 py-4">
                                                        <span
                                                            className={`flex w-fit items-center rounded-full px-2 py-1 text-xs shadow-sm ${
                                                                equipment.is_active
                                                                    ? 'bg-green-900 text-green-300'
                                                                    : 'bg-red-900 text-red-300'
                                                            }`}
                                                        >
                                                            {equipment.is_active ? (
                                                                <>
                                                                    <CheckCircle className="mr-1 h-3 w-3" />{' '}
                                                                    ใช้งาน
                                                                </>
                                                            ) : (
                                                                <>
                                                                    <XCircle className="mr-1 h-3 w-3" />{' '}
                                                                    ปิดใช้งาน
                                                                </>
                                                            )}
                                                        </span>
                                                    </td>
                                                    <td className="px-6 py-4">
                                                        <div className="flex items-center gap-2">
                                                            {equipment.attributes &&
                                                                Object.keys(equipment.attributes)
                                                                    .length > 0 && (
                                                                    <span className="rounded bg-purple-900 px-2 py-1 text-xs text-purple-300 shadow-sm">
                                                                        {
                                                                            Object.keys(
                                                                                equipment.attributes
                                                                            ).length
                                                                        }{' '}
                                                                        คุณสมบัติ
                                                                    </span>
                                                                )}
                                                            {(equipment.pumpAccessories ||
                                                                equipment.pumpAccessory) &&
                                                                (equipment.pumpAccessories ||
                                                                    equipment.pumpAccessory)!
                                                                    .length > 0 && (
                                                                    <span className="flex items-center rounded bg-orange-900 px-2 py-1 text-xs text-orange-300 shadow-sm">
                                                                        <Wrench className="mr-1 h-3 w-3" />
                                                                        {
                                                                            (equipment.pumpAccessories ||
                                                                                equipment.pumpAccessory)!
                                                                                .length
                                                                        }{' '}
                                                                        อุปกรณ์
                                                                    </span>
                                                                )}
                                                        </div>
                                                    </td>
                                                    <td
                                                        className="px-6 py-4"
                                                        onClick={(e) => e.stopPropagation()}
                                                    >
                                                        <div className="flex gap-2">
                                                            <button
                                                                onClick={() => {
                                                                    setSelectedEquipment(equipment);
                                                                    setShowEquipmentDetail(true);
                                                                }}
                                                                className="rounded p-2 text-blue-400 shadow-sm transition-colors hover:bg-blue-900"
                                                                title="ดูรายละเอียด"
                                                            >
                                                                <Eye className="h-4 w-4" />
                                                            </button>
                                                            <button
                                                                onClick={() => {
                                                                    setEditingEquipment(equipment);
                                                                    setShowEquipmentForm(true);
                                                                }}
                                                                className="rounded p-2 text-green-400 shadow-sm transition-colors hover:bg-green-900"
                                                                title="แก้ไข"
                                                            >
                                                                <Edit2 className="h-4 w-4" />
                                                            </button>
                                                            <button
                                                                onClick={() =>
                                                                    handleDeleteEquipment(equipment)
                                                                }
                                                                className="rounded p-2 text-red-400 shadow-sm transition-colors hover:bg-red-900"
                                                                title="ลบ"
                                                            >
                                                                <Trash2 className="h-4 w-4" />
                                                            </button>
                                                        </div>
                                                    </td>
                                                </tr>
                                            ))}
                                        </tbody>
                                    </table>
                                </div>

                                <Pagination
                                    currentPage={currentPage}
                                    totalPages={totalPages}
                                    onPageChange={setCurrentPage}
                                    totalItems={filteredAndSortedEquipments.length}
                                    itemsPerPage={itemsPerPage}
                                />
                            </>
                        )}
                    </div>
                </div>
            </div>

            {showCategoryForm && (
                <CategoryForm
                    category={editingCategory}
                    onSave={handleSaveCategory}
                    onCancel={() => {
                        setShowCategoryForm(false);
                        setEditingCategory(undefined);
                    }}
                />
            )}

            {showEquipmentForm && (
                <EquipmentForm
                    equipment={editingEquipment}
                    categories={categories}
                    onSave={handleSaveEquipment}
                    onCancel={() => {
                        setShowEquipmentForm(false);
                        setEditingEquipment(undefined);
                    }}
                    onImageClick={openImageModal}
                />
            )}

            {showEquipmentDetail && selectedEquipment && (
                <EquipmentDetailModal
                    equipment={selectedEquipment}
                    onClose={() => {
                        setShowEquipmentDetail(false);
                        setSelectedEquipment(undefined);
                    }}
                    onEdit={() => {
                        setEditingEquipment(selectedEquipment);
                        setShowEquipmentForm(true);
                        setShowEquipmentDetail(false);
                        setSelectedEquipment(undefined);
                    }}
                    onImageClick={openImageModal}
                />
            )}

            <ImageModal
                isOpen={imageModal.isOpen}
                imageSrc={imageModal.imageSrc}
                imageAlt={imageModal.imageAlt}
                onClose={closeImageModal}
            />
        </div>
    );
};

export default EnhancedEquipmentCRUD;<|MERGE_RESOLUTION|>--- conflicted
+++ resolved
@@ -403,12 +403,8 @@
         const maxVisiblePages = 5;
 
         let startPage = Math.max(1, currentPage - Math.floor(maxVisiblePages / 2));
-<<<<<<< HEAD
-        const endPage = Math.min(totalPages, startPage + maxVisiblePages - 1);
-=======
         let endPage = Math.min(totalPages, startPage + maxVisiblePages - 1);
->>>>>>> 18c5d17c
-
+        
         if (endPage - startPage + 1 < maxVisiblePages) {
             startPage = Math.max(1, endPage - maxVisiblePages + 1);
         }
@@ -1330,11 +1326,8 @@
             newErrors.price = 'กรุณากรอกราคาที่ถูกต้อง';
         }
 
-<<<<<<< HEAD
         // Attribute validation
-=======
->>>>>>> 18c5d17c
-        attributes.forEach((attr) => {
+        attributes.forEach(attr => {
             if (attr.is_required) {
                 const value = formData.attributes?.[attr.attribute_name];
                 if (!value || (Array.isArray(value) && value.length === 0) || value === '') {
@@ -2041,71 +2034,59 @@
 
     const getThaiDisplayName = (attributeName: string) => {
         const thaiDisplayMap: { [key: string]: string } = {
-<<<<<<< HEAD
             // สปริงเกอร์
-            flow_rate: 'อัตราการไหล',
-            pressure: 'ความดัน',
-            radius: 'รัศมีการพ่น',
-            waterVolumeLitersPerHour: 'อัตราการไหล',
-            pressureBar: 'ความดัน',
-            radiusMeters: 'รัศมีการพ่น',
-
+            'flow_rate': 'อัตราการไหล',
+            'pressure': 'ความดัน', 
+            'radius': 'รัศมีการพ่น',
+            'waterVolumeLitersPerHour': 'อัตราการไหล',
+            'pressureBar': 'ความดัน',
+            'radiusMeters': 'รัศมีการพ่น',
+            
             // ปั๊มน้ำ
-            power_hp: 'กำลัง',
-            powerHP: 'กำลัง',
-            powerKW: 'กำลัง',
-            phase: 'เฟส',
-=======
-            pressureBar: 'ความดัน',
-            radiusMeters: 'รัศมีการพ่น',
-
->>>>>>> 18c5d17c
-            inlet_size_inch: 'ขนาดท่อดูด',
-            outlet_size_inch: 'ขนาดท่อส่ง',
-            flow_rate_lpm: 'อัตราการไหล',
-            head_m: 'หัวดัน',
-            max_head_m: 'หัวดันสูงสุด',
-            max_flow_rate_lpm: 'อัตราการไหลสูงสุด',
-            suction_depth_m: 'ความลึกดูด',
-            weight_kg: 'น้ำหนัก',
-
-<<<<<<< HEAD
+            'power_hp': 'กำลัง',
+            'powerHP': 'กำลัง',
+            'powerKW': 'กำลัง',
+            'phase': 'เฟส',
+            'inlet_size_inch': 'ขนาดท่อดูด',
+            'outlet_size_inch': 'ขนาดท่อส่ง',
+            'flow_rate_lpm': 'อัตราการไหล',
+            'head_m': 'หัวดัน',
+            'max_head_m': 'หัวดันสูงสุด',
+            'max_flow_rate_lpm': 'อัตราการไหลสูงสุด',
+            'suction_depth_m': 'ความลึกดูด',
+            'weight_kg': 'น้ำหนัก',
+            
             // ท่อ
-            size_mm: 'ขนาด',
-            size_inch: 'ขนาด',
-            sizeMM: 'ขนาด',
-            sizeInch: 'ขนาด',
-=======
->>>>>>> 18c5d17c
-            lengthM: 'ความยาว',
-            dimensions_cm: 'ขนาด',
-            material: 'วัสดุ',
-
-<<<<<<< HEAD
+            'size_mm': 'ขนาด',
+            'size_inch': 'ขนาด',
+            'sizeMM': 'ขนาด',
+            'sizeInch': 'ขนาด',
+            'lengthM': 'ความยาว',
+            'dimensions_cm': 'ขนาด',
+            'material': 'วัสดุ',
+            
             // ไฟฟ้า
-            voltage: 'แรงดันไฟฟ้า',
-            current: 'กระแสไฟฟ้า',
-            frequency: 'ความถี่',
-
+            'voltage': 'แรงดันไฟฟ้า',
+            'current': 'กระแสไฟฟ้า',
+            'frequency': 'ความถี่',
+            
             // ทั่วไป
-=======
->>>>>>> 18c5d17c
-            brand: 'แบรนด์',
-            model: 'รุ่น',
-            color: 'สี',
-            weight: 'น้ำหนัก',
-            height: 'ความสูง',
-            width: 'ความกว้าง',
-            length: 'ความยาว',
-            diameter: 'เส้นผ่านศูนย์กลาง',
-            thickness: 'ความหนา',
-            capacity: 'ความจุ',
-            efficiency: 'ประสิทธิภาพ',
-            temperature_range: 'ช่วงอุณหภูมิ',
-            operating_pressure: 'ความดันใช้งาน',
-            max_pressure: 'ความดันสูงสุด',
-            connection_type: 'ประเภทการต่อ',
-            thread_size: 'ขนาดเกลียว',
+            'brand': 'แบรนด์',
+            'model': 'รุ่น',
+            'color': 'สี',
+            'weight': 'น้ำหนัก',
+            'height': 'ความสูง',
+            'width': 'ความกว้าง',
+            'length': 'ความยาว',
+            'diameter': 'เส้นผ่านศูนย์กลาง',
+            'thickness': 'ความหนา',
+            'capacity': 'ความจุ',
+            'efficiency': 'ประสิทธิภาพ',
+            'temperature_range': 'ช่วงอุณหภูมิ',
+            'operating_pressure': 'ความดันใช้งาน',
+            'max_pressure': 'ความดันสูงสุด',
+            'connection_type': 'ประเภทการต่อ',
+            'thread_size': 'ขนาดเกลียว',
         };
 
         if (thaiDisplayMap[attributeName]) {
@@ -2577,27 +2558,21 @@
                 >
                     <X className="h-4 w-4" />
                 </button>
-
-<<<<<<< HEAD
+                
                 {/* รูปภาพ */}
-=======
->>>>>>> 18c5d17c
                 <img
                     src={imageSrc}
                     alt={imageAlt}
                     className="max-h-full max-w-full rounded-lg shadow-2xl"
                     onClick={(e) => e.stopPropagation()}
                 />
-<<<<<<< HEAD
-
+                
                 {/* ชื่อรูป */}
                 <div className="mt-2 text-center">
-                    <p className="inline-block rounded bg-black bg-opacity-50 px-2 py-1 text-sm text-white">
+                    <p className="text-white text-sm bg-black bg-opacity-50 rounded px-2 py-1 inline-block">
                         {imageAlt}
                     </p>
                 </div>
-=======
->>>>>>> 18c5d17c
             </div>
         </div>
     );
@@ -2608,12 +2583,8 @@
     const [equipments, setEquipments] = useState<Equipment[]>([]);
     const [selectedCategoryId, setSelectedCategoryId] = useState<number | null>(null);
     const [currentPage, setCurrentPage] = useState(1);
-<<<<<<< HEAD
     const [itemsPerPage] = useState(10); // 10 รายการต่อหน้า
-=======
-    const [itemsPerPage] = useState(10);
->>>>>>> 18c5d17c
-
+    
     const [filters, setFilters] = useState<FilterOptions>({
         search: '',
         categoryId: null,
