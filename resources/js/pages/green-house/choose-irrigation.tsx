import { useState, useEffect } from 'react';
import Navbar from '../../components/Navbar';

// --- Definition of irrigation system options ---
interface IrrigationOption {
    id: string;
    name: string;
    icon: string;
    description: string;
    disabled?: boolean;
    developmentMessage?: string;
}

const irrigationOptions: IrrigationOption[] = [
    {
        id: 'mini-sprinkler',
        name: 'Mini Sprinkler',
        icon: '💧',
        description: 'Provides water in narrow circles, suitable for vegetable plots or shrubs',
    },
    {
        id: 'drip',
        name: 'Drip Irrigation',
        icon: '💧🌱',
        description: 'Maximum water savings by delivering water directly to plant roots',
    },
    {
        id: 'mixed',
        name: 'Mixed System',
        icon: '🔄',
        description: 'Combines different systems to suit various types of plants',
        disabled: true,
        developmentMessage: 'Under Development',
    },
];

// --- React Component ---
export default function ChooseIrrigationMethod() {
    const [selectedMethod, setSelectedMethod] = useState<string | null>(null);
    const [crops, setCrops] = useState<string>('');
    const [shapes, setShapes] = useState<string>('');
    const [method, setMethod] = useState<string>('');

    // Parse URL parameters
    useEffect(() => {
        const urlParams = new URLSearchParams(window.location.search);
        const cropsParam = urlParams.get('crops');
        const shapesParam = urlParams.get('shapes');
        const methodParam = urlParams.get('method');

        console.log('Choose-irrigation received:', {
            crops: cropsParam,
            shapes: shapesParam
                ? `Has shapes data (${shapesParam.length} characters)`
                : 'No shapes data',
            method: methodParam,
        });

        if (cropsParam) setCrops(cropsParam);
        if (shapesParam) setShapes(shapesParam);
        if (methodParam) setMethod(methodParam);
    }, []);

    // Function to go back to planner page
    const handleBack = () => {
        // Save current data
        const currentData = {
            crops: crops,
            shapes: shapes,
            method: method,
            selectedIrrigation: selectedMethod,
            updatedAt: new Date().toISOString(),
        };
        localStorage.setItem('choosingIrrigationData', JSON.stringify(currentData));

        // Go back to planner page with data
        const queryParams = new URLSearchParams();
        if (crops) queryParams.set('crops', crops);
        if (shapes) queryParams.set('shapes', shapes); // Add this line
        if (method) queryParams.set('method', method);

        window.location.href = `/greenhouse-planner?${queryParams.toString()}`;
    };

    // Function to proceed to next step
    const handleProceed = () => {
        if (!selectedMethod) {
            alert('Please select the desired irrigation system');
            return;
        }

        // Save all data in localStorage
        const completeData = {
            crops: crops,
            shapes: shapes,
            method: method,
            selectedIrrigation: selectedMethod,
            createdAt: new Date().toISOString(),
            updatedAt: new Date().toISOString(),
        };
        localStorage.setItem('irrigationSelectionData', JSON.stringify(completeData));

        // Create URL parameters for greenhouse-map page
        const queryParams = new URLSearchParams();

        if (crops) queryParams.set('crops', crops);
        if (shapes) queryParams.set('shapes', shapes);
        if (method) queryParams.set('method', method);
        queryParams.set('irrigation', selectedMethod);

        // Navigate to greenhouse-map page
        window.location.href = `/greenhouse-map?${queryParams.toString()}`;
    };

    return (
<<<<<<< HEAD
        <div className="flex min-h-screen flex-col bg-gray-900 text-white">
            <Navbar />
            <div className="flex flex-1 flex-col items-center justify-center p-4">
                <div className="w-full max-w-4xl">
                    {/* Header */}
                    <div className="mb-10 text-center">
                        <h1 className="text-3xl font-bold text-white">Choose Irrigation System</h1>
                        <p className="text-md mt-2 text-gray-400">
                            Please select the irrigation method that suits your needs
                        </p>

                        {/* Progress indicator */}
                        <div className="mt-4 flex items-center justify-center space-x-2 text-sm text-gray-400">
                            <span className="text-green-400">✓ Select Crops</span>
                            <span>→</span>
                            <span className="text-green-400">✓ Planning Method</span>
                            <span>→</span>
                            <span className="text-green-400">✓ Design Area</span>
                            <span>→</span>
                            <span className="font-medium text-blue-400">Select Water System</span>
                            <span>→</span>
                            <span>Design Water System</span>
                        </div>
                    </div>

                    {/* Show selected data summary */}
                    {(crops || shapes) && (
                        <div className="mb-8 rounded-lg border border-gray-700 bg-gray-800 p-4">
                            <h3 className="mb-2 text-lg font-medium text-green-400">
                                Selected Data
                            </h3>
                            {crops && (
                                <div className="mb-2">
                                    <span className="text-sm text-gray-400">Selected Crops: </span>
                                    <div className="mt-1 flex flex-wrap gap-1">
                                        {crops.split(',').map((crop, index) => (
                                            <span
                                                key={index}
                                                className="rounded bg-green-600 px-2 py-1 text-xs"
                                            >
                                                {crop}
                                            </span>
                                        ))}
                                    </div>
                                </div>
                            )}
                            {shapes && (
                                <div className="text-sm text-gray-400">
                                    ✓ Has greenhouse design drawn (
                                    {(() => {
                                        try {
                                            return JSON.parse(decodeURIComponent(shapes)).length;
                                        } catch {
                                            return 'Data Error';
                                        }
                                    })()}{' '}
                                    elements)
                                </div>
                            )}
                            {method && (
                                <div className="text-sm text-gray-400">
                                    Planning Method: {method}
                                </div>
                            )}
                        </div>
                    )}

                    {/* Irrigation Method Selection */}
                    <div className="mx-auto grid max-w-3xl grid-cols-1 gap-6 md:grid-cols-3">
                        {irrigationOptions.map((option) => (
                            <div key={option.id} className="relative">
                                <button
                                    onClick={() => {
                                        if (!option.disabled) {
                                            setSelectedMethod(option.id);
                                        }
                                    }}
                                    disabled={option.disabled}
                                    className={`relative w-full transform rounded-lg border-2 p-6 text-center transition-all duration-200 ${
                                        option.disabled
                                            ? 'cursor-not-allowed border-gray-600 bg-gray-700 opacity-60'
                                            : selectedMethod === option.id
                                              ? 'scale-105 border-blue-400 bg-blue-600 shadow-lg hover:-translate-y-1'
                                              : 'border-gray-700 bg-gray-800 hover:-translate-y-1 hover:border-blue-500 hover:bg-gray-700'
                                    }`}
                                >
                                    <div className="mb-4 text-5xl">{option.icon}</div>
                                    <h3 className="mb-2 text-lg font-bold">{option.name}</h3>
                                    <p className="text-sm text-gray-400">{option.description}</p>

                                    {/* Development message overlay */}
                                    {option.disabled && option.developmentMessage && (
                                        <div className="absolute inset-0 flex items-center justify-center rounded-lg bg-black/70">
                                            <div className="text-center">
                                                <div className="mb-1 text-sm font-medium text-yellow-400">
                                                    🚧
                                                </div>
                                                <div className="text-xs text-yellow-300">
                                                    {option.developmentMessage}
                                                </div>
                                            </div>
                                        </div>
                                    )}
                                </button>
                            </div>
                        ))}
                    </div>

                    {/* Selected method info */}
                    {selectedMethod && (
                        <div className="mx-auto mt-8 max-w-2xl rounded-lg border border-blue-600 bg-blue-900/30 p-4">
                            <div className="flex items-center space-x-3">
                                <span className="text-2xl">
                                    {
                                        irrigationOptions.find((opt) => opt.id === selectedMethod)
                                            ?.icon
                                    }
                                </span>
                                <div>
                                    <h4 className="font-medium text-blue-300">
                                        Selected:{' '}
                                        {
                                            irrigationOptions.find(
                                                (opt) => opt.id === selectedMethod
                                            )?.name
                                        }
                                    </h4>
                                    <p className="text-sm text-blue-200">
                                        {
                                            irrigationOptions.find(
                                                (opt) => opt.id === selectedMethod
                                            )?.description
                                        }
                                    </p>
                                </div>
                            </div>
                        </div>
                    )}

                    {/* Action Buttons */}
                    <div className="mt-12 flex items-center justify-between">
                        <button
                            onClick={handleBack}
                            className="flex items-center rounded bg-gray-600 px-6 py-3 text-white transition-colors hover:bg-gray-700"
                        >
                            <svg
                                className="mr-2 h-5 w-5"
                                fill="none"
                                stroke="currentColor"
                                viewBox="0 0 24 24"
                            >
                                <path
                                    strokeLinecap="round"
                                    strokeLinejoin="round"
                                    strokeWidth={2}
                                    d="M10 19l-7-7m0 0l7-7m-7 7h18"
                                />
                            </svg>
                            Back to Area Design
                        </button>

                        <button
                            onClick={handleProceed}
                            disabled={!selectedMethod}
                            className={`flex items-center rounded px-8 py-3 font-bold text-white transition-colors ${
                                !selectedMethod
                                    ? 'cursor-not-allowed bg-gray-500'
                                    : 'bg-green-600 hover:bg-green-700'
                            }`}
                        >
                            Go to Water System Design
                            <svg
                                className="ml-2 h-5 w-5"
                                fill="none"
                                stroke="currentColor"
                                viewBox="0 0 24 24"
                            >
                                <path
                                    strokeLinecap="round"
                                    strokeLinejoin="round"
                                    strokeWidth={2}
                                    d="M14 5l7 7m0 0l-7 7m7-7H3"
                                />
                            </svg>
                        </button>
                    </div>
                </div>
            </div>
            <Footer />
=======
        <div className="h-screen bg-gray-900 text-white overflow-hidden">
            {/* Fixed Navbar */}
            <div className="fixed top-0 left-0 right-0 z-50">
                <Navbar />
            </div>

            {/* Main Content with top padding to account for fixed navbar */}
            <div className="pt-16 h-full overflow-y-auto">
                <div className="flex min-h-full flex-col items-center justify-center p-4">
                    <div className="w-full max-w-4xl">
                        {/* Header */}
                        <div className="mb-10 text-center">
                            <h1 className="text-3xl font-bold text-white">Choose Irrigation System</h1>
                            <p className="text-md mt-2 text-gray-400">
                                Please select the irrigation method that suits your needs
                            </p>

                            {/* Progress indicator */}
                            <div className="mt-4 flex items-center justify-center space-x-2 text-sm text-gray-400">
                                <span className="text-green-400">✓ Select Crops</span>
                                <span>→</span>
                                <span className="text-green-400">✓ Planning Method</span>
                                <span>→</span>
                                <span className="text-green-400">✓ Design Area</span>
                                <span>→</span>
                                <span className="font-medium text-blue-400">Select Water System</span>
                                <span>→</span>
                                <span>Design Water System</span>
                            </div>
                        </div>

                        {/* Show selected data summary */}
                        {(crops || shapes) && (
                            <div className="mb-8 rounded-lg border border-gray-700 bg-gray-800 p-4">
                                <h3 className="mb-2 text-lg font-medium text-green-400">
                                    Selected Data
                                </h3>
                                {crops && (
                                    <div className="mb-2">
                                        <span className="text-sm text-gray-400">Selected Crops: </span>
                                        <div className="mt-1 flex flex-wrap gap-1">
                                            {crops.split(',').map((crop, index) => (
                                                <span
                                                    key={index}
                                                    className="rounded bg-green-600 px-2 py-1 text-xs"
                                                >
                                                    {crop}
                                                </span>
                                            ))}
                                        </div>
                                    </div>
                                )}
                                {shapes && (
                                    <div className="text-sm text-gray-400">
                                        ✓ Has greenhouse design drawn (
                                        {(() => {
                                            try {
                                                return JSON.parse(decodeURIComponent(shapes)).length;
                                            } catch {
                                                return 'Data Error';
                                            }
                                        })()}{' '}
                                        elements)
                                    </div>
                                )}
                                {method && (
                                    <div className="text-sm text-gray-400">Planning Method: {method}</div>
                                )}
                            </div>
                        )}

                        {/* Irrigation Method Selection */}
                        <div className="mx-auto grid max-w-3xl grid-cols-1 gap-6 md:grid-cols-3">
                            {irrigationOptions.map((option) => (
                                <div key={option.id} className="relative">
                                    <button
                                        onClick={() => {
                                            if (!option.disabled) {
                                                setSelectedMethod(option.id);
                                            }
                                        }}
                                        disabled={option.disabled}
                                        className={`relative w-full transform rounded-lg border-2 p-6 text-center transition-all duration-200 ${
                                            option.disabled
                                                ? 'cursor-not-allowed border-gray-600 bg-gray-700 opacity-60'
                                                : selectedMethod === option.id
                                                  ? 'scale-105 border-blue-400 bg-blue-600 shadow-lg hover:-translate-y-1'
                                                  : 'border-gray-700 bg-gray-800 hover:-translate-y-1 hover:border-blue-500 hover:bg-gray-700'
                                        }`}
                                    >
                                        <div className="mb-4 text-5xl">{option.icon}</div>
                                        <h3 className="mb-2 text-lg font-bold">{option.name}</h3>
                                        <p className="text-sm text-gray-400">{option.description}</p>

                                        {/* Development message overlay */}
                                        {option.disabled && option.developmentMessage && (
                                            <div className="absolute inset-0 flex items-center justify-center rounded-lg bg-black/70">
                                                <div className="text-center">
                                                    <div className="mb-1 text-sm font-medium text-yellow-400">
                                                        🚧
                                                    </div>
                                                    <div className="text-xs text-yellow-300">
                                                        {option.developmentMessage}
                                                    </div>
                                                </div>
                                            </div>
                                        )}
                                    </button>
                                </div>
                            ))}
                        </div>

                        {/* Selected method info */}
                        {selectedMethod && (
                            <div className="mx-auto mt-8 max-w-2xl rounded-lg border border-blue-600 bg-blue-900/30 p-4">
                                <div className="flex items-center space-x-3">
                                    <span className="text-2xl">
                                        {irrigationOptions.find((opt) => opt.id === selectedMethod)?.icon}
                                    </span>
                                    <div>
                                        <h4 className="font-medium text-blue-300">
                                            Selected:{' '}
                                            {
                                                irrigationOptions.find((opt) => opt.id === selectedMethod)
                                                    ?.name
                                            }
                                        </h4>
                                        <p className="text-sm text-blue-200">
                                            {
                                                irrigationOptions.find((opt) => opt.id === selectedMethod)
                                                    ?.description
                                            }
                                        </p>
                                    </div>
                                </div>
                            </div>
                        )}

                        {/* Action Buttons */}
                        <div className="mt-12 flex items-center justify-between">
                            <button
                                onClick={handleBack}
                                className="flex items-center rounded bg-gray-600 px-6 py-3 text-white transition-colors hover:bg-gray-700"
                            >
                                <svg
                                    className="mr-2 h-5 w-5"
                                    fill="none"
                                    stroke="currentColor"
                                    viewBox="0 0 24 24"
                                >
                                    <path
                                        strokeLinecap="round"
                                        strokeLinejoin="round"
                                        strokeWidth={2}
                                        d="M10 19l-7-7m0 0l7-7m-7 7h18"
                                    />
                                </svg>
                                Back to Area Design
                            </button>

                            <button
                                onClick={handleProceed}
                                disabled={!selectedMethod}
                                className={`flex items-center rounded px-8 py-3 font-bold text-white transition-colors ${
                                    !selectedMethod
                                        ? 'cursor-not-allowed bg-gray-500'
                                        : 'bg-green-600 hover:bg-green-700'
                                }`}
                            >
                                Go to Water System Design
                                <svg
                                    className="ml-2 h-5 w-5"
                                    fill="none"
                                    stroke="currentColor"
                                    viewBox="0 0 24 24"
                                >
                                    <path
                                        strokeLinecap="round"
                                        strokeLinejoin="round"
                                        strokeWidth={2}
                                        d="M14 5l7 7m0 0l-7 7m7-7H3"
                                    />
                                </svg>
                            </button>
                        </div>

                        {/* Add bottom padding to ensure content is not cut off */}
                        <div className="pb-8"></div>
                    </div>
                </div>
            </div>
>>>>>>> 03666484
        </div>
    );
}<|MERGE_RESOLUTION|>--- conflicted
+++ resolved
@@ -113,197 +113,6 @@
     };
 
     return (
-<<<<<<< HEAD
-        <div className="flex min-h-screen flex-col bg-gray-900 text-white">
-            <Navbar />
-            <div className="flex flex-1 flex-col items-center justify-center p-4">
-                <div className="w-full max-w-4xl">
-                    {/* Header */}
-                    <div className="mb-10 text-center">
-                        <h1 className="text-3xl font-bold text-white">Choose Irrigation System</h1>
-                        <p className="text-md mt-2 text-gray-400">
-                            Please select the irrigation method that suits your needs
-                        </p>
-
-                        {/* Progress indicator */}
-                        <div className="mt-4 flex items-center justify-center space-x-2 text-sm text-gray-400">
-                            <span className="text-green-400">✓ Select Crops</span>
-                            <span>→</span>
-                            <span className="text-green-400">✓ Planning Method</span>
-                            <span>→</span>
-                            <span className="text-green-400">✓ Design Area</span>
-                            <span>→</span>
-                            <span className="font-medium text-blue-400">Select Water System</span>
-                            <span>→</span>
-                            <span>Design Water System</span>
-                        </div>
-                    </div>
-
-                    {/* Show selected data summary */}
-                    {(crops || shapes) && (
-                        <div className="mb-8 rounded-lg border border-gray-700 bg-gray-800 p-4">
-                            <h3 className="mb-2 text-lg font-medium text-green-400">
-                                Selected Data
-                            </h3>
-                            {crops && (
-                                <div className="mb-2">
-                                    <span className="text-sm text-gray-400">Selected Crops: </span>
-                                    <div className="mt-1 flex flex-wrap gap-1">
-                                        {crops.split(',').map((crop, index) => (
-                                            <span
-                                                key={index}
-                                                className="rounded bg-green-600 px-2 py-1 text-xs"
-                                            >
-                                                {crop}
-                                            </span>
-                                        ))}
-                                    </div>
-                                </div>
-                            )}
-                            {shapes && (
-                                <div className="text-sm text-gray-400">
-                                    ✓ Has greenhouse design drawn (
-                                    {(() => {
-                                        try {
-                                            return JSON.parse(decodeURIComponent(shapes)).length;
-                                        } catch {
-                                            return 'Data Error';
-                                        }
-                                    })()}{' '}
-                                    elements)
-                                </div>
-                            )}
-                            {method && (
-                                <div className="text-sm text-gray-400">
-                                    Planning Method: {method}
-                                </div>
-                            )}
-                        </div>
-                    )}
-
-                    {/* Irrigation Method Selection */}
-                    <div className="mx-auto grid max-w-3xl grid-cols-1 gap-6 md:grid-cols-3">
-                        {irrigationOptions.map((option) => (
-                            <div key={option.id} className="relative">
-                                <button
-                                    onClick={() => {
-                                        if (!option.disabled) {
-                                            setSelectedMethod(option.id);
-                                        }
-                                    }}
-                                    disabled={option.disabled}
-                                    className={`relative w-full transform rounded-lg border-2 p-6 text-center transition-all duration-200 ${
-                                        option.disabled
-                                            ? 'cursor-not-allowed border-gray-600 bg-gray-700 opacity-60'
-                                            : selectedMethod === option.id
-                                              ? 'scale-105 border-blue-400 bg-blue-600 shadow-lg hover:-translate-y-1'
-                                              : 'border-gray-700 bg-gray-800 hover:-translate-y-1 hover:border-blue-500 hover:bg-gray-700'
-                                    }`}
-                                >
-                                    <div className="mb-4 text-5xl">{option.icon}</div>
-                                    <h3 className="mb-2 text-lg font-bold">{option.name}</h3>
-                                    <p className="text-sm text-gray-400">{option.description}</p>
-
-                                    {/* Development message overlay */}
-                                    {option.disabled && option.developmentMessage && (
-                                        <div className="absolute inset-0 flex items-center justify-center rounded-lg bg-black/70">
-                                            <div className="text-center">
-                                                <div className="mb-1 text-sm font-medium text-yellow-400">
-                                                    🚧
-                                                </div>
-                                                <div className="text-xs text-yellow-300">
-                                                    {option.developmentMessage}
-                                                </div>
-                                            </div>
-                                        </div>
-                                    )}
-                                </button>
-                            </div>
-                        ))}
-                    </div>
-
-                    {/* Selected method info */}
-                    {selectedMethod && (
-                        <div className="mx-auto mt-8 max-w-2xl rounded-lg border border-blue-600 bg-blue-900/30 p-4">
-                            <div className="flex items-center space-x-3">
-                                <span className="text-2xl">
-                                    {
-                                        irrigationOptions.find((opt) => opt.id === selectedMethod)
-                                            ?.icon
-                                    }
-                                </span>
-                                <div>
-                                    <h4 className="font-medium text-blue-300">
-                                        Selected:{' '}
-                                        {
-                                            irrigationOptions.find(
-                                                (opt) => opt.id === selectedMethod
-                                            )?.name
-                                        }
-                                    </h4>
-                                    <p className="text-sm text-blue-200">
-                                        {
-                                            irrigationOptions.find(
-                                                (opt) => opt.id === selectedMethod
-                                            )?.description
-                                        }
-                                    </p>
-                                </div>
-                            </div>
-                        </div>
-                    )}
-
-                    {/* Action Buttons */}
-                    <div className="mt-12 flex items-center justify-between">
-                        <button
-                            onClick={handleBack}
-                            className="flex items-center rounded bg-gray-600 px-6 py-3 text-white transition-colors hover:bg-gray-700"
-                        >
-                            <svg
-                                className="mr-2 h-5 w-5"
-                                fill="none"
-                                stroke="currentColor"
-                                viewBox="0 0 24 24"
-                            >
-                                <path
-                                    strokeLinecap="round"
-                                    strokeLinejoin="round"
-                                    strokeWidth={2}
-                                    d="M10 19l-7-7m0 0l7-7m-7 7h18"
-                                />
-                            </svg>
-                            Back to Area Design
-                        </button>
-
-                        <button
-                            onClick={handleProceed}
-                            disabled={!selectedMethod}
-                            className={`flex items-center rounded px-8 py-3 font-bold text-white transition-colors ${
-                                !selectedMethod
-                                    ? 'cursor-not-allowed bg-gray-500'
-                                    : 'bg-green-600 hover:bg-green-700'
-                            }`}
-                        >
-                            Go to Water System Design
-                            <svg
-                                className="ml-2 h-5 w-5"
-                                fill="none"
-                                stroke="currentColor"
-                                viewBox="0 0 24 24"
-                            >
-                                <path
-                                    strokeLinecap="round"
-                                    strokeLinejoin="round"
-                                    strokeWidth={2}
-                                    d="M14 5l7 7m0 0l-7 7m7-7H3"
-                                />
-                            </svg>
-                        </button>
-                    </div>
-                </div>
-            </div>
-            <Footer />
-=======
         <div className="h-screen bg-gray-900 text-white overflow-hidden">
             {/* Fixed Navbar */}
             <div className="fixed top-0 left-0 right-0 z-50">
@@ -495,7 +304,6 @@
                     </div>
                 </div>
             </div>
->>>>>>> 03666484
         </div>
     );
 }