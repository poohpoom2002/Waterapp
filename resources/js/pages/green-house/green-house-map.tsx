--- conflicted
+++ resolved
@@ -1308,32 +1308,18 @@
         if (selectedElement) {
             // Find the element to delete
             const elementToDelete = irrigationElements.find((el) => el.id === selectedElement);
-<<<<<<< HEAD
-            
-            // If it's a sub-pipe, find and delete related sprinklers as well
-            if (elementToDelete && elementToDelete.type === 'sub-pipe') {
-                const relatedSprinklers: string[] = [];
-                
-                // Find sprinklers that are close to this sub-pipe
-=======
 
             // หากเป็นท่อย่อย ให้หาและลบสปริงเกลอร์ที่เกี่ยวข้องด้วย
             if (elementToDelete && elementToDelete.type === 'sub-pipe') {
                 const relatedSprinklers: string[] = [];
 
                 // หาสปริงเกลอร์ที่อยู่ใกล้กับท่อย่อยนี้
->>>>>>> de0793fc
                 irrigationElements
                     .filter((el) => el.type === 'sprinkler')
                     .forEach((sprinkler) => {
                         const sprinklerPoint = sprinkler.points[0];
-<<<<<<< HEAD
-                        
-                        // Check if the sprinkler is close to the sub-pipe
-=======
 
                         // ตรวจสอบว่าสปริงเกลอร์อยู่ใกล้กับท่อย่อยหรือไม่
->>>>>>> de0793fc
                         for (let i = 0; i < elementToDelete.points.length - 1; i++) {
                             const p1 = elementToDelete.points[i];
                             const p2 = elementToDelete.points[i + 1];
@@ -1374,19 +1360,6 @@
                         }
                     });
 
-<<<<<<< HEAD
-                // Delete sub-pipe and related sprinklers
-                setIrrigationElements((prev) => 
-                    prev.filter((el) => 
-                        el.id !== selectedElement && 
-                        !relatedSprinklers.includes(el.id)
-                    )
-                );
-                
-                // Show notification
-                if (relatedSprinklers.length > 0) {
-                    alert(`Deleted sub-pipe and ${relatedSprinklers.length} related sprinklers successfully`);
-=======
                 // ลบท่อย่อยและสปริงเกลอร์ที่เกี่ยวข้อง
                 setIrrigationElements((prev) =>
                     prev.filter(
@@ -1399,7 +1372,6 @@
                     alert(
                         `ลบท่อย่อยและสปริงเกลอร์ ${relatedSprinklers.length} ตัวที่เกี่ยวข้องเรียบร้อยแล้ว`
                     );
->>>>>>> de0793fc
                 }
             } else if (elementToDelete && elementToDelete.type === 'drip-line') {
                 // If it's a drip line, delete only the drip line
@@ -1863,12 +1835,6 @@
                                     >
                                         <span>{plotsWithoutCrops.length === 0 ? '✓' : '⚠️'}</span>
                                         <span>
-<<<<<<< HEAD
-                                            {plotsWithoutCrops.length === 0 ? '✓' : '⚠️'}
-                                        </span>
-                                        <span>
-                                            All plots assigned crops ({shapes.filter((s) => s.type === 'plot' && s.cropType).length}/{shapes.filter((s) => s.type === 'plot').length})
-=======
                                             เลือกพืชครบทุกแปลง (
                                             {
                                                 shapes.filter(
@@ -1876,7 +1842,6 @@
                                                 ).length
                                             }
                                             /{shapes.filter((s) => s.type === 'plot').length})
->>>>>>> de0793fc
                                         </span>
                                     </div>
                                     <div
@@ -1890,12 +1855,8 @@
                                 </div>
                                 {plotsWithoutCrops.length > 0 && (
                                     <div className="mt-2 text-xs text-yellow-400">
-<<<<<<< HEAD
-                                        Plots without crops: {plotsWithoutCrops.map(plot => plot.name).join(', ')}
-=======
                                         แปลงที่ยังไม่เลือก:{' '}
                                         {plotsWithoutCrops.map((plot) => plot.name).join(', ')}
->>>>>>> de0793fc
                                     </div>
                                 )}
                             </div>
@@ -2329,13 +2290,8 @@
                                                                 selectedCrops.length === 0
                                                                     ? 'Please select crops first'
                                                                     : plot.cropType
-<<<<<<< HEAD
-                                                                    ? 'Click to change crop'
-                                                                    : 'Click to select crop (required)'
-=======
                                                                       ? 'คลิกเพื่อเปลี่ยนพืช'
                                                                       : 'คลิกเพื่อเลือกพืช (จำเป็น)'
->>>>>>> de0793fc
                                                             }
                                                         >
                                                             <div className="flex items-center justify-between">
@@ -2533,12 +2489,8 @@
                             ⚠️ Please select crops for all plots before viewing summary
                         </div>
                         <div className="mt-1 text-xs text-yellow-400">
-<<<<<<< HEAD
-                            Plots without crops: {plotsWithoutCrops.map(plot => plot.name).join(', ')}
-=======
                             แปลงที่ยังไม่เลือกพืช:{' '}
                             {plotsWithoutCrops.map((plot) => plot.name).join(', ')}
->>>>>>> de0793fc
                         </div>
                     </div>
                 )}
