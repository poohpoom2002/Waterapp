import { useState, useEffect } from 'react';
import Navbar from '../../components/Navbar';
import { useLanguage } from '../../contexts/LanguageContext';
import {
    greenhouseCrops,
    getCropByValue,
    searchCrops,
    categories,
    type Crop,
} from '../components/Greenhouse/CropData';
import Navbar from '../../components/Navbar';
import Footer from '../../components/Footer';
import { useLanguage } from '../../contexts/LanguageContext';

export default function GreenhouseCrop({ cropType, crops }) {
    const { t } = useLanguage();
    const [selectedCrops, setSelectedCrops] = useState<string[]>([]);
    const [searchTerm, setSearchTerm] = useState('');
    const [selectedCategory, setSelectedCategory] = useState('all');
    const [filteredCrops, setFilteredCrops] = useState(greenhouseCrops);
    const [selectedCropObjects, setSelectedCropObjects] = useState<Crop[]>([]);

    // Categories are directly imported from CropData

    // Initialize with URL parameters
    useEffect(() => {
        if (cropType && !selectedCrops.includes(cropType)) {
            setSelectedCrops([cropType]);
        }

        if (crops) {
            const cropArray = crops.split(',').filter(Boolean);
            setSelectedCrops(cropArray);
        }
    }, [cropType, crops]);

    // Update filtered crops when search or category changes
    useEffect(() => {
        let filtered = greenhouseCrops;

        // Filter by category
        if (selectedCategory !== 'all') {
            filtered = filtered.filter((crop) => crop.category === selectedCategory);
        }

        // Filter by search term
        if (searchTerm.trim()) {
            filtered = searchCrops(searchTerm);
            // Apply category filter to search results if needed
            if (selectedCategory !== 'all') {
                filtered = filtered.filter((crop) => crop.category === selectedCategory);
            }
        }

        setFilteredCrops(filtered);
    }, [searchTerm, selectedCategory]);

    // Update selected crop objects when selectedCrops changes
    useEffect(() => {
        const cropObjects = selectedCrops
            .map((cropValue) => getCropByValue(cropValue))
            .filter((crop): crop is Crop => crop !== undefined);
        setSelectedCropObjects(cropObjects);
    }, [selectedCrops]);

    const handleCropToggle = (cropValue: string) => {
        if (selectedCrops.includes(cropValue)) {
            setSelectedCrops(selectedCrops.filter((crop) => crop !== cropValue));
        } else {
            setSelectedCrops([...selectedCrops, cropValue]);
        }
    };

    const canProceed = selectedCrops.length > 0;

    return (
<<<<<<< HEAD
        <div className="min-h-screen flex flex-col bg-gray-900 text-white">
            <Navbar />
            <div className="flex flex-1">
=======
        <div className="min-h-screen bg-gray-900 text-white">
            {/* Navbar */}
            <Navbar />
            
            {/* Main Content with adjusted height to account for navbar */}
            <div className="flex" style={{ height: 'calc(100vh - 64px)' }}>
>>>>>>> 02955387
                {/* Sidebar - Fixed Summary Panel */}
                <div className="flex w-80 flex-col overflow-hidden border-r border-gray-700 bg-gray-800">
                    {/* Header */}
                    <div className="border-b border-gray-700 p-6">
                        <div className="mb-4 flex items-center justify-between">
                            <a
                                href="/planner"
                                className="flex items-center text-sm text-blue-400 hover:text-blue-300"
                            >
                                <svg
                                    className="mr-1 h-4 w-4"
                                    fill="none"
                                    stroke="currentColor"
                                    viewBox="0 0 24 24"
                                >
                                    <path
                                        strokeLinecap="round"
                                        strokeLinejoin="round"
                                        strokeWidth={2}
                                        d="M10 19l-7-7m0 0l7-7m-7 7h18"
                                    />
                                </svg>
                                Back
                            </a>
                        </div>
<<<<<<< HEAD
                        <h1 className="mb-2 text-2xl font-bold">🏠 {t('greenhouse_title')}</h1>
                        <p className="text-sm text-gray-400">{t('greenhouse_subtitle')}</p>
=======
                        <h1 className="mb-2 text-2xl font-bold">🏠 Greenhouse</h1>
                        <p className="text-sm text-gray-400">Select crops for your greenhouse</p>
>>>>>>> 02955387
                    </div>

                    {/* Selected Items Summary */}
                    <div className="flex-1 overflow-y-auto p-6">
                        {/* Selected Crops */}
                        <div className="mb-6">
                            <h3 className="mb-3 flex items-center justify-between text-sm font-semibold text-gray-300">
                                Selected Crops ({selectedCrops.length})
                                {selectedCrops.length > 0 && (
                                    <button
                                        onClick={() => setSelectedCrops([])}
                                        className="text-xs text-red-400 hover:text-red-300"
                                    >
                                        Clear All
                                    </button>
                                )}
                            </h3>
                            {selectedCropObjects.length === 0 ? (
                                <p className="text-sm text-gray-500">No crops selected yet</p>
                            ) : (
                                <div className="space-y-2">
                                    {selectedCropObjects.map((crop) => (
                                        <div
                                            key={crop.value}
                                            className="group rounded-lg bg-gray-700 p-3"
                                        >
                                            <div className="flex items-center justify-between">
                                                <div className="flex min-w-0 flex-1 items-center">
                                                    <span className="mr-2 text-lg">
                                                        {crop.icon}
                                                    </span>
                                                    <div className="min-w-0 flex-1">
                                                        <h4 className="truncate text-sm font-medium text-white">
                                                            {crop.name}
                                                        </h4>
                                                        <p className="truncate text-xs text-gray-400">
                                                            {crop.nameEn}
                                                        </p>
                                                    </div>
                                                </div>
                                                <button
                                                    onClick={() => handleCropToggle(crop.value)}
                                                    className="ml-2 text-red-400 opacity-0 transition-opacity hover:text-red-300 group-hover:opacity-100"
                                                    title={`Remove ${crop.name}`}
                                                >
                                                    ✕
                                                </button>
                                            </div>
                                        </div>
                                    ))}
                                </div>
                            )}
                        </div>

                        {/* Category Summary */}
                        <div className="mb-6">
                            <h3 className="mb-3 text-sm font-semibold text-gray-300">
                                Summary by Category
                            </h3>
                            <div className="space-y-2">
                                {Object.entries(categories).map(([key, category]) => {
                                    const count = selectedCropObjects.filter(
                                        (crop) => crop.category === key
                                    ).length;
                                    return (
                                        <div
                                            key={key}
                                            className="flex items-center justify-between text-sm"
                                        >
                                            <span className="flex items-center text-gray-400">
                                                <span className="mr-2">{category.icon}</span>
                                                {category.name}
                                            </span>
                                            <span className="text-white">{count}</span>
                                        </div>
                                    );
                                })}
                            </div>
                        </div>
                    </div>

                    {/* Action Button */}
                    <div className="border-t border-gray-700 p-6">
                        {canProceed ? (
                            <a
                                href={`/area-input-method?crops=${selectedCrops.join(',')}`}
                                className="inline-flex w-full items-center justify-center rounded-lg bg-green-600 px-4 py-3 font-medium text-white transition-colors hover:bg-green-700"
                            >
                                Go to Next Step
                                <svg
                                    className="ml-2 h-4 w-4"
                                    fill="none"
                                    stroke="currentColor"
                                    viewBox="0 0 24 24"
                                >
                                    <path
                                        strokeLinecap="round"
                                        strokeLinejoin="round"
                                        strokeWidth={2}
                                        d="M9 5l7 7-7 7"
                                    />
                                </svg>
                            </a>
                        ) : (
                            <button
                                disabled
                                className="w-full cursor-not-allowed rounded-lg bg-gray-700 px-4 py-3 font-medium text-gray-400"
                                title="Please select at least 1 crop"
                            >
                                Go to Next Step
                            </button>
                        )}
                        {!canProceed && (
                            <p className="mt-2 text-center text-xs text-gray-500">
                                Select crops to continue
                            </p>
                        )}
                    </div>
                </div>

                {/* Main Content Area */}
                <div className="flex-1 overflow-y-auto">
                    <div className="p-8">
                        <div className="mb-6">
<<<<<<< HEAD
                                                <h2 className="mb-2 text-3xl font-bold">{t('greenhouse_crop_selection')}</h2>
                    <p className="text-gray-400">
                        {t('greenhouse_crop_description')}
                    </p>
=======
                            <h2 className="mb-2 text-3xl font-bold">Select Greenhouse Crops</h2>
                            <p className="text-gray-400">
                                Choose the crops you want to grow in your greenhouse. You can select multiple types.
                            </p>
>>>>>>> 02955387
                        </div>

                        {/* Search and Filter */}
                        <div className="mb-8 space-y-4">
                            <div className="relative">
                                <input
                                    type="text"
                                    value={searchTerm}
                                    onChange={(e) => setSearchTerm(e.target.value)}
                                    placeholder="Search crops..."
                                    className="w-full rounded-lg border border-gray-600 bg-gray-800 py-3 pl-10 pr-4 text-white placeholder-gray-400 focus:border-green-500 focus:outline-none focus:ring-2 focus:ring-green-500"
                                />
                                <svg
                                    className="absolute left-3 top-1/2 h-5 w-5 -translate-y-1/2 transform text-gray-400"
                                    fill="none"
                                    stroke="currentColor"
                                    viewBox="0 0 24 24"
                                >
                                    <path
                                        strokeLinecap="round"
                                        strokeLinejoin="round"
                                        strokeWidth={2}
                                        d="M21 21l-6-6m2-5a7 7 0 11-14 0 7 7 0 0114 0z"
                                    />
                                </svg>
                            </div>

                            {/* Category Filter */}
                            <div className="flex flex-wrap gap-2">
                                <button
                                    onClick={() => setSelectedCategory('all')}
                                    className={`rounded-full px-4 py-2 text-sm font-medium transition-colors ${
                                        selectedCategory === 'all'
                                            ? 'bg-green-600 text-white'
                                            : 'bg-gray-700 text-gray-300 hover:bg-gray-600'
                                    }`}
                                >
                                    All
                                </button>
                                {Object.entries(categories).map(([key, category]) => (
                                    <button
                                        key={key}
                                        onClick={() => setSelectedCategory(key)}
                                        className={`rounded-full px-4 py-2 text-sm font-medium transition-colors ${
                                            selectedCategory === key
                                                ? 'bg-green-600 text-white'
                                                : 'bg-gray-700 text-gray-300 hover:bg-gray-600'
                                        }`}
                                    >
                                        {category.icon} {category.name}
                                    </button>
                                ))}
                            </div>
                        </div>

                        {/* Crops Grid */}
                        <div className="grid grid-cols-2 gap-4 md:grid-cols-3 lg:grid-cols-4">
                            {filteredCrops.map((crop) => (
                                <CropCard
                                    key={crop.value}
                                    crop={crop}
                                    isSelected={selectedCrops.includes(crop.value)}
                                    onToggle={handleCropToggle}
                                />
                            ))}
                        </div>

                        {filteredCrops.length === 0 && (
                            <div className="py-12 text-center">
                                <div className="mb-4 text-6xl">🔍</div>
                                <h3 className="mb-2 text-xl font-semibold text-gray-400">
                                    No crops found
                                </h3>
                                <p className="text-gray-500">Try adjusting your search or filters</p>
                            </div>
                        )}

                        {/* Continue Button for bottom */}
                        {selectedCrops.length > 0 && (
                            <div className="mt-12 border-t border-gray-700 pt-8">
                                <div className="flex items-center justify-between rounded-lg bg-gray-800 p-6">
                                    <div>
                                        <h3 className="mb-1 text-lg font-semibold text-white">
                                            Ready to choose planning method?
                                        </h3>
                                        <p className="text-sm text-gray-400">
                                            You have selected {selectedCrops.length} crop types.
                                            Go to choose area planning method.
                                        </p>
                                    </div>
                                    <a
                                        href={`/area-input-method?crops=${selectedCrops.join(',')}`}
                                        className="flex items-center rounded-lg bg-green-600 px-6 py-3 font-medium text-white transition-colors hover:bg-green-700"
                                    >
                                        Go to Next Step
                                        <svg
                                            className="ml-2 h-4 w-4"
                                            fill="none"
                                            stroke="currentColor"
                                            viewBox="0 0 24 24"
                                        >
                                            <path
                                                strokeLinecap="round"
                                                strokeLinejoin="round"
                                                strokeWidth={2}
                                                d="M9 5l7 7-7 7"
                                            />
                                        </svg>
                                    </a>
                                </div>
                            </div>
                        )}
                    </div>
                </div>
            </div>
            <Footer />
        </div>
    );
}

// Separate component for crop cards
function CropCard({ crop, isSelected, onToggle }) {
    return (
        <button
            onClick={() => onToggle(crop.value)}
            className={`rounded-lg border p-4 text-left transition-all hover:scale-105 focus:outline-none ${
                isSelected
                    ? 'border-green-500 bg-green-500/10 ring-2 ring-green-500/50'
                    : 'border-gray-600 bg-gray-700 hover:border-gray-500'
            }`}
        >
            <div className="text-center">
                <div className="mb-2 text-3xl">{crop.icon}</div>
                <h4 className="mb-1 text-sm font-semibold text-white">{crop.name}</h4>
                <p className="mb-1 text-xs text-gray-300">{crop.nameEn}</p>
                <p className="line-clamp-2 text-xs text-gray-400">{crop.description}</p>
                {isSelected && (
                    <div className="mt-2">
                        <span className="inline-flex items-center rounded-full bg-green-500 px-2 py-1 text-xs font-medium text-white">
                            ✓ Selected
                        </span>
                    </div>
                )}
            </div>
        </button>
    );
}<|MERGE_RESOLUTION|>--- conflicted
+++ resolved
@@ -8,9 +8,7 @@
     categories,
     type Crop,
 } from '../components/Greenhouse/CropData';
-import Navbar from '../../components/Navbar';
 import Footer from '../../components/Footer';
-import { useLanguage } from '../../contexts/LanguageContext';
 
 export default function GreenhouseCrop({ cropType, crops }) {
     const { t } = useLanguage();
@@ -74,18 +72,12 @@
     const canProceed = selectedCrops.length > 0;
 
     return (
-<<<<<<< HEAD
-        <div className="min-h-screen flex flex-col bg-gray-900 text-white">
-            <Navbar />
-            <div className="flex flex-1">
-=======
         <div className="min-h-screen bg-gray-900 text-white">
             {/* Navbar */}
             <Navbar />
             
             {/* Main Content with adjusted height to account for navbar */}
             <div className="flex" style={{ height: 'calc(100vh - 64px)' }}>
->>>>>>> 02955387
                 {/* Sidebar - Fixed Summary Panel */}
                 <div className="flex w-80 flex-col overflow-hidden border-r border-gray-700 bg-gray-800">
                     {/* Header */}
@@ -111,13 +103,8 @@
                                 Back
                             </a>
                         </div>
-<<<<<<< HEAD
-                        <h1 className="mb-2 text-2xl font-bold">🏠 {t('greenhouse_title')}</h1>
-                        <p className="text-sm text-gray-400">{t('greenhouse_subtitle')}</p>
-=======
                         <h1 className="mb-2 text-2xl font-bold">🏠 Greenhouse</h1>
                         <p className="text-sm text-gray-400">Select crops for your greenhouse</p>
->>>>>>> 02955387
                     </div>
 
                     {/* Selected Items Summary */}
@@ -242,17 +229,10 @@
                 <div className="flex-1 overflow-y-auto">
                     <div className="p-8">
                         <div className="mb-6">
-<<<<<<< HEAD
-                                                <h2 className="mb-2 text-3xl font-bold">{t('greenhouse_crop_selection')}</h2>
-                    <p className="text-gray-400">
-                        {t('greenhouse_crop_description')}
-                    </p>
-=======
                             <h2 className="mb-2 text-3xl font-bold">Select Greenhouse Crops</h2>
                             <p className="text-gray-400">
                                 Choose the crops you want to grow in your greenhouse. You can select multiple types.
                             </p>
->>>>>>> 02955387
                         </div>
 
                         {/* Search and Filter */}
