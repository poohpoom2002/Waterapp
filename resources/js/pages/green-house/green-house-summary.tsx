--- conflicted
+++ resolved
@@ -7,16 +7,8 @@
 import html2canvas from 'html2canvas';
 import { router } from '@inertiajs/react';
 import { greenhouseCrops, getCropByValue } from '../components/Greenhouse/CropData';
-<<<<<<< HEAD
-import {
-    saveGreenhouseData,
-    GreenhousePlanningData,
-    calculateAllGreenhouseStats,
-} from '@/utils/greenHouseData';
-=======
 import { saveGreenhouseData, GreenhousePlanningData, calculateAllGreenhouseStats } from '@/utils/greenHouseData';
 import Navbar from '../../components/Navbar';
->>>>>>> ab74e3f7
 
 interface Point {
     x: number;
