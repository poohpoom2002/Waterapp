--- conflicted
+++ resolved
@@ -1867,33 +1867,6 @@
                                     </div>
                                 </div>
 
-<<<<<<< HEAD
-
-=======
-                                <div>
-                                    <h3 className="mb-2 text-sm font-semibold text-cyan-400 print:text-sm print:text-black">
-                                        💧 {t('อุปกรณ์การให้น้ำ')}
-                                    </h3>
-                                    <div className="grid grid-cols-2 gap-1 print:gap-2">
-                                        <div className="rounded bg-gray-700 p-1 text-center print:border print:border-gray-200 print:bg-gray-50 print:p-2">
-                                            <div className="text-sm font-bold text-cyan-400 print:text-sm print:text-black">
-                                                {irrigationMetrics.sprinklers}
-                                            </div>
-                                            <div className="text-xs text-gray-400 print:text-xs print:text-gray-600">
-                                                {t('มินิสปริงเกลอร์')}
-                                            </div>
-                                        </div>
-                                        <div className="rounded bg-gray-700 p-1 text-center print:border print:border-gray-200 print:bg-gray-50 print:p-2">
-                                            <div className="text-sm font-bold text-purple-400 print:text-sm print:text-black">
-                                                {irrigationMetrics.dripPoints}
-                                            </div>
-                                            <div className="text-xs text-gray-400 print:text-xs print:text-gray-600">
-                                                {t('สายน้ำหยด')}
-                                            </div>
-                                        </div>
-                                    </div>
-                                </div>
->>>>>>> eb248cec
                             </div>
 
                             {/* Updated Management Section - removed from print */}
@@ -2076,7 +2049,6 @@
                                                             </div>
                                                         </div>
                                                     ) : (
-<<<<<<< HEAD
                                                         <div className="space-y-2">
                                                             <div className="border border-gray-200 bg-gray-50 p-2 text-center">
                                                                 <span className="text-xs text-gray-600">
@@ -2115,12 +2087,6 @@
                                                                     </div>
                                                                 </div>
                                                             </div>
-=======
-                                                        <div className="border border-gray-200 bg-gray-50 p-2 text-center">
-                                                            <span className="text-xs text-gray-600">
-                                                                {t('ไม่มีระบบท่อในแปลงนี้')}
-                                                            </span>
->>>>>>> eb248cec
                                                         </div>
                                                     )}
                                                 </div>
@@ -2266,7 +2232,6 @@
                                                             </div>
                                                         </div>
                                                     </div>
-<<<<<<< HEAD
                                                                                                     ) : (
                                                         <div className="mt-2 space-y-2">
                                                             <div className="rounded bg-gray-600 p-2 text-center">
@@ -2308,15 +2273,6 @@
                                                             </div>
                                                         </div>
                                                     )}
-=======
-                                                ) : (
-                                                    <div className="mt-2 rounded bg-gray-600 p-2 text-center">
-                                                        <span className="text-xs text-gray-400">
-                                                            {t('ไม่มีระบบท่อในแปลงนี้')}
-                                                        </span>
-                                                    </div>
-                                                )}
->>>>>>> eb248cec
                                             </div>
                                         ))
                                     ) : (
