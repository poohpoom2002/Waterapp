/* eslint-disable @typescript-eslint/no-unused-vars */
/* eslint-disable @typescript-eslint/no-explicit-any */
// green-house-summary.tsx - Updated to integrate with product page

import { Head } from '@inertiajs/react';
import { useState, useEffect, useRef } from 'react';
import html2canvas from 'html2canvas';
import { router } from '@inertiajs/react';
import { greenhouseCrops, getCropByValue } from '../components/Greenhouse/CropData';
import { saveGreenhouseData, GreenhousePlanningData, calculateAllGreenhouseStats } from '@/utils/greenHouseData';

interface Point {
    x: number;
    y: number;
}

interface Shape {
    id: string;
    type: 'greenhouse' | 'plot' | 'walkway' | 'water-source' | 'measurement';
    points: Point[];
    color: string;
    fillColor: string;
    name: string;
    measurement?: { distance: number; unit: string };
    cropType?: string;
}

interface IrrigationElement {
    id: string;
    type:
        | 'main-pipe'
        | 'sub-pipe'
        | 'pump'
        | 'solenoid-valve'
        | 'ball-valve'
        | 'sprinkler'
        | 'drip-line';
    points: Point[];
    color: string;
    width?: number;
    radius?: number;
    angle?: number;
    spacing?: number;
}

interface GreenhouseSummaryData {
    // From crop selection
    selectedCrops: string[];

    // From area input
    planningMethod: 'draw' | 'import';

    // From planner
    shapes: Shape[];
    canvasData?: string; // Base64 image of the canvas

    // From irrigation selection
    irrigationMethod: 'mini-sprinkler' | 'drip' | 'mixed';

    // From irrigation map
    irrigationElements?: IrrigationElement[];
    irrigationCanvasData?: string; // Base64 image of irrigation design

    // Calculated data
    greenhouseArea?: number;
    plotCount?: number;
    totalPlantingArea?: number;

    // Timestamps
    createdAt?: string;
    updatedAt?: string;
}

export default function GreenhouseSummary() {
    const [summaryData, setSummaryData] = useState<GreenhouseSummaryData | null>(null);
    const canvasRef = useRef<HTMLCanvasElement>(null);

    // Image cache for component icons
    const [componentImages, setComponentImages] = useState<{ [key: string]: HTMLImageElement }>({});

    // Load component images
    useEffect(() => {
        const imageConfigs = {
            pump: '/generateTree/wtpump.png',
            'solenoid-valve': '/generateTree/solv.png',
            'ball-valve': '/generateTree/ballv.png',
        };

        const loadImages = async () => {
            const images: { [key: string]: HTMLImageElement } = {};

            for (const [type, src] of Object.entries(imageConfigs)) {
                try {
                    const img = new Image();
                    img.src = src;
                    await new Promise((resolve, reject) => {
                        img.onload = resolve;
                        img.onerror = reject;
                    });
                    images[type] = img;
                } catch (error) {
                    console.warn(`Failed to load image for ${type}:`, error);
                }
            }

            setComponentImages(images);
        };

        loadImages().catch(console.error);
    }, []);

    // NEW: Handle navigation to equipment calculator
    const handleCalculateEquipment = () => {
        if (summaryData) {
            // Convert summary data to GreenhousePlanningData format
            const greenhouseData: GreenhousePlanningData = calculateAllGreenhouseStats({
                shapes: summaryData.shapes || [],
                irrigationElements: summaryData.irrigationElements || [],
                selectedCrops: summaryData.selectedCrops || [],
                irrigationMethod: summaryData.irrigationMethod || 'mini-sprinkler',
                planningMethod: summaryData.planningMethod || 'draw',
                createdAt: summaryData.createdAt,
                updatedAt: new Date().toISOString(),
            });

            // Save greenhouse data using the new format
            saveGreenhouseData(greenhouseData);

            // Set project type for the product page
            localStorage.setItem('projectType', 'greenhouse');

            // Navigate to product page with greenhouse mode
            router.visit('/product?mode=greenhouse');
        } else {
            alert('Greenhouse data not found. Please create a new greenhouse design.');
        }
    };

    const handleEditProject = () => {
        if (summaryData) {
            // Save data to localStorage before navigating back, including irrigationElements
            const dataToSave = {
                ...summaryData,
                updatedAt: new Date().toISOString(),
            };
            localStorage.setItem('greenhousePlanningData', JSON.stringify(dataToSave));

            // Create URL parameters for green-house-map
            const queryParams = new URLSearchParams();
            if (summaryData.selectedCrops && summaryData.selectedCrops.length > 0) {
                queryParams.set('crops', summaryData.selectedCrops.join(','));
            }
            if (summaryData.shapes && summaryData.shapes.length > 0) {
                queryParams.set('shapes', encodeURIComponent(JSON.stringify(summaryData.shapes)));
            }
            if (summaryData.planningMethod) {
                queryParams.set('method', summaryData.planningMethod);
            }
            if (summaryData.irrigationMethod) {
                queryParams.set('irrigation', summaryData.irrigationMethod);
            }
            // Add a flag to indicate that irrigation elements should be loaded
            queryParams.set('loadIrrigation', 'true');

            // Navigate to green-house-map with the data
            window.location.href = `/greenhouse-map?${queryParams.toString()}`;
        } else {
            // If no data, navigate to the new crop selection page
            window.location.href = '/greenhouse-crop';
        }
    };

    const handleBackNavigation = () => {
        handleEditProject(); // Use the same function
    };

    useEffect(() => {
        // Get data from URL parameters
        const urlParams = new URLSearchParams(window.location.search);
        const crops = urlParams.get('crops');
        const method = urlParams.get('method');
        const shapesParam = urlParams.get('shapes');
        const irrigationParam = urlParams.get('irrigation');

        // Try to get complete data from localStorage
        const savedData = localStorage.getItem('greenhousePlanningData');

        if (savedData) {
            try {
                const parsedData = JSON.parse(savedData);
<<<<<<< HEAD
=======
                console.log('Summary: Loaded data from localStorage:', parsedData);
                console.log('Summary: Irrigation elements:', parsedData.irrigationElements);
                console.log(
                    'Summary: Irrigation elements length:',
                    parsedData.irrigationElements?.length || 'undefined'
                );
                console.log('Summary: Keys in parsedData:', Object.keys(parsedData));

                // Check if irrigationElements exists and is an array
                if (parsedData.irrigationElements) {
                    console.log(
                        'irrigationElements is array:',
                        Array.isArray(parsedData.irrigationElements)
                    );
                    console.log('irrigationElements type:', typeof parsedData.irrigationElements);
                } else {
                    console.log('irrigationElements is missing or falsy');
                }

>>>>>>> de0793fc
                setSummaryData(parsedData);
            } catch (error) {
                console.error('Error parsing saved data:', error);

                // Fallback to URL parameters
                if (crops || shapesParam) {
                    const newData: GreenhouseSummaryData = {
                        selectedCrops: crops ? crops.split(',') : [],
                        planningMethod: (method as 'draw' | 'import') || 'draw',
                        shapes: shapesParam ? JSON.parse(decodeURIComponent(shapesParam)) : [],
                        irrigationMethod: (irrigationParam as any) || 'mini-sprinkler',
                        irrigationElements: [], // Initialize empty array for irrigation elements
                        createdAt: new Date().toISOString(),
                    };
                    setSummaryData(newData);
                }
            }
        } else if (crops || shapesParam) {
            // Create new data from URL parameters
            const newData: GreenhouseSummaryData = {
                selectedCrops: crops ? crops.split(',') : [],
                planningMethod: (method as 'draw' | 'import') || 'draw',
                shapes: shapesParam ? JSON.parse(decodeURIComponent(shapesParam)) : [],
                irrigationMethod: (irrigationParam as any) || 'mini-sprinkler',
                irrigationElements: [], // Initialize empty array for irrigation elements
                createdAt: new Date().toISOString(),
            };
            setSummaryData(newData);
        }
    }, []);

    // Helper function to check if a point is inside a polygon (Ray casting algorithm)
    const isPointInPolygon = (point: Point, polygon: Point[]): boolean => {
        if (polygon.length < 3) return false;

        let isInside = false;
        let j = polygon.length - 1;

        for (let i = 0; i < polygon.length; i++) {
            const xi = polygon[i].x, yi = polygon[i].y;
            const xj = polygon[j].x, yj = polygon[j].y;
            
            if (((yi > point.y) !== (yj > point.y)) && 
                (point.x < (xj - xi) * (point.y - yi) / (yj - yi) + xi)) {
                isInside = !isInside;
            }
            j = i;
        }

        return isInside;
    };

    // Helper function to calculate distance between two points
    const distanceBetweenPoints = (p1: Point, p2: Point): number => {
        return Math.sqrt(Math.pow(p2.x - p1.x, 2) + Math.pow(p2.y - p1.y, 2));
    };

    // Helper function to find closest point on line segment
    const closestPointOnLineSegment = (
        point: Point,
        lineStart: Point,
        lineEnd: Point
    ): { point: Point; distance: number; t: number } => {
        const A = point.x - lineStart.x;
        const B = point.y - lineStart.y;
        const C = lineEnd.x - lineStart.x;
        const D = lineEnd.y - lineStart.y;

        const dot = A * C + B * D;
        const lenSq = C * C + D * D;

        let t = 0;
        if (lenSq !== 0) {
            t = Math.max(0, Math.min(1, dot / lenSq));
        }

        const closestPoint = {
            x: lineStart.x + t * C,
            y: lineStart.y + t * D,
        };

        const distance = distanceBetweenPoints(point, closestPoint);

        return { point: closestPoint, distance, t };
    };

    // Helper function to get crop icon based on crop name using CropData
    const getCropIcon = (cropType: string): string => {
        if (cropType === 'No crop selected') {
            return '🌱';
        }

        let crop = getCropByValue(cropType);
<<<<<<< HEAD
        
=======

        // หากไม่พบ ให้ค้นหาจากชื่อไทย
>>>>>>> de0793fc
        if (!crop) {
            crop = greenhouseCrops.find((c) => c.name === cropType);
        }
<<<<<<< HEAD
        
=======

        // หากยังไม่พบ ให้ค้นหาจากชื่ออังกฤษ
>>>>>>> de0793fc
        if (!crop) {
            crop = greenhouseCrops.find((c) => c.nameEn.toLowerCase() === cropType.toLowerCase());
        }
<<<<<<< HEAD
        
=======

        // หากยังไม่พบ ให้ค้นหาแบบ partial match
>>>>>>> de0793fc
        if (!crop) {
            const lowerCropType = cropType.toLowerCase();
            crop = greenhouseCrops.find(
                (c) =>
                    c.name.toLowerCase().includes(lowerCropType) ||
                    c.nameEn.toLowerCase().includes(lowerCropType) ||
                    lowerCropType.includes(c.name.toLowerCase()) ||
                    lowerCropType.includes(c.nameEn.toLowerCase())
            );
        }

        return crop ? crop.icon : '�';
    };

    // Calculate cumulative pipe lengths for each plot (Enhanced version)
    const calculatePipeInPlots = () => {
<<<<<<< HEAD
=======
        console.log('=== calculatePipeInPlots START ===');
        console.log('summaryData:', summaryData);
        console.log('summaryData?.irrigationElements:', summaryData?.irrigationElements);
        console.log('irrigationElements length:', summaryData?.irrigationElements?.length);

>>>>>>> de0793fc
        if (!summaryData?.shapes || !summaryData?.irrigationElements) {
            return [];
        }

        const plots = summaryData.shapes.filter((s) => s.type === 'plot');
        const elements = summaryData.irrigationElements;

<<<<<<< HEAD
        const sortedPlots = plots.map((plot, originalIndex) => ({
            ...plot,
            originalIndex,
            centerY: plot.points.reduce((sum, p) => sum + p.y, 0) / plot.points.length,
            centerX: plot.points.reduce((sum, p) => sum + p.x, 0) / plot.points.length,
        })).sort((a, b) => {
            const yDiff = a.centerY - b.centerY;
            if (Math.abs(yDiff) > 50) {
                return yDiff;
            }
            return a.centerX - b.centerX;
        });

        return sortedPlots.map((plot, sortedIndex) => {
            const plotPipeData = {
                plotName: plot.name || `Plot ${sortedIndex + 1}`,
                cropType: plot.cropType || 
                    (summaryData.selectedCrops && summaryData.selectedCrops[plot.originalIndex]) || 
                    'No crop selected',
=======
        // Sort plots by position (top to bottom, then left to right)
        const sortedPlots = plots
            .map((plot, originalIndex) => ({
                ...plot,
                originalIndex,
                // Calculate plot center for sorting
                centerY: plot.points.reduce((sum, p) => sum + p.y, 0) / plot.points.length,
                centerX: plot.points.reduce((sum, p) => sum + p.x, 0) / plot.points.length,
            }))
            .sort((a, b) => {
                // Sort by Y first (top to bottom), then by X (left to right)
                const yDiff = a.centerY - b.centerY;
                if (Math.abs(yDiff) > 50) {
                    // If Y difference is significant
                    return yDiff;
                }
                return a.centerX - b.centerX; // Otherwise sort by X
            });

        return sortedPlots.map((plot, sortedIndex) => {
            const plotPipeData = {
                plotName: plot.name || `แปลงปลูกที่ ${sortedIndex + 1}`,
                cropType:
                    plot.cropType ||
                    (summaryData.selectedCrops && summaryData.selectedCrops[plot.originalIndex]) ||
                    'ยังไม่ได้เลือกพืช',
>>>>>>> de0793fc
                maxMainPipeLength: 0,
                maxSubPipeLength: 0,
                maxTotalPipeLength: 0,
                totalMainPipeLength: 0,
                totalSubPipeLength: 0,
                totalPipeLength: 0,
                hasPipes: false,
            };

<<<<<<< HEAD
            const mainPipes = elements.filter(e => e.type === 'main-pipe');
            const subPipes = elements.filter(e => e.type === 'sub-pipe');
=======
            // Find main pipes and sub pipes
            const mainPipes = elements.filter((e) => e.type === 'main-pipe');
            const subPipes = elements.filter((e) => e.type === 'sub-pipe');
>>>>>>> de0793fc

            if (mainPipes.length === 0) return plotPipeData;

            let maxMainDistanceForThisPlot = 0;

<<<<<<< HEAD
            mainPipes.forEach(mainPipe => {
=======
            // For each main pipe, find sub pipes that connect to it and serve this plot
            mainPipes.forEach((mainPipe) => {
>>>>>>> de0793fc
                if (mainPipe.points.length < 2) return;

                const cumulativeDistances = [0];
                let totalDistance = 0;

                for (let i = 1; i < mainPipe.points.length; i++) {
                    const segmentLength = distanceBetweenPoints(
                        mainPipe.points[i - 1],
                        mainPipe.points[i]
                    );
                    totalDistance += segmentLength;
                    cumulativeDistances.push(totalDistance);
                }

<<<<<<< HEAD
                subPipes.forEach(subPipe => {
                    if (subPipe.points.length < 1) return;

                    const servesThisPlot = subPipe.points.some(point => 
=======
                // Find sub pipes that connect to this main pipe and serve this plot
                subPipes.forEach((subPipe) => {
                    if (subPipe.points.length < 1) return;

                    // Check if this sub pipe serves this plot (any point in plot)
                    const servesThisPlot = subPipe.points.some((point) =>
>>>>>>> de0793fc
                        isPointInPolygon(point, plot.points)
                    );

                    if (!servesThisPlot) return;

                    const subPipeStart = subPipe.points[0];
<<<<<<< HEAD
                    
=======

                    // Find the closest connection point on the main pipe
>>>>>>> de0793fc
                    let closestDistance = Infinity;
                    let connectionCumulativeDistance = 0;
                    let connectionFound = false;

                    for (let i = 0; i < mainPipe.points.length - 1; i++) {
                        const result = closestPointOnLineSegment(
                            subPipeStart,
                            mainPipe.points[i],
                            mainPipe.points[i + 1]
                        );

                        if (result.distance < closestDistance) {
                            closestDistance = result.distance;
<<<<<<< HEAD
                            connectionCumulativeDistance = cumulativeDistances[i] + 
                                result.t * distanceBetweenPoints(mainPipe.points[i], mainPipe.points[i + 1]);
=======
                            // Calculate cumulative distance to this connection point
                            connectionCumulativeDistance =
                                cumulativeDistances[i] +
                                result.t *
                                    distanceBetweenPoints(
                                        mainPipe.points[i],
                                        mainPipe.points[i + 1]
                                    );
>>>>>>> de0793fc
                            connectionFound = true;
                        }
                    }

<<<<<<< HEAD
                    if (connectionFound && closestDistance < 50) {
=======
                    // If connection is found within reasonable tolerance
                    if (connectionFound && closestDistance < 50) {
                        // 50 pixels tolerance
                        // Convert to meters and update distance for this plot
>>>>>>> de0793fc
                        const connectionDistanceInMeters = connectionCumulativeDistance / 25;
                        maxMainDistanceForThisPlot = Math.max(
                            maxMainDistanceForThisPlot,
                            connectionDistanceInMeters
                        );
                        plotPipeData.hasPipes = true;
                    }
                });
            });

            plotPipeData.maxMainPipeLength = maxMainDistanceForThisPlot;
            plotPipeData.totalMainPipeLength = maxMainDistanceForThisPlot;

            let maxSubPipeLength = 0;
            let totalSubLengthInPlot = 0;

            subPipes.forEach((subPipe) => {
                let subPipeLengthInPlot = 0;
                let hasSegmentInPlot = false;

                for (let i = 0; i < subPipe.points.length - 1; i++) {
                    const p1 = subPipe.points[i];
                    const p2 = subPipe.points[i + 1];
<<<<<<< HEAD
                    
=======

                    // Check if this segment is in the plot
>>>>>>> de0793fc
                    const midPoint = {
                        x: (p1.x + p2.x) / 2,
                        y: (p1.y + p2.y) / 2,
                    };
<<<<<<< HEAD
                    
                    if (isPointInPolygon(p1, plot.points) || 
                        isPointInPolygon(p2, plot.points) || 
                        isPointInPolygon(midPoint, plot.points)) {
                        
                        const segmentLength = distanceBetweenPoints(p1, p2) / 25;
=======

                    if (
                        isPointInPolygon(p1, plot.points) ||
                        isPointInPolygon(p2, plot.points) ||
                        isPointInPolygon(midPoint, plot.points)
                    ) {
                        const segmentLength = distanceBetweenPoints(p1, p2) / 25; // Convert to meters
>>>>>>> de0793fc
                        subPipeLengthInPlot += segmentLength;
                        hasSegmentInPlot = true;
                    }
                }

                if (hasSegmentInPlot) {
                    totalSubLengthInPlot += subPipeLengthInPlot;
                    maxSubPipeLength = Math.max(maxSubPipeLength, subPipeLengthInPlot);
                    plotPipeData.hasPipes = true;
                }
            });

            plotPipeData.maxSubPipeLength = Math.round(maxSubPipeLength * 100) / 100;
            plotPipeData.maxTotalPipeLength =
                Math.round((plotPipeData.maxMainPipeLength + maxSubPipeLength) * 100) / 100;
            plotPipeData.totalSubPipeLength = Math.round(totalSubLengthInPlot * 100) / 100;
            plotPipeData.totalPipeLength =
                Math.round((plotPipeData.totalMainPipeLength + totalSubLengthInPlot) * 100) / 100;
            plotPipeData.maxMainPipeLength = Math.round(plotPipeData.maxMainPipeLength * 100) / 100;
            plotPipeData.totalMainPipeLength =
                Math.round(plotPipeData.totalMainPipeLength * 100) / 100;

            return plotPipeData;
        });
    };

    const plotPipeData = calculatePipeInPlots();

    // Calculate metrics from shapes data
    const calculateMetrics = () => {
        if (!summaryData?.shapes)
            return {
                shapeTypeCount: 0,
                greenhouseArea: 0,
                plotArea: 0,
                plotCount: 0,
                waterSourceCount: 0,
                walkwayArea: 0,
            };

        const shapes = summaryData.shapes;
        const greenhouses = shapes.filter((s) => s.type === 'greenhouse');
        const plots = shapes.filter((s) => s.type === 'plot');
        const walkways = shapes.filter((s) => s.type === 'walkway');
        const waterSources = shapes.filter((s) => s.type === 'water-source');

        const shapeTypes = new Set(shapes.map((s) => s.type));
        const shapeTypeCount = shapeTypes.size;

        const calculatePolygonArea = (points: { x: number; y: number }[]) => {
            if (points.length < 3) return 0;
            let area = 0;
            for (let i = 0; i < points.length; i++) {
                const j = (i + 1) % points.length;
                area += points[i].x * points[j].y;
                area -= points[j].x * points[i].y;
            }
            return Math.abs(area / 2) / 625;
        };

        const greenhouseArea = greenhouses.reduce(
            (sum, gh) => sum + calculatePolygonArea(gh.points),
            0
        );
        const plotArea = plots.reduce((sum, plot) => sum + calculatePolygonArea(plot.points), 0);
        const walkwayArea = walkways.reduce(
            (sum, walkway) => sum + calculatePolygonArea(walkway.points),
            0
        );

        return {
            shapeTypeCount,
            greenhouseArea: Math.round(greenhouseArea * 100) / 100,
            plotArea: Math.round(plotArea * 100) / 100,
            plotCount: plots.length,
            waterSourceCount: waterSources.length,
            walkwayArea: Math.round(walkwayArea * 100) / 100,
        };
    };

    const metrics = calculateMetrics();

    // Enhanced Calculate irrigation equipment from irrigationElements
    const calculateIrrigationMetrics = () => {
<<<<<<< HEAD
=======
        console.log('=== calculateIrrigationMetrics START ===');
        console.log('summaryData in calculateIrrigationMetrics:', summaryData);
        console.log(
            'summaryData?.irrigationElements in calculateIrrigationMetrics:',
            summaryData?.irrigationElements
        );
        console.log('irrigationElements exists?', !!summaryData?.irrigationElements);
        console.log('irrigationElements is array?', Array.isArray(summaryData?.irrigationElements));
        console.log('irrigationElements length:', summaryData?.irrigationElements?.length);

>>>>>>> de0793fc
        if (!summaryData?.irrigationElements || summaryData.irrigationElements.length === 0) {
            return {
                maxMainPipeLength: 0,
                maxSubPipeLength: 0,
                maxTotalPipeLength: 0,
                totalMainPipeLength: 0,
                totalSubPipeLength: 0,
                totalPipeLength: 0,
                pumps: 0,
                solenoidValves: 0,
                ballValves: 0,
                sprinklers: 0,
                dripLines: 0,
            };
        }

        const elements = summaryData.irrigationElements;

        const calculatePipeLength = (points: Point[]) => {
            if (points.length < 2) return 0;
            let totalLength = 0;
            for (let i = 0; i < points.length - 1; i++) {
                const p1 = points[i];
                const p2 = points[i + 1];
                const segmentLength = Math.sqrt(
                    Math.pow(p2.x - p1.x, 2) + Math.pow(p2.y - p1.y, 2)
                );
                totalLength += segmentLength;
            }
            return totalLength / 25;
        };

        const mainPipes = elements.filter((e) => e.type === 'main-pipe');
        let maxMainPipeLength = 0;
        let totalMainPipeLength = 0;
        if (mainPipes.length > 0) {
            const mainPipeLengths = mainPipes.map((pipe) => calculatePipeLength(pipe.points));
            maxMainPipeLength = Math.max(...mainPipeLengths);
            totalMainPipeLength = mainPipeLengths.reduce((sum, length) => sum + length, 0);
        }

        const subPipes = elements.filter((e) => e.type === 'sub-pipe');
        let maxSubPipeLength = 0;
        let totalSubPipeLength = 0;
        if (subPipes.length > 0) {
            const subPipeLengths = subPipes.map((pipe) => calculatePipeLength(pipe.points));
            maxSubPipeLength = Math.max(...subPipeLengths);
            totalSubPipeLength = subPipeLengths.reduce((sum, length) => sum + length, 0);
        }

        const maxTotalPipeLength = maxMainPipeLength + maxSubPipeLength;
        const totalPipeLength = totalMainPipeLength + totalSubPipeLength;

        return {
            maxMainPipeLength: Math.round(maxMainPipeLength * 100) / 100,
            maxSubPipeLength: Math.round(maxSubPipeLength * 100) / 100,
            maxTotalPipeLength: Math.round(maxTotalPipeLength * 100) / 100,
            totalMainPipeLength: Math.round(totalMainPipeLength * 100) / 100,
            totalSubPipeLength: Math.round(totalSubPipeLength * 100) / 100,
            totalPipeLength: Math.round(totalPipeLength * 100) / 100,
            pumps: elements.filter((e) => e.type === 'pump').length,
            solenoidValves: elements.filter((e) => e.type === 'solenoid-valve').length,
            ballValves: elements.filter((e) => e.type === 'ball-valve').length,
            sprinklers: elements.filter((e) => e.type === 'sprinkler').length,
            dripLines: elements.filter((e) => e.type === 'drip-line').length,
        };
    };

    const irrigationMetrics = calculateIrrigationMetrics();

    // Helper function to draw component shapes (irrigation equipment)
    const drawComponentShape = (
        ctx: CanvasRenderingContext2D,
        type: string,
        point: Point,
        color: string,
        scale: number = 1
    ) => {
        if (componentImages[type]) {
            const img = componentImages[type];

            let imgSize, containerSize;
            if (type === 'pump') {
                imgSize = 18 * scale;
                containerSize = 24 * scale;
            } else {
                imgSize = 12 * scale;
                containerSize = 18 * scale;
            }

            ctx.save();
            ctx.fillStyle = 'rgba(255, 255, 255, 0.9)';
            ctx.strokeStyle = '#666666';
            ctx.lineWidth = 1.5 * scale;
            ctx.beginPath();
            ctx.arc(point.x, point.y, containerSize / 2, 0, 2 * Math.PI);
            ctx.fill();
            ctx.stroke();
            ctx.drawImage(img, point.x - imgSize / 2, point.y - imgSize / 2, imgSize, imgSize);
            ctx.restore();
            return;
        }

        const size = 8 * scale;
        ctx.fillStyle = color;
        ctx.strokeStyle = color;
        ctx.lineWidth = 2 * scale;

        switch (type) {
            case 'pump':
                ctx.beginPath();
                ctx.arc(point.x, point.y, size, 0, 2 * Math.PI);
                ctx.fill();
                ctx.stroke();
                ctx.strokeStyle = '#FFFFFF';
                ctx.lineWidth = 1.5 * scale;
                for (let i = 0; i < 4; i++) {
                    const angle = (i * Math.PI) / 2;
                    const startX = point.x + Math.cos(angle) * (size * 0.3);
                    const startY = point.y + Math.sin(angle) * (size * 0.3);
                    const endX = point.x + Math.cos(angle) * (size * 0.7);
                    const endY = point.y + Math.sin(angle) * (size * 0.7);
                    ctx.beginPath();
                    ctx.moveTo(startX, startY);
                    ctx.lineTo(endX, endY);
                    ctx.stroke();
                }
                break;
            case 'solenoid-valve':
                ctx.fillRect(point.x - size / 2, point.y - size / 2, size, size);
                ctx.strokeRect(point.x - size / 2, point.y - size / 2, size, size);
                ctx.strokeStyle = '#FFFFFF';
                ctx.lineWidth = 1 * scale;
                for (let i = 0; i < 3; i++) {
                    const y = point.y - size / 3 + (i * size) / 3;
                    ctx.beginPath();
                    ctx.moveTo(point.x - size / 3, y);
                    ctx.lineTo(point.x + size / 3, y);
                    ctx.stroke();
                }
                break;
            case 'ball-valve':
                ctx.beginPath();
                ctx.arc(point.x, point.y, size, 0, 2 * Math.PI);
                ctx.fill();
                ctx.stroke();
                ctx.strokeStyle = '#FFFFFF';
                ctx.lineWidth = 2 * scale;
                ctx.beginPath();
                ctx.moveTo(point.x - size * 0.7, point.y);
                ctx.lineTo(point.x + size * 0.7, point.y);
                ctx.stroke();
                break;
            case 'sprinkler':
                ctx.fillStyle = color;
                ctx.beginPath();
                ctx.arc(point.x, point.y, size * 0.5, 0, 2 * Math.PI);
                ctx.fill();
                ctx.strokeStyle = color;
                ctx.lineWidth = 1 * scale;
                for (let i = 0; i < 8; i++) {
                    const angle = (i * Math.PI) / 4;
                    const endX = point.x + Math.cos(angle) * (size * 1.5);
                    const endY = point.y + Math.sin(angle) * (size * 1.5);
                    ctx.beginPath();
                    ctx.moveTo(point.x, point.y);
                    ctx.lineTo(endX, endY);
                    ctx.stroke();
                }
                break;
        }
    };

    // Helper function to draw drip points
    const drawDripPoints = (
        ctx: CanvasRenderingContext2D,
        element: IrrigationElement,
        scale: number = 1
    ) => {
        if (element.points.length < 2) return;

        const spacing = (element.spacing || 0.3) * 20 * scale;

        for (let i = 0; i < element.points.length - 1; i++) {
            const p1 = element.points[i];
            const p2 = element.points[i + 1];

            const distance = Math.sqrt(Math.pow(p2.x - p1.x, 2) + Math.pow(p2.y - p1.y, 2));
            if (distance === 0) continue;

            const direction = { x: (p2.x - p1.x) / distance, y: (p2.y - p1.y) / distance };

            let currentDistance = spacing;
            while (currentDistance < distance) {
                const dripPoint = {
                    x: p1.x + direction.x * currentDistance,
                    y: p1.y + direction.y * currentDistance,
                };

                ctx.fillStyle = '#06B6D4';
                ctx.beginPath();
                ctx.arc(dripPoint.x, dripPoint.y, 1.5 * scale, 0, 2 * Math.PI);
                ctx.fill();

                currentDistance += spacing;
            }
        }
    };

    // Draw irrigation elements on canvas
    const drawIrrigationElements = (
        ctx: CanvasRenderingContext2D,
        elements: IrrigationElement[],
        scale: number = 1,
        offsetX: number = 0,
        offsetY: number = 0
    ) => {
        elements.forEach((element) => {
            ctx.strokeStyle = element.color;
            ctx.lineWidth = (element.width || 2) * scale;
            ctx.setLineDash([]);

            if (element.type === 'main-pipe' || element.type === 'sub-pipe') {
                if (element.points.length >= 2) {
                    ctx.beginPath();
                    ctx.moveTo(
                        element.points[0].x * scale + offsetX,
                        element.points[0].y * scale + offsetY
                    );

                    for (let i = 1; i < element.points.length; i++) {
                        ctx.lineTo(
                            element.points[i].x * scale + offsetX,
                            element.points[i].y * scale + offsetY
                        );
                    }

                    ctx.stroke();
                }
            } else if (element.type === 'drip-line') {
                if (element.points.length >= 2) {
                    ctx.setLineDash([5 * scale, 3 * scale]);
                    ctx.beginPath();
                    ctx.moveTo(
                        element.points[0].x * scale + offsetX,
                        element.points[0].y * scale + offsetY
                    );

                    for (let i = 1; i < element.points.length; i++) {
                        ctx.lineTo(
                            element.points[i].x * scale + offsetX,
                            element.points[i].y * scale + offsetY
                        );
                    }

                    ctx.stroke();
                    ctx.setLineDash([]);

                    const scaledElement = {
                        ...element,
                        points: element.points.map((p) => ({
                            x: p.x * scale + offsetX,
                            y: p.y * scale + offsetY,
                        })),
                    };
                    drawDripPoints(ctx, scaledElement, scale);
                }
            } else if (element.type === 'sprinkler') {
                if (element.points.length >= 1) {
                    const point = {
                        x: element.points[0].x * scale + offsetX,
                        y: element.points[0].y * scale + offsetY,
                    };

                    if (element.radius) {
                        ctx.strokeStyle = element.color + '40';
                        ctx.setLineDash([3 * scale, 2 * scale]);
                        ctx.beginPath();
                        ctx.arc(point.x, point.y, element.radius * scale, 0, 2 * Math.PI);
                        ctx.stroke();
                        ctx.setLineDash([]);
                    }

                    drawComponentShape(ctx, element.type, point, element.color, scale);
                }
            } else {
                if (element.points.length >= 1) {
                    const point = {
                        x: element.points[0].x * scale + offsetX,
                        y: element.points[0].y * scale + offsetY,
                    };
                    drawComponentShape(ctx, element.type, point, element.color, scale);
                }
            }
        });
    };

    // Simple print function that shows browser print dialog
    const handlePrint = () => {
        window.print();
    };

    // Temporarily disable the save data button
    const handleSaveData = () => {
        alert('The save feature is still under development. Please wait for the next version update.');
    };

    // Update canvas when data changes
    useEffect(() => {
        const canvas = canvasRef.current;
        if (canvas && summaryData) {
            const ctx = canvas.getContext('2d');
            if (ctx) {
                canvas.width = 600;
                canvas.height = 400;

                ctx.fillStyle = '#000000';
                ctx.fillRect(0, 0, canvas.width, canvas.height);

                let minX = Infinity,
                    minY = Infinity,
                    maxX = -Infinity,
                    maxY = -Infinity;

                if (summaryData.shapes && summaryData.shapes.length > 0) {
                    summaryData.shapes.forEach((shape) => {
                        shape.points.forEach((point) => {
                            minX = Math.min(minX, point.x);
                            minY = Math.min(minY, point.y);
                            maxX = Math.max(maxX, point.x);
                            maxY = Math.max(maxY, point.y);
                        });
                    });
                }

                if (summaryData.irrigationElements && summaryData.irrigationElements.length > 0) {
                    summaryData.irrigationElements.forEach((element) => {
                        element.points.forEach((point) => {
                            minX = Math.min(minX, point.x);
                            minY = Math.min(minY, point.y);
                            maxX = Math.max(maxX, point.x);
                            maxY = Math.max(maxY, point.y);
                        });
                    });
                }

                if (minX === Infinity) {
                    minX = 0;
                    minY = 0;
                    maxX = 1200;
                    maxY = 800;
                }

                const padding = 50;
                const contentWidth = maxX - minX;
                const contentHeight = maxY - minY;

                const scaleX = (canvas.width - 2 * padding) / contentWidth;
                const scaleY = (canvas.height - 2 * padding) / contentHeight;
                const scale = Math.min(scaleX, scaleY, 1);

                const scaledWidth = contentWidth * scale;
                const scaledHeight = contentHeight * scale;
                const offsetX = (canvas.width - scaledWidth) / 2 - minX * scale;
                const offsetY = (canvas.height - scaledHeight) / 2 - minY * scale;

                if (summaryData.shapes && summaryData.shapes.length > 0) {
                    summaryData.shapes.forEach((shape) => {
                        if (shape.points.length < 2) return;

                        if (shape.type === 'measurement') {
                            if (shape.points.length >= 2) {
                                const [start, end] = shape.points;
                                ctx.strokeStyle = shape.color;
                                ctx.lineWidth = 2;
                                ctx.setLineDash([8, 4]);
                                ctx.beginPath();
                                ctx.moveTo(start.x * scale + offsetX, start.y * scale + offsetY);
                                ctx.lineTo(end.x * scale + offsetX, end.y * scale + offsetY);
                                ctx.stroke();
                                ctx.setLineDash([]);
                                if (shape.measurement) {
                                    const midX = ((start.x + end.x) / 2) * scale + offsetX;
                                    const midY = ((start.y + end.y) / 2) * scale + offsetY;
                                    ctx.fillStyle = 'rgba(0, 0, 0, 0.7)';
                                    ctx.fillRect(midX - 15, midY - 10, 30, 15);
                                    ctx.fillStyle = '#FFFFFF';
                                    ctx.font = 'bold 8px Arial';
                                    ctx.textAlign = 'center';
                                    ctx.fillText(
                                        `${shape.measurement.distance}${shape.measurement.unit}`,
                                        midX,
                                        midY
                                    );
                                }
                            }
                            return;
                        }

                        if (shape.type === 'water-source') {
                            if (shape.points.length === 1) {
                                const point = shape.points[0];
                                const scaledX = point.x * scale + offsetX;
                                const scaledY = point.y * scale + offsetY;
                                ctx.fillStyle = shape.fillColor;
                                ctx.strokeStyle = shape.color;
                                ctx.lineWidth = 2;
                                ctx.beginPath();
                                ctx.arc(scaledX, scaledY, 8 * scale, 0, 2 * Math.PI);
                                ctx.fill();
                                ctx.stroke();
                                ctx.fillStyle = '#FFFFFF';
                                ctx.font = `${10 * scale}px Arial`;
                                ctx.textAlign = 'center';
                                ctx.fillText('💧', scaledX, scaledY + 3);
                            } else {
                                ctx.strokeStyle = shape.color;
                                ctx.fillStyle = shape.fillColor;
                                ctx.lineWidth = 2;
                                ctx.beginPath();
                                ctx.moveTo(
                                    shape.points[0].x * scale + offsetX,
                                    shape.points[0].y * scale + offsetY
                                );
                                for (let i = 1; i < shape.points.length; i++) {
                                    ctx.lineTo(
                                        shape.points[i].x * scale + offsetX,
                                        shape.points[i].y * scale + offsetY
                                    );
                                }
                                if (shape.points.length > 2) {
                                    ctx.closePath();
                                    ctx.fill();
                                }
                                ctx.stroke();
                            }
                            return;
                        }

                        ctx.strokeStyle = shape.color;
                        ctx.fillStyle = shape.fillColor;
                        ctx.lineWidth = 2;
                        ctx.beginPath();
                        ctx.moveTo(
                            shape.points[0].x * scale + offsetX,
                            shape.points[0].y * scale + offsetY
                        );
                        for (let i = 1; i < shape.points.length; i++) {
                            ctx.lineTo(
                                shape.points[i].x * scale + offsetX,
                                shape.points[i].y * scale + offsetY
                            );
                        }
                        if (shape.points.length > 2) {
                            ctx.closePath();
                            ctx.fill();
                        }
                        ctx.stroke();
                    });
                }

                if (summaryData.irrigationElements && summaryData.irrigationElements.length > 0) {
                    drawIrrigationElements(
                        ctx,
                        summaryData.irrigationElements,
                        scale,
                        offsetX,
                        offsetY
                    );
                }
            }
        }
    }, [summaryData, componentImages]);

    if (!summaryData) {
        return (
            <div className="min-h-screen bg-gray-900 text-white">
                <Head title="Greenhouse Summary - Growing System Planning" />

                <div className="border-b border-gray-700 bg-gray-800">
                    <div className="container mx-auto px-4 py-6">
                        <div className="mx-auto max-w-7xl">
                            <div className="flex flex-col lg:flex-row lg:items-start lg:justify-between gap-4">
                                <div className="flex-1">
                                    <button
                                        onClick={handleBackNavigation}
                                        className="mb-4 inline-flex cursor-pointer items-center border-none bg-transparent text-blue-400 hover:text-blue-300"
                                    >
                                        <svg
                                            className="mr-2 h-5 w-5"
                                            fill="none"
                                            stroke="currentColor"
                                            viewBox="0 0 24 24"
                                        >
                                            <path
                                                strokeLinecap="round"
                                                strokeLinejoin="round"
                                                strokeWidth={2}
                                                d="M10 19l-7-7m0 0l7-7m-7 7h18"
                                            />
                                        </svg>
                                        Back to Greenhouse Map
                                    </button>
                                    <h1 className="mb-2 text-4xl font-bold">🏠 Greenhouse Summary</h1>
                                    <p className="mb-6 text-gray-400">
                                        Complete overview of your greenhouse system planning project
                                    </p>
                                </div>

                                <div className="flex-shrink-0">
                                    <button
                                        onClick={handleCalculateEquipment}
                                        className="inline-flex items-center rounded-lg bg-gradient-to-r from-purple-600 to-blue-600 px-6 py-3 text-white font-semibold transition-all duration-200 hover:from-purple-700 hover:to-blue-700 hover:shadow-lg transform hover:scale-105"
                                    >
                                        <svg 
                                            className="mr-2 h-5 w-5" 
                                            fill="none" 
                                            stroke="currentColor" 
                                            viewBox="0 0 24 24"
                                        >
                                            <path 
                                                strokeLinecap="round" 
                                                strokeLinejoin="round" 
                                                strokeWidth={2} 
                                                d="M9 7h6m0 10v-3m-3 3h.01M9 17h.01M9 14h.01M12 14h.01M15 11h.01M12 11h.01M9 11h.01M7 21h10a2 2 0 002-2V5a2 2 0 00-2-2H7a2 2 0 00-2 2v14a2 2 0 002 2z" 
                                            />
                                        </svg>
                                        🧮 Calculate Equipment
                                    </button>
                                </div>
                            </div>
                        </div>
                    </div>
                </div>

                <div className="container mx-auto px-4 py-6">
                    <div className="mx-auto max-w-7xl">
                        <div className="rounded-lg bg-gray-800 p-8 text-center">
                            <div className="mb-4 text-6xl">🏠</div>
                            <h2 className="mb-4 text-2xl font-bold text-yellow-400">
                                No Greenhouse Data Found
                            </h2>
                            <p className="mb-6 text-gray-400">
                                It looks like you haven't completed a greenhouse planning project
                                yet, or the data has been cleared.
                            </p>
                            <div className="space-y-4">
                                <p className="text-gray-300">To view a summary, please:</p>
                                <ol className="mx-auto max-w-md space-y-2 text-left text-gray-300">
                                    <li className="flex items-start">
                                        <span className="mr-2 text-blue-400">1.</span>
                                        Go to the Greenhouse planning page
                                    </li>
                                    <li className="flex items-start">
                                        <span className="mr-2 text-blue-400">2.</span>
                                        Complete the greenhouse design process
                                    </li>
                                    <li className="flex items-start">
                                        <span className="mr-2 text-blue-400">3.</span>
                                        Click the "View Summary" button that appears
                                    </li>
                                </ol>
                            </div>
                            <div className="mt-8">
                                <button
                                    onClick={() => (window.location.href = '/greenhouse-crop')}
                                    className="inline-flex items-center rounded-lg bg-blue-600 px-6 py-3 text-white transition-colors hover:bg-blue-700"
                                >
                                    🏠 Start New Plan
                                </button>
                            </div>
                        </div>
                    </div>
                </div>
            </div>
        );
    }

    return (
        <div className="min-h-screen bg-gray-900 text-white print:bg-white print:text-black">
            <Head title="Greenhouse Summary - Growing System Planning" />

            <div className="border-b border-gray-700 bg-gray-800 print:hidden print:border-gray-300 print:bg-white">
                <div className="container mx-auto px-4 py-4">
                    <div className="mx-auto max-w-7xl">
                        <div className="flex flex-col lg:flex-row lg:items-start lg:justify-between gap-4">
                            <div className="flex-1">
                                <button
                                    onClick={handleBackNavigation}
                                    className="mb-2 inline-flex cursor-pointer items-center border-none bg-transparent text-blue-400 hover:text-blue-300"
                                >
                                    <svg
                                        className="mr-2 h-5 w-5"
                                        fill="none"
                                        stroke="currentColor"
                                        viewBox="0 0 24 24"
                                    >
                                        <path
                                            strokeLinecap="round"
                                            strokeLinejoin="round"
                                            strokeWidth={2}
                                            d="M10 19l-7-7m0 0l7-7m-7 7h18"
                                        />
                                    </svg>
                                    Back to Greenhouse Map
                                </button>

                                <h1 className="mb-1 text-3xl font-bold">🏠 Greenhouse Planning Summary</h1>
                                <p className="mb-4 text-gray-400">
                                    Overview of the greenhouse and irrigation system design.
                                </p>
                            </div>

                            <div className="flex-shrink-0">
                                <button
                                    onClick={handleCalculateEquipment}
                                    className="inline-flex items-center rounded-lg bg-gradient-to-r from-purple-600 to-blue-600 px-6 py-3 text-white font-semibold transition-all duration-200 hover:from-purple-700 hover:to-blue-700 hover:shadow-lg transform hover:scale-105"
                                >
                                    <svg 
                                        className="mr-2 h-5 w-5" 
                                        fill="none" 
                                        stroke="currentColor" 
                                        viewBox="0 0 24 24"
                                    >
                                        <path 
                                            strokeLinecap="round" 
                                            strokeLinejoin="round" 
                                            strokeWidth={2} 
                                            d="M9 7h6m0 10v-3m-3 3h.01M9 17h.01M9 14h.01M12 14h.01M15 11h.01M12 11h.01M9 11h.01M7 21h10a2 2 0 002-2V5a2 2 0 00-2-2H7a2 2 0 00-2 2v14a2 2 0 002 2z" 
                                            />
                                    </svg>
                                    🧮 Calculate Equipment
                                </button>
                            </div>
                        </div>
                    </div>
                </div>
            </div>

            <div className="hidden print:mb-6 print:block">
                <h1 className="text-2xl font-bold text-black">🏠 Greenhouse Planning Summary</h1>
                <p className="text-gray-600">Overview of the greenhouse and irrigation system design.</p>
                <hr className="my-2 border-gray-300" />
                <p className="text-sm text-gray-500">
                    Date: {new Date().toLocaleDateString('en-US')}
                </p>
            </div>

            <div className="container mx-auto px-4 py-4 print:px-0 print:py-0">
                <div className="mx-auto max-w-7xl">
                    <div className="grid grid-cols-1 gap-4 lg:grid-cols-2 print:grid-cols-1 print:gap-4">
                        <div className="print:page-break-after-avoid space-y-4 print:space-y-4">
                            <div className="rounded-lg bg-gray-800 p-4 print:border print:border-gray-300 print:bg-white print:p-4">
                                <h2 className="mb-3 text-lg font-bold text-green-400 print:text-lg print:text-black">
                                    🏠 Project Overview
                                </h2>
                                <div className="grid grid-cols-3 gap-2 print:grid-cols-3 print:gap-3">
                                    <div className="rounded-lg bg-gray-700 p-2 text-center print:border print:border-gray-200 print:bg-gray-50 print:p-3">
                                        <div className="text-lg font-bold text-blue-400 print:text-lg print:text-black">
                                            {metrics.shapeTypeCount}
                                        </div>
                                        <div className="text-xs text-gray-400 print:text-sm print:text-gray-600">
                                            Area Types
                                        </div>
                                    </div>
                                    <div className="rounded-lg bg-gray-700 p-2 text-center print:border print:border-gray-200 print:bg-gray-50 print:p-3">
                                        <div className="text-lg font-bold text-green-400 print:text-lg print:text-black">
                                            {metrics.greenhouseArea.toFixed(1)}
                                        </div>
                                        <div className="text-xs text-gray-400 print:text-sm print:text-gray-600">
                                            Greenhouse Area (m²)
                                        </div>
                                    </div>
                                    <div className="rounded-lg bg-gray-700 p-2 text-center print:border print:border-gray-200 print:bg-gray-50 print:p-3">
                                        <div className="text-lg font-bold text-purple-400 print:text-lg print:text-black">
                                            {metrics.plotArea.toFixed(1)}
                                        </div>
                                        <div className="text-xs text-gray-400 print:text-sm print:text-gray-600">
                                            Plot Area (m²)
                                        </div>
                                    </div>
                                </div>

                                <div className="mt-3 grid grid-cols-3 gap-2 print:mt-4 print:grid-cols-3 print:gap-3">
                                    <div className="rounded-lg bg-gray-700 p-2 text-center print:border print:border-gray-200 print:bg-gray-50 print:p-3">
                                        <div className="text-lg font-bold text-orange-400 print:text-lg print:text-black">
                                            {metrics.plotCount}
                                        </div>
                                        <div className="text-xs text-gray-400 print:text-sm print:text-gray-600">
                                            Number of Plots
                                        </div>
                                    </div>
                                    <div className="rounded-lg bg-gray-700 p-2 text-center print:border print:border-gray-200 print:bg-gray-50 print:p-3">
                                        <div className="text-lg font-bold text-cyan-400 print:text-lg print:text-black">
                                            {metrics.waterSourceCount}
                                        </div>
                                        <div className="text-xs text-gray-400 print:text-sm print:text-gray-600">
                                            Water Sources
                                        </div>
                                    </div>
                                    <div className="rounded-lg bg-gray-700 p-2 text-center print:border print:border-gray-200 print:bg-gray-50 print:p-3">
                                        <div className="text-lg font-bold text-pink-400 print:text-lg print:text-black">
                                            {metrics.walkwayArea.toFixed(1)}
                                        </div>
                                        <div className="text-xs text-gray-400 print:text-sm print:text-gray-600">
                                            Walkway Area (m²)
                                        </div>
                                    </div>
                                </div>
                            </div>

                            <div className="rounded-lg bg-gray-800 p-4 print:border print:border-gray-300 print:bg-white print:p-4">
                                <h2 className="mb-3 text-lg font-bold text-blue-400 print:text-lg print:text-black">
                                    📋 Planning Method
                                </h2>
                                <div className="space-y-2 print:space-y-3">
                                    <div className="rounded-lg bg-gray-700 p-2 print:border print:border-gray-200 print:bg-gray-50 print:p-3">
                                        <div className="flex items-center justify-between">
                                            <span className="text-sm text-gray-400 print:text-sm print:text-gray-600">
                                                Design Method
                                            </span>
                                            <span className="text-sm font-bold text-orange-400 print:text-sm print:text-black">
                                                {summaryData?.planningMethod === 'draw'
                                                    ? '✏️ Manual Drawing'
                                                    : '📁 File Import'}
                                            </span>
                                        </div>
                                    </div>
                                    <div className="rounded-lg bg-gray-700 p-2 print:border print:border-gray-200 print:bg-gray-50 print:p-3">
                                        <div className="flex items-center justify-between">
                                            <span className="text-sm text-gray-400 print:text-sm print:text-gray-600">
                                                Irrigation System
                                            </span>
                                            <span className="text-sm font-bold text-cyan-400 print:text-sm print:text-black">
                                                {summaryData?.irrigationMethod === 'mini-sprinkler'
                                                    ? '💧 Mini-Sprinkler'
                                                    : summaryData?.irrigationMethod === 'drip'
                                                      ? '💧🌱 Drip System'
                                                      : '🔄 Mixed System'}
                                            </span>
                                        </div>
                                    </div>
                                    <div className="rounded-lg bg-gray-700 p-2 print:border print:border-gray-200 print:bg-gray-50 print:p-3">
                                        <div className="flex items-center justify-between">
                                            <span className="text-sm text-gray-400 print:text-sm print:text-gray-600">
                                                Date Created
                                            </span>
                                            <span className="text-sm font-bold text-purple-400 print:text-sm print:text-black">
                                                {summaryData?.createdAt
                                                    ? new Date(
                                                          summaryData.createdAt
                                                      ).toLocaleDateString('en-US')
                                                    : 'Today'}
                                            </span>
                                        </div>
                                    </div>
                                </div>
                            </div>

                            <div className="rounded-lg bg-gray-800 p-4 print:border print:border-gray-300 print:bg-white print:p-4">
                                <h2 className="mb-3 text-lg font-bold text-purple-400 print:text-lg print:text-black">
                                    ⚙️ Irrigation Equipment Summary
                                </h2>

                                <div className="mb-3">
                                    <h3 className="mb-2 text-sm font-semibold text-orange-400 print:text-sm print:text-black">
                                        🔵 Pipe System
                                    </h3>
<<<<<<< HEAD
                                    <div className="grid grid-cols-3 gap-1 mb-2 print:gap-2">
=======
                                    {/* First row: Max pipe lengths */}
                                    <div className="mb-2 grid grid-cols-3 gap-1 print:gap-2">
>>>>>>> de0793fc
                                        <div className="rounded bg-gray-700 p-2 text-center print:border print:border-gray-200 print:bg-gray-50 print:p-3">
                                            <div className="text-sm font-bold text-blue-400 print:text-sm print:text-black">
                                                {irrigationMetrics.maxMainPipeLength.toFixed(1)} m
                                            </div>
                                            <div className="text-xs text-gray-400 print:text-xs print:text-gray-600">
                                                Max Main Pipe
                                            </div>
                                        </div>
                                        <div className="rounded bg-gray-700 p-2 text-center print:border print:border-gray-200 print:bg-gray-50 print:p-3">
                                            <div className="text-sm font-bold text-green-400 print:text-sm print:text-black">
                                                {irrigationMetrics.maxSubPipeLength.toFixed(1)} m
                                            </div>
                                            <div className="text-xs text-gray-400 print:text-xs print:text-gray-600">
                                                Max Sub-Pipe
                                            </div>
                                        </div>
                                        <div className="rounded bg-gray-700 p-2 text-center print:border print:border-gray-200 print:bg-gray-50 print:p-3">
                                            <div className="text-sm font-bold text-purple-400 print:text-sm print:text-black">
                                                {irrigationMetrics.maxTotalPipeLength.toFixed(1)} m
                                            </div>
                                            <div className="text-xs text-gray-400 print:text-xs print:text-gray-600">
                                                Max Total Length
                                            </div>
                                        </div>
                                    </div>
                                    <div className="grid grid-cols-3 gap-1 print:gap-2">
                                        <div className="rounded bg-gray-700 p-2 text-center print:border print:border-gray-200 print:bg-gray-50 print:p-3">
                                            <div className="text-sm font-bold text-cyan-400 print:text-sm print:text-black">
<<<<<<< HEAD
                                                {irrigationMetrics.totalMainPipeLength.toFixed(1)} m
=======
                                                {irrigationMetrics.totalMainPipeLength.toFixed(1)}{' '}
                                                ม.
>>>>>>> de0793fc
                                            </div>
                                            <div className="text-xs text-gray-400 print:text-xs print:text-gray-600">
                                                Total Main Pipe
                                            </div>
                                        </div>
                                        <div className="rounded bg-gray-700 p-2 text-center print:border print:border-gray-200 print:bg-gray-50 print:p-3">
                                            <div className="text-sm font-bold text-yellow-400 print:text-sm print:text-black">
                                                {irrigationMetrics.totalSubPipeLength.toFixed(1)} m
                                            </div>
                                            <div className="text-xs text-gray-400 print:text-xs print:text-gray-600">
                                                Total Sub-Pipe
                                            </div>
                                        </div>
                                        <div className="rounded bg-gray-700 p-2 text-center print:border print:border-gray-200 print:bg-gray-50 print:p-3">
                                            <div className="text-sm font-bold text-pink-400 print:text-sm print:text-black">
                                                {irrigationMetrics.totalPipeLength.toFixed(1)} m
                                            </div>
                                            <div className="text-xs text-gray-400 print:text-xs print:text-gray-600">
                                                Total Length
                                            </div>
                                        </div>
                                    </div>
                                </div>

                                <div className="mb-3">
                                    <h3 className="mb-2 text-sm font-semibold text-red-400 print:text-sm print:text-black">
                                        🔧 Control Equipment
                                    </h3>
                                    <div className="grid grid-cols-3 gap-1 print:gap-2">
                                        <div className="rounded bg-gray-700 p-1 text-center print:border print:border-gray-200 print:bg-gray-50 print:p-2">
                                            <div className="text-sm font-bold text-orange-400 print:text-sm print:text-black">
                                                {irrigationMetrics.pumps}
                                            </div>
                                            <div className="text-xs text-gray-400 print:text-xs print:text-gray-600">
                                                Pumps
                                            </div>
                                        </div>
                                        <div className="rounded bg-gray-700 p-1 text-center print:border print:border-gray-200 print:bg-gray-50 print:p-2">
                                            <div className="text-sm font-bold text-red-400 print:text-sm print:text-black">
                                                {irrigationMetrics.solenoidValves}
                                            </div>
                                            <div className="text-xs text-gray-400 print:text-xs print:text-gray-600">
                                                Solenoid Valves
                                            </div>
                                        </div>
                                        <div className="rounded bg-gray-700 p-1 text-center print:border print:border-gray-200 print:bg-gray-50 print:p-2">
                                            <div className="text-sm font-bold text-yellow-400 print:text-sm print:text-black">
                                                {irrigationMetrics.ballValves}
                                            </div>
                                            <div className="text-xs text-gray-400 print:text-xs print:text-gray-600">
                                                Ball Valves
                                            </div>
                                        </div>
                                    </div>
                                </div>

                                <div>
                                    <h3 className="mb-2 text-sm font-semibold text-cyan-400 print:text-sm print:text-black">
                                        💧 Irrigation Emitters
                                    </h3>
                                    <div className="grid grid-cols-2 gap-1 print:gap-2">
                                        <div className="rounded bg-gray-700 p-1 text-center print:border print:border-gray-200 print:bg-gray-50 print:p-2">
                                            <div className="text-sm font-bold text-cyan-400 print:text-sm print:text-black">
                                                {irrigationMetrics.sprinklers}
                                            </div>
                                            <div className="text-xs text-gray-400 print:text-xs print:text-gray-600">
                                                Sprinklers
                                            </div>
                                        </div>
                                        <div className="rounded bg-gray-700 p-1 text-center print:border print:border-gray-200 print:bg-gray-50 print:p-2">
                                            <div className="text-sm font-bold text-purple-400 print:text-sm print:text-black">
                                                {irrigationMetrics.dripLines}
                                            </div>
                                            <div className="text-xs text-gray-400 print:text-xs print:text-gray-600">
                                                Drip Lines
                                            </div>
                                        </div>
                                    </div>
                                </div>
                            </div>

                            <div className="rounded-lg bg-gray-800 p-4 print:hidden">
                                <h2 className="mb-3 text-lg font-bold text-purple-400">
                                    📋 Actions
                                </h2>
                                <div className="grid grid-cols-1 gap-3 md:grid-cols-3">
                                    <button
                                        onClick={handleBackNavigation}
                                        className="rounded-lg bg-blue-600 px-4 py-2 text-center font-semibold text-white transition-colors hover:bg-blue-700"
                                    >
                                        🔄 Edit Project
                                    </button>
                                    <button
                                        onClick={handleCalculateEquipment}
                                        className="rounded-lg bg-purple-600 px-4 py-2 font-semibold text-white transition-colors hover:bg-purple-700"
                                    >
                                        🧮 Calculate Equipment
                                    </button>
                                    <button
                                        onClick={handlePrint}
                                        className="rounded-lg bg-green-600 px-4 py-2 font-semibold text-white transition-colors hover:bg-green-700"
                                    >
                                        🖨️ Print Plan
                                    </button>
                                </div>
                            </div>
                        </div>

                        <div className="print:page-break-before-always space-y-4 print:space-y-0">
                            <div className="hidden print:mb-6 print:block">
                                <h1 className="text-xl font-bold text-black">
                                    📐 Greenhouse Plan with Irrigation System
                                </h1>
                                <p className="text-gray-600">
                                    Details of greenhouse structure and equipment installation.
                                </p>
                                <hr className="my-2 border-gray-300" />
                            </div>

                            <div className="rounded-lg bg-gray-800 p-4 print:border-0 print:bg-white print:p-0">
                                <h2 className="mb-3 text-lg font-bold text-green-400 print:hidden">
                                    🏠 Greenhouse Layout (with Irrigation)
                                </h2>
                                <div className="overflow-hidden rounded-lg bg-white print:h-96">
                                    <canvas
                                        ref={canvasRef}
                                        className="h-auto w-full border border-gray-300 object-contain print:h-full print:w-full print:border-2 print:border-gray-400"
                                        style={{ maxHeight: '500px', display: 'block' }}
                                    />
                                </div>
                                <div className="mt-2 text-center text-xs text-gray-400 print:hidden">
                                    Greenhouse layout with all irrigation systems and equipment (centered).
                                </div>
                            </div>

                            <div className="hidden print:mt-8 print:block">
                                <div className="border border-gray-300 bg-gray-50 p-4">
                                    <h3 className="mb-3 text-sm font-bold text-black">
                                        📝 Usage Notes
                                    </h3>
                                    <div className="space-y-1 text-xs text-gray-700">
                                        <p>
                                            • This plan shows the positions of all greenhouse structures and irrigation systems.
                                        </p>
                                        <p>
                                            • Blue: Main and sub-pipes | Green: Plot areas | Brown: Greenhouse structure.
                                        </p>
                                        <p>
                                            • Symbols indicate the positions of irrigation equipment such as pumps, valves, and sprinklers.
                                        </p>
<<<<<<< HEAD
                                        <p>• Sizes and positions may need adjustment based on actual site conditions.</p>
                                        <p>• Total pipe length: {irrigationMetrics.totalPipeLength.toFixed(1)} meters</p>
=======
                                        <p>• ขนาดและตำแหน่งอาจต้องปรับตามสภาพพื้นที่จริง</p>
                                        <p>
                                            • ความยาวท่อทั้งหมด:{' '}
                                            {irrigationMetrics.totalPipeLength.toFixed(1)} เมตร
                                        </p>
>>>>>>> de0793fc
                                    </div>
                                </div>
                            </div>

                            <div className="hidden print:mt-6 print:block">
                                <div className="border border-gray-300 bg-white p-4">
                                    <h3 className="mb-3 text-sm font-bold text-black">
                                        🌱 Crop Information
                                    </h3>
                                    <div className="space-y-3">
                                        {plotPipeData.length > 0 ? (
                                            plotPipeData.map((plot, index) => (
                                                <div
                                                    key={index}
                                                    className="border-b border-gray-200 pb-3"
                                                >
                                                    <div className="mb-2 flex items-center justify-between">
                                                        <span className="text-sm font-semibold text-gray-700">
                                                            {getCropIcon(plot.cropType)}{' '}
                                                            {plot.plotName}
                                                        </span>
                                                        <span className="text-xs text-gray-500">
                                                            Controlled Environment
                                                        </span>
                                                    </div>
<<<<<<< HEAD
                                                    <p className="text-xs text-gray-600 mb-2">
                                                        Crop: {plot.cropType}
=======
                                                    <p className="mb-2 text-xs text-gray-600">
                                                        พืชที่ปลูก: {plot.cropType}
>>>>>>> de0793fc
                                                    </p>

                                                    {plot.hasPipes ? (
                                                        <div className="space-y-2">
                                                            <div className="grid grid-cols-3 gap-2">
                                                                <div className="border border-gray-200 bg-gray-50 p-2 text-center">
                                                                    <div className="text-xs font-bold text-black">
<<<<<<< HEAD
                                                                        {plot.maxMainPipeLength.toFixed(1)} m
=======
                                                                        {plot.maxMainPipeLength.toFixed(
                                                                            1
                                                                        )}{' '}
                                                                        ม.
>>>>>>> de0793fc
                                                                    </div>
                                                                    <div className="text-xs text-gray-600">
                                                                        Max Main Pipe
                                                                    </div>
                                                                </div>
                                                                <div className="border border-gray-200 bg-gray-50 p-2 text-center">
                                                                    <div className="text-xs font-bold text-black">
<<<<<<< HEAD
                                                                        {plot.maxSubPipeLength.toFixed(1)} m
=======
                                                                        {plot.maxSubPipeLength.toFixed(
                                                                            1
                                                                        )}{' '}
                                                                        ม.
>>>>>>> de0793fc
                                                                    </div>
                                                                    <div className="text-xs text-gray-600">
                                                                        Max Sub-Pipe
                                                                    </div>
                                                                </div>
                                                                <div className="border border-gray-200 bg-gray-50 p-2 text-center">
                                                                    <div className="text-xs font-bold text-black">
<<<<<<< HEAD
                                                                        {plot.maxTotalPipeLength.toFixed(1)} m
=======
                                                                        {plot.maxTotalPipeLength.toFixed(
                                                                            1
                                                                        )}{' '}
                                                                        ม.
>>>>>>> de0793fc
                                                                    </div>
                                                                    <div className="text-xs text-gray-600">
                                                                        Max Total
                                                                    </div>
                                                                </div>
                                                            </div>
                                                            <div className="grid grid-cols-3 gap-2">
                                                                <div className="border border-gray-200 bg-gray-50 p-2 text-center">
                                                                    <div className="text-xs font-bold text-black">
<<<<<<< HEAD
                                                                        {plot.totalMainPipeLength.toFixed(1)} m
=======
                                                                        {plot.totalMainPipeLength.toFixed(
                                                                            1
                                                                        )}{' '}
                                                                        ม.
>>>>>>> de0793fc
                                                                    </div>
                                                                    <div className="text-xs text-gray-600">
                                                                        Total Main Pipe
                                                                    </div>
                                                                </div>
                                                                <div className="border border-gray-200 bg-gray-50 p-2 text-center">
                                                                    <div className="text-xs font-bold text-black">
<<<<<<< HEAD
                                                                        {plot.totalSubPipeLength.toFixed(1)} m
=======
                                                                        {plot.totalSubPipeLength.toFixed(
                                                                            1
                                                                        )}{' '}
                                                                        ม.
>>>>>>> de0793fc
                                                                    </div>
                                                                    <div className="text-xs text-gray-600">
                                                                        Total Sub-Pipe
                                                                    </div>
                                                                </div>
                                                                <div className="border border-gray-200 bg-gray-50 p-2 text-center">
                                                                    <div className="text-xs font-bold text-black">
<<<<<<< HEAD
                                                                        {plot.totalPipeLength.toFixed(1)} m
=======
                                                                        {plot.totalPipeLength.toFixed(
                                                                            1
                                                                        )}{' '}
                                                                        ม.
>>>>>>> de0793fc
                                                                    </div>
                                                                    <div className="text-xs text-gray-600">
                                                                        Total
                                                                    </div>
                                                                </div>
                                                            </div>
                                                        </div>
                                                    ) : (
                                                        <div className="border border-gray-200 bg-gray-50 p-2 text-center">
                                                            <span className="text-xs text-gray-600">
                                                                No pipe system in this plot.
                                                            </span>
                                                        </div>
                                                    )}
                                                </div>
                                            ))
                                        ) : (
                                            <>
                                                {summaryData?.selectedCrops?.map((crop, index) => (
                                                    <div
                                                        key={index}
                                                        className="flex items-center justify-between border-b border-gray-200 pb-1"
                                                    >
                                                        <span className="text-sm text-gray-700">
                                                            {getCropIcon(crop)} {crop}
                                                        </span>
                                                        <span className="text-xs text-gray-500">
                                                            Controlled Environment
                                                        </span>
                                                    </div>
                                                )) || (
                                                    <p className="text-sm text-gray-500">
                                                        No crops selected.
                                                    </p>
                                                )}
                                            </>
                                        )}
                                    </div>
                                </div>
                            </div>

                            <div className="rounded-lg bg-gray-800 p-4 print:hidden">
                                <h2 className="mb-3 text-lg font-bold text-yellow-400">
                                    🌱 Crop Information
                                </h2>
                                <div className="space-y-3">
                                    {plotPipeData.length > 0 ? (
                                        plotPipeData.map((plot, index) => (
                                            <div key={index} className="rounded-lg bg-gray-700 p-3">
                                                <div className="mb-2 flex items-center justify-between">
                                                    <div className="flex items-center space-x-2">
                                                        <span className="text-lg">
                                                            {getCropIcon(plot.cropType)}
                                                        </span>
                                                        <div>
                                                            <h3 className="text-sm font-semibold text-white">
                                                                {plot.plotName}
                                                            </h3>
                                                            <p className="text-xs text-gray-400">
                                                                Crop: {plot.cropType}
                                                            </p>
                                                        </div>
                                                    </div>
                                                    <div className="text-right">
                                                        <div className="text-xs text-gray-400">
                                                            Controlled Environment
                                                        </div>
                                                    </div>
                                                </div>

                                                {plot.hasPipes ? (
                                                    <div className="mt-2 space-y-2">
                                                        <div className="grid grid-cols-3 gap-2">
                                                            <div className="rounded bg-gray-600 p-2 text-center">
                                                                <div className="text-xs font-bold text-blue-400">
<<<<<<< HEAD
                                                                    {plot.maxMainPipeLength.toFixed(1)} m
=======
                                                                    {plot.maxMainPipeLength.toFixed(
                                                                        1
                                                                    )}{' '}
                                                                    ม.
>>>>>>> de0793fc
                                                                </div>
                                                                <div className="text-xs text-gray-400">
                                                                    Max Main Pipe
                                                                </div>
                                                            </div>
                                                            <div className="rounded bg-gray-600 p-2 text-center">
                                                                <div className="text-xs font-bold text-green-400">
<<<<<<< HEAD
                                                                    {plot.maxSubPipeLength.toFixed(1)} m
=======
                                                                    {plot.maxSubPipeLength.toFixed(
                                                                        1
                                                                    )}{' '}
                                                                    ม.
>>>>>>> de0793fc
                                                                </div>
                                                                <div className="text-xs text-gray-400">
                                                                    Max Sub-Pipe
                                                                </div>
                                                            </div>
                                                            <div className="rounded bg-gray-600 p-2 text-center">
                                                                <div className="text-xs font-bold text-purple-400">
<<<<<<< HEAD
                                                                    {plot.maxTotalPipeLength.toFixed(1)} m
=======
                                                                    {plot.maxTotalPipeLength.toFixed(
                                                                        1
                                                                    )}{' '}
                                                                    ม.
>>>>>>> de0793fc
                                                                </div>
                                                                <div className="text-xs text-gray-400">
                                                                    Max Total
                                                                </div>
                                                            </div>
                                                        </div>
                                                        <div className="grid grid-cols-3 gap-2">
                                                            <div className="rounded bg-gray-600 p-2 text-center">
                                                                <div className="text-xs font-bold text-cyan-400">
<<<<<<< HEAD
                                                                    {plot.totalMainPipeLength.toFixed(1)} m
=======
                                                                    {plot.totalMainPipeLength.toFixed(
                                                                        1
                                                                    )}{' '}
                                                                    ม.
>>>>>>> de0793fc
                                                                </div>
                                                                <div className="text-xs text-gray-400">
                                                                    Total Main Pipe
                                                                </div>
                                                            </div>
                                                            <div className="rounded bg-gray-600 p-2 text-center">
                                                                <div className="text-xs font-bold text-yellow-400">
<<<<<<< HEAD
                                                                    {plot.totalSubPipeLength.toFixed(1)} m
=======
                                                                    {plot.totalSubPipeLength.toFixed(
                                                                        1
                                                                    )}{' '}
                                                                    ม.
>>>>>>> de0793fc
                                                                </div>
                                                                <div className="text-xs text-gray-400">
                                                                    Total Sub-Pipe
                                                                </div>
                                                            </div>
                                                            <div className="rounded bg-gray-600 p-2 text-center">
                                                                <div className="text-xs font-bold text-pink-400">
<<<<<<< HEAD
                                                                    {plot.totalPipeLength.toFixed(1)} m
=======
                                                                    {plot.totalPipeLength.toFixed(
                                                                        1
                                                                    )}{' '}
                                                                    ม.
>>>>>>> de0793fc
                                                                </div>
                                                                <div className="text-xs text-gray-400">
                                                                    Total
                                                                </div>
                                                            </div>
                                                        </div>
                                                    </div>
                                                ) : (
                                                    <div className="mt-2 rounded bg-gray-600 p-2 text-center">
                                                        <span className="text-xs text-gray-400">
                                                            No pipe system in this plot.
                                                        </span>
                                                    </div>
                                                )}
                                            </div>
                                        ))
                                    ) : (
                                        <>
                                            {summaryData?.selectedCrops?.map((crop, index) => (
                                                <div
                                                    key={index}
                                                    className="rounded-lg bg-gray-700 p-2"
                                                >
                                                    <div className="flex items-center justify-between">
                                                        <div className="flex items-center space-x-2">
                                                            <span className="text-lg">
                                                                {getCropIcon(crop)}
                                                            </span>
                                                            <div>
                                                                <h3 className="text-sm font-semibold text-white">
                                                                    {crop}
                                                                </h3>
                                                            </div>
                                                        </div>
                                                        <div className="text-right">
                                                            <div className="text-xs text-gray-400">
                                                                Controlled Environment
                                                            </div>
                                                        </div>
                                                    </div>
                                                </div>
                                            )) || (
                                                <div className="rounded-lg bg-gray-700 p-2 text-center">
                                                    <span className="text-sm text-gray-400">
                                                        No crops selected.
                                                    </span>
                                                </div>
                                            )}
                                        </>
                                    )}
                                </div>
                            </div>

                            <div className="hidden print:mt-8 print:block print:text-center">
                                <p className="text-xs text-gray-500">
                                    This document was generated by the automated greenhouse planning system - Page 2/2
                                </p>
                            </div>
                        </div>
                    </div>
                </div>
            </div>

            <div className="print:page-break-after-avoid hidden print:mt-8 print:block print:text-center">
                <p className="text-xs text-gray-500">
                    This document was generated by the automated greenhouse planning system - Page 1/2
                </p>
            </div>
        </div>
    );
}<|MERGE_RESOLUTION|>--- conflicted
+++ resolved
@@ -188,8 +188,6 @@
         if (savedData) {
             try {
                 const parsedData = JSON.parse(savedData);
-<<<<<<< HEAD
-=======
                 console.log('Summary: Loaded data from localStorage:', parsedData);
                 console.log('Summary: Irrigation elements:', parsedData.irrigationElements);
                 console.log(
@@ -209,7 +207,6 @@
                     console.log('irrigationElements is missing or falsy');
                 }
 
->>>>>>> de0793fc
                 setSummaryData(parsedData);
             } catch (error) {
                 console.error('Error parsing saved data:', error);
@@ -303,30 +300,18 @@
         }
 
         let crop = getCropByValue(cropType);
-<<<<<<< HEAD
-        
-=======
 
         // หากไม่พบ ให้ค้นหาจากชื่อไทย
->>>>>>> de0793fc
         if (!crop) {
             crop = greenhouseCrops.find((c) => c.name === cropType);
         }
-<<<<<<< HEAD
-        
-=======
 
         // หากยังไม่พบ ให้ค้นหาจากชื่ออังกฤษ
->>>>>>> de0793fc
         if (!crop) {
             crop = greenhouseCrops.find((c) => c.nameEn.toLowerCase() === cropType.toLowerCase());
         }
-<<<<<<< HEAD
-        
-=======
 
         // หากยังไม่พบ ให้ค้นหาแบบ partial match
->>>>>>> de0793fc
         if (!crop) {
             const lowerCropType = cropType.toLowerCase();
             crop = greenhouseCrops.find(
@@ -343,14 +328,11 @@
 
     // Calculate cumulative pipe lengths for each plot (Enhanced version)
     const calculatePipeInPlots = () => {
-<<<<<<< HEAD
-=======
         console.log('=== calculatePipeInPlots START ===');
         console.log('summaryData:', summaryData);
         console.log('summaryData?.irrigationElements:', summaryData?.irrigationElements);
         console.log('irrigationElements length:', summaryData?.irrigationElements?.length);
 
->>>>>>> de0793fc
         if (!summaryData?.shapes || !summaryData?.irrigationElements) {
             return [];
         }
@@ -358,27 +340,6 @@
         const plots = summaryData.shapes.filter((s) => s.type === 'plot');
         const elements = summaryData.irrigationElements;
 
-<<<<<<< HEAD
-        const sortedPlots = plots.map((plot, originalIndex) => ({
-            ...plot,
-            originalIndex,
-            centerY: plot.points.reduce((sum, p) => sum + p.y, 0) / plot.points.length,
-            centerX: plot.points.reduce((sum, p) => sum + p.x, 0) / plot.points.length,
-        })).sort((a, b) => {
-            const yDiff = a.centerY - b.centerY;
-            if (Math.abs(yDiff) > 50) {
-                return yDiff;
-            }
-            return a.centerX - b.centerX;
-        });
-
-        return sortedPlots.map((plot, sortedIndex) => {
-            const plotPipeData = {
-                plotName: plot.name || `Plot ${sortedIndex + 1}`,
-                cropType: plot.cropType || 
-                    (summaryData.selectedCrops && summaryData.selectedCrops[plot.originalIndex]) || 
-                    'No crop selected',
-=======
         // Sort plots by position (top to bottom, then left to right)
         const sortedPlots = plots
             .map((plot, originalIndex) => ({
@@ -405,7 +366,6 @@
                     plot.cropType ||
                     (summaryData.selectedCrops && summaryData.selectedCrops[plot.originalIndex]) ||
                     'ยังไม่ได้เลือกพืช',
->>>>>>> de0793fc
                 maxMainPipeLength: 0,
                 maxSubPipeLength: 0,
                 maxTotalPipeLength: 0,
@@ -415,25 +375,16 @@
                 hasPipes: false,
             };
 
-<<<<<<< HEAD
-            const mainPipes = elements.filter(e => e.type === 'main-pipe');
-            const subPipes = elements.filter(e => e.type === 'sub-pipe');
-=======
             // Find main pipes and sub pipes
             const mainPipes = elements.filter((e) => e.type === 'main-pipe');
             const subPipes = elements.filter((e) => e.type === 'sub-pipe');
->>>>>>> de0793fc
 
             if (mainPipes.length === 0) return plotPipeData;
 
             let maxMainDistanceForThisPlot = 0;
 
-<<<<<<< HEAD
-            mainPipes.forEach(mainPipe => {
-=======
             // For each main pipe, find sub pipes that connect to it and serve this plot
             mainPipes.forEach((mainPipe) => {
->>>>>>> de0793fc
                 if (mainPipe.points.length < 2) return;
 
                 const cumulativeDistances = [0];
@@ -448,31 +399,20 @@
                     cumulativeDistances.push(totalDistance);
                 }
 
-<<<<<<< HEAD
-                subPipes.forEach(subPipe => {
-                    if (subPipe.points.length < 1) return;
-
-                    const servesThisPlot = subPipe.points.some(point => 
-=======
                 // Find sub pipes that connect to this main pipe and serve this plot
                 subPipes.forEach((subPipe) => {
                     if (subPipe.points.length < 1) return;
 
                     // Check if this sub pipe serves this plot (any point in plot)
                     const servesThisPlot = subPipe.points.some((point) =>
->>>>>>> de0793fc
                         isPointInPolygon(point, plot.points)
                     );
 
                     if (!servesThisPlot) return;
 
                     const subPipeStart = subPipe.points[0];
-<<<<<<< HEAD
-                    
-=======
 
                     // Find the closest connection point on the main pipe
->>>>>>> de0793fc
                     let closestDistance = Infinity;
                     let connectionCumulativeDistance = 0;
                     let connectionFound = false;
@@ -486,10 +426,6 @@
 
                         if (result.distance < closestDistance) {
                             closestDistance = result.distance;
-<<<<<<< HEAD
-                            connectionCumulativeDistance = cumulativeDistances[i] + 
-                                result.t * distanceBetweenPoints(mainPipe.points[i], mainPipe.points[i + 1]);
-=======
                             // Calculate cumulative distance to this connection point
                             connectionCumulativeDistance =
                                 cumulativeDistances[i] +
@@ -498,19 +434,14 @@
                                         mainPipe.points[i],
                                         mainPipe.points[i + 1]
                                     );
->>>>>>> de0793fc
                             connectionFound = true;
                         }
                     }
 
-<<<<<<< HEAD
-                    if (connectionFound && closestDistance < 50) {
-=======
                     // If connection is found within reasonable tolerance
                     if (connectionFound && closestDistance < 50) {
                         // 50 pixels tolerance
                         // Convert to meters and update distance for this plot
->>>>>>> de0793fc
                         const connectionDistanceInMeters = connectionCumulativeDistance / 25;
                         maxMainDistanceForThisPlot = Math.max(
                             maxMainDistanceForThisPlot,
@@ -534,24 +465,12 @@
                 for (let i = 0; i < subPipe.points.length - 1; i++) {
                     const p1 = subPipe.points[i];
                     const p2 = subPipe.points[i + 1];
-<<<<<<< HEAD
-                    
-=======
 
                     // Check if this segment is in the plot
->>>>>>> de0793fc
                     const midPoint = {
                         x: (p1.x + p2.x) / 2,
                         y: (p1.y + p2.y) / 2,
                     };
-<<<<<<< HEAD
-                    
-                    if (isPointInPolygon(p1, plot.points) || 
-                        isPointInPolygon(p2, plot.points) || 
-                        isPointInPolygon(midPoint, plot.points)) {
-                        
-                        const segmentLength = distanceBetweenPoints(p1, p2) / 25;
-=======
 
                     if (
                         isPointInPolygon(p1, plot.points) ||
@@ -559,7 +478,6 @@
                         isPointInPolygon(midPoint, plot.points)
                     ) {
                         const segmentLength = distanceBetweenPoints(p1, p2) / 25; // Convert to meters
->>>>>>> de0793fc
                         subPipeLengthInPlot += segmentLength;
                         hasSegmentInPlot = true;
                     }
@@ -644,8 +562,6 @@
 
     // Enhanced Calculate irrigation equipment from irrigationElements
     const calculateIrrigationMetrics = () => {
-<<<<<<< HEAD
-=======
         console.log('=== calculateIrrigationMetrics START ===');
         console.log('summaryData in calculateIrrigationMetrics:', summaryData);
         console.log(
@@ -656,7 +572,6 @@
         console.log('irrigationElements is array?', Array.isArray(summaryData?.irrigationElements));
         console.log('irrigationElements length:', summaryData?.irrigationElements?.length);
 
->>>>>>> de0793fc
         if (!summaryData?.irrigationElements || summaryData.irrigationElements.length === 0) {
             return {
                 maxMainPipeLength: 0,
@@ -1425,12 +1340,8 @@
                                     <h3 className="mb-2 text-sm font-semibold text-orange-400 print:text-sm print:text-black">
                                         🔵 Pipe System
                                     </h3>
-<<<<<<< HEAD
-                                    <div className="grid grid-cols-3 gap-1 mb-2 print:gap-2">
-=======
                                     {/* First row: Max pipe lengths */}
                                     <div className="mb-2 grid grid-cols-3 gap-1 print:gap-2">
->>>>>>> de0793fc
                                         <div className="rounded bg-gray-700 p-2 text-center print:border print:border-gray-200 print:bg-gray-50 print:p-3">
                                             <div className="text-sm font-bold text-blue-400 print:text-sm print:text-black">
                                                 {irrigationMetrics.maxMainPipeLength.toFixed(1)} m
@@ -1459,12 +1370,8 @@
                                     <div className="grid grid-cols-3 gap-1 print:gap-2">
                                         <div className="rounded bg-gray-700 p-2 text-center print:border print:border-gray-200 print:bg-gray-50 print:p-3">
                                             <div className="text-sm font-bold text-cyan-400 print:text-sm print:text-black">
-<<<<<<< HEAD
-                                                {irrigationMetrics.totalMainPipeLength.toFixed(1)} m
-=======
                                                 {irrigationMetrics.totalMainPipeLength.toFixed(1)}{' '}
                                                 ม.
->>>>>>> de0793fc
                                             </div>
                                             <div className="text-xs text-gray-400 print:text-xs print:text-gray-600">
                                                 Total Main Pipe
@@ -1615,16 +1522,11 @@
                                         <p>
                                             • Symbols indicate the positions of irrigation equipment such as pumps, valves, and sprinklers.
                                         </p>
-<<<<<<< HEAD
-                                        <p>• Sizes and positions may need adjustment based on actual site conditions.</p>
-                                        <p>• Total pipe length: {irrigationMetrics.totalPipeLength.toFixed(1)} meters</p>
-=======
                                         <p>• ขนาดและตำแหน่งอาจต้องปรับตามสภาพพื้นที่จริง</p>
                                         <p>
                                             • ความยาวท่อทั้งหมด:{' '}
                                             {irrigationMetrics.totalPipeLength.toFixed(1)} เมตร
                                         </p>
->>>>>>> de0793fc
                                     </div>
                                 </div>
                             </div>
@@ -1650,13 +1552,8 @@
                                                             Controlled Environment
                                                         </span>
                                                     </div>
-<<<<<<< HEAD
-                                                    <p className="text-xs text-gray-600 mb-2">
-                                                        Crop: {plot.cropType}
-=======
                                                     <p className="mb-2 text-xs text-gray-600">
                                                         พืชที่ปลูก: {plot.cropType}
->>>>>>> de0793fc
                                                     </p>
 
                                                     {plot.hasPipes ? (
@@ -1664,14 +1561,10 @@
                                                             <div className="grid grid-cols-3 gap-2">
                                                                 <div className="border border-gray-200 bg-gray-50 p-2 text-center">
                                                                     <div className="text-xs font-bold text-black">
-<<<<<<< HEAD
-                                                                        {plot.maxMainPipeLength.toFixed(1)} m
-=======
                                                                         {plot.maxMainPipeLength.toFixed(
                                                                             1
                                                                         )}{' '}
                                                                         ม.
->>>>>>> de0793fc
                                                                     </div>
                                                                     <div className="text-xs text-gray-600">
                                                                         Max Main Pipe
@@ -1679,14 +1572,10 @@
                                                                 </div>
                                                                 <div className="border border-gray-200 bg-gray-50 p-2 text-center">
                                                                     <div className="text-xs font-bold text-black">
-<<<<<<< HEAD
-                                                                        {plot.maxSubPipeLength.toFixed(1)} m
-=======
                                                                         {plot.maxSubPipeLength.toFixed(
                                                                             1
                                                                         )}{' '}
                                                                         ม.
->>>>>>> de0793fc
                                                                     </div>
                                                                     <div className="text-xs text-gray-600">
                                                                         Max Sub-Pipe
@@ -1694,14 +1583,10 @@
                                                                 </div>
                                                                 <div className="border border-gray-200 bg-gray-50 p-2 text-center">
                                                                     <div className="text-xs font-bold text-black">
-<<<<<<< HEAD
-                                                                        {plot.maxTotalPipeLength.toFixed(1)} m
-=======
                                                                         {plot.maxTotalPipeLength.toFixed(
                                                                             1
                                                                         )}{' '}
                                                                         ม.
->>>>>>> de0793fc
                                                                     </div>
                                                                     <div className="text-xs text-gray-600">
                                                                         Max Total
@@ -1711,14 +1596,10 @@
                                                             <div className="grid grid-cols-3 gap-2">
                                                                 <div className="border border-gray-200 bg-gray-50 p-2 text-center">
                                                                     <div className="text-xs font-bold text-black">
-<<<<<<< HEAD
-                                                                        {plot.totalMainPipeLength.toFixed(1)} m
-=======
                                                                         {plot.totalMainPipeLength.toFixed(
                                                                             1
                                                                         )}{' '}
                                                                         ม.
->>>>>>> de0793fc
                                                                     </div>
                                                                     <div className="text-xs text-gray-600">
                                                                         Total Main Pipe
@@ -1726,14 +1607,10 @@
                                                                 </div>
                                                                 <div className="border border-gray-200 bg-gray-50 p-2 text-center">
                                                                     <div className="text-xs font-bold text-black">
-<<<<<<< HEAD
-                                                                        {plot.totalSubPipeLength.toFixed(1)} m
-=======
                                                                         {plot.totalSubPipeLength.toFixed(
                                                                             1
                                                                         )}{' '}
                                                                         ม.
->>>>>>> de0793fc
                                                                     </div>
                                                                     <div className="text-xs text-gray-600">
                                                                         Total Sub-Pipe
@@ -1741,14 +1618,10 @@
                                                                 </div>
                                                                 <div className="border border-gray-200 bg-gray-50 p-2 text-center">
                                                                     <div className="text-xs font-bold text-black">
-<<<<<<< HEAD
-                                                                        {plot.totalPipeLength.toFixed(1)} m
-=======
                                                                         {plot.totalPipeLength.toFixed(
                                                                             1
                                                                         )}{' '}
                                                                         ม.
->>>>>>> de0793fc
                                                                     </div>
                                                                     <div className="text-xs text-gray-600">
                                                                         Total
@@ -1824,14 +1697,10 @@
                                                         <div className="grid grid-cols-3 gap-2">
                                                             <div className="rounded bg-gray-600 p-2 text-center">
                                                                 <div className="text-xs font-bold text-blue-400">
-<<<<<<< HEAD
-                                                                    {plot.maxMainPipeLength.toFixed(1)} m
-=======
                                                                     {plot.maxMainPipeLength.toFixed(
                                                                         1
                                                                     )}{' '}
                                                                     ม.
->>>>>>> de0793fc
                                                                 </div>
                                                                 <div className="text-xs text-gray-400">
                                                                     Max Main Pipe
@@ -1839,14 +1708,10 @@
                                                             </div>
                                                             <div className="rounded bg-gray-600 p-2 text-center">
                                                                 <div className="text-xs font-bold text-green-400">
-<<<<<<< HEAD
-                                                                    {plot.maxSubPipeLength.toFixed(1)} m
-=======
                                                                     {plot.maxSubPipeLength.toFixed(
                                                                         1
                                                                     )}{' '}
                                                                     ม.
->>>>>>> de0793fc
                                                                 </div>
                                                                 <div className="text-xs text-gray-400">
                                                                     Max Sub-Pipe
@@ -1854,14 +1719,10 @@
                                                             </div>
                                                             <div className="rounded bg-gray-600 p-2 text-center">
                                                                 <div className="text-xs font-bold text-purple-400">
-<<<<<<< HEAD
-                                                                    {plot.maxTotalPipeLength.toFixed(1)} m
-=======
                                                                     {plot.maxTotalPipeLength.toFixed(
                                                                         1
                                                                     )}{' '}
                                                                     ม.
->>>>>>> de0793fc
                                                                 </div>
                                                                 <div className="text-xs text-gray-400">
                                                                     Max Total
@@ -1871,14 +1732,10 @@
                                                         <div className="grid grid-cols-3 gap-2">
                                                             <div className="rounded bg-gray-600 p-2 text-center">
                                                                 <div className="text-xs font-bold text-cyan-400">
-<<<<<<< HEAD
-                                                                    {plot.totalMainPipeLength.toFixed(1)} m
-=======
                                                                     {plot.totalMainPipeLength.toFixed(
                                                                         1
                                                                     )}{' '}
                                                                     ม.
->>>>>>> de0793fc
                                                                 </div>
                                                                 <div className="text-xs text-gray-400">
                                                                     Total Main Pipe
@@ -1886,14 +1743,10 @@
                                                             </div>
                                                             <div className="rounded bg-gray-600 p-2 text-center">
                                                                 <div className="text-xs font-bold text-yellow-400">
-<<<<<<< HEAD
-                                                                    {plot.totalSubPipeLength.toFixed(1)} m
-=======
                                                                     {plot.totalSubPipeLength.toFixed(
                                                                         1
                                                                     )}{' '}
                                                                     ม.
->>>>>>> de0793fc
                                                                 </div>
                                                                 <div className="text-xs text-gray-400">
                                                                     Total Sub-Pipe
@@ -1901,14 +1754,10 @@
                                                             </div>
                                                             <div className="rounded bg-gray-600 p-2 text-center">
                                                                 <div className="text-xs font-bold text-pink-400">
-<<<<<<< HEAD
-                                                                    {plot.totalPipeLength.toFixed(1)} m
-=======
                                                                     {plot.totalPipeLength.toFixed(
                                                                         1
                                                                     )}{' '}
                                                                     ม.
->>>>>>> de0793fc
                                                                 </div>
                                                                 <div className="text-xs text-gray-400">
                                                                     Total
