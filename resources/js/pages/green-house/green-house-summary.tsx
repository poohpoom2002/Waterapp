import { Head } from '@inertiajs/react';
import { useState, useEffect, useRef } from 'react';
import html2canvas from 'html2canvas';
import { router } from '@inertiajs/react';
import { greenhouseCrops, getCropByValue } from '../components/Greenhouse/CropData';
import { saveGreenhouseData, GreenhousePlanningData, calculateAllGreenhouseStats } from '@/utils/greenHouseData';
import Navbar from '../../components/Navbar';
import { useLanguage } from '../../contexts/LanguageContext';
import { 
    calculatePlotBasedWaterRequirements, 
    PlotBasedWaterSummary,
    type PlotWaterCalculation
} from '../components/Greenhouse/WaterCalculation';

interface Point {
    x: number;
    y: number;
}

interface Shape {
    id: string;
    type: 'greenhouse' | 'plot' | 'walkway' | 'water-source' | 'measurement';
    points: Point[];
    color: string;
    fillColor: string;
    name: string;
    measurement?: { distance: number; unit: string };
    cropType?: string;
}

interface IrrigationElement {
    id: string;
    type:
        | 'main-pipe'
        | 'sub-pipe'
        | 'pump'
        | 'solenoid-valve'
        | 'ball-valve'
        | 'sprinkler'
        | 'drip-line';
    points: Point[];
    color: string;
    width?: number;
    radius?: number;
    angle?: number;
    spacing?: number;
}

interface GreenhouseSummaryData {
    // From crop selection
    selectedCrops: string[];

    // From area input
    planningMethod: 'draw' | 'import';

    // From planner
    shapes: Shape[];
    canvasData?: string; // Base64 image of the canvas

    // From irrigation selection
    irrigationMethod: 'mini-sprinkler' | 'drip' | 'mixed';

    // From irrigation map
    irrigationElements?: IrrigationElement[];
    irrigationCanvasData?: string; // Base64 image of irrigation design

    // Calculated data
    greenhouseArea?: number;
    plotCount?: number;
    totalPlantingArea?: number;

    // Timestamps
    createdAt?: string;
    updatedAt?: string;
}

export default function GreenhouseSummary() {
    const { t } = useLanguage();
    const [summaryData, setSummaryData] = useState<GreenhouseSummaryData | null>(null);
    const canvasRef = useRef<HTMLCanvasElement>(null);

    // Image cache for component icons
    const [componentImages, setComponentImages] = useState<{ [key: string]: HTMLImageElement }>({});

    // New state for action buttons
    const [savingToDatabase, setSavingToDatabase] = useState(false);
    const [saveSuccess, setSaveSuccess] = useState(false);
    const [saveError, setSaveError] = useState<string | null>(null);
    const [isCreatingNewProject, setIsCreatingNewProject] = useState(false);

    // Load component images
    useEffect(() => {
        const imageConfigs = {
            pump: '/generateTree/wtpump.png',
            'solenoid-valve': '/generateTree/solv.png',
            'ball-valve': '/generateTree/ballv.png',
        };

        const loadImages = async () => {
            const images: { [key: string]: HTMLImageElement } = {};

            for (const [type, src] of Object.entries(imageConfigs)) {
                try {
                    const img = new Image();
                    img.src = src;
                    await new Promise((resolve, reject) => {
                        img.onload = resolve;
                        img.onerror = reject;
                    });
                    images[type] = img;
                } catch (error) {
                    console.warn(`Failed to load image for ${type}:`, error);
                }
            }

            setComponentImages(images);
        };

        loadImages().catch(console.error);
    }, []);

    // NEW: Handle save project to database
    const handleSaveToDatabase = async () => {
        if (!summaryData) {
            alert(t('ไม่พบข้อมูลโรงเรือน กรุณาสร้างการออกแบบโรงเรือนใหม่'));
            return;
        }

        setSavingToDatabase(true);
        setSaveError(null);
        setSaveSuccess(false);

        try {
            // Convert summary data to the format expected by the backend
            const greenhouseData: GreenhousePlanningData = calculateAllGreenhouseStats({
                shapes: summaryData.shapes || [],
                irrigationElements: summaryData.irrigationElements || [],
                selectedCrops: summaryData.selectedCrops || [],
                irrigationMethod: summaryData.irrigationMethod || 'mini-sprinkler',
                planningMethod: summaryData.planningMethod || 'draw',
                createdAt: summaryData.createdAt,
                updatedAt: new Date().toISOString(),
            });

            // Check if editing existing project
            const urlParams = new URLSearchParams(window.location.search);
            let fieldId = urlParams.get('fieldId') || localStorage.getItem('editingGreenhouseId');

            if (fieldId && (fieldId === 'null' || fieldId === 'undefined' || fieldId === '')) {
                fieldId = null;
                localStorage.removeItem('editingGreenhouseId');
            }

            const requestData = {
                field_name: `${t('โรงเรือน')} - ${new Date().toLocaleDateString('th-TH')}`,
                customer_name: '',
                category: 'greenhouse',
                area_coordinates: summaryData.shapes.filter(s => s.type === 'greenhouse').map(shape => 
                    shape.points.map(p => ({ lat: p.y / 1000, lng: p.x / 1000 })) // Convert canvas coordinates
                ).flat(),
                plant_type_id: 1, // Default greenhouse plant type
                total_plants: summaryData.shapes.filter(s => s.type === 'plot').length,
                total_area: greenhouseData.summary.totalGreenhouseArea,
                total_water_need: greenhouseData.summary.overallProduction.waterRequirementPerIrrigation,
                area_type: 'greenhouse',
                greenhouse_data: {
                    shapes: summaryData.shapes,
                    irrigationElements: summaryData.irrigationElements,
                    selectedCrops: summaryData.selectedCrops,
                    irrigationMethod: summaryData.irrigationMethod,
                    planningMethod: summaryData.planningMethod,
                    metrics: greenhouseData,
                },
            };

            let response;
            if (fieldId && fieldId !== 'null' && fieldId !== 'undefined') {
                // Update existing project
                response = await fetch(`/api/greenhouse-fields/${fieldId}`, {
                    method: 'PUT',
                    headers: {
                        'X-CSRF-TOKEN':
                            document
                                .querySelector('meta[name="csrf-token"]')
                                ?.getAttribute('content') || '',
                        'Content-Type': 'application/json',
                    },
                    body: JSON.stringify(requestData),
                });
            } else {
                // Create new project
                response = await fetch('/api/save-greenhouse-field', {
                    method: 'POST',
                    headers: {
                        'X-CSRF-TOKEN':
                            document
                                .querySelector('meta[name="csrf-token"]')
                                ?.getAttribute('content') || '',
                        'Content-Type': 'application/json',
                    },
                    body: JSON.stringify(requestData),
                });
            }

            const responseData = await response.json();

            if (responseData.success) {
                setSaveSuccess(true);
                localStorage.removeItem('editingGreenhouseId');
                
                // Show success message
                setTimeout(() => {
                    setSaveSuccess(false);
                }, 3000);
            } else {
                throw new Error(responseData.message || 'Failed to save greenhouse project');
            }
        } catch (error) {
            console.error('❌ Error saving greenhouse project:', error);
            const errorMessage =
                error instanceof Error
                    ? error.message || 'Error saving project'
                    : 'An unexpected error occurred';
            setSaveError(errorMessage);
        } finally {
            setSavingToDatabase(false);
        }
    };

    // NEW: Handle new project
    const handleNewProject = async () => {
        setIsCreatingNewProject(true);
        
        try {
            // Clear localStorage data
            localStorage.removeItem('greenhousePlanningData');
            localStorage.removeItem('editingGreenhouseId');
            
            // Capture and save map image before navigating
            await handleExportMapToProduct();
            
            // Navigate to crop selection page to start new project
            setTimeout(() => {
                router.visit('/greenhouse-crop');
            }, 1000);
            
        } catch (error) {
            console.error('Error creating new project:', error);
            // Still navigate even if image capture fails
            router.visit('/greenhouse-crop');
        } finally {
            setIsCreatingNewProject(false);
        }
    };

    // Enhanced handleCalculateEquipment function
    const handleCalculateEquipment = async () => {
        if (summaryData) {
            // Capture canvas image and save to localStorage
            if (canvasRef.current) {
                try {
                    console.log('Capturing canvas image...');
                    const canvas = await html2canvas(canvasRef.current, {
                        backgroundColor: '#000000',
                        useCORS: true,
                    });
                    const image = canvas.toDataURL('image/png');
                    
                    localStorage.setItem('projectMapImage', image); 
                    console.log('✅ Image saved to localStorage successfully.');
                } catch (error) {
                    console.error('Error capturing canvas image:', error);
                    alert(t('เกิดข้อผิดพลาดในการสร้างภาพแผนผัง'));
                }
            }

            // Convert summary data to GreenhousePlanningData format
            const greenhouseData: GreenhousePlanningData = calculateAllGreenhouseStats({
                shapes: summaryData.shapes || [],
                irrigationElements: summaryData.irrigationElements || [],
                selectedCrops: summaryData.selectedCrops || [],
                irrigationMethod: summaryData.irrigationMethod || 'mini-sprinkler',
                planningMethod: summaryData.planningMethod || 'draw',
                createdAt: summaryData.createdAt,
                updatedAt: new Date().toISOString(),
            });

            // Save greenhouse data using the new format
            saveGreenhouseData(greenhouseData);

            // Set project type for the product page
            localStorage.setItem('projectType', 'greenhouse');

            // Navigate to product page with greenhouse mode
            router.visit('/product?mode=greenhouse');
        } else {
            alert(t('ไม่พบข้อมูลโรงเรือน กรุณาสร้างการออกแบบโรงเรือนใหม่'));
        }
    };

    // Function to export map image to product page
    const handleExportMapToProduct = async () => {
        if (canvasRef.current) {
            try {
                const canvas = await html2canvas(canvasRef.current, {
                    backgroundColor: '#000000',
                    useCORS: true,
                });
                const image = canvas.toDataURL('image/png');
                localStorage.setItem('projectMapImage', image);
                localStorage.setItem('projectType', 'greenhouse');
                return true;
            } catch (error) {
                console.error('Error capturing canvas image:', error);
                return false;
            }
        }
        return false;
    };

    const handleEditProject = () => {
        if (summaryData) {
            // Save data to localStorage before navigating back, including irrigationElements
            const dataToSave = {
                ...summaryData,
                updatedAt: new Date().toISOString(),
            };
            localStorage.setItem('greenhousePlanningData', JSON.stringify(dataToSave));

            // Create URL parameters for green-house-map
            const queryParams = new URLSearchParams();
            if (summaryData.selectedCrops && summaryData.selectedCrops.length > 0) {
                queryParams.set('crops', summaryData.selectedCrops.join(','));
            }
            if (summaryData.shapes && summaryData.shapes.length > 0) {
                queryParams.set('shapes', encodeURIComponent(JSON.stringify(summaryData.shapes)));
            }
            if (summaryData.planningMethod) {
                queryParams.set('method', summaryData.planningMethod);
            }
            if (summaryData.irrigationMethod) {
                queryParams.set('irrigation', summaryData.irrigationMethod);
            }
            // Add a flag to indicate that irrigation elements should be loaded
            queryParams.set('loadIrrigation', 'true');

            // Navigate to green-house-map with the data
            window.location.href = `/greenhouse-map?${queryParams.toString()}`;
        } else {
            // If no data, navigate to the new crop selection page
            window.location.href = '/greenhouse-crop';
        }
    };

    const handleBackNavigation = () => {
        handleEditProject(); // Use the same function
    };

    // Rest of the existing code remains the same...
    // [All other functions and useEffect hooks remain unchanged]
    
    useEffect(() => {
        // Get data from URL parameters
        const urlParams = new URLSearchParams(window.location.search);
        const crops = urlParams.get('crops');
        const method = urlParams.get('method');
        const shapesParam = urlParams.get('shapes');
        const irrigationParam = urlParams.get('irrigation');

        // Try to get complete data from localStorage
        const savedData = localStorage.getItem('greenhousePlanningData');

        if (savedData) {
            try {
                const parsedData = JSON.parse(savedData);
                console.log('Summary: Loaded data from localStorage:', parsedData);
                console.log('Summary: Irrigation elements:', parsedData.irrigationElements);
                console.log(
                    'Summary: Irrigation elements length:',
                    parsedData.irrigationElements?.length || 'undefined'
                );
                console.log('Summary: Keys in parsedData:', Object.keys(parsedData));

                // Check if irrigationElements exists and is an array
                if (parsedData.irrigationElements) {
                    console.log(
                        'irrigationElements is array:',
                        Array.isArray(parsedData.irrigationElements)
                    );
                    console.log('irrigationElements type:', typeof parsedData.irrigationElements);
                } else {
                    console.log('irrigationElements is missing or falsy');
                }

                setSummaryData(parsedData);
            } catch (error) {
                console.error('Error parsing saved data:', error);

                // Fallback to URL parameters
                if (crops || shapesParam) {
                    const newData: GreenhouseSummaryData = {
                        selectedCrops: crops ? crops.split(',') : [],
                        planningMethod: (method as 'draw' | 'import') || 'draw',
                        shapes: shapesParam ? JSON.parse(decodeURIComponent(shapesParam)) : [],
                        irrigationMethod: (irrigationParam as 'mini-sprinkler' | 'drip' | 'mixed') || 'mini-sprinkler',
                        irrigationElements: [], // Initialize empty array for irrigation elements
                        createdAt: new Date().toISOString(),
                    };
                    setSummaryData(newData);
                }
            }
        } else if (crops || shapesParam) {
            // Create new data from URL parameters
            const newData: GreenhouseSummaryData = {
                selectedCrops: crops ? crops.split(',') : [],
                planningMethod: (method as 'draw' | 'import') || 'draw',
                shapes: shapesParam ? JSON.parse(decodeURIComponent(shapesParam)) : [],
                irrigationMethod: (irrigationParam as 'mini-sprinkler' | 'drip' | 'mixed') || 'mini-sprinkler',
                irrigationElements: [], // Initialize empty array for irrigation elements
                createdAt: new Date().toISOString(),
            };
            setSummaryData(newData);
        }
    }, []);

    // Helper function to check if a point is inside a polygon (Ray casting algorithm)
    const isPointInPolygon = (point: Point, polygon: Point[]): boolean => {
        if (polygon.length < 3) return false;

        let isInside = false;
        let j = polygon.length - 1;

        for (let i = 0; i < polygon.length; i++) {
            const xi = polygon[i].x,
                yi = polygon[i].y;
            const xj = polygon[j].x,
                yj = polygon[j].y;

            if (
                yi > point.y !== yj > point.y &&
                point.x < ((xj - xi) * (point.y - yi)) / (yj - yi) + xi
            ) {
                isInside = !isInside;
            }
            j = i;
        }

        return isInside;
    };

    // Helper function to calculate distance between two points
    const distanceBetweenPoints = (p1: Point, p2: Point): number => {
        return Math.sqrt(Math.pow(p2.x - p1.x, 2) + Math.pow(p2.y - p1.y, 2));
    };

    // Helper function to find closest point on line segment
    const closestPointOnLineSegment = (
        point: Point,
        lineStart: Point,
        lineEnd: Point
    ): { point: Point; distance: number; t: number } => {
        const A = point.x - lineStart.x;
        const B = point.y - lineStart.y;
        const C = lineEnd.x - lineStart.x;
        const D = lineEnd.y - lineStart.y;

        const dot = A * C + B * D;
        const lenSq = C * C + D * D;

        let t = 0;
        if (lenSq !== 0) {
            t = Math.max(0, Math.min(1, dot / lenSq));
        }

        const closestPoint = {
            x: lineStart.x + t * C,
            y: lineStart.y + t * D,
        };

        const distance = distanceBetweenPoints(point, closestPoint);

        return { point: closestPoint, distance, t };
    };

    // Helper function to get crop icon based on crop name using CropData
    const getCropIcon = (cropType: string): string => {
        if (cropType === 'No crop selected') {
            return '🌱';
        }

        let crop = getCropByValue(cropType);

        // หากไม่พบ ให้ค้นหาจากชื่อไทย
        if (!crop) {
            crop = greenhouseCrops.find((c) => c.name === cropType);
        }

        // หากยังไม่พบ ให้ค้นหาจากชื่ออังกฤษ
        if (!crop) {
            crop = greenhouseCrops.find((c) => c.nameEn.toLowerCase() === cropType.toLowerCase());
        }

        // หากยังไม่พบ ให้ค้นหาแบบ partial match
        if (!crop) {
            const lowerCropType = cropType.toLowerCase();
            crop = greenhouseCrops.find(
                (c) =>
                    c.name.toLowerCase().includes(lowerCropType) ||
                    c.nameEn.toLowerCase().includes(lowerCropType) ||
                    lowerCropType.includes(c.name.toLowerCase()) ||
                    lowerCropType.includes(c.nameEn.toLowerCase())
            );
        }

        return crop ? crop.icon : '🌱';
    };

    // Calculate cumulative pipe lengths for each plot (Enhanced version)
    const calculatePipeInPlots = () => {
        console.log('=== calculatePipeInPlots START ===');
        console.log('summaryData:', summaryData);
        console.log('summaryData?.irrigationElements:', summaryData?.irrigationElements);
        console.log('irrigationElements length:', summaryData?.irrigationElements?.length);

        if (!summaryData?.shapes || !summaryData?.irrigationElements) {
            return [];
        }

        const plots = summaryData.shapes.filter((s) => s.type === 'plot');
        const elements = summaryData.irrigationElements;

        // Sort plots by position (top to bottom, then left to right)
        const sortedPlots = plots
            .map((plot, originalIndex) => ({
                ...plot,
                originalIndex,
                // Calculate plot center for sorting
                centerY: plot.points.reduce((sum, p) => sum + p.y, 0) / plot.points.length,
                centerX: plot.points.reduce((sum, p) => sum + p.x, 0) / plot.points.length,
            }))
            .sort((a, b) => {
                // Sort by Y first (top to bottom), then by X (left to right)
                const yDiff = a.centerY - b.centerY;
                if (Math.abs(yDiff) > 50) {
                    // If Y difference is significant
                    return yDiff;
                }
                return a.centerX - b.centerX; // Otherwise sort by X
            });

        return sortedPlots.map((plot, sortedIndex) => {
            const plotPipeData = {
                plotName: plot.name || `${t('แปลงปลูกที่')} ${sortedIndex + 1}`,
                cropType:
                    plot.cropType ||
                    (summaryData.selectedCrops && summaryData.selectedCrops[plot.originalIndex]) ||
                    t('ยังไม่ได้เลือกพืช'),
                maxMainPipeLength: 0,
                maxSubPipeLength: 0,
                maxTotalPipeLength: 0,
                totalMainPipeLength: 0,
                totalSubPipeLength: 0,
                totalPipeLength: 0,
                hasPipes: false,
                // เพิ่มข้อมูล emitters
                sprinklerCount: 0,
                dripEmitterCount: 0,
                totalEmitters: 0,
            };

            // Find main pipes and sub pipes
            const mainPipes = elements.filter((e) => e.type === 'main-pipe');
            const subPipes = elements.filter((e) => e.type === 'sub-pipe');

            if (mainPipes.length === 0) return plotPipeData;

            let maxMainDistanceForThisPlot = 0;

            // For each main pipe, find sub pipes that connect to it and serve this plot
            mainPipes.forEach((mainPipe) => {
                if (mainPipe.points.length < 2) return;

                const cumulativeDistances = [0];
                let totalDistance = 0;

                for (let i = 1; i < mainPipe.points.length; i++) {
                    const segmentLength = distanceBetweenPoints(
                        mainPipe.points[i - 1],
                        mainPipe.points[i]
                    );
                    totalDistance += segmentLength;
                    cumulativeDistances.push(totalDistance);
                }

                // Find sub pipes that connect to this main pipe and serve this plot
                subPipes.forEach((subPipe) => {
                    if (subPipe.points.length < 1) return;

                    // Check if this sub pipe serves this plot (any point in plot)
                    const servesThisPlot = subPipe.points.some((point) =>
                        isPointInPolygon(point, plot.points)
                    );

                    if (!servesThisPlot) return;

                    const subPipeStart = subPipe.points[0];

                    // Find the closest connection point on the main pipe
                    let closestDistance = Infinity;
                    let connectionCumulativeDistance = 0;
                    let connectionFound = false;

                    for (let i = 0; i < mainPipe.points.length - 1; i++) {
                        const result = closestPointOnLineSegment(
                            subPipeStart,
                            mainPipe.points[i],
                            mainPipe.points[i + 1]
                        );

                        if (result.distance < closestDistance) {
                            closestDistance = result.distance;
                            // Calculate cumulative distance to this connection point
                            connectionCumulativeDistance =
                                cumulativeDistances[i] +
                                result.t *
                                    distanceBetweenPoints(
                                        mainPipe.points[i],
                                        mainPipe.points[i + 1]
                                    );
                            connectionFound = true;
                        }
                    }

                    // If connection is found within reasonable tolerance
                    if (connectionFound && closestDistance < 50) {
                        // 50 pixels tolerance
                        // Convert to meters and update distance for this plot
                        const connectionDistanceInMeters = connectionCumulativeDistance / 25;
                        maxMainDistanceForThisPlot = Math.max(
                            maxMainDistanceForThisPlot,
                            connectionDistanceInMeters
                        );
                        plotPipeData.hasPipes = true;
                    }
                });
            });

            plotPipeData.maxMainPipeLength = maxMainDistanceForThisPlot;
            plotPipeData.totalMainPipeLength = maxMainDistanceForThisPlot;

            let maxSubPipeLength = 0;
            let totalSubLengthInPlot = 0;

            subPipes.forEach((subPipe) => {
                let subPipeLengthInPlot = 0;
                let hasSegmentInPlot = false;

                for (let i = 0; i < subPipe.points.length - 1; i++) {
                    const p1 = subPipe.points[i];
                    const p2 = subPipe.points[i + 1];

                    // Check if this segment is in the plot
                    const midPoint = {
                        x: (p1.x + p2.x) / 2,
                        y: (p1.y + p2.y) / 2,
                    };

                    if (
                        isPointInPolygon(p1, plot.points) ||
                        isPointInPolygon(p2, plot.points) ||
                        isPointInPolygon(midPoint, plot.points)
                    ) {
                        const segmentLength = distanceBetweenPoints(p1, p2) / 25; // Convert to meters
                        subPipeLengthInPlot += segmentLength;
                        hasSegmentInPlot = true;
                    }
                }

                if (hasSegmentInPlot) {
                    totalSubLengthInPlot += subPipeLengthInPlot;
                    maxSubPipeLength = Math.max(maxSubPipeLength, subPipeLengthInPlot);
                    plotPipeData.hasPipes = true;
                }
            });

            // คำนวณจำนวน emitters ในแปลงนี้
            const sprinklers = elements.filter((e) => e.type === 'sprinkler');
            const dripLines = elements.filter((e) => e.type === 'drip-line');

            // นับสปริงเกอร์ในแปลงนี้
            sprinklers.forEach((sprinkler) => {
                if (sprinkler.points.length > 0) {
                    const sprinklerPoint = sprinkler.points[0]; // สปริงเกอร์มีจุดเดียว
                    if (isPointInPolygon(sprinklerPoint, plot.points)) {
                        plotPipeData.sprinklerCount++;
                    }
                }
            });

            // นับหัวหยดในแปลงนี้
            dripLines.forEach((dripLine) => {
                if (dripLine.points.length > 0 && dripLine.spacing) {
                    // คำนวณจำนวนหัวหยดตามความยาวท่อและระยะห่าง
                    let dripLengthInPlot = 0;
                    
                    for (let i = 0; i < dripLine.points.length - 1; i++) {
                        const p1 = dripLine.points[i];
                        const p2 = dripLine.points[i + 1];
                        
                        // ตรวจสอบว่าส่วนของท่อนี้อยู่ในแปลงหรือไม่
                        const midPoint = {
                            x: (p1.x + p2.x) / 2,
                            y: (p1.y + p2.y) / 2,
                        };

                        if (
                            isPointInPolygon(p1, plot.points) ||
                            isPointInPolygon(p2, plot.points) ||
                            isPointInPolygon(midPoint, plot.points)
                        ) {
                            const segmentLength = distanceBetweenPoints(p1, p2) / 25; // แปลงเป็นเมตร
                            dripLengthInPlot += segmentLength;
                        }
                    }
                    
                    // คำนวณจำนวนหัวหยด (ความยาวท่อ / ระยะห่าง + 1)
                    if (dripLengthInPlot > 0 && dripLine.spacing > 0) {
                        const emittersInThisLine = Math.floor(dripLengthInPlot / dripLine.spacing) + 1;
                        plotPipeData.dripEmitterCount += emittersInThisLine;
                    }
                }
            });

            plotPipeData.totalEmitters = plotPipeData.sprinklerCount + plotPipeData.dripEmitterCount;

            plotPipeData.maxSubPipeLength = Math.round(maxSubPipeLength * 100) / 100;
            plotPipeData.maxTotalPipeLength =
                Math.round((plotPipeData.maxMainPipeLength + maxSubPipeLength) * 100) / 100;
            plotPipeData.totalSubPipeLength = Math.round(totalSubLengthInPlot * 100) / 100;
            plotPipeData.totalPipeLength =
                Math.round((plotPipeData.totalMainPipeLength + totalSubLengthInPlot) * 100) / 100;
            plotPipeData.maxMainPipeLength = Math.round(plotPipeData.maxMainPipeLength * 100) / 100;
            plotPipeData.totalMainPipeLength =
                Math.round(plotPipeData.totalMainPipeLength * 100) / 100;

            return plotPipeData;
        });
    };

    const plotPipeData = calculatePipeInPlots();

    // Calculate water requirements for each plot
    const calculateWaterRequirements = () => {
        if (!summaryData?.shapes) {
            return {
                waterSummary: null,
                plotWaterCalculations: []
            };
        }

        const plots = summaryData.shapes.filter((s) => s.type === 'plot');
        
        if (plots.length === 0) {
            return {
                waterSummary: null,
                plotWaterCalculations: []
            };
        }

        // Convert shapes to format expected by water calculation
        const shapesForWaterCalc = plots.map(plot => ({
            id: plot.id,
            type: plot.type,
            name: plot.name,
            points: plot.points,
            cropType: plot.cropType || (summaryData.selectedCrops && summaryData.selectedCrops[0]) || 'tomato'
        }));

        try {
            const waterSummary = calculatePlotBasedWaterRequirements(shapesForWaterCalc);
            return {
                waterSummary,
                plotWaterCalculations: waterSummary.plotCalculations
            };
        } catch (error) {
            console.error('Error calculating water requirements:', error);
            return {
                waterSummary: null,
                plotWaterCalculations: []
            };
        }
    };

    const { waterSummary, plotWaterCalculations }: {
        waterSummary: PlotBasedWaterSummary | null;
        plotWaterCalculations: PlotWaterCalculation[];
    } = calculateWaterRequirements();

    // Calculate metrics from shapes data
    const calculateMetrics = () => {
        if (!summaryData?.shapes)
            return {
                shapeTypeCount: 0,
                greenhouseArea: 0,
                plotArea: 0,
                plotCount: 0,
                waterSourceCount: 0,
                walkwayArea: 0,
            };

        const shapes = summaryData.shapes;
        const greenhouses = shapes.filter((s) => s.type === 'greenhouse');
        const plots = shapes.filter((s) => s.type === 'plot');
        const walkways = shapes.filter((s) => s.type === 'walkway');
        const waterSources = shapes.filter((s) => s.type === 'water-source');

        const shapeTypes = new Set(shapes.map((s) => s.type));
        const shapeTypeCount = shapeTypes.size;

        const calculatePolygonArea = (points: { x: number; y: number }[]) => {
            if (points.length < 3) return 0;
            let area = 0;
            for (let i = 0; i < points.length; i++) {
                const j = (i + 1) % points.length;
                area += points[i].x * points[j].y;
                area -= points[j].x * points[i].y;
            }
            return Math.abs(area / 2) / 625;
        };

        const greenhouseArea = greenhouses.reduce(
            (sum, gh) => sum + calculatePolygonArea(gh.points),
            0
        );
        const plotArea = plots.reduce((sum, plot) => sum + calculatePolygonArea(plot.points), 0);
        const walkwayArea = walkways.reduce(
            (sum, walkway) => sum + calculatePolygonArea(walkway.points),
            0
        );

        return {
            shapeTypeCount,
            greenhouseArea: Math.round(greenhouseArea * 100) / 100,
            plotArea: Math.round(plotArea * 100) / 100,
            plotCount: plots.length,
            waterSourceCount: waterSources.length,
            walkwayArea: Math.round(walkwayArea * 100) / 100,
        };
    };

    const metrics = calculateMetrics();

    // Enhanced Calculate irrigation equipment from irrigationElements
    const calculateIrrigationMetrics = () => {
        console.log('=== calculateIrrigationMetrics START ===');
        console.log('summaryData in calculateIrrigationMetrics:', summaryData);
        console.log(
            'summaryData?.irrigationElements in calculateIrrigationMetrics:',
            summaryData?.irrigationElements
        );
        console.log('irrigationElements exists?', !!summaryData?.irrigationElements);
        console.log('irrigationElements is array?', Array.isArray(summaryData?.irrigationElements));
        console.log('irrigationElements length:', summaryData?.irrigationElements?.length);

        if (!summaryData?.irrigationElements || summaryData.irrigationElements.length === 0) {
            return {
                maxMainPipeLength: 0,
                maxSubPipeLength: 0,
                maxTotalPipeLength: 0,
                totalMainPipeLength: 0,
                totalSubPipeLength: 0,
                totalPipeLength: 0,
                pumps: 0,
                solenoidValves: 0,
                ballValves: 0,
                sprinklers: 0,
                dripPoints: 0,
            };
        }

        const elements = summaryData.irrigationElements;

        const calculatePipeLength = (points: Point[]) => {
            if (points.length < 2) return 0;
            let totalLength = 0;
            for (let i = 0; i < points.length - 1; i++) {
                const p1 = points[i];
                const p2 = points[i + 1];
                const segmentLength = Math.sqrt(
                    Math.pow(p2.x - p1.x, 2) + Math.pow(p2.y - p1.y, 2)
                );
                totalLength += segmentLength;
            }
            return totalLength / 25;
        };

        // Calculate drip points from drip lines
        const calculateDripPoints = (dripLine: IrrigationElement) => {
            if (dripLine.points.length < 2) return 0;
            
            const spacing = (dripLine.spacing || 0.3) * 20; // Convert to pixels (0.3m default spacing)
            let totalPoints = 0;

            for (let i = 0; i < dripLine.points.length - 1; i++) {
                const p1 = dripLine.points[i];
                const p2 = dripLine.points[i + 1];
                
                const segmentLength = Math.sqrt(
                    Math.pow(p2.x - p1.x, 2) + Math.pow(p2.y - p1.y, 2)
                );
                
                // Calculate number of drip points in this segment
                const pointsInSegment = Math.floor(segmentLength / spacing);
                totalPoints += pointsInSegment;
            }
            
            return totalPoints;
        };

        const mainPipes = elements.filter((e) => e.type === 'main-pipe');
        let maxMainPipeLength = 0;
        let totalMainPipeLength = 0;
        if (mainPipes.length > 0) {
            const mainPipeLengths = mainPipes.map((pipe) => calculatePipeLength(pipe.points));
            maxMainPipeLength = Math.max(...mainPipeLengths);
            totalMainPipeLength = mainPipeLengths.reduce((sum, length) => sum + length, 0);
        }

        const subPipes = elements.filter((e) => e.type === 'sub-pipe');
        let maxSubPipeLength = 0;
        let totalSubPipeLength = 0;
        if (subPipes.length > 0) {
            const subPipeLengths = subPipes.map((pipe) => calculatePipeLength(pipe.points));
            maxSubPipeLength = Math.max(...subPipeLengths);
            totalSubPipeLength = subPipeLengths.reduce((sum, length) => sum + length, 0);
        }

        const maxTotalPipeLength = maxMainPipeLength + maxSubPipeLength;
        const totalPipeLength = totalMainPipeLength + totalSubPipeLength;

        // Calculate total drip points
        const dripLines = elements.filter((e) => e.type === 'drip-line');
        const totalDripPoints = dripLines.reduce((sum, dripLine) => sum + calculateDripPoints(dripLine), 0);

        return {
            maxMainPipeLength: Math.round(maxMainPipeLength * 100) / 100,
            maxSubPipeLength: Math.round(maxSubPipeLength * 100) / 100,
            maxTotalPipeLength: Math.round(maxTotalPipeLength * 100) / 100,
            totalMainPipeLength: Math.round(totalMainPipeLength * 100) / 100,
            totalSubPipeLength: Math.round(totalSubPipeLength * 100) / 100,
            totalPipeLength: Math.round(totalPipeLength * 100) / 100,
            pumps: elements.filter((e) => e.type === 'pump').length,
            solenoidValves: elements.filter((e) => e.type === 'solenoid-valve').length,
            ballValves: elements.filter((e) => e.type === 'ball-valve').length,
            sprinklers: elements.filter((e) => e.type === 'sprinkler').length,
            dripPoints: totalDripPoints,
        };
    };

    const irrigationMetrics = calculateIrrigationMetrics();

    // Helper function to draw component shapes (irrigation equipment)
    const drawComponentShape = (
        ctx: CanvasRenderingContext2D,
        type: string,
        point: Point,
        color: string,
        scale: number = 1
    ) => {
        if (componentImages[type]) {
            const img = componentImages[type];

            let imgSize, containerSize;
            if (type === 'pump') {
                imgSize = 18 * scale;
                containerSize = 24 * scale;
            } else {
                imgSize = 12 * scale;
                containerSize = 18 * scale;
            }

            ctx.save();
            ctx.fillStyle = 'rgba(255, 255, 255, 0.9)';
            ctx.strokeStyle = '#666666';
            ctx.lineWidth = 1.5 * scale;
            ctx.beginPath();
            ctx.arc(point.x, point.y, containerSize / 2, 0, 2 * Math.PI);
            ctx.fill();
            ctx.stroke();
            ctx.drawImage(img, point.x - imgSize / 2, point.y - imgSize / 2, imgSize, imgSize);
            ctx.restore();
            return;
        }

        const size = 8 * scale;
        ctx.fillStyle = color;
        ctx.strokeStyle = color;
        ctx.lineWidth = 2 * scale;

        switch (type) {
            case 'pump':
                ctx.beginPath();
                ctx.arc(point.x, point.y, size, 0, 2 * Math.PI);
                ctx.fill();
                ctx.stroke();
                ctx.strokeStyle = '#FFFFFF';
                ctx.lineWidth = 1.5 * scale;
                for (let i = 0; i < 4; i++) {
                    const angle = (i * Math.PI) / 2;
                    const startX = point.x + Math.cos(angle) * (size * 0.3);
                    const startY = point.y + Math.sin(angle) * (size * 0.3);
                    const endX = point.x + Math.cos(angle) * (size * 0.7);
                    const endY = point.y + Math.sin(angle) * (size * 0.7);
                    ctx.beginPath();
                    ctx.moveTo(startX, startY);
                    ctx.lineTo(endX, endY);
                    ctx.stroke();
                }
                break;
            case 'solenoid-valve':
                ctx.fillRect(point.x - size / 2, point.y - size / 2, size, size);
                ctx.strokeRect(point.x - size / 2, point.y - size / 2, size, size);
                ctx.strokeStyle = '#FFFFFF';
                ctx.lineWidth = 1 * scale;
                for (let i = 0; i < 3; i++) {
                    const y = point.y - size / 3 + (i * size) / 3;
                    ctx.beginPath();
                    ctx.moveTo(point.x - size / 3, y);
                    ctx.lineTo(point.x + size / 3, y);
                    ctx.stroke();
                }
                break;
            case 'ball-valve':
                ctx.beginPath();
                ctx.arc(point.x, point.y, size, 0, 2 * Math.PI);
                ctx.fill();
                ctx.stroke();
                ctx.strokeStyle = '#FFFFFF';
                ctx.lineWidth = 2 * scale;
                ctx.beginPath();
                ctx.moveTo(point.x - size * 0.7, point.y);
                ctx.lineTo(point.x + size * 0.7, point.y);
                ctx.stroke();
                break;
            case 'sprinkler':
                ctx.fillStyle = color;
                ctx.beginPath();
                ctx.arc(point.x, point.y, size * 0.5, 0, 2 * Math.PI);
                ctx.fill();
                ctx.strokeStyle = color;
                ctx.lineWidth = 1 * scale;
                for (let i = 0; i < 8; i++) {
                    const angle = (i * Math.PI) / 4;
                    const endX = point.x + Math.cos(angle) * (size * 1.5);
                    const endY = point.y + Math.sin(angle) * (size * 1.5);
                    ctx.beginPath();
                    ctx.moveTo(point.x, point.y);
                    ctx.lineTo(endX, endY);
                    ctx.stroke();
                }
                break;
        }
    };

    // Helper function to draw drip points
    const drawDripPoints = (
        ctx: CanvasRenderingContext2D,
        element: IrrigationElement,
        scale: number = 1
    ) => {
        if (element.points.length < 2) return;

        const spacing = (element.spacing || 0.3) * 20 * scale;

        for (let i = 0; i < element.points.length - 1; i++) {
            const p1 = element.points[i];
            const p2 = element.points[i + 1];

            const distance = Math.sqrt(Math.pow(p2.x - p1.x, 2) + Math.pow(p2.y - p1.y, 2));
            if (distance === 0) continue;

            const direction = { x: (p2.x - p1.x) / distance, y: (p2.y - p1.y) / distance };

            let currentDistance = spacing;
            while (currentDistance < distance) {
                const dripPoint = {
                    x: p1.x + direction.x * currentDistance,
                    y: p1.y + direction.y * currentDistance,
                };

                ctx.fillStyle = '#06B6D4';
                ctx.beginPath();
                ctx.arc(dripPoint.x, dripPoint.y, 1.5 * scale, 0, 2 * Math.PI);
                ctx.fill();

                currentDistance += spacing;
            }
        }
    };

    // Draw irrigation elements on canvas
    const drawIrrigationElements = (
        ctx: CanvasRenderingContext2D,
        elements: IrrigationElement[],
        scale: number = 1,
        offsetX: number = 0,
        offsetY: number = 0
    ) => {
        elements.forEach((element) => {
            ctx.strokeStyle = element.color;
            ctx.lineWidth = (element.width || 2) * scale;
            ctx.setLineDash([]);

            if (element.type === 'main-pipe' || element.type === 'sub-pipe') {
                if (element.points.length >= 2) {
                    ctx.beginPath();
                    ctx.moveTo(
                        element.points[0].x * scale + offsetX,
                        element.points[0].y * scale + offsetY
                    );

                    for (let i = 1; i < element.points.length; i++) {
                        ctx.lineTo(
                            element.points[i].x * scale + offsetX,
                            element.points[i].y * scale + offsetY
                        );
                    }

                    ctx.stroke();
                }
            } else if (element.type === 'drip-line') {
                if (element.points.length >= 2) {
                    ctx.setLineDash([5 * scale, 3 * scale]);
                    ctx.beginPath();
                    ctx.moveTo(
                        element.points[0].x * scale + offsetX,
                        element.points[0].y * scale + offsetY
                    );

                    for (let i = 1; i < element.points.length; i++) {
                        ctx.lineTo(
                            element.points[i].x * scale + offsetX,
                            element.points[i].y * scale + offsetY
                        );
                    }

                    ctx.stroke();
                    ctx.setLineDash([]);

                    const scaledElement = {
                        ...element,
                        points: element.points.map((p) => ({
                            x: p.x * scale + offsetX,
                            y: p.y * scale + offsetY,
                        })),
                    };
                    drawDripPoints(ctx, scaledElement, scale);
                }
            } else if (element.type === 'sprinkler') {
                if (element.points.length >= 1) {
                    const point = {
                        x: element.points[0].x * scale + offsetX,
                        y: element.points[0].y * scale + offsetY,
                    };

                    if (element.radius) {
                        ctx.strokeStyle = element.color + '40';
                        ctx.setLineDash([3 * scale, 2 * scale]);
                        ctx.beginPath();
                        ctx.arc(point.x, point.y, element.radius * scale, 0, 2 * Math.PI);
                        ctx.stroke();
                        ctx.setLineDash([]);
                    }

                    drawComponentShape(ctx, element.type, point, element.color, scale);
                }
            } else {
                if (element.points.length >= 1) {
                    const point = {
                        x: element.points[0].x * scale + offsetX,
                        y: element.points[0].y * scale + offsetY,
                    };
                    drawComponentShape(ctx, element.type, point, element.color, scale);
                }
            }
        });
    };

    // Print function for browser print dialog - available for future use
    const handlePrint = (): void => {
        window.print();
    };

    // Add to window object for potential debugging or future use
    if (typeof window !== 'undefined') {
        (window as Window & { debugHandlePrint?: () => void }).debugHandlePrint = handlePrint;
    }



    // Update canvas when data changes
    useEffect(() => {
        const canvas = canvasRef.current;
        if (canvas && summaryData) {
            const ctx = canvas.getContext('2d');
            if (ctx) {
                canvas.width = 600;
                canvas.height = 400;

                ctx.fillStyle = '#000000';
                ctx.fillRect(0, 0, canvas.width, canvas.height);

                let minX = Infinity,
                    minY = Infinity,
                    maxX = -Infinity,
                    maxY = -Infinity;

                if (summaryData.shapes && summaryData.shapes.length > 0) {
                    summaryData.shapes.forEach((shape) => {
                        shape.points.forEach((point) => {
                            minX = Math.min(minX, point.x);
                            minY = Math.min(minY, point.y);
                            maxX = Math.max(maxX, point.x);
                            maxY = Math.max(maxY, point.y);
                        });
                    });
                }

                if (summaryData.irrigationElements && summaryData.irrigationElements.length > 0) {
                    summaryData.irrigationElements.forEach((element) => {
                        element.points.forEach((point) => {
                            minX = Math.min(minX, point.x);
                            minY = Math.min(minY, point.y);
                            maxX = Math.max(maxX, point.x);
                            maxY = Math.max(maxY, point.y);
                        });
                    });
                }

                if (minX === Infinity) {
                    minX = 0;
                    minY = 0;
                    maxX = 1200;
                    maxY = 800;
                }

                const padding = 50;
                const contentWidth = maxX - minX;
                const contentHeight = maxY - minY;

                const scaleX = (canvas.width - 2 * padding) / contentWidth;
                const scaleY = (canvas.height - 2 * padding) / contentHeight;
                const scale = Math.min(scaleX, scaleY, 1);

                const scaledWidth = contentWidth * scale;
                const scaledHeight = contentHeight * scale;
                const offsetX = (canvas.width - scaledWidth) / 2 - minX * scale;
                const offsetY = (canvas.height - scaledHeight) / 2 - minY * scale;

                if (summaryData.shapes && summaryData.shapes.length > 0) {
                    summaryData.shapes.forEach((shape) => {
                        if (shape.points.length < 2) return;

                        if (shape.type === 'measurement') {
                            if (shape.points.length >= 2) {
                                const [start, end] = shape.points;
                                ctx.strokeStyle = shape.color;
                                ctx.lineWidth = 2;
                                ctx.setLineDash([8, 4]);
                                ctx.beginPath();
                                ctx.moveTo(start.x * scale + offsetX, start.y * scale + offsetY);
                                ctx.lineTo(end.x * scale + offsetX, end.y * scale + offsetY);
                                ctx.stroke();
                                ctx.setLineDash([]);
                                if (shape.measurement) {
                                    const midX = ((start.x + end.x) / 2) * scale + offsetX;
                                    const midY = ((start.y + end.y) / 2) * scale + offsetY;
                                    ctx.fillStyle = 'rgba(0, 0, 0, 0.7)';
                                    ctx.fillRect(midX - 15, midY - 10, 30, 15);
                                    ctx.fillStyle = '#FFFFFF';
                                    ctx.font = 'bold 8px Arial';
                                    ctx.textAlign = 'center';
                                    ctx.fillText(
                                        `${shape.measurement.distance}${shape.measurement.unit}`,
                                        midX,
                                        midY
                                    );
                                }
                            }
                            return;
                        }

                        if (shape.type === 'water-source') {
                            if (shape.points.length === 1) {
                                const point = shape.points[0];
                                const scaledX = point.x * scale + offsetX;
                                const scaledY = point.y * scale + offsetY;
                                ctx.fillStyle = shape.fillColor;
                                ctx.strokeStyle = shape.color;
                                ctx.lineWidth = 2;
                                ctx.beginPath();
                                ctx.arc(scaledX, scaledY, 8 * scale, 0, 2 * Math.PI);
                                ctx.fill();
                                ctx.stroke();
                                ctx.fillStyle = '#FFFFFF';
                                ctx.font = `${10 * scale}px Arial`;
                                ctx.textAlign = 'center';
                                ctx.fillText('💧', scaledX, scaledY + 3);
                            } else {
                                ctx.strokeStyle = shape.color;
                                ctx.fillStyle = shape.fillColor;
                                ctx.lineWidth = 2;
                                ctx.beginPath();
                                ctx.moveTo(
                                    shape.points[0].x * scale + offsetX,
                                    shape.points[0].y * scale + offsetY
                                );
                                for (let i = 1; i < shape.points.length; i++) {
                                    ctx.lineTo(
                                        shape.points[i].x * scale + offsetX,
                                        shape.points[i].y * scale + offsetY
                                    );
                                }
                                if (shape.points.length > 2) {
                                    ctx.closePath();
                                    ctx.fill();
                                }
                                ctx.stroke();
                            }
                            return;
                        }

                        ctx.strokeStyle = shape.color;
                        ctx.fillStyle = shape.fillColor;
                        ctx.lineWidth = 2;
                        ctx.beginPath();
                        ctx.moveTo(
                            shape.points[0].x * scale + offsetX,
                            shape.points[0].y * scale + offsetY
                        );
                        for (let i = 1; i < shape.points.length; i++) {
                            ctx.lineTo(
                                shape.points[i].x * scale + offsetX,
                                shape.points[i].y * scale + offsetY
                            );
                        }
                        if (shape.points.length > 2) {
                            ctx.closePath();
                            ctx.fill();
                        }
                        ctx.stroke();
                    });
                }

                if (summaryData.irrigationElements && summaryData.irrigationElements.length > 0) {
                    drawIrrigationElements(
                        ctx,
                        summaryData.irrigationElements,
                        scale,
                        offsetX,
                        offsetY
                    );
                }
            }
        }
    }, [summaryData, componentImages]);

    if (!summaryData) {
        return (
            <div className="min-h-screen bg-gray-900 text-white">
                <Head title={t('Greenhouse Summary - Growing System Planning')} />
                
                {/* Add Navbar at the top - fixed position */}
                <div className="fixed top-0 left-0 right-0 z-50">
                    <Navbar />
                </div>
                
                {/* Add padding top to account for fixed navbar */}
                <div className="pt-16"></div>

                <div className="border-b border-gray-700 bg-gray-800">
                    <div className="container mx-auto px-4 py-6">
                        <div className="mx-auto max-w-7xl">
                            <div className="flex flex-col gap-4 lg:flex-row lg:items-start lg:justify-between">
                                <div className="flex-1">
                                    <button
                                        onClick={handleBackNavigation}
                                        className="mb-4 inline-flex cursor-pointer items-center border-none bg-transparent text-blue-400 hover:text-blue-300"
                                    >
                                        <svg
                                            className="mr-2 h-5 w-5"
                                            fill="none"
                                            stroke="currentColor"
                                            viewBox="0 0 24 24"
                                        >
                                            <path
                                                strokeLinecap="round"
                                                strokeLinejoin="round"
                                                strokeWidth={2}
                                                d="M10 19l-7-7m0 0l7-7m-7 7h18"
                                            />
                                        </svg>
                                        {t('Back to Greenhouse Map')}
                                    </button>
                                    <h1 className="mb-2 text-4xl font-bold">
                                        🏠 {t('Greenhouse Summary')}
                                    </h1>
                                    <p className="mb-6 text-gray-400">
                                        {t('Complete overview of your greenhouse system planning project')}
                                    </p>
                                </div>

                                <div className="flex-shrink-0">
                                    <button
                                        onClick={handleCalculateEquipment}
                                        className="inline-flex transform items-center rounded-lg bg-gradient-to-r from-purple-600 to-blue-600 px-6 py-3 font-semibold text-white transition-all duration-200 hover:scale-105 hover:from-purple-700 hover:to-blue-700 hover:shadow-lg"
                                    >
                                        <svg
                                            className="mr-2 h-5 w-5"
                                            fill="none"
                                            stroke="currentColor"
                                            viewBox="0 0 24 24"
                                        >
                                            <path
                                                strokeLinecap="round"
                                                strokeLinejoin="round"
                                                strokeWidth={2}
                                                d="M9 7h6m0 10v-3m-3 3h.01M9 17h.01M9 14h.01M12 14h.01M15 11h.01M12 11h.01M9 11h.01M7 21h10a2 2 0 002-2V5a2 2 0 00-2-2H7a2 2 0 002 2z"
                                            />
                                        </svg>
                                        🧮 {t('คำนวณอุปกรณ์')}
                                    </button>
                                </div>
                            </div>
                        </div>
                    </div>
                </div>

                <div className="container mx-auto px-4 py-6">
                    <div className="mx-auto max-w-7xl">
                        <div className="rounded-lg bg-gray-800 p-8 text-center">
                            <div className="mb-4 text-6xl">🏠</div>
                            <h2 className="mb-4 text-2xl font-bold text-yellow-400">
                                {t('No Greenhouse Data Found')}
                            </h2>
                            <p className="mb-6 text-gray-400">
                                {t("It looks like you haven't completed a greenhouse planning project yet, or the data has been cleared.")}
                            </p>
                            <div className="space-y-4">
                                <p className="text-gray-300">{t('To view a summary, please:')}</p>
                                <ol className="mx-auto max-w-md space-y-2 text-left text-gray-300">
                                    <li className="flex items-start">
                                        <span className="mr-2 text-blue-400">1.</span>
                                        {t('Go to the Greenhouse planning page')}
                                    </li>
                                    <li className="flex items-start">
                                        <span className="mr-2 text-blue-400">2.</span>
                                        {t('Complete the greenhouse design process')}
                                    </li>
                                    <li className="flex items-start">
                                        <span className="mr-2 text-blue-400">3.</span>
                                        {t('Click the "View Summary" button that appears')}
                                    </li>
                                </ol>
                            </div>
                            <div className="mt-8">
                                <button
                                    onClick={() => (window.location.href = '/greenhouse-crop')}
                                    className="inline-flex items-center rounded-lg bg-blue-600 px-6 py-3 text-white transition-colors hover:bg-blue-700"
                                >
                                    🏠 {t('เริ่มโครงการใหม่')}
                                </button>
                            </div>
                        </div>
                    </div>
                </div>
            </div>
        );
    }

    return (
        <div className="min-h-screen bg-gray-900 text-white print:bg-white print:text-black">
            <Head title={t('Greenhouse Summary - Growing System Planning')} />
            
            {/* Add Navbar at the top - fixed position, hidden in print */}
            <div className="fixed top-0 left-0 right-0 z-50 print:hidden">
                <Navbar />
            </div>
            
            {/* Add padding top to account for fixed navbar */}
            <div className="pt-16 print:pt-0"></div>

            {/* Enhanced Header Section with Action Buttons */}
            <div className="border-b border-gray-700 bg-gray-800 print:hidden print:border-gray-300 print:bg-white">
                <div className="container mx-auto px-4 py-4">
                    <div className="mx-auto max-w-7xl">
                        <div className="flex flex-col gap-4 lg:flex-row lg:items-start lg:justify-between">
                            <div className="flex-1">
                                <button
                                    onClick={handleBackNavigation}
                                    className="mb-2 inline-flex cursor-pointer items-center border-none bg-transparent text-blue-400 hover:text-blue-300"
                                >
                                    <svg
                                        className="mr-2 h-5 w-5"
                                        fill="none"
                                        stroke="currentColor"
                                        viewBox="0 0 24 24"
                                    >
                                        <path
                                            strokeLinecap="round"
                                            strokeLinejoin="round"
                                            strokeWidth={2}
                                            d="M10 19l-7-7m0 0l7-7m-7 7h18"
                                        />
                                    </svg>
                                    {t('Back to Greenhouse Map')}
                                </button>

                                <h1 className="mb-1 text-3xl font-bold">
                                    🏠 {t('สรุปการวางแผนโรงเรือน')}
                                </h1>
                                <p className="mb-4 text-gray-400">
                                    {t('ภาพรวมการออกแบบโรงเรือนและระบบการให้น้ำ')}
                                </p>
                            </div>

                            {/* Enhanced Action Buttons Section */}
                            <div className="flex flex-col gap-3 sm:flex-row">
                                {/* Save Project Button */}
                                <button
                                    onClick={handleSaveToDatabase}
                                    disabled={savingToDatabase}
                                    className="inline-flex items-center rounded-lg bg-purple-600 px-6 py-3 font-semibold text-white transition-all duration-200 hover:bg-purple-700 disabled:cursor-not-allowed disabled:opacity-50"
                                >
                                    {savingToDatabase ? (
                                        <>
                                            <svg
                                                className="mr-2 h-4 w-4 animate-spin"
                                                fill="none"
                                                viewBox="0 0 24 24"
                                            >
                                                <circle
                                                    className="opacity-25"
                                                    cx="12"
                                                    cy="12"
                                                    r="10"
                                                    stroke="currentColor"
                                                    strokeWidth="4"
                                                ></circle>
                                                <path
                                                    className="opacity-75"
                                                    fill="currentColor"
                                                    d="M4 12a8 8 0 018-8V0C5.373 0 0 5.373 0 12h4zm2 5.291A7.962 7.962 0 014 12H0c0 3.042 1.135 5.824 3 7.938l3-2.647z"
                                                ></path>
                                            </svg>
                                            {t('กำลังบันทึก...')}
                                        </>
                                    ) : (
                                        <>
                                            <svg
                                                className="mr-2 h-5 w-5"
                                                fill="none"
                                                stroke="currentColor"
                                                viewBox="0 0 24 24"
                                            >
                                                <path
                                                    strokeLinecap="round"
                                                    strokeLinejoin="round"
                                                    strokeWidth={2}
                                                    d="M8 7H5a2 2 0 00-2 2v9a2 2 0 002 2h14a2 2 0 002-2V9a2 2 0 00-2-2h-3m-1 4l-3 3m0 0l-3-3m3 3V4"
                                                />
                                            </svg>
                                            💾 {t('บันทึกโครงการ')}
                                        </>
                                    )}
                                </button>

                                {/* New Project Button */}
                                <button
                                    onClick={handleNewProject}
                                    disabled={isCreatingNewProject}
                                    className="inline-flex items-center rounded-lg bg-green-600 px-6 py-3 font-semibold text-white transition-all duration-200 hover:bg-green-700 disabled:cursor-not-allowed disabled:opacity-50"
                                >
                                    {isCreatingNewProject ? (
                                        <>
                                            <svg
                                                className="mr-2 h-4 w-4 animate-spin"
                                                fill="none"
                                                viewBox="0 0 24 24"
                                            >
                                                <circle
                                                    className="opacity-25"
                                                    cx="12"
                                                    cy="12"
                                                    r="10"
                                                    stroke="currentColor"
                                                    strokeWidth="4"
                                                ></circle>
                                                <path
                                                    className="opacity-75"
                                                    fill="currentColor"
                                                    d="M4 12a8 8 0 018-8V0C5.373 0 0 5.373 0 12h4zm2 5.291A7.962 7.962 0 014 12H0c0 3.042 1.135 5.824 3 7.938l3-2.647z"
                                                ></path>
                                            </svg>
                                            {t('กำลังสร้าง...')}
                                        </>
                                    ) : (
                                        <>
                                            <svg
                                                className="mr-2 h-5 w-5"
                                                fill="none"
                                                stroke="currentColor"
                                                viewBox="0 0 24 24"
                                            >
                                                <path
                                                    strokeLinecap="round"
                                                    strokeLinejoin="round"
                                                    strokeWidth={2}
                                                    d="M12 6v6m0 0v6m0-6h6m-6 0H6"
                                                />
                                            </svg>
                                            ➕ {t('โครงการใหม่')}
                                        </>
                                    )}
                                </button>

                                {/* Calculate Equipment Button */}
                                <button
                                    onClick={handleCalculateEquipment}
                                    className="inline-flex items-center rounded-lg bg-blue-600 px-6 py-3 font-semibold text-white transition-all duration-200 hover:bg-blue-700"
                                >
                                    <svg
                                        className="mr-2 h-5 w-5"
                                        fill="none"
                                        stroke="currentColor"
                                        viewBox="0 0 24 24"
                                    >
                                        <path
                                            strokeLinecap="round"
                                            strokeLinejoin="round"
                                            strokeWidth={2}
                                            d="M9 7h6m0 10v-3m-3 3h.01M9 17h.01M9 14h.01M12 14h.01M15 11h.01M12 11h.01M9 11h.01M7 21h10a2 2 0 002-2V5a2 2 0 00-2-2H7a2 2 0 002 2z"
                                        />
                                    </svg>
                                    🧮 {t('คำนวณอุปกรณ์')}
                                </button>
                            </div>
                        </div>

                        {/* Status Messages */}
                        {saveSuccess && (
                            <div className="mt-4 rounded-lg bg-green-800 p-3 text-green-100">
                                ✅ {t('บันทึกโครงการสำเร็จแล้ว!')}
                            </div>
                        )}
                        
                        {saveError && (
                            <div className="mt-4 rounded-lg bg-red-800 p-3 text-red-100">
                                ❌ {t('เกิดข้อผิดพลาด')}: {saveError}
                            </div>
                        )}
                    </div>
                </div>
            </div>

            <div className="hidden print:mb-6 print:block">
                <h1 className="text-2xl font-bold text-black">🏠 {t('สรุปการวางแผนโรงเรือน')}</h1>
                <p className="text-gray-600">
                    {t('ภาพรวมการออกแบบโรงเรือนและระบบการให้น้ำ')}
                </p>
                <hr className="my-2 border-gray-300" />
                <p className="text-sm text-gray-500">
                    {t('วันที่')}: {new Date().toLocaleDateString('th-TH')}
                </p>
            </div>

            {/* Rest of the existing content remains the same... */}
            <div className="container mx-auto px-4 py-4 print:px-0 print:py-0">
                <div className="mx-auto max-w-7xl">
                    <div className="grid grid-cols-1 gap-4 lg:grid-cols-2 print:grid-cols-1 print:gap-4">
                        <div className="print:page-break-after-avoid space-y-4 print:space-y-4">
                            <div className="rounded-lg bg-gray-800 p-4 print:border print:border-gray-300 print:bg-white print:p-4">
                                <h2 className="mb-3 text-lg font-bold text-green-400 print:text-lg print:text-black">
                                    🏠 {t('ภาพรวมโครงการ')}
                                </h2>
                                <div className="grid grid-cols-3 gap-2 print:grid-cols-3 print:gap-3">
                                    <div className="rounded-lg bg-gray-700 p-2 text-center print:border print:border-gray-200 print:bg-gray-50 print:p-3">
                                        <div className="text-lg font-bold text-blue-400 print:text-lg print:text-black">
                                            {metrics.shapeTypeCount}
                                        </div>
                                        <div className="text-xs text-gray-400 print:text-sm print:text-gray-600">
                                            {t('ชนิดพื้นที่')}
                                        </div>
                                    </div>
                                    <div className="rounded-lg bg-gray-700 p-2 text-center print:border print:border-gray-200 print:bg-gray-50 print:p-3">
                                        <div className="text-lg font-bold text-green-400 print:text-lg print:text-black">
                                            {metrics.greenhouseArea.toFixed(1)}
                                        </div>
                                        <div className="text-xs text-gray-400 print:text-sm print:text-gray-600">
                                            {t('พื้นที่โรงเรือน (ตร.ม.)')}
                                        </div>
                                    </div>
                                    <div className="rounded-lg bg-gray-700 p-2 text-center print:border print:border-gray-200 print:bg-gray-50 print:p-3">
                                        <div className="text-lg font-bold text-purple-400 print:text-lg print:text-black">
                                            {metrics.plotArea.toFixed(1)}
                                        </div>
                                        <div className="text-xs text-gray-400 print:text-sm print:text-gray-600">
                                            {t('พื้นที่แปลงปลูก (ตร.ม.)')}
                                        </div>
                                    </div>
                                </div>

                                <div className="mt-3 grid grid-cols-3 gap-2 print:mt-4 print:grid-cols-3 print:gap-3">
                                    <div className="rounded-lg bg-gray-700 p-2 text-center print:border print:border-gray-200 print:bg-gray-50 print:p-3">
                                        <div className="text-lg font-bold text-orange-400 print:text-lg print:text-black">
                                            {metrics.plotCount}
                                        </div>
                                        <div className="text-xs text-gray-400 print:text-sm print:text-gray-600">
                                            {t('จำนวนแปลงปลูก')}
                                        </div>
                                    </div>
                                    <div className="rounded-lg bg-gray-700 p-2 text-center print:border print:border-gray-200 print:bg-gray-50 print:p-3">
                                        <div className="text-lg font-bold text-cyan-400 print:text-lg print:text-black">
                                            {metrics.waterSourceCount}
                                        </div>
                                        <div className="text-xs text-gray-400 print:text-sm print:text-gray-600">
                                            {t('จำนวนแหล่งน้ำ')}
                                        </div>
                                    </div>
                                    <div className="rounded-lg bg-gray-700 p-2 text-center print:border print:border-gray-200 print:bg-gray-50 print:p-3">
                                        <div className="text-lg font-bold text-pink-400 print:text-lg print:text-black">
                                            {metrics.walkwayArea.toFixed(1)}
                                        </div>
                                        <div className="text-xs text-gray-400 print:text-sm print:text-gray-600">
                                            {t('พื้นที่ทางเดิน (ตร.ม.)')}
                                        </div>
                                    </div>
                                </div>
                            </div>

                            <div className="rounded-lg bg-gray-800 p-4 print:border print:border-gray-300 print:bg-white print:p-4">
                                <h2 className="mb-3 text-lg font-bold text-blue-400 print:text-lg print:text-black">
                                    📋 {t('วิธีการวางแผน')}
                                </h2>
                                <div className="space-y-2 print:space-y-3">
                                    <div className="rounded-lg bg-gray-700 p-2 print:border print:border-gray-200 print:bg-gray-50 print:p-3">
                                        <div className="flex items-center justify-between">
                                            <span className="text-sm text-gray-400 print:text-sm print:text-gray-600">
                                                {t('วิธีการออกแบบ')}
                                            </span>
                                            <span className="text-sm font-bold text-orange-400 print:text-sm print:text-black">
                                                {summaryData?.planningMethod === 'draw'
                                                    ? `✏️ ${t('วาดพื้นที่เอง')}`
                                                    : `📁 ${t('นำเข้าไฟล์แบบแปลน')}`}
                                            </span>
                                        </div>
                                    </div>
                                    <div className="rounded-lg bg-gray-700 p-2 print:border print:border-gray-200 print:bg-gray-50 print:p-3">
                                        <div className="flex items-center justify-between">
                                            <span className="text-sm text-gray-400 print:text-sm print:text-gray-600">
                                                {t('ระบบการให้น้ำ')}
                                            </span>
                                            <span className="text-sm font-bold text-cyan-400 print:text-sm print:text-black">
                                                {summaryData?.irrigationMethod === 'mini-sprinkler'
                                                    ? `💧 ${t('มินิสปริงเกลอร์')}`
                                                    : summaryData?.irrigationMethod === 'drip'
                                                      ? `💧🌱 ${t('น้ำหยด')}`
                                                      : `🔄 ${t('แบบผสม')}`}
                                            </span>
                                        </div>
                                    </div>
                                    <div className="rounded-lg bg-gray-700 p-2 print:border print:border-gray-200 print:bg-gray-50 print:p-3">
                                        <div className="flex items-center justify-between">
                                            <span className="text-sm text-gray-400 print:text-sm print:text-gray-600">
                                                {t('วันที่สร้าง')}
                                            </span>
                                            <span className="text-sm font-bold text-purple-400 print:text-sm print:text-black">
                                                {summaryData?.createdAt
                                                    ? new Date(
                                                          summaryData.createdAt
                                                      ).toLocaleDateString('th-TH')
                                                    : t('วันนี้')}
                                            </span>
                                        </div>
                                    </div>
                                </div>
                            </div>

                            <div className="rounded-lg bg-gray-800 p-4 print:border print:border-gray-300 print:bg-white print:p-4">
                                <h2 className="mb-3 text-lg font-bold text-purple-400 print:text-lg print:text-black">
                                    💧 {t('สรุปความต้องการน้ำ')}
                                </h2>
                                
                                {waterSummary && (
                                    <div className="mb-4 space-y-3">
                                        <div className="grid grid-cols-3 gap-2 print:gap-3">
                                            <div className="rounded bg-gray-700 p-2 text-center print:border print:border-gray-200 print:bg-gray-50 print:p-3">
                                                <div className="text-sm font-bold text-blue-400 print:text-sm print:text-black">
                                                    {waterSummary.dailyTotal.optimal.toFixed(1)} {t('ลิตร/วัน')}
                                                </div>
                                                <div className="text-xs text-gray-400 print:text-xs print:text-gray-600">
                                                    {t('น้ำที่ต้องการต่อวัน')}
                                                </div>
                                            </div>
                                            <div className="rounded bg-gray-700 p-2 text-center print:border print:border-gray-200 print:bg-gray-50 print:p-3">
                                                <div className="text-sm font-bold text-green-400 print:text-sm print:text-black">
                                                    {waterSummary.weeklyTotal.optimal.toFixed(1)} {t('ลิตร/สัปดาห์')}
                                                </div>
                                                <div className="text-xs text-gray-400 print:text-xs print:text-gray-600">
                                                    {t('น้ำที่ต้องการต่อสัปดาห์')}
                                                </div>
                                            </div>
                                            <div className="rounded bg-gray-700 p-2 text-center print:border print:border-gray-200 print:bg-gray-50 print:p-3">
                                                <div className="text-sm font-bold text-purple-400 print:text-sm print:text-black">
                                                    {waterSummary.monthlyTotal.optimal.toFixed(1)} {t('ลิตร/เดือน')}
                                                </div>
                                                <div className="text-xs text-gray-400 print:text-xs print:text-gray-600">
                                                    {t('น้ำที่ต้องการต่อเดือน')}
                                                </div>
                                            </div>
                                        </div>
                                        
                                        <div className="grid grid-cols-3 gap-2 print:gap-3">
                                            <div className="rounded bg-gray-700 p-2 text-center print:border print:border-gray-200 print:bg-gray-50 print:p-3">
                                                <div className="text-sm font-bold text-cyan-400 print:text-sm print:text-black">
                                                    {waterSummary.totalPlants}
                                                </div>
                                                <div className="text-xs text-gray-400 print:text-xs print:text-gray-600">
                                                    {t('จำนวนต้นพืชทั้งหมด')}
                                                </div>
                                            </div>
                                            <div className="rounded bg-gray-700 p-2 text-center print:border print:border-gray-200 print:bg-gray-50 print:p-3">
                                                <div className="text-sm font-bold text-yellow-400 print:text-sm print:text-black">
                                                    {waterSummary.waterIntensityStats.averageIntensity.toFixed(1)} {t('ลิตร/ตร.ม./วัน')}
                                                </div>
                                                <div className="text-xs text-gray-400 print:text-xs print:text-gray-600">
                                                    {t('ความเข้มข้นน้ำเฉลี่ย')}
                                                </div>
                                            </div>
                                            <div className="rounded bg-gray-700 p-2 text-center print:border print:border-gray-200 print:bg-gray-50 print:p-3">
                                                <div className="text-sm font-bold text-pink-400 print:text-sm print:text-black">
                                                    {waterSummary.plantingEfficiency.utilizationRate.toFixed(1)}%
                                                </div>
                                                <div className="text-xs text-gray-400 print:text-xs print:text-gray-600">
                                                    {t('อัตราการใช้พื้นที่')}
                                                </div>
                                            </div>
                                        </div>
                                    </div>
                                )}

                                <h3 className="mb-3 text-lg font-bold text-purple-400 print:text-lg print:text-black">
                                    ⚙️ {t('สรุปอุปกรณ์การให้น้ำ')}
                                </h3>

                                <div className="mb-3">
                                    <h3 className="mb-2 text-sm font-semibold text-orange-400 print:text-sm print:text-black">
                                        🔵 {t('ระบบท่อ')}
                                    </h3>
                                    {/* First row: Max pipe lengths */}
                                    <div className="mb-2 grid grid-cols-3 gap-1 print:gap-2">
                                        <div className="rounded bg-gray-700 p-2 text-center print:border print:border-gray-200 print:bg-gray-50 print:p-3">
                                            <div className="text-sm font-bold text-blue-400 print:text-sm print:text-black">
                                                {irrigationMetrics.maxMainPipeLength.toFixed(1)} {t('เมตร')}
                                            </div>
                                            <div className="text-xs text-gray-400 print:text-xs print:text-gray-600">
                                                {t('ท่อเมนสูงสุด')}
                                            </div>
                                        </div>
                                        <div className="rounded bg-gray-700 p-2 text-center print:border print:border-gray-200 print:bg-gray-50 print:p-3">
                                            <div className="text-sm font-bold text-green-400 print:text-sm print:text-black">
                                                {irrigationMetrics.maxSubPipeLength.toFixed(1)} {t('เมตร')}
                                            </div>
                                            <div className="text-xs text-gray-400 print:text-xs print:text-gray-600">
                                                {t('ท่อย่อยสูงสุด')}
                                            </div>
                                        </div>
                                        <div className="rounded bg-gray-700 p-2 text-center print:border print:border-gray-200 print:bg-gray-50 print:p-3">
                                            <div className="text-sm font-bold text-purple-400 print:text-sm print:text-black">
                                                {irrigationMetrics.maxTotalPipeLength.toFixed(1)} {t('เมตร')}
                                            </div>
                                            <div className="text-xs text-gray-400 print:text-xs print:text-gray-600">
                                                {t('ความยาวสูงสุดรวม')}
                                            </div>
                                        </div>
                                    </div>
                                    <div className="grid grid-cols-3 gap-1 print:gap-2">
                                        <div className="rounded bg-gray-700 p-2 text-center print:border print:border-gray-200 print:bg-gray-50 print:p-3">
                                            <div className="text-sm font-bold text-cyan-400 print:text-sm print:text-black">
                                                {irrigationMetrics.totalMainPipeLength.toFixed(1)} {t('เมตร')}
                                            </div>
                                            <div className="text-xs text-gray-400 print:text-xs print:text-gray-600">
                                                {t('ท่อเมนทั้งหมด')}
                                            </div>
                                        </div>
                                        <div className="rounded bg-gray-700 p-2 text-center print:border print:border-gray-200 print:bg-gray-50 print:p-3">
                                            <div className="text-sm font-bold text-yellow-400 print:text-sm print:text-black">
                                                {irrigationMetrics.totalSubPipeLength.toFixed(1)} {t('เมตร')}
                                            </div>
                                            <div className="text-xs text-gray-400 print:text-xs print:text-gray-600">
                                                {t('ท่อย่อยทั้งหมด')}
                                            </div>
                                        </div>
                                        <div className="rounded bg-gray-700 p-2 text-center print:border print:border-gray-200 print:bg-gray-50 print:p-3">
                                            <div className="text-sm font-bold text-pink-400 print:text-sm print:text-black">
                                                {irrigationMetrics.totalPipeLength.toFixed(1)} {t('เมตร')}
                                            </div>
                                            <div className="text-xs text-gray-400 print:text-xs print:text-gray-600">
                                                {t('ความยาวรวมทั้งหมด')}
                                            </div>
                                        </div>
                                    </div>
                                </div>

                                <div className="mb-3">
                                    <h3 className="mb-2 text-sm font-semibold text-orange-400 print:text-sm print:text-black">
                                        💧 Irrigation Emitters
                                    </h3>
                                    <div className="grid grid-cols-3 gap-1 print:gap-2">
                                        <div className="rounded bg-gray-700 p-2 text-center print:border print:border-gray-200 print:bg-gray-50 print:p-3">
                                            <div className="text-sm font-bold text-blue-400 print:text-sm print:text-black">
                                                {plotPipeData.reduce((sum, plot) => sum + plot.sprinklerCount, 0)}
                                            </div>
                                            <div className="text-xs text-gray-400 print:text-xs print:text-gray-600">
                                                Total Sprinklers
                                            </div>
                                        </div>
                                        <div className="rounded bg-gray-700 p-2 text-center print:border print:border-gray-200 print:bg-gray-50 print:p-3">
                                            <div className="text-sm font-bold text-green-400 print:text-sm print:text-black">
                                                {plotPipeData.reduce((sum, plot) => sum + plot.dripEmitterCount, 0)}
                                            </div>
                                            <div className="text-xs text-gray-400 print:text-xs print:text-gray-600">
                                                Total Drip Emitters
                                            </div>
                                        </div>
                                        <div className="rounded bg-gray-700 p-2 text-center print:border print:border-gray-200 print:bg-gray-50 print:p-3">
                                            <div className="text-sm font-bold text-purple-400 print:text-sm print:text-black">
                                                {plotPipeData.reduce((sum, plot) => sum + plot.totalEmitters, 0)}
                                            </div>
                                            <div className="text-xs text-gray-400 print:text-xs print:text-gray-600">
                                                Total Emitters
                                            </div>
                                        </div>
                                    </div>
                                </div>

                                <div className="mb-3">
                                    <h3 className="mb-2 text-sm font-semibold text-red-400 print:text-sm print:text-black">
                                        🔧 {t('อุปกรณ์ควบคุม')}
                                    </h3>
                                    <div className="grid grid-cols-3 gap-1 print:gap-2">
                                        <div className="rounded bg-gray-700 p-1 text-center print:border print:border-gray-200 print:bg-gray-50 print:p-2">
                                            <div className="text-sm font-bold text-orange-400 print:text-sm print:text-black">
                                                {irrigationMetrics.pumps}
                                            </div>
                                            <div className="text-xs text-gray-400 print:text-xs print:text-gray-600">
                                                {t('ปั๊ม')}
                                            </div>
                                        </div>
                                        <div className="rounded bg-gray-700 p-1 text-center print:border print:border-gray-200 print:bg-gray-50 print:p-2">
                                            <div className="text-sm font-bold text-red-400 print:text-sm print:text-black">
                                                {irrigationMetrics.solenoidValves}
                                            </div>
                                            <div className="text-xs text-gray-400 print:text-xs print:text-gray-600">
                                                {t('โซลินอยด์วาล์ว')}
                                            </div>
                                        </div>
                                        <div className="rounded bg-gray-700 p-1 text-center print:border print:border-gray-200 print:bg-gray-50 print:p-2">
                                            <div className="text-sm font-bold text-yellow-400 print:text-sm print:text-black">
                                                {irrigationMetrics.ballValves}
                                            </div>
                                            <div className="text-xs text-gray-400 print:text-xs print:text-gray-600">
                                                {t('บอลวาล์ว')}
                                            </div>
                                        </div>
                                    </div>
                                </div>

                            </div>

                            {/* Updated Management Section - removed from print */}
                            <div className="rounded-lg bg-gray-800 p-4 print:hidden">
                                <h2 className="mb-3 text-lg font-bold text-purple-400">
                                    📋 {t('การจัดการ')}
                                </h2>
                                <div className="grid grid-cols-1 gap-3">
                                    <button
                                        onClick={handleBackNavigation}
                                        className="rounded-lg bg-blue-600 px-4 py-2 text-center font-semibold text-white transition-colors hover:bg-blue-700"
                                    >
                                        🔄 {t('แก้ไขโครงการ')}
                                    </button>
                                </div>
                            </div>
                        </div>

                        <div className="print:page-break-before-always space-y-4 print:space-y-0">
                            <div className="hidden print:mb-6 print:block">
                                <h1 className="text-xl font-bold text-black">
                                    📐 {t('แบบแปลนโรงเรือนพร้อมระบบการให้น้ำ')}
                                </h1>
                                <p className="text-gray-600">
                                    {t('รายละเอียดโครงสร้างโรงเรือนและการติดตั้งอุปกรณ์')}
                                </p>
                                <hr className="my-2 border-gray-300" />
                            </div>

                            <div className="rounded-lg bg-gray-800 p-4 print:border-0 print:bg-white print:p-0">
                                <h2 className="mb-3 text-lg font-bold text-green-400 print:hidden">
                                    🏠 {t('แบบแปลนโรงเรือน (พร้อมระบบน้ำ)')}
                                </h2>
                                <div className="overflow-hidden rounded-lg bg-white print:h-96">
                                    <canvas
                                        ref={canvasRef}
                                        className="h-auto w-full border border-gray-300 object-contain print:h-full print:w-full print:border-2 print:border-gray-400"
                                        style={{ maxHeight: '500px', display: 'block' }}
                                    />
                                </div>
                                <div className="mt-2 text-center text-xs text-gray-400 print:hidden">
                                    {t('แบบแปลนโรงเรือนพร้อมระบบการให้น้ำและอุปกรณ์ทั้งหมด (อยู่ตรงกลาง)')}
                                </div>
                            </div>

                            {/* Rest of the existing content for plants and notes... */}
                            <div className="hidden print:mt-8 print:block">
                                <div className="border border-gray-300 bg-gray-50 p-4">
                                    <h3 className="mb-3 text-sm font-bold text-black">
                                        📝 {t('หมายเหตุการใช้งาน')}
                                    </h3>
                                    <div className="space-y-1 text-xs text-gray-700">
                                        <p>
                                            • {t('แผนนี้แสดงตำแหน่งของโครงสร้างโรงเรือนและระบบการให้น้ำทั้งหมด')}
                                        </p>
                                        <p>
                                            • {t('สีน้ำเงิน: ท่อเมนและท่อย่อย | สีเขียว: พื้นที่แปลงปลูก | สีน้ำตาล: โครงสร้างโรงเรือน')}
                                        </p>
                                        <p>
                                            • {t('สัญลักษณ์แสดงตำแหน่งของอุปกรณ์การให้น้ำ เช่น ปั๊ม วาล์ว และสปริงเกลอร์')}
                                        </p>
                                        <p>• {t('ขนาดและตำแหน่งอาจต้องปรับตามสภาพพื้นที่จริง')}</p>
                                        <p>
                                            • {t('ความยาวท่อทั้งหมด')}: {irrigationMetrics.totalPipeLength.toFixed(1)} {t('เมตร')}
                                        </p>
                                    </div>
                                </div>
                            </div>

                            <div className="hidden print:mt-6 print:block">
                                <div className="border border-gray-300 bg-white p-4">
                                    <h3 className="mb-3 text-sm font-bold text-black">
                                        🌱 {t('ข้อมูลการปลูกและความต้องการน้ำ')}
                                    </h3>
                                    
                                    {waterSummary && (
                                        <div className="mb-4 border-b border-gray-200 pb-3">
                                            <h4 className="mb-2 text-sm font-bold text-black">
                                                💧 {t('สรุปความต้องการน้ำทั้งหมด')}
                                            </h4>
                                            <div className="grid grid-cols-3 gap-2">
                                                <div className="border border-gray-200 bg-gray-50 p-2 text-center">
                                                    <div className="text-xs font-bold text-black">
                                                        {waterSummary.dailyTotal.optimal.toFixed(1)} {t('ลิตร/วัน')}
                                                    </div>
                                                    <div className="text-xs text-gray-600">
                                                        {t('น้ำที่ต้องการต่อวัน')}
                                                    </div>
                                                </div>
                                                <div className="border border-gray-200 bg-gray-50 p-2 text-center">
                                                    <div className="text-xs font-bold text-black">
                                                        {waterSummary.weeklyTotal.optimal.toFixed(1)} {t('ลิตร/สัปดาห์')}
                                                    </div>
                                                    <div className="text-xs text-gray-600">
                                                        {t('น้ำที่ต้องการต่อสัปดาห์')}
                                                    </div>
                                                </div>
                                                <div className="border border-gray-200 bg-gray-50 p-2 text-center">
                                                    <div className="text-xs font-bold text-black">
                                                        {waterSummary.monthlyTotal.optimal.toFixed(1)} {t('ลิตร/เดือน')}
                                                    </div>
                                                    <div className="text-xs text-gray-600">
                                                        {t('น้ำที่ต้องการต่อเดือน')}
                                                    </div>
                                                </div>
                                            </div>
                                        </div>
                                    )}
                                    <div className="space-y-3">
                                        {plotWaterCalculations.length > 0 ? (
                                            plotWaterCalculations.map((plotWater, index) => {
                                                const plotPipe = plotPipeData.find(p => p.plotName === plotWater.plotName) || plotPipeData[index];
                                                return (
                                                <div
                                                    key={index}
                                                    className="border-b border-gray-200 pb-3"
                                                >
                                                    <div className="mb-2 flex items-center justify-between">
                                                        <span className="text-sm font-semibold text-gray-700">
                                                            {getCropIcon(plotWater.cropType)}{' '}
                                                            {plotWater.plotName}
                                                        </span>
                                                        <span className="text-xs text-gray-500">
                                                            {t('สภาพแวดล้อมควบคุม')}
                                                        </span>
                                                    </div>
                                                    <p className="mb-2 text-xs text-gray-600">
                                                        {t('พืชที่ปลูก')}: {plotWater.cropName}
                                                    </p>

                                                    {/* Water Requirements for this plot */}
                                                    <div className="mb-3 border border-gray-200 bg-gray-50 p-2">
                                                        <h5 className="mb-2 text-xs font-bold text-black">
                                                            💧 {t('ความต้องการน้ำ')}
                                                        </h5>
                                                        <div className="grid grid-cols-3 gap-1">
                                                            <div className="border border-gray-200 bg-white p-1 text-center">
                                                                <div className="text-xs font-bold text-black">
                                                                    {plotWater.dailyWaterNeed.optimal.toFixed(1)} {t('ลิตร/วัน')}
                                                                </div>
                                                                <div className="text-xs text-gray-600">
                                                                    {t('ต่อวัน')}
                                                                </div>
                                                            </div>
                                                            <div className="border border-gray-200 bg-white p-1 text-center">
                                                                <div className="text-xs font-bold text-black">
                                                                    {plotWater.weeklyWaterNeed.optimal.toFixed(1)} {t('ลิตร/สัปดาห์')}
                                                                </div>
                                                                <div className="text-xs text-gray-600">
                                                                    {t('ต่อสัปดาห์')}
                                                                </div>
                                                            </div>
                                                            <div className="border border-gray-200 bg-white p-1 text-center">
                                                                <div className="text-xs font-bold text-black">
                                                                    {plotWater.monthlyWaterNeed.optimal.toFixed(1)} {t('ลิตร/เดือน')}
                                                                </div>
                                                                <div className="text-xs text-gray-600">
                                                                    {t('ต่อเดือน')}
                                                                </div>
                                                            </div>
                                                            {/* Irrigation Emitters Information */}
                                                            <div className="mt-2 border-t border-gray-200 pt-2">
                                                                <div className="mb-2 text-xs font-semibold text-gray-700">
                                                                    💧 Irrigation Emitters
                                                                </div>
                                                                <div className="grid grid-cols-3 gap-2">
                                                                    <div className="border border-gray-200 bg-blue-50 p-2 text-center">
                                                                        <div className="text-xs font-bold text-blue-600">
                                                                            {plot.sprinklerCount}
                                                                        </div>
                                                                        <div className="text-xs text-gray-600">
                                                                            Sprinklers
                                                                        </div>
                                                                    </div>
                                                                    <div className="border border-gray-200 bg-green-50 p-2 text-center">
                                                                        <div className="text-xs font-bold text-green-600">
                                                                            {plot.dripEmitterCount}
                                                                        </div>
                                                                        <div className="text-xs text-gray-600">
                                                                            Drip Emitters
                                                                        </div>
                                                                    </div>
                                                                    <div className="border border-gray-200 bg-purple-50 p-2 text-center">
                                                                        <div className="text-xs font-bold text-purple-600">
                                                                            {plot.totalEmitters}
                                                                        </div>
                                                                        <div className="text-xs text-gray-600">
                                                                            Total
                                                                        </div>
                                                                    </div>
                                                                </div>
                                                            </div>
                                                        </div>
<<<<<<< HEAD
                                                        <div className="mt-2 grid grid-cols-2 gap-1">
                                                            <div className="border border-gray-200 bg-white p-1 text-center">
                                                                <div className="text-xs font-bold text-black">
                                                                    {plotWater.totalPlants} {t('ต้น')}
                                                                </div>
                                                                <div className="text-xs text-gray-600">
                                                                    {t('จำนวนพืช')}
                                                                </div>
                                                            </div>
                                                            <div className="border border-gray-200 bg-white p-1 text-center">
                                                                <div className="text-xs font-bold text-black">
                                                                    {plotWater.waterIntensity.litersPerSquareMeter.toFixed(1)} {t('ลิตร/ตร.ม./วัน')}
                                                                </div>
                                                                <div className="text-xs text-gray-600">
                                                                    {t('ความเข้มข้นน้ำ')}
=======
                                                    ) : (
                                                        <div className="space-y-2">
                                                            <div className="border border-gray-200 bg-gray-50 p-2 text-center">
                                                                <span className="text-xs text-gray-600">
                                                                    No pipe system in this plot.
                                                                </span>
                                                            </div>
                                                            {/* Irrigation Emitters Information - Even without pipes */}
                                                            <div className="border-t border-gray-200 pt-2">
                                                                <div className="mb-2 text-xs font-semibold text-gray-700">
                                                                    💧 Irrigation Emitters
                                                                </div>
                                                                <div className="grid grid-cols-3 gap-2">
                                                                    <div className="border border-gray-200 bg-blue-50 p-2 text-center">
                                                                        <div className="text-xs font-bold text-blue-600">
                                                                            {plot.sprinklerCount}
                                                                        </div>
                                                                        <div className="text-xs text-gray-600">
                                                                            Sprinklers
                                                                        </div>
                                                                    </div>
                                                                    <div className="border border-gray-200 bg-green-50 p-2 text-center">
                                                                        <div className="text-xs font-bold text-green-600">
                                                                            {plot.dripEmitterCount}
                                                                        </div>
                                                                        <div className="text-xs text-gray-600">
                                                                            Drip Emitters
                                                                        </div>
                                                                    </div>
                                                                    <div className="border border-gray-200 bg-purple-50 p-2 text-center">
                                                                        <div className="text-xs font-bold text-purple-600">
                                                                            {plot.totalEmitters}
                                                                        </div>
                                                                        <div className="text-xs text-gray-600">
                                                                            Total
                                                                        </div>
                                                                    </div>
>>>>>>> 3fda3425
                                                                </div>
                                                            </div>
                                                        </div>
                                                    </div>

                                                                                                         {plotPipe && plotPipe.hasPipes ? (
                                                         <div className="space-y-2">
                                                             <h5 className="mb-2 text-xs font-bold text-black">
                                                                 🔧 {t('ระบบท่อ')}
                                                             </h5>
                                                             <div className="grid grid-cols-3 gap-2">
                                                                 <div className="border border-gray-200 bg-gray-50 p-2 text-center">
                                                                     <div className="text-xs font-bold text-black">
                                                                         {plotPipe.maxMainPipeLength.toFixed(1)} {t('เมตร')}
                                                                     </div>
                                                                     <div className="text-xs text-gray-600">
                                                                         {t('ท่อเมนสูงสุด')}
                                                                     </div>
                                                                 </div>
                                                                 <div className="border border-gray-200 bg-gray-50 p-2 text-center">
                                                                     <div className="text-xs font-bold text-black">
                                                                         {plotPipe.maxSubPipeLength.toFixed(1)} {t('เมตร')}
                                                                     </div>
                                                                     <div className="text-xs text-gray-600">
                                                                         {t('ท่อย่อยสูงสุด')}
                                                                     </div>
                                                                 </div>
                                                                 <div className="border border-gray-200 bg-gray-50 p-2 text-center">
                                                                     <div className="text-xs font-bold text-black">
                                                                         {plotPipe.maxTotalPipeLength.toFixed(1)} {t('เมตร')}
                                                                     </div>
                                                                     <div className="text-xs text-gray-600">
                                                                         {t('ความยาวสูงสุดรวม')}
                                                                     </div>
                                                                 </div>
                                                             </div>
                                                             <div className="grid grid-cols-3 gap-2">
                                                                 <div className="border border-gray-200 bg-gray-50 p-2 text-center">
                                                                     <div className="text-xs font-bold text-black">
                                                                         {plotPipe.totalMainPipeLength.toFixed(1)} {t('เมตร')}
                                                                     </div>
                                                                     <div className="text-xs text-gray-600">
                                                                         {t('ท่อเมนทั้งหมด')}
                                                                     </div>
                                                                 </div>
                                                                 <div className="border border-gray-200 bg-gray-50 p-2 text-center">
                                                                     <div className="text-xs font-bold text-black">
                                                                         {plotPipe.totalSubPipeLength.toFixed(1)} {t('เมตร')}
                                                                     </div>
                                                                     <div className="text-xs text-gray-600">
                                                                         {t('ท่อย่อยทั้งหมด')}
                                                                     </div>
                                                                 </div>
                                                                 <div className="border border-gray-200 bg-gray-50 p-2 text-center">
                                                                     <div className="text-xs font-bold text-black">
                                                                         {plotPipe.totalPipeLength.toFixed(1)} {t('เมตร')}
                                                                     </div>
                                                                     <div className="text-xs text-gray-600">
                                                                         {t('ความยาวรวมทั้งหมด')}
                                                                     </div>
                                                                 </div>
                                                             </div>
                                                         </div>
                                                     ) : (
                                                         <div className="border border-gray-200 bg-gray-50 p-2 text-center">
                                                             <span className="text-xs text-gray-600">
                                                                 {t('ไม่มีระบบท่อในแปลงนี้')}
                                                             </span>
                                                         </div>
                                                     )}
                                                 </div>
                                             );
                                         })
                                         ) : (
                                            <>
                                                {summaryData?.selectedCrops?.map((crop, index) => (
                                                    <div
                                                        key={index}
                                                        className="flex items-center justify-between border-b border-gray-200 pb-1"
                                                    >
                                                        <span className="text-sm text-gray-700">
                                                            {getCropIcon(crop)} {crop}
                                                        </span>
                                                        <span className="text-xs text-gray-500">
                                                            {t('สภาพแวดล้อมควบคุม')}
                                                        </span>
                                                    </div>
                                                )) || (
                                                    <p className="text-sm text-gray-500">
                                                        {t('ไม่มีพืชที่เลือกไว้')}
                                                    </p>
                                                )}
                                            </>
                                        )}
                                    </div>
                                </div>
                            </div>

                            <div className="rounded-lg bg-gray-800 p-4 print:hidden">
                                <h2 className="mb-3 text-lg font-bold text-yellow-400">
                                    🌱 {t('ข้อมูลการปลูกและความต้องการน้ำ')}
                                </h2>
                                <div className="space-y-3">
<<<<<<< HEAD
                                    {plotWaterCalculations.length > 0 ? (
                                        plotWaterCalculations.map((plotWater, index) => {
                                            const plotPipe = plotPipeData.find(p => p.plotName === plotWater.plotName) || plotPipeData[index];
                                                                                         return (
                                             <div key={index} className="rounded-lg bg-gray-700 p-3">
                                                 <div className="mb-2 flex items-center justify-between">
                                                     <div className="flex items-center space-x-2">
                                                         <span className="text-lg">
                                                             {getCropIcon(plotWater.cropType)}
                                                         </span>
                                                         <div>
                                                             <h3 className="text-sm font-semibold text-white">
                                                                 {plotWater.plotName}
                                                             </h3>
                                                             <p className="text-xs text-gray-400">
                                                                 {t('พืชที่ปลูก')}: {plotWater.cropName}
                                                             </p>
                                                         </div>
                                                     </div>
                                                     <div className="text-right">
                                                         <div className="text-xs text-gray-400">
                                                             {t('สภาพแวดล้อมควบคุม')}
                                                         </div>
                                                     </div>
                                                 </div>

                                                 {/* Water Requirements Section */}
                                                 <div className="mb-3 rounded bg-gray-600 p-2">
                                                     <h4 className="mb-2 text-xs font-semibold text-cyan-400">
                                                         💧 {t('ความต้องการน้ำ')}
                                                     </h4>
                                                     <div className="grid grid-cols-3 gap-1">
                                                         <div className="rounded bg-gray-500 p-1 text-center">
                                                             <div className="text-xs font-bold text-blue-400">
                                                                 {plotWater.dailyWaterNeed.optimal.toFixed(1)} {t('ลิตร/วัน')}
                                                             </div>
                                                             <div className="text-xs text-gray-300">
                                                                 {t('ต่อวัน')}
                                                             </div>
                                                         </div>
                                                         <div className="rounded bg-gray-500 p-1 text-center">
                                                             <div className="text-xs font-bold text-green-400">
                                                                 {plotWater.weeklyWaterNeed.optimal.toFixed(1)} {t('ลิตร/สัปดาห์')}
                                                             </div>
                                                             <div className="text-xs text-gray-300">
                                                                 {t('ต่อสัปดาห์')}
                                                             </div>
                                                         </div>
                                                         <div className="rounded bg-gray-500 p-1 text-center">
                                                             <div className="text-xs font-bold text-purple-400">
                                                                 {plotWater.monthlyWaterNeed.optimal.toFixed(1)} {t('ลิตร/เดือน')}
                                                             </div>
                                                             <div className="text-xs text-gray-300">
                                                                 {t('ต่อเดือน')}
                                                             </div>
                                                         </div>
                                                     </div>
                                                     <div className="mt-2 grid grid-cols-2 gap-1">
                                                         <div className="rounded bg-gray-500 p-1 text-center">
                                                             <div className="text-xs font-bold text-yellow-400">
                                                                 {plotWater.totalPlants} {t('ต้น')}
                                                             </div>
                                                             <div className="text-xs text-gray-300">
                                                                 {t('จำนวนพืช')}
                                                             </div>
                                                         </div>
                                                         <div className="rounded bg-gray-500 p-1 text-center">
                                                             <div className="text-xs font-bold text-pink-400">
                                                                 {plotWater.waterIntensity.litersPerSquareMeter.toFixed(1)} {t('ลิตร/ตร.ม./วัน')}
                                                             </div>
                                                             <div className="text-xs text-gray-300">
                                                                 {t('ความเข้มข้นน้ำ')}
                                                             </div>
                                                         </div>
                                                     </div>
                                                 </div>

                                                                                                  {plotPipe && plotPipe.hasPipes ? (
                                                     <div className="mt-2 space-y-2">
                                                         <h4 className="mb-2 text-xs font-semibold text-orange-400">
                                                             🔧 {t('ระบบท่อ')}
                                                         </h4>
                                                         <div className="grid grid-cols-3 gap-2">
                                                             <div className="rounded bg-gray-600 p-2 text-center">
                                                                 <div className="text-xs font-bold text-blue-400">
                                                                     {plotPipe.maxMainPipeLength.toFixed(1)} {t('เมตร')}
                                                                 </div>
                                                                 <div className="text-xs text-gray-400">
                                                                     {t('ท่อเมนสูงสุด')}
                                                                 </div>
                                                             </div>
                                                             <div className="rounded bg-gray-600 p-2 text-center">
                                                                 <div className="text-xs font-bold text-green-400">
                                                                     {plotPipe.maxSubPipeLength.toFixed(1)} {t('เมตร')}
                                                                 </div>
                                                                 <div className="text-xs text-gray-400">
                                                                     {t('ท่อย่อยสูงสุด')}
                                                                 </div>
                                                             </div>
                                                             <div className="rounded bg-gray-600 p-2 text-center">
                                                                 <div className="text-xs font-bold text-purple-400">
                                                                     {plotPipe.maxTotalPipeLength.toFixed(1)} {t('เมตร')}
                                                                 </div>
                                                                 <div className="text-xs text-gray-400">
                                                                     {t('ความยาวสูงสุดรวม')}
                                                                 </div>
                                                             </div>
                                                         </div>
                                                         <div className="grid grid-cols-3 gap-2">
                                                             <div className="rounded bg-gray-600 p-2 text-center">
                                                                 <div className="text-xs font-bold text-cyan-400">
                                                                     {plotPipe.totalMainPipeLength.toFixed(1)} {t('เมตร')}
                                                                 </div>
                                                                 <div className="text-xs text-gray-400">
                                                                     {t('ท่อเมนทั้งหมด')}
                                                                 </div>
                                                             </div>
                                                             <div className="rounded bg-gray-600 p-2 text-center">
                                                                 <div className="text-xs font-bold text-yellow-400">
                                                                     {plotPipe.totalSubPipeLength.toFixed(1)} {t('เมตร')}
                                                                 </div>
                                                                 <div className="text-xs text-gray-400">
                                                                     {t('ท่อย่อยทั้งหมด')}
                                                                 </div>
                                                             </div>
                                                             <div className="rounded bg-gray-600 p-2 text-center">
                                                                 <div className="text-xs font-bold text-pink-400">
                                                                     {plotPipe.totalPipeLength.toFixed(1)} {t('เมตร')}
                                                                 </div>
                                                                 <div className="text-xs text-gray-400">
                                                                     {t('ความยาวรวมทั้งหมด')}
                                                                 </div>
                                                             </div>
                                                         </div>
                                                     </div>
                                                 ) : (
                                                     <div className="mt-2 rounded bg-gray-600 p-2 text-center">
                                                         <span className="text-xs text-gray-400">
                                                             {t('ไม่มีระบบท่อในแปลงนี้')}
                                                         </span>
                                                     </div>
                                                 )}
                                             </div>
                                         );
                                     })
                                     ) : (
=======
                                    {plotPipeData.length > 0 ? (
                                        plotPipeData.map((plot, index) => (
                                            <div key={index} className="rounded-lg bg-gray-700 p-3">
                                                <div className="mb-2 flex items-center justify-between">
                                                    <div className="flex items-center space-x-2">
                                                        <span className="text-lg">
                                                            {getCropIcon(plot.cropType)}
                                                        </span>
                                                        <div>
                                                            <h3 className="text-sm font-semibold text-white">
                                                                {plot.plotName}
                                                            </h3>
                                                            <p className="text-xs text-gray-400">
                                                                {t('พืชที่ปลูก')}: {plot.cropType}
                                                            </p>
                                                        </div>
                                                    </div>
                                                    <div className="text-right">
                                                        <div className="text-xs text-gray-400">
                                                            {t('สภาพแวดล้อมควบคุม')}
                                                        </div>
                                                    </div>
                                                </div>

                                                {plot.hasPipes ? (
                                                    <div className="mt-2 space-y-2">
                                                        <div className="grid grid-cols-3 gap-2">
                                                            <div className="rounded bg-gray-600 p-2 text-center">
                                                                <div className="text-xs font-bold text-blue-400">
                                                                    {plot.maxMainPipeLength.toFixed(1)} {t('เมตร')}
                                                                </div>
                                                                <div className="text-xs text-gray-400">
                                                                    {t('ท่อเมนสูงสุด')}
                                                                </div>
                                                            </div>
                                                            <div className="rounded bg-gray-600 p-2 text-center">
                                                                <div className="text-xs font-bold text-green-400">
                                                                    {plot.maxSubPipeLength.toFixed(1)} {t('เมตร')}
                                                                </div>
                                                                <div className="text-xs text-gray-400">
                                                                    {t('ท่อย่อยสูงสุด')}
                                                                </div>
                                                            </div>
                                                            <div className="rounded bg-gray-600 p-2 text-center">
                                                                <div className="text-xs font-bold text-purple-400">
                                                                    {plot.maxTotalPipeLength.toFixed(1)} {t('เมตร')}
                                                                </div>
                                                                <div className="text-xs text-gray-400">
                                                                    {t('ความยาวสูงสุดรวม')}
                                                                </div>
                                                            </div>
                                                        </div>
                                                        <div className="grid grid-cols-3 gap-2">
                                                            <div className="rounded bg-gray-600 p-2 text-center">
                                                                <div className="text-xs font-bold text-cyan-400">
                                                                    {plot.totalMainPipeLength.toFixed(1)} {t('เมตร')}
                                                                </div>
                                                                <div className="text-xs text-gray-400">
                                                                    {t('ท่อเมนทั้งหมด')}
                                                                </div>
                                                            </div>
                                                            <div className="rounded bg-gray-600 p-2 text-center">
                                                                <div className="text-xs font-bold text-yellow-400">
                                                                    {plot.totalSubPipeLength.toFixed(1)} {t('เมตร')}
                                                                </div>
                                                                <div className="text-xs text-gray-400">
                                                                    {t('ท่อย่อยทั้งหมด')}
                                                                </div>
                                                            </div>
                                                            <div className="rounded bg-gray-600 p-2 text-center">
                                                                <div className="text-xs font-bold text-pink-400">
                                                                    {plot.totalPipeLength.toFixed(1)} {t('เมตร')}
                                                                </div>
                                                                <div className="text-xs text-gray-400">
                                                                    {t('ความยาวรวมทั้งหมด')}
                                                                </div>
                                                            </div>
                                                        </div>
                                                        {/* Irrigation Emitters Information */}
                                                        <div className="mt-2 border-t border-gray-600 pt-2">
                                                            <div className="mb-2 text-xs font-semibold text-gray-300">
                                                                💧 Irrigation Emitters
                                                            </div>
                                                            <div className="grid grid-cols-3 gap-2">
                                                                <div className="rounded bg-blue-600/20 p-2 text-center">
                                                                    <div className="text-xs font-bold text-blue-400">
                                                                        {plot.sprinklerCount}
                                                                    </div>
                                                                    <div className="text-xs text-gray-400">
                                                                        Sprinklers
                                                                    </div>
                                                                </div>
                                                                <div className="rounded bg-green-600/20 p-2 text-center">
                                                                    <div className="text-xs font-bold text-green-400">
                                                                        {plot.dripEmitterCount}
                                                                    </div>
                                                                    <div className="text-xs text-gray-400">
                                                                        Drip Emitters
                                                                    </div>
                                                                </div>
                                                                <div className="rounded bg-purple-600/20 p-2 text-center">
                                                                    <div className="text-xs font-bold text-purple-400">
                                                                        {plot.totalEmitters}
                                                                    </div>
                                                                    <div className="text-xs text-gray-400">
                                                                        Total
                                                                    </div>
                                                                </div>
                                                            </div>
                                                        </div>
                                                    </div>
                                                                                                    ) : (
                                                        <div className="mt-2 space-y-2">
                                                            <div className="rounded bg-gray-600 p-2 text-center">
                                                                <span className="text-xs text-gray-400">
                                                                    No pipe system in this plot.
                                                                </span>
                                                            </div>
                                                            {/* Irrigation Emitters Information - Even without pipes */}
                                                            <div className="border-t border-gray-600 pt-2">
                                                                <div className="mb-2 text-xs font-semibold text-gray-300">
                                                                    💧 Irrigation Emitters
                                                                </div>
                                                                <div className="grid grid-cols-3 gap-2">
                                                                    <div className="rounded bg-blue-600/20 p-2 text-center">
                                                                        <div className="text-xs font-bold text-blue-400">
                                                                            {plot.sprinklerCount}
                                                                        </div>
                                                                        <div className="text-xs text-gray-400">
                                                                            Sprinklers
                                                                        </div>
                                                                    </div>
                                                                    <div className="rounded bg-green-600/20 p-2 text-center">
                                                                        <div className="text-xs font-bold text-green-400">
                                                                            {plot.dripEmitterCount}
                                                                        </div>
                                                                        <div className="text-xs text-gray-400">
                                                                            Drip Emitters
                                                                        </div>
                                                                    </div>
                                                                    <div className="rounded bg-purple-600/20 p-2 text-center">
                                                                        <div className="text-xs font-bold text-purple-400">
                                                                            {plot.totalEmitters}
                                                                        </div>
                                                                        <div className="text-xs text-gray-400">
                                                                            Total
                                                                        </div>
                                                                    </div>
                                                                </div>
                                                            </div>
                                                        </div>
                                                    )}
                                            </div>
                                        ))
                                    ) : (
>>>>>>> 3fda3425
                                        <>
                                            {summaryData?.selectedCrops?.map((crop, index) => (
                                                <div
                                                    key={index}
                                                    className="rounded-lg bg-gray-700 p-2"
                                                >
                                                    <div className="flex items-center justify-between">
                                                        <div className="flex items-center space-x-2">
                                                            <span className="text-lg">
                                                                {getCropIcon(crop)}
                                                            </span>
                                                            <div>
                                                                <h3 className="text-sm font-semibold text-white">
                                                                    {crop}
                                                                </h3>
                                                            </div>
                                                        </div>
                                                        <div className="text-right">
                                                            <div className="text-xs text-gray-400">
                                                                {t('สภาพแวดล้อมควบคุม')}
                                                            </div>
                                                        </div>
                                                    </div>
                                                </div>
                                            )) || (
                                                <div className="rounded-lg bg-gray-700 p-2 text-center">
                                                    <span className="text-sm text-gray-400">
                                                        {t('ไม่มีพืชที่เลือกไว้')}
                                                    </span>
                                                </div>
                                            )}
                                        </>
                                    )}
                                </div>
                            </div>

                            <div className="hidden print:mt-8 print:block print:text-center">
                                <p className="text-xs text-gray-500">
                                    {t('เอกสารนี้สร้างโดยระบบวางแผนโรงเรือนอัตโนมัติ - หน้า {num}/{total}').replace('{num}', '2').replace('{total}', '2')}
                                </p>
                            </div>
                        </div>
                    </div>
                </div>
            </div>

            <div className="print:page-break-after-avoid hidden print:mt-8 print:block print:text-center">
                <p className="text-xs text-gray-500">
                    {t('เอกสารนี้สร้างโดยระบบวางแผนโรงเรือนอัตโนมัติ - หน้า {num}/{total}').replace('{num}', '1').replace('{total}', '2')}
                </p>
            </div>
        </div>
    );
}<|MERGE_RESOLUTION|>--- conflicted
+++ resolved
@@ -2144,7 +2144,7 @@
                                                                 <div className="grid grid-cols-3 gap-2">
                                                                     <div className="border border-gray-200 bg-blue-50 p-2 text-center">
                                                                         <div className="text-xs font-bold text-blue-600">
-                                                                            {plot.sprinklerCount}
+                                                                            {plotPipe?.sprinklerCount || 0}
                                                                         </div>
                                                                         <div className="text-xs text-gray-600">
                                                                             Sprinklers
@@ -2152,7 +2152,7 @@
                                                                     </div>
                                                                     <div className="border border-gray-200 bg-green-50 p-2 text-center">
                                                                         <div className="text-xs font-bold text-green-600">
-                                                                            {plot.dripEmitterCount}
+                                                                            {plotPipe?.dripEmitterCount || 0}
                                                                         </div>
                                                                         <div className="text-xs text-gray-600">
                                                                             Drip Emitters
@@ -2160,7 +2160,7 @@
                                                                     </div>
                                                                     <div className="border border-gray-200 bg-purple-50 p-2 text-center">
                                                                         <div className="text-xs font-bold text-purple-600">
-                                                                            {plot.totalEmitters}
+                                                                            {plotPipe?.totalEmitters || 0}
                                                                         </div>
                                                                         <div className="text-xs text-gray-600">
                                                                             Total
@@ -2169,7 +2169,6 @@
                                                                 </div>
                                                             </div>
                                                         </div>
-<<<<<<< HEAD
                                                         <div className="mt-2 grid grid-cols-2 gap-1">
                                                             <div className="border border-gray-200 bg-white p-1 text-center">
                                                                 <div className="text-xs font-bold text-black">
@@ -2185,45 +2184,6 @@
                                                                 </div>
                                                                 <div className="text-xs text-gray-600">
                                                                     {t('ความเข้มข้นน้ำ')}
-=======
-                                                    ) : (
-                                                        <div className="space-y-2">
-                                                            <div className="border border-gray-200 bg-gray-50 p-2 text-center">
-                                                                <span className="text-xs text-gray-600">
-                                                                    No pipe system in this plot.
-                                                                </span>
-                                                            </div>
-                                                            {/* Irrigation Emitters Information - Even without pipes */}
-                                                            <div className="border-t border-gray-200 pt-2">
-                                                                <div className="mb-2 text-xs font-semibold text-gray-700">
-                                                                    💧 Irrigation Emitters
-                                                                </div>
-                                                                <div className="grid grid-cols-3 gap-2">
-                                                                    <div className="border border-gray-200 bg-blue-50 p-2 text-center">
-                                                                        <div className="text-xs font-bold text-blue-600">
-                                                                            {plot.sprinklerCount}
-                                                                        </div>
-                                                                        <div className="text-xs text-gray-600">
-                                                                            Sprinklers
-                                                                        </div>
-                                                                    </div>
-                                                                    <div className="border border-gray-200 bg-green-50 p-2 text-center">
-                                                                        <div className="text-xs font-bold text-green-600">
-                                                                            {plot.dripEmitterCount}
-                                                                        </div>
-                                                                        <div className="text-xs text-gray-600">
-                                                                            Drip Emitters
-                                                                        </div>
-                                                                    </div>
-                                                                    <div className="border border-gray-200 bg-purple-50 p-2 text-center">
-                                                                        <div className="text-xs font-bold text-purple-600">
-                                                                            {plot.totalEmitters}
-                                                                        </div>
-                                                                        <div className="text-xs text-gray-600">
-                                                                            Total
-                                                                        </div>
-                                                                    </div>
->>>>>>> 3fda3425
                                                                 </div>
                                                             </div>
                                                         </div>
@@ -2327,7 +2287,6 @@
                                     🌱 {t('ข้อมูลการปลูกและความต้องการน้ำ')}
                                 </h2>
                                 <div className="space-y-3">
-<<<<<<< HEAD
                                     {plotWaterCalculations.length > 0 ? (
                                         plotWaterCalculations.map((plotWater, index) => {
                                             const plotPipe = plotPipeData.find(p => p.plotName === plotWater.plotName) || plotPipeData[index];
@@ -2474,163 +2433,6 @@
                                          );
                                      })
                                      ) : (
-=======
-                                    {plotPipeData.length > 0 ? (
-                                        plotPipeData.map((plot, index) => (
-                                            <div key={index} className="rounded-lg bg-gray-700 p-3">
-                                                <div className="mb-2 flex items-center justify-between">
-                                                    <div className="flex items-center space-x-2">
-                                                        <span className="text-lg">
-                                                            {getCropIcon(plot.cropType)}
-                                                        </span>
-                                                        <div>
-                                                            <h3 className="text-sm font-semibold text-white">
-                                                                {plot.plotName}
-                                                            </h3>
-                                                            <p className="text-xs text-gray-400">
-                                                                {t('พืชที่ปลูก')}: {plot.cropType}
-                                                            </p>
-                                                        </div>
-                                                    </div>
-                                                    <div className="text-right">
-                                                        <div className="text-xs text-gray-400">
-                                                            {t('สภาพแวดล้อมควบคุม')}
-                                                        </div>
-                                                    </div>
-                                                </div>
-
-                                                {plot.hasPipes ? (
-                                                    <div className="mt-2 space-y-2">
-                                                        <div className="grid grid-cols-3 gap-2">
-                                                            <div className="rounded bg-gray-600 p-2 text-center">
-                                                                <div className="text-xs font-bold text-blue-400">
-                                                                    {plot.maxMainPipeLength.toFixed(1)} {t('เมตร')}
-                                                                </div>
-                                                                <div className="text-xs text-gray-400">
-                                                                    {t('ท่อเมนสูงสุด')}
-                                                                </div>
-                                                            </div>
-                                                            <div className="rounded bg-gray-600 p-2 text-center">
-                                                                <div className="text-xs font-bold text-green-400">
-                                                                    {plot.maxSubPipeLength.toFixed(1)} {t('เมตร')}
-                                                                </div>
-                                                                <div className="text-xs text-gray-400">
-                                                                    {t('ท่อย่อยสูงสุด')}
-                                                                </div>
-                                                            </div>
-                                                            <div className="rounded bg-gray-600 p-2 text-center">
-                                                                <div className="text-xs font-bold text-purple-400">
-                                                                    {plot.maxTotalPipeLength.toFixed(1)} {t('เมตร')}
-                                                                </div>
-                                                                <div className="text-xs text-gray-400">
-                                                                    {t('ความยาวสูงสุดรวม')}
-                                                                </div>
-                                                            </div>
-                                                        </div>
-                                                        <div className="grid grid-cols-3 gap-2">
-                                                            <div className="rounded bg-gray-600 p-2 text-center">
-                                                                <div className="text-xs font-bold text-cyan-400">
-                                                                    {plot.totalMainPipeLength.toFixed(1)} {t('เมตร')}
-                                                                </div>
-                                                                <div className="text-xs text-gray-400">
-                                                                    {t('ท่อเมนทั้งหมด')}
-                                                                </div>
-                                                            </div>
-                                                            <div className="rounded bg-gray-600 p-2 text-center">
-                                                                <div className="text-xs font-bold text-yellow-400">
-                                                                    {plot.totalSubPipeLength.toFixed(1)} {t('เมตร')}
-                                                                </div>
-                                                                <div className="text-xs text-gray-400">
-                                                                    {t('ท่อย่อยทั้งหมด')}
-                                                                </div>
-                                                            </div>
-                                                            <div className="rounded bg-gray-600 p-2 text-center">
-                                                                <div className="text-xs font-bold text-pink-400">
-                                                                    {plot.totalPipeLength.toFixed(1)} {t('เมตร')}
-                                                                </div>
-                                                                <div className="text-xs text-gray-400">
-                                                                    {t('ความยาวรวมทั้งหมด')}
-                                                                </div>
-                                                            </div>
-                                                        </div>
-                                                        {/* Irrigation Emitters Information */}
-                                                        <div className="mt-2 border-t border-gray-600 pt-2">
-                                                            <div className="mb-2 text-xs font-semibold text-gray-300">
-                                                                💧 Irrigation Emitters
-                                                            </div>
-                                                            <div className="grid grid-cols-3 gap-2">
-                                                                <div className="rounded bg-blue-600/20 p-2 text-center">
-                                                                    <div className="text-xs font-bold text-blue-400">
-                                                                        {plot.sprinklerCount}
-                                                                    </div>
-                                                                    <div className="text-xs text-gray-400">
-                                                                        Sprinklers
-                                                                    </div>
-                                                                </div>
-                                                                <div className="rounded bg-green-600/20 p-2 text-center">
-                                                                    <div className="text-xs font-bold text-green-400">
-                                                                        {plot.dripEmitterCount}
-                                                                    </div>
-                                                                    <div className="text-xs text-gray-400">
-                                                                        Drip Emitters
-                                                                    </div>
-                                                                </div>
-                                                                <div className="rounded bg-purple-600/20 p-2 text-center">
-                                                                    <div className="text-xs font-bold text-purple-400">
-                                                                        {plot.totalEmitters}
-                                                                    </div>
-                                                                    <div className="text-xs text-gray-400">
-                                                                        Total
-                                                                    </div>
-                                                                </div>
-                                                            </div>
-                                                        </div>
-                                                    </div>
-                                                                                                    ) : (
-                                                        <div className="mt-2 space-y-2">
-                                                            <div className="rounded bg-gray-600 p-2 text-center">
-                                                                <span className="text-xs text-gray-400">
-                                                                    No pipe system in this plot.
-                                                                </span>
-                                                            </div>
-                                                            {/* Irrigation Emitters Information - Even without pipes */}
-                                                            <div className="border-t border-gray-600 pt-2">
-                                                                <div className="mb-2 text-xs font-semibold text-gray-300">
-                                                                    💧 Irrigation Emitters
-                                                                </div>
-                                                                <div className="grid grid-cols-3 gap-2">
-                                                                    <div className="rounded bg-blue-600/20 p-2 text-center">
-                                                                        <div className="text-xs font-bold text-blue-400">
-                                                                            {plot.sprinklerCount}
-                                                                        </div>
-                                                                        <div className="text-xs text-gray-400">
-                                                                            Sprinklers
-                                                                        </div>
-                                                                    </div>
-                                                                    <div className="rounded bg-green-600/20 p-2 text-center">
-                                                                        <div className="text-xs font-bold text-green-400">
-                                                                            {plot.dripEmitterCount}
-                                                                        </div>
-                                                                        <div className="text-xs text-gray-400">
-                                                                            Drip Emitters
-                                                                        </div>
-                                                                    </div>
-                                                                    <div className="rounded bg-purple-600/20 p-2 text-center">
-                                                                        <div className="text-xs font-bold text-purple-400">
-                                                                            {plot.totalEmitters}
-                                                                        </div>
-                                                                        <div className="text-xs text-gray-400">
-                                                                            Total
-                                                                        </div>
-                                                                    </div>
-                                                                </div>
-                                                            </div>
-                                                        </div>
-                                                    )}
-                                            </div>
-                                        ))
-                                    ) : (
->>>>>>> 3fda3425
                                         <>
                                             {summaryData?.selectedCrops?.map((crop, index) => (
                                                 <div
