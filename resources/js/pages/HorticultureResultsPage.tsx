--- conflicted
+++ resolved
@@ -149,16 +149,12 @@
     const [isCreatingImage, setIsCreatingImage] = useState(false);
     const [isCreatingPDF, setIsCreatingPDF] = useState(false);
     const [isCreatingExport, setIsCreatingExport] = useState(false);
-<<<<<<< HEAD
-
-=======
     
     // Database save states
     const [savingToDatabase, setSavingToDatabase] = useState(false);
     const [saveSuccess, setSaveSuccess] = useState(false);
     const [saveError, setSaveError] = useState<string | null>(null);
     
->>>>>>> d25d4b0c
     const mapRef = useRef<HTMLDivElement>(null);
 
     useEffect(() => {
