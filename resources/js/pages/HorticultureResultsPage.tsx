--- conflicted
+++ resolved
@@ -38,232 +38,6 @@
     Coordinate,
 } from '../utils/horticultureUtils';
 
-<<<<<<< HEAD
-// Function to clean up localStorage when quota is exceeded
-const cleanupLocalStorage = () => {
-    try {
-        console.log('🧹 Cleaning up localStorage...');
-        
-        // Get all keys
-        const keys = Object.keys(localStorage);
-        console.log('📦 Total localStorage items:', keys.length);
-        
-        // Remove old project data (keep only the most recent)
-        const projectKeys = keys.filter(key => 
-            key.startsWith('horticultureIrrigationData') || 
-            key.startsWith('savedProductProject_') ||
-            key.startsWith('projectMapImage')
-        );
-        
-        if (projectKeys.length > 3) {
-            // Keep only the 3 most recent items
-            const keysToRemove = projectKeys.slice(0, projectKeys.length - 3);
-            keysToRemove.forEach(key => {
-                localStorage.removeItem(key);
-                console.log('🗑️ Removed:', key);
-            });
-        }
-        
-        // Remove old mock fields
-        const mockKeys = keys.filter(key => key.startsWith('mock-'));
-        mockKeys.forEach(key => {
-            localStorage.removeItem(key);
-            console.log('🗑️ Removed mock field:', key);
-        });
-        
-        console.log('✅ localStorage cleanup completed');
-        return true;
-    } catch (error) {
-        console.error('❌ Error during localStorage cleanup:', error);
-        return false;
-    }
-};
-
-// Make cleanup function available globally for console access
-if (typeof window !== 'undefined') {
-    (window as any).clearHorticultureStorage = () => {
-        console.log('🧹 Manual localStorage cleanup initiated...');
-        if (cleanupLocalStorage()) {
-            console.log('✅ Manual cleanup successful!');
-            alert('localStorage cleanup completed successfully!');
-        } else {
-            console.log('❌ Manual cleanup failed!');
-            alert('localStorage cleanup failed!');
-        }
-    };
-    
-    (window as any).clearAllStorage = () => {
-        console.log('🧹 Clearing ALL localStorage...');
-        localStorage.clear();
-        console.log('✅ All localStorage cleared!');
-        alert('All localStorage cleared!');
-    };
-}
-
-// Function to safely save to localStorage with cleanup
-const safeLocalStorageSet = (key: string, value: string): boolean => {
-    try {
-        localStorage.setItem(key, value);
-        return true;
-    } catch (error) {
-        if (error instanceof Error && error.name === 'QuotaExceededError') {
-            console.warn('⚠️ localStorage quota exceeded, attempting cleanup...');
-            if (cleanupLocalStorage()) {
-                try {
-                    localStorage.setItem(key, value);
-                    console.log('✅ Successfully saved after cleanup');
-                    return true;
-                } catch (retryError) {
-                    console.error('❌ Still failed after cleanup:', retryError);
-                    return false;
-                }
-            }
-        }
-        console.error('❌ localStorage save failed:', error);
-        return false;
-    }
-};
-
-const ZONE_COLORS = [
-    '#FF69B4', // Hot Pink - โซน 1
-    '#00CED1', // Dark Turquoise - โซน 2
-    '#32CD32', // Lime Green - โซน 3
-    '#FFD700', // Gold - โซน 4
-    '#FF6347', // Tomato - โซน 5
-    '#9370DB', // Medium Purple - โซน 6
-    '#20B2AA', // Light Sea Green - โซน 7
-    '#FF1493', // Deep Pink - โซน 8
-    '#00FA9A', // Medium Spring Green - โซน 9
-    '#FFA500', // Orange - โซน 10
-];
-
-const EXCLUSION_COLORS = {
-    building: '#F59E0B',
-    powerplant: '#EF4444',
-    river: '#3B82F6',
-    road: '#6B7280',
-    other: '#8B5CF6',
-};
-
-interface PipeConnectorSummary {
-    twoWay: number;
-    threeWay: number;
-    fourWay: number;
-    total: number;
-    details: {
-        mainPipes: {
-            twoWay: number;
-            threeWay: number;
-            fourWay: number;
-        };
-        subMainPipes: {
-            twoWay: number;
-            threeWay: number;
-            fourWay: number;
-        };
-        branchPipes: {
-            twoWay: number;
-            threeWay: number;
-            fourWay: number;
-        };
-        plants: {
-            twoWay: number;
-            threeWay: number;
-            fourWay: number;
-        };
-    };
-}
-
-const getExclusionTypeName = (type: string, t: (key: string) => string): string => {
-    switch (type) {
-        case 'building':
-            return t('สิ่งก่อสร้าง');
-        case 'powerplant':
-            return t('โรงไฟฟ้า');
-        case 'river':
-            return t('แหล่งน้ำ');
-        case 'road':
-            return t('ถนน');
-        case 'other':
-            return t('อื่นๆ');
-        default:
-            return t('พื้นที่หลีกเลี่ยง');
-    }
-};
-
-const getZoneColor = (index: number): string => {
-    return ZONE_COLORS[index % ZONE_COLORS.length];
-};
-
-const getPolygonCenter = (coordinates: Coordinate[]): Coordinate => {
-    if (coordinates.length === 0) return { lat: 0, lng: 0 };
-
-    const totalLat = coordinates.reduce((sum, coord) => sum + coord.lat, 0);
-    const totalLng = coordinates.reduce((sum, coord) => sum + coord.lng, 0);
-
-    return {
-        lat: totalLat / coordinates.length,
-        lng: totalLng / coordinates.length,
-    };
-};
-
-const calculateDistanceBetweenPoints = (point1: Coordinate, point2: Coordinate): number => {
-    const R = 6371e3;
-    const φ1 = (point1.lat * Math.PI) / 180;
-    const φ2 = (point2.lat * Math.PI) / 180;
-    const Δφ = ((point2.lat - point1.lat) * Math.PI) / 180;
-    const Δλ = ((point2.lng - point1.lng) * Math.PI) / 180;
-
-    const a =
-        Math.sin(Δφ / 2) * Math.sin(Δφ / 2) +
-        Math.cos(φ1) * Math.cos(φ2) * Math.sin(Δλ / 2) * Math.sin(Δλ / 2);
-    const c = 2 * Math.atan2(Math.sqrt(a), Math.sqrt(1 - a));
-
-    return R * c;
-};
-
-const isPointsClose = (point1: Coordinate, point2: Coordinate, threshold: number = 5): boolean => {
-    const distance = calculateDistanceBetweenPoints(point1, point2);
-    return distance <= threshold;
-};
-
-// ฟังก์ชันตรวจสอบว่าจุดบนท่อเมนรองเป็นจุดเริ่มต้นหรือไม่
-const isPointAtSubMainPipeStart = (
-    point: Coordinate,
-    subMainPipeCoordinates: Coordinate[],
-    threshold: number = 5
-): boolean => {
-    if (subMainPipeCoordinates.length === 0) return false;
-    const startPoint = subMainPipeCoordinates[0];
-    const distance = calculateDistanceBetweenPoints(point, startPoint);
-    return distance <= threshold;
-};
-
-// ฟังก์ชันตรวจสอบว่าจุดอยู่ระหว่างท่อเมนรองหรือไม่ (ไม่ใช่จุดเริ่มต้น)
-const isPointOnSubMainPipeMidway = (
-    point: Coordinate,
-    subMainPipeCoordinates: Coordinate[],
-    threshold: number = 5
-): boolean => {
-    if (subMainPipeCoordinates.length < 2) return false;
-
-    // ตรวจสอบว่าไม่ใช่จุดเริ่มต้น
-    if (isPointAtSubMainPipeStart(point, subMainPipeCoordinates, threshold)) {
-        return false;
-    }
-
-    // ตรวจสอบระยะห่างจากแต่ละเส้นของท่อเมนรอง
-    for (let i = 0; i < subMainPipeCoordinates.length - 1; i++) {
-        const start = subMainPipeCoordinates[i];
-        const end = subMainPipeCoordinates[i + 1];
-
-        const closestPoint = findClosestPointOnLineSegment(point, start, end);
-        const distance = calculateDistanceBetweenPoints(point, closestPoint);
-
-        if (distance <= threshold) {
-            return true;
-        }
-=======
 import { IrrigationZone } from '../utils/irrigationZoneUtils';
 import { 
     findMainToSubMainConnections,
@@ -309,573 +83,10 @@
     let totalLength = 0;
     for (let i = 1; i < coordinates.length; i++) {
         totalLength += calculateDistance(coordinates[i - 1], coordinates[i]);
->>>>>>> 14712155
     }
     return totalLength;
 };
 
-<<<<<<< HEAD
-// ฟังก์ชันหาจุดที่ใกล้ที่สุดบนเส้นระหว่างสองจุด
-const findClosestPointOnLineSegment = (
-    point: Coordinate,
-    lineStart: Coordinate,
-    lineEnd: Coordinate
-): Coordinate => {
-    const A = point.lat - lineStart.lat;
-    const B = point.lng - lineStart.lng;
-    const C = lineEnd.lat - lineStart.lat;
-    const D = lineEnd.lng - lineStart.lng;
-
-    const dot = A * C + B * D;
-    const lenSq = C * C + D * D;
-
-    if (lenSq === 0) return lineStart;
-
-    const param = dot / lenSq;
-
-    if (param < 0) {
-        return lineStart;
-    } else if (param > 1) {
-        return lineEnd;
-    } else {
-        return {
-            lat: lineStart.lat + param * C,
-            lng: lineStart.lng + param * D,
-        };
-    }
-};
-
-// ฟังก์ชันคำนวณข้อต่อท่อเมนหลักตามจำนวนจุดและการ snap กับท่อเมนรอง
-const calculateMainPipeConnectors = (
-    coordinates: Coordinate[],
-    subMainPipes: any[] = []
-): number => {
-    const pointCount = coordinates.length;
-
-    // คำนวณข้อต่อจากจำนวนจุดในการวาด (เหมือนเดิม)
-    let baseConnectors = 0;
-    if (pointCount === 2) {
-        baseConnectors = 0; // เส้นตรง ไม่ต้องใช้ข้อต่อ
-    } else if (pointCount === 3) {
-        baseConnectors = 1; // มี 3 จุด ใช้ 2 ทาง 1 ตัว
-    } else if (pointCount === 4) {
-        baseConnectors = 2; // มี 4 จุด ใช้ 2 ทาง 2 ตัว
-    } else if (pointCount > 4) {
-        baseConnectors = pointCount - 2; // สำหรับจุดที่มากกว่า 4 จุด
-    }
-
-    // ตรวจสอบการ snap ของปลายท่อเมนหลักกับท่อเมนรอง
-    let snapConnectors = 0;
-    if (coordinates.length > 0 && subMainPipes.length > 0) {
-        const mainPipeEnd = coordinates[coordinates.length - 1];
-
-        for (const subMainPipe of subMainPipes) {
-            if (!subMainPipe.coordinates || subMainPipe.coordinates.length === 0) continue;
-
-            // ตรวจสอบว่า snap เข้ากับจุดเริ่มต้นของท่อเมนรอง
-            if (isPointAtSubMainPipeStart(mainPipeEnd, subMainPipe.coordinates)) {
-                snapConnectors += 1; // เพิ่มข้อต่อ 2 ทาง 1 ตัว
-                break; // หยุดตรวจสอบเมื่อพบการ snap แล้ว
-            }
-            // ตรวจสอบว่า snap เข้ากับระหว่างท่อเมนรอง (ไม่ใช่จุดเริ่มต้น)
-            else if (isPointOnSubMainPipeMidway(mainPipeEnd, subMainPipe.coordinates)) {
-                snapConnectors += 2; // เพิ่มข้อต่อ 3 ทาง 1 ตัว (2 หน่วยสำหรับ 3 ทาง)
-                break; // หยุดตรวจสอบเมื่อพบการ snap แล้ว
-            }
-        }
-    }
-
-    return baseConnectors + snapConnectors;
-};
-
-const calculatePipeConnectors = (projectData: HorticultureProjectData): PipeConnectorSummary => {
-    const summary: PipeConnectorSummary = {
-        twoWay: 0,
-        threeWay: 0,
-        fourWay: 0,
-        total: 0,
-        details: {
-            mainPipes: { twoWay: 0, threeWay: 0, fourWay: 0 },
-            subMainPipes: { twoWay: 0, threeWay: 0, fourWay: 0 },
-            branchPipes: { twoWay: 0, threeWay: 0, fourWay: 0 },
-            plants: { twoWay: 0, threeWay: 0, fourWay: 0 },
-        },
-    };
-
-    // คำนวณข้อต่อท่อเมนหลักตามจำนวนจุดที่ใช้ในการวาดและการ snap กับท่อเมนรอง
-    projectData.mainPipes.forEach((mainPipe) => {
-        if (mainPipe.coordinates.length === 0) return;
-
-        const connectorCount = calculateMainPipeConnectors(
-            mainPipe.coordinates,
-            projectData.subMainPipes
-        );
-
-        // คำนวณข้อต่อพื้นฐานจากจำนวนจุดในการวาดท่อ
-        const baseConnectors =
-            mainPipe.coordinates.length > 2 ? mainPipe.coordinates.length - 2 : 0;
-
-        // คำนวณข้อต่อเพิ่มเติมจากการ snap กับท่อเมนรอง
-        const snapConnectors = connectorCount - baseConnectors;
-
-        // จัดสรรข้อต่อแต่ละประเภท:
-        // - ข้อต่อพื้นฐาน: 2 ทาง
-        // - snap เข้ากับจุดเริ่มต้นท่อเมนรอง: เพิ่ม 2 ทาง 1 ตัว (+1 หน่วย)
-        // - snap เข้ากับระหว่างท่อเมนรอง: เพิ่ม 3 ทาง 1 ตัว (+1 หน่วยใน threeWay)
-        if (snapConnectors === 1) {
-            // snap กับจุดเริ่มต้น: เพิ่ม 2 ทาง
-            summary.details.mainPipes.twoWay += baseConnectors + 1;
-        } else if (snapConnectors === 2) {
-            // snap กับระหว่างท่อ: เพิ่ม 3 ทาง (snapConnectors = 2 หมายถึง 3 ทาง 1 ตัว)
-            summary.details.mainPipes.twoWay += baseConnectors;
-            summary.details.mainPipes.threeWay += 1;
-        } else {
-            // ไม่มีการ snap หรือกรณีปกติ
-            summary.details.mainPipes.twoWay += connectorCount;
-        }
-    });
-
-    const hasBranchesOnBothSides = (subMainPipe: any, branchPipes: any[]): boolean => {
-        const validBranches = branchPipes.filter((bp) => bp.coordinates.length > 0);
-
-        if (validBranches.length < 2) return false;
-
-        const connectedBranches = validBranches.filter((bp) => {
-            const branchStart = bp.coordinates[0];
-            const minDistance = Math.min(
-                ...subMainPipe.coordinates.map((coord) =>
-                    Math.sqrt(
-                        Math.pow(coord.lat - branchStart.lat, 2) +
-                            Math.pow(coord.lng - branchStart.lng, 2)
-                    )
-                )
-            );
-            return minDistance < 5;
-        });
-
-        if (connectedBranches.length < 2) return false;
-
-        const branchesBySide = { left: 0, right: 0 };
-
-        connectedBranches.forEach((branch) => {
-            const branchStart = branch.coordinates[0];
-
-            // หาตำแหน่งที่ใกล้ที่สุดบนท่อเมนรอง
-            let closestIndex = 0;
-            let minDistance = Infinity;
-
-            subMainPipe.coordinates.forEach((coord: any, index: number) => {
-                const distance = Math.sqrt(
-                    Math.pow(coord.lat - branchStart.lat, 2) +
-                        Math.pow(coord.lng - branchStart.lng, 2)
-                );
-
-                if (distance < minDistance) {
-                    minDistance = distance;
-                    closestIndex = index;
-                }
-            });
-
-            const branchDirection = branch.coordinates[1]
-                ? Math.atan2(
-                      branch.coordinates[1].lng - branch.coordinates[0].lng,
-                      branch.coordinates[1].lat - branch.coordinates[0].lat
-                  )
-                : 0;
-
-            const pipeDirection = subMainPipe.coordinates[1]
-                ? Math.atan2(
-                      subMainPipe.coordinates[1].lng - subMainPipe.coordinates[0].lng,
-                      subMainPipe.coordinates[1].lat - subMainPipe.coordinates[0].lat
-                  )
-                : 0;
-
-            // ตรวจสอบว่าท่อย่อยออกจากด้านซ้ายหรือขวาของท่อเมนรอง
-            const relativeAngle = branchDirection - pipeDirection;
-            const normalizedAngle = ((relativeAngle + Math.PI) % (2 * Math.PI)) - Math.PI;
-
-            if (normalizedAngle > 0) {
-                branchesBySide.right++;
-            } else {
-                branchesBySide.left++;
-            }
-        });
-
-        return branchesBySide.left > 0 && branchesBySide.right > 0;
-    };
-
-    const findOppositeBranchPipes = (
-        subMainPipe: any,
-        branchPipes: any[]
-    ): Map<string, string[]> => {
-        const oppositePairs = new Map<string, string[]>();
-
-        if (subMainPipe.coordinates.length < 2) return oppositePairs;
-
-        const connectedBranches = branchPipes.filter((bp) => {
-            if (bp.coordinates.length === 0) return false;
-
-            const branchStart = bp.coordinates[0];
-
-            const minDistance = Math.min(
-                ...subMainPipe.coordinates.map((coord) =>
-                    Math.sqrt(
-                        Math.pow(coord.lat - branchStart.lat, 2) +
-                            Math.pow(coord.lng - branchStart.lng, 2)
-                    )
-                )
-            );
-
-            return minDistance < 3;
-        });
-
-        if (connectedBranches.length < 2) return oppositePairs;
-
-        // คำนวณระยะทางรวมของท่อเมนรอง
-        let totalPipeLength = 0;
-        for (let i = 1; i < subMainPipe.coordinates.length; i++) {
-            const prev = subMainPipe.coordinates[i - 1];
-            const curr = subMainPipe.coordinates[i];
-            totalPipeLength += Math.sqrt(
-                Math.pow(curr.lat - prev.lat, 2) + Math.pow(curr.lng - prev.lng, 2)
-            );
-        }
-
-        const branchPositions = connectedBranches.map((branch) => {
-            const branchStart = branch.coordinates[0];
-
-            // หาตำแหน่งที่ใกล้ที่สุดบนท่อเมนรอง
-            let closestIndex = 0;
-            let minDistance = Infinity;
-
-            subMainPipe.coordinates.forEach((coord: any, index: number) => {
-                const distance = Math.sqrt(
-                    Math.pow(coord.lat - branchStart.lat, 2) +
-                        Math.pow(coord.lng - branchStart.lng, 2)
-                );
-
-                if (distance < minDistance) {
-                    minDistance = distance;
-                    closestIndex = index;
-                }
-            });
-
-            let distanceFromStart = 0;
-            for (let i = 1; i <= closestIndex; i++) {
-                const prev = subMainPipe.coordinates[i - 1];
-                const curr = subMainPipe.coordinates[i];
-                distanceFromStart += Math.sqrt(
-                    Math.pow(curr.lat - prev.lat, 2) + Math.pow(curr.lng - prev.lng, 2)
-                );
-            }
-
-            return {
-                branch,
-                position: distanceFromStart / totalPipeLength,
-                distanceFromStart,
-            };
-        });
-
-        const leftBranches: typeof branchPositions = [];
-        const rightBranches: typeof branchPositions = [];
-
-        branchPositions.forEach((branchPos) => {
-            const branch = branchPos.branch;
-            const branchStart = branch.coordinates[0];
-
-            const pipeDirection = subMainPipe.coordinates[1]
-                ? Math.atan2(
-                      subMainPipe.coordinates[1].lng - subMainPipe.coordinates[0].lng,
-                      subMainPipe.coordinates[1].lat - subMainPipe.coordinates[0].lat
-                  )
-                : 0;
-
-            const branchDirection = branch.coordinates[1]
-                ? Math.atan2(
-                      branch.coordinates[1].lng - branch.coordinates[0].lng,
-                      branch.coordinates[1].lat - branch.coordinates[0].lat
-                  )
-                : 0;
-
-            // ตรวจสอบว่าท่อย่อยออกจากด้านซ้ายหรือขวาของท่อเมนรอง
-            const relativeAngle = branchDirection - pipeDirection;
-            const normalizedAngle = ((relativeAngle + Math.PI) % (2 * Math.PI)) - Math.PI;
-
-            if (normalizedAngle > 0) {
-                rightBranches.push(branchPos);
-            } else {
-                leftBranches.push(branchPos);
-            }
-        });
-
-        if (leftBranches.length > 0 && rightBranches.length > 0) {
-            leftBranches.sort((a, b) => a.position - b.position);
-            rightBranches.sort((a, b) => a.position - b.position);
-
-            const maxPairs = Math.min(leftBranches.length, rightBranches.length);
-            for (let i = 0; i < maxPairs; i++) {
-                const leftBranch = leftBranches[i];
-                const rightBranch = rightBranches[i];
-
-                const pairKey = `${leftBranch.branch.id}-${rightBranch.branch.id}`;
-                oppositePairs.set(pairKey, [leftBranch.branch.id, rightBranch.branch.id]);
-            }
-        }
-
-        return oppositePairs;
-    };
-
-    // ฟังก์ชันตรวจสอบว่าท่อย่อยอยู่ตรงกลางหรือขอบของท่อเมนรอง
-    const isBranchAtCenter = (branch: any, subMainPipe: any, branchPipes: any[]): boolean => {
-        if (subMainPipe.coordinates.length < 2) return false;
-
-        const branchStart = branch.coordinates[0];
-
-        // หาตำแหน่งที่ใกล้ที่สุดบนท่อเมนรอง
-        let closestIndex = 0;
-        let minDistance = Infinity;
-
-        subMainPipe.coordinates.forEach((coord: any, index: number) => {
-            const distance = Math.sqrt(
-                Math.pow(coord.lat - branchStart.lat, 2) + Math.pow(coord.lng - branchStart.lng, 2)
-            );
-
-            if (distance < minDistance) {
-                minDistance = distance;
-                closestIndex = index;
-            }
-        });
-
-        // คำนวณระยะทางรวมของท่อเมนรอง
-        let totalPipeLength = 0;
-        for (let i = 1; i < subMainPipe.coordinates.length; i++) {
-            const prev = subMainPipe.coordinates[i - 1];
-            const curr = subMainPipe.coordinates[i];
-            totalPipeLength += Math.sqrt(
-                Math.pow(curr.lat - prev.lat, 2) + Math.pow(curr.lng - prev.lng, 2)
-            );
-        }
-
-        // คำนวณระยะทางจากจุดเริ่มต้นถึงตำแหน่งที่ใกล้ที่สุด
-        let distanceFromStart = 0;
-        for (let i = 1; i <= closestIndex; i++) {
-            const prev = subMainPipe.coordinates[i - 1];
-            const curr = subMainPipe.coordinates[i];
-            distanceFromStart += Math.sqrt(
-                Math.pow(curr.lat - prev.lat, 2) + Math.pow(curr.lng - prev.lng, 2)
-            );
-        }
-
-        // สำหรับท่อที่มีแค่ 2 จุด ให้ใช้วิธีพิเศษ
-        if (subMainPipe.coordinates.length === 2) {
-            // หาท่อย่อยทั้งหมดที่เชื่อมต่อกับท่อเมนรองนี้
-            const allBranches = branchPipes.filter((bp) => {
-                if (bp.coordinates.length === 0) return false;
-                const bpStart = bp.coordinates[0];
-                const minDist = Math.min(
-                    ...subMainPipe.coordinates.map((coord) =>
-                        Math.sqrt(
-                            Math.pow(coord.lat - bpStart.lat, 2) +
-                                Math.pow(coord.lng - bpStart.lng, 2)
-                        )
-                    )
-                );
-                return minDist < 3;
-            });
-
-            if (allBranches.length <= 2) {
-                // ถ้ามีท่อย่อยน้อยกว่า 2 ตัว ให้ถือว่าทั้งหมดเป็น edge
-                return false;
-            }
-
-            // เรียงลำดับท่อย่อยตามตำแหน่ง
-            const branchPositions = allBranches.map((bp) => {
-                const bpStart = bp.coordinates[0];
-                let bpClosestIndex = 0;
-                let bpMinDistance = Infinity;
-
-                subMainPipe.coordinates.forEach((coord: any, index: number) => {
-                    const distance = Math.sqrt(
-                        Math.pow(coord.lat - bpStart.lat, 2) + Math.pow(coord.lng - bpStart.lng, 2)
-                    );
-
-                    if (distance < bpMinDistance) {
-                        bpMinDistance = distance;
-                        bpClosestIndex = index;
-                    }
-                });
-
-                let bpDistanceFromStart = 0;
-                for (let i = 1; i <= bpClosestIndex; i++) {
-                    const prev = subMainPipe.coordinates[i - 1];
-                    const curr = subMainPipe.coordinates[i];
-                    bpDistanceFromStart += Math.sqrt(
-                        Math.pow(curr.lat - prev.lat, 2) + Math.pow(curr.lng - prev.lng, 2)
-                    );
-                }
-
-                return {
-                    branch: bp,
-                    distanceFromStart: bpDistanceFromStart,
-                    position: bpDistanceFromStart / totalPipeLength,
-                };
-            });
-
-            // เรียงลำดับตามตำแหน่ง
-            branchPositions.sort((a, b) => a.position - b.position);
-
-            // หาตำแหน่งของท่อย่อยปัจจุบัน
-            const currentBranchIndex = branchPositions.findIndex(
-                (bp) => bp.branch.id === branch.id
-            );
-
-            if (currentBranchIndex === -1) return false;
-
-            // ถ้าอยู่ในตำแหน่งแรกหรือสุดท้าย ให้ถือว่าเป็น edge
-            if (currentBranchIndex === 0 || currentBranchIndex === branchPositions.length - 1) {
-                return false;
-            }
-
-            // ถ้าอยู่ในตำแหน่งกลาง ให้ถือว่าเป็น center
-            return true;
-        }
-
-        // สำหรับท่อที่มีมากกว่า 2 จุด ใช้วิธีเดิม
-        const positionRatio = distanceFromStart / totalPipeLength;
-        const isCenter = positionRatio >= 0.15 && positionRatio <= 0.85;
-
-        console.log(
-            `🔍 Branch ${branch.id}: position ratio ${positionRatio.toFixed(3)}, center: ${isCenter}`
-        );
-
-        return isCenter;
-    };
-
-    const calculateSubMainPipeConnectors = (subMainPipe: any, branchPipes: any[]) => {
-        const validBranches = branchPipes.filter((bp) => bp.coordinates.length > 0);
-
-        if (validBranches.length === 0) return;
-
-        const hasBothSides = hasBranchesOnBothSides(subMainPipe, validBranches);
-
-        if (hasBothSides) {
-            const oppositePairs = findOppositeBranchPipes(subMainPipe, validBranches);
-            const usedBranches = new Set<string>();
-
-            let fourWayCount = 0;
-            oppositePairs.forEach((pair, key) => {
-                const [branch1Id, branch2Id] = pair;
-
-                if (!usedBranches.has(branch1Id) && !usedBranches.has(branch2Id)) {
-                    const branch1 = validBranches.find((b) => b.id === branch1Id);
-                    const branch2 = validBranches.find((b) => b.id === branch2Id);
-
-                    if (branch1 && branch2) {
-                        const branch1IsCenter = isBranchAtCenter(
-                            branch1,
-                            subMainPipe,
-                            validBranches
-                        );
-                        const branch2IsCenter = isBranchAtCenter(
-                            branch2,
-                            subMainPipe,
-                            validBranches
-                        );
-
-                        if (branch1IsCenter && branch2IsCenter) {
-                            fourWayCount++;
-                            usedBranches.add(branch1Id);
-                            usedBranches.add(branch2Id);
-                        }
-                    }
-                }
-            });
-
-            let threeWayCount = 0;
-
-            oppositePairs.forEach((pair, key) => {
-                const [branch1Id, branch2Id] = pair;
-
-                if (!usedBranches.has(branch1Id) && !usedBranches.has(branch2Id)) {
-                    const branch1 = validBranches.find((b) => b.id === branch1Id);
-                    const branch2 = validBranches.find((b) => b.id === branch2Id);
-
-                    if (branch1 && branch2) {
-                        const branch1IsCenter = isBranchAtCenter(
-                            branch1,
-                            subMainPipe,
-                            validBranches
-                        );
-                        const branch2IsCenter = isBranchAtCenter(
-                            branch2,
-                            subMainPipe,
-                            validBranches
-                        );
-
-                        if (branch1IsCenter !== branch2IsCenter) {
-                            if (!branch1IsCenter) {
-                                threeWayCount++;
-                                usedBranches.add(branch1Id);
-                                usedBranches.add(branch2Id);
-                            } else {
-                                threeWayCount++;
-                                usedBranches.add(branch2Id);
-                                usedBranches.add(branch1Id);
-                            }
-                        }
-                    }
-                }
-            });
-
-            validBranches.forEach((branch) => {
-                if (usedBranches.has(branch.id)) return;
-
-                let hasOpposite = false;
-                oppositePairs.forEach((pair) => {
-                    if (pair.includes(branch.id)) {
-                        hasOpposite = true;
-                    }
-                });
-
-                if (!hasOpposite && !isBranchAtCenter(branch, subMainPipe, validBranches)) {
-                    threeWayCount++;
-                    usedBranches.add(branch.id);
-                }
-            });
-
-            const remainingBranches = validBranches.filter(
-                (branch) => !usedBranches.has(branch.id)
-            );
-            const twoWayCount = remainingBranches.filter((branch) =>
-                isBranchAtCenter(branch, subMainPipe, validBranches)
-            ).length;
-
-            summary.details.subMainPipes.twoWay += twoWayCount;
-            summary.details.subMainPipes.threeWay += threeWayCount;
-            summary.details.subMainPipes.fourWay += fourWayCount;
-        } else {
-            const branchPipesCount = validBranches.length;
-
-            if (branchPipesCount > 0) {
-                summary.details.subMainPipes.twoWay += 2;
-
-                if (branchPipesCount > 2) {
-                    summary.details.subMainPipes.threeWay += branchPipesCount - 2;
-                }
-            }
-        }
-    };
-
-    projectData.subMainPipes.forEach((subMainPipe) => {
-        if (subMainPipe.coordinates.length === 0) return;
-
-        calculateSubMainPipeConnectors(subMainPipe, subMainPipe.branchPipes);
-    });
-
-    projectData.subMainPipes.forEach((subMainPipe) => {
-        subMainPipe.branchPipes.forEach((branchPipe) => {
-            if (branchPipe.coordinates.length === 0) return;
-=======
 import {
     loadSprinklerConfig,
     calculateTotalFlowRate,
@@ -892,40 +103,9 @@
 
 
 
->>>>>>> 14712155
-
-
-
-<<<<<<< HEAD
-            if (!branchPipe.plants || branchPipe.plants.length === 0) {
-                summary.details.branchPipes.twoWay++;
-            }
-        });
-    });
-
-    summary.twoWay =
-        summary.details.mainPipes.twoWay +
-        summary.details.subMainPipes.twoWay +
-        summary.details.branchPipes.twoWay +
-        summary.details.plants.twoWay;
-
-    summary.threeWay =
-        summary.details.mainPipes.threeWay +
-        summary.details.subMainPipes.threeWay +
-        summary.details.branchPipes.threeWay +
-        summary.details.plants.threeWay;
-
-    summary.fourWay =
-        summary.details.mainPipes.fourWay +
-        summary.details.subMainPipes.fourWay +
-        summary.details.branchPipes.fourWay;
-
-    summary.total = summary.twoWay + summary.threeWay + summary.fourWay;
-
-    return summary;
-};
-=======
->>>>>>> 14712155
+
+
+
 
 const createAreaTextOverlay = (
     map: google.maps.Map,
@@ -1687,6 +867,16 @@
                 const config = loadSprinklerConfig();
                 if (config) {
                     setSprinklerConfig(config);
+                    // Recalculate enhanced stats after loading sprinkler config
+                    const updatedStats = getOverallStats();
+                    setEnhancedStats(updatedStats);
+                    console.log('✅ Sprinkler config loaded and stats updated:', {
+                        config,
+                        updatedStats,
+                        sprinklerFlowRate: updatedStats?.sprinklerFlowRate
+                    });
+                } else {
+                    console.warn('⚠️ No sprinkler config found in localStorage');
                 }
 
                 if (data.mainArea && data.mainArea.length > 0) {
@@ -1771,31 +961,47 @@
         setIconSize(1);
     };
 
+    const handleManualCleanup = () => {
+        try {
+            console.log('🧹 Manual localStorage cleanup initiated...');
+            
+            // Clear horticulture-specific data
+            localStorage.removeItem('horticultureIrrigationData');
+            localStorage.removeItem('horticultureIrrigationBackup');
+            localStorage.removeItem('horticultureSettings');
+            
+            // Clear project images that might be causing quota issues
+            localStorage.removeItem('projectMapImage');
+            localStorage.removeItem('projectType');
+            
+            // Clear any other map-related images
+            const keysToRemove: string[] = [];
+            for (let i = 0; i < localStorage.length; i++) {
+                const key = localStorage.key(i);
+                if (key && (key.includes('mapImage') || key.includes('projectImage'))) {
+                    keysToRemove.push(key);
+                }
+            }
+            keysToRemove.forEach(key => localStorage.removeItem(key));
+            
+            console.log('✅ Manual cleanup successful!');
+            alert('localStorage cleanup completed successfully!\n\nCleared:\n- Horticulture data\n- Project images\n- Map images\n\nYou can now try "คำนวณระบบน้ำ" again.');
+        } catch (error) {
+            console.error('❌ Manual cleanup failed:', error);
+            alert('localStorage cleanup failed!');
+        }
+    };
+
     const handleNewProject = () => {
         router.visit('/horticulture/planner');
     };
 
     const handleEditProject = () => {
-<<<<<<< HEAD
-        // ตั้งค่า flag บอกว่ากำลังแก้ไขโครงการเดิม
-        if (!safeLocalStorageSet('isEditingExistingProject', 'true')) {
-            console.error('❌ Failed to save isEditingExistingProject flag');
-        }
-
-        // ตรวจสอบว่าข้อมูลโครงการยังอยู่ใน localStorage หรือไม่
-        const existingData = localStorage.getItem('horticultureIrrigationData');
-        if (!existingData && projectData) {
-            // หากไม่มีข้อมูลใน localStorage แต่มี projectData ให้บันทึกกลับ
-            if (!safeLocalStorageSet('horticultureIrrigationData', JSON.stringify(projectData))) {
-                console.error('❌ Failed to save projectData to localStorage');
-            }
-=======
         localStorage.setItem('isEditingExistingProject', 'true');
 
         const existingData = localStorage.getItem('horticultureIrrigationData');
         if (!existingData && projectData) {
             localStorage.setItem('horticultureIrrigationData', JSON.stringify(projectData));
->>>>>>> 14712155
         }
 
         router.visit('/horticulture/planner');
@@ -1806,14 +1012,6 @@
         setMapLoaded(true);
     }, []);
 
-<<<<<<< HEAD
-    const handleManualCleanup = () => {
-        if (cleanupLocalStorage()) {
-            alert(t('localStorage_cleanup_success') || 'ล้างข้อมูล localStorage สำเร็จ!');
-        } else {
-            alert(t('localStorage_cleanup_failed') || 'ล้างข้อมูล localStorage ล้มเหลว!');
-        }
-=======
     // Enhanced feature handlers
     const handleHeadLossCalculation = (pipeInfo: {
         pipeId: string;
@@ -1857,14 +1055,38 @@
             }
             return newSet;
         });
->>>>>>> 14712155
     };
 
     const handleExportMapToProduct = async () => {
+        console.log('🔍 Debug: Starting handleExportMapToProduct');
+        console.log('🔍 Debug: mapContainerRef.current:', mapContainerRef.current);
+        console.log('🔍 Debug: enhancedStats:', enhancedStats);
+        console.log('🔍 Debug: projectData:', projectData);
+        
         if (!mapContainerRef.current) {
+            console.log('❌ Debug: No map container found');
             alert(t('ไม่พบแผนที่'));
             return;
         }
+
+        // Check if sprinkler configuration exists
+        if (!enhancedStats || !enhancedStats.sprinklerFlowRate) {
+            console.log('❌ Debug: No sprinkler configuration found');
+            console.log('🔍 Debug: enhancedStats:', enhancedStats);
+            console.log('🔍 Debug: sprinklerFlowRate:', enhancedStats?.sprinklerFlowRate);
+            alert(
+                '❌ ยังไม่ได้ตั้งค่าระบบหัวฉีด\n\nกรุณาตั้งค่าระบบหัวฉีดก่อน:\n1. กดปุ่ม "ตั้งค่าระบบหัวฉีด"\n2. ใส่ข้อมูลหัวฉีดที่ต้องการ\n3. กดบันทึก\n4. ลองใหม่'
+            );
+            return;
+        }
+
+        // Check if project data exists
+        if (!projectData) {
+            console.log('❌ Debug: No project data found');
+            alert('❌ ไม่พบข้อมูลโครงการ\n\nกรุณาโหลดข้อมูลโครงการใหม่');
+            return;
+        }
+
         setIsCreatingImage(true);
         try {
             const currentRotation = mapRotation;
@@ -1875,9 +1097,12 @@
 
             await new Promise((resolve) => setTimeout(resolve, 2000));
 
+            console.log('🔍 Debug: About to import html2canvas');
             const html2canvas = await import('html2canvas');
             const html2canvasLib = html2canvas.default || html2canvas;
-
+            console.log('🔍 Debug: html2canvas imported successfully');
+
+            console.log('🔍 Debug: About to create canvas from map container');
             const canvas = await html2canvasLib(mapContainerRef.current, {
                 useCORS: true,
                 allowTaint: true,
@@ -1952,85 +1177,48 @@
                 },
             });
 
+            console.log('🔍 Debug: Canvas created successfully');
             const dataUrl = canvas.toDataURL('image/jpeg', 0.9);
+            console.log('🔍 Debug: DataURL created, length:', dataUrl.length);
+            console.log('🔍 Debug: DataURL preview:', dataUrl.substring(0, 50) + '...');
 
             if (currentRotation !== 0) {
                 setMapRotation(currentRotation);
             }
 
             if (dataUrl && dataUrl !== 'data:,' && dataUrl.length > 100) {
-<<<<<<< HEAD
-                // Get current field ID from localStorage
-                const currentFieldId = localStorage.getItem('currentFieldId');
+                console.log('🔍 Debug: DataURL is valid, proceeding with export');
                 
-                if (currentFieldId && !currentFieldId.startsWith('mock-')) {
-                    // Save complete project data and image to database
+                // Store project type first
+                localStorage.setItem('projectType', 'horticulture');
+                
+                // Try to store the image, but handle quota exceeded error gracefully
+                try {
+                    localStorage.setItem('projectMapImage', dataUrl);
+                    console.log('🔍 Debug: Image stored in localStorage successfully');
+                } catch (storageError) {
+                    console.warn('⚠️ localStorage quota exceeded, image will not be stored:', storageError);
+                    
+                    // Clear some localStorage space if possible
                     try {
-                        console.log('🔄 Saving complete project data to database...');
+                        // Remove old project images to free up space
+                        const keysToRemove: string[] = [];
+                        for (let i = 0; i < localStorage.length; i++) {
+                            const key = localStorage.key(i);
+                            if (key && (key.includes('projectMapImage') || key.includes('mapImage'))) {
+                                keysToRemove.push(key);
+                            }
+                        }
+                        keysToRemove.forEach(key => localStorage.removeItem(key));
                         
-                        // Prepare complete project data
-                        const completeProjectData = {
-                            status: 'finished',
-                            is_completed: true,
-                            project_data: projectData,
-                            project_stats: projectSummary,
-                            project_mode: 'horticulture',
-                            show_pump_option: true,
-                            last_saved: new Date().toISOString(),
-                            project_image: dataUrl,
-                            project_image_type: 'image/png',
-                        };
-                        
-                        // Save complete project data
-                        const dataResponse = await axios.put(`/api/fields/${currentFieldId}/data`, completeProjectData);
-                        
-                        if (dataResponse.data.success) {
-                            console.log('✅ Complete project data saved to database successfully');
-                            
-                            // Save project data to localStorage for product page compatibility
-                            if (!safeLocalStorageSet('horticultureIrrigationData', JSON.stringify(projectData))) {
-                                console.warn('⚠️ Failed to save horticultureIrrigationData to localStorage, but data is saved to database');
-                            }
-                            
-                            // Still save project type to localStorage for product page
-                            if (!safeLocalStorageSet('projectType', 'horticulture')) {
-                                console.warn('⚠️ Failed to save projectType to localStorage, but data is saved to database');
-                            }
-                            
-                            router.visit('/product');
-                        } else {
-                            throw new Error('Database save failed: ' + dataResponse.data.message);
-                        }
-                    } catch (error) {
-                        console.error('❌ Failed to save complete project data to database:', error);
-                        // Fallback to localStorage if database fails
-                        if (!safeLocalStorageSet('projectMapImage', dataUrl)) {
-                            throw new Error('ไม่สามารถบันทึกภาพแผนที่ได้ - ทั้ง database และ localStorage ล้มเหลว');
-                        }
-                        if (!safeLocalStorageSet('horticultureIrrigationData', JSON.stringify(projectData))) {
-                            throw new Error('ไม่สามารถบันทึกข้อมูลโครงการได้ - localStorage เต็ม');
-                        }
-                        if (!safeLocalStorageSet('projectType', 'horticulture')) {
-                            throw new Error('ไม่สามารถบันทึกประเภทโครงการได้ - localStorage เต็ม');
-                        }
-                        router.visit('/product');
+                        // Try again with the original image
+                        localStorage.setItem('projectMapImage', dataUrl);
+                        console.log('🔍 Debug: Image stored after clearing old images');
+                    } catch (retryError) {
+                        console.warn('⚠️ Still cannot store image, continuing without it:', retryError);
+                        // Continue without the image - the product page can work without it
                     }
-                } else {
-                    // Fallback to localStorage for mock fields or when no field ID
-                    if (!safeLocalStorageSet('projectMapImage', dataUrl)) {
-                        throw new Error('ไม่สามารถบันทึกภาพแผนที่ได้ - localStorage เต็ม');
-                    }
-                    if (!safeLocalStorageSet('horticultureIrrigationData', JSON.stringify(projectData))) {
-                        throw new Error('ไม่สามารถบันทึกข้อมูลโครงการได้ - localStorage เต็ม');
-                    }
-                    if (!safeLocalStorageSet('projectType', 'horticulture')) {
-                        throw new Error('ไม่สามารถบันทึกประเภทโครงการได้ - localStorage เต็ม');
-                    }
-                    router.visit('/product');
                 }
-=======
-                localStorage.setItem('projectMapImage', dataUrl);
-                localStorage.setItem('projectType', 'horticulture');
                 
                 // ส่งข้อมูลระบบหัวฉีดและโซนสำหรับ product page
                 console.log('Debug handleExportMapToProduct:', {
@@ -2163,15 +1351,37 @@
                 }
                 
                 window.location.href = '/product';
->>>>>>> 14712155
             } else {
+                console.log('❌ Debug: DataURL is invalid');
+                console.log('🔍 Debug: dataUrl:', dataUrl);
+                console.log('🔍 Debug: dataUrl length:', dataUrl?.length);
+                console.log('🔍 Debug: dataUrl === "data:,"', dataUrl === 'data:,');
                 throw new Error('ไม่สามารถสร้างภาพแผนที่ได้');
             }
         } catch (error) {
             console.error('❌ Error creating map image:', error);
-            alert(
-                '❌ เกิดข้อผิดพลาดในการสร้างภาพแผนผัง\n\nกรุณาใช้วิธี Screenshot แทน:\n\n1. กด F11 เพื่อ Fullscreen\n2. กด Print Screen หรือใช้ Snipping Tool\n3. หรือใช้ Extension "Full Page Screen Capture"'
-            );
+            
+            // Provide more specific error messages
+            let errorMessage = '❌ เกิดข้อผิดพลาดในการสร้างภาพแผนผัง\n\n';
+            
+            if (error instanceof Error) {
+                if (error.message.includes('quota') || error.message.includes('Quota')) {
+                    errorMessage += 'ปัญหา: พื้นที่เก็บข้อมูลเต็ม (localStorage quota exceeded)\n\n';
+                    errorMessage += 'วิธีแก้ไข:\n';
+                    errorMessage += '1. ล้างข้อมูล localStorage (กดปุ่ม "ล้างข้อมูล")\n';
+                    errorMessage += '2. หรือใช้วิธี Screenshot ด้านล่าง\n\n';
+                } else if (error.message.includes('html2canvas')) {
+                    errorMessage += 'ปัญหา: ไม่สามารถสร้างภาพจากแผนที่ได้\n\n';
+                } else if (error.message.includes('ไม่สามารถสร้างภาพแผนที่ได้')) {
+                    errorMessage += 'ปัญหา: ภาพที่สร้างได้มีขนาดเล็กเกินไป\n\n';
+                } else {
+                    errorMessage += `ปัญหา: ${error.message}\n\n`;
+                }
+            }
+            
+            errorMessage += 'กรุณาใช้วิธี Screenshot แทน:\n\n1. กด F11 เพื่อ Fullscreen\n2. กด Print Screen หรือใช้ Snipping Tool\n3. หรือใช้ Extension "Full Page Screen Capture"';
+            
+            alert(errorMessage);
         } finally {
             setIsCreatingImage(false);
         }
@@ -2248,8 +1458,17 @@
                             </button>
                             <button
                                 onClick={handleExportMapToProduct}
-                                disabled={isCreatingImage}
-                                className="rounded-lg bg-blue-600 px-4 py-2 text-sm font-semibold transition-colors hover:bg-blue-700 disabled:cursor-not-allowed disabled:opacity-50"
+                                disabled={isCreatingImage || !enhancedStats?.sprinklerFlowRate}
+                                className={`rounded-lg px-4 py-2 text-sm font-semibold transition-colors disabled:cursor-not-allowed disabled:opacity-50 ${
+                                    enhancedStats?.sprinklerFlowRate 
+                                        ? 'bg-blue-600 hover:bg-blue-700' 
+                                        : 'bg-gray-500 hover:bg-gray-600'
+                                }`}
+                                title={
+                                    !enhancedStats?.sprinklerFlowRate 
+                                        ? 'กรุณาตั้งค่าระบบหัวฉีดก่อน' 
+                                        : 'คำนวณระบบน้ำและส่งออกไปยังหน้าสินค้า'
+                                }
                             >
                                 {isCreatingImage ? (
                                     <>
@@ -2506,19 +1725,6 @@
                                             <div className="h-4 w-4 bg-green-500 opacity-50"></div>
                                             <span>{t('พื้นที่หลัก')}</span>
                                         </div>
-<<<<<<< HEAD
-                                        <div className="flex items-center gap-2">
-                                            <div
-                                                className="h-1 w-4"
-                                                style={{
-                                                    backgroundColor: '#FCD34D',
-                                                    height: `${1 * pipeSize}px`,
-                                                }}
-                                            ></div>
-                                            <span>{t('ท่อย่อย')}</span>
-                                        </div>
-=======
->>>>>>> 14712155
                                     </div>
 
                                     {/* โซน */}
@@ -2548,7 +1754,6 @@
                                             </div>
                                         </div>
                                     )}
-<<<<<<< HEAD
 
                                     {/* พื้นที่หลีกเลี่ยง */}
                                     {projectData?.exclusionAreas &&
@@ -2589,222 +1794,6 @@
                                         )}
                                 </div>
                             </div>
-                            {/* ส่วนแสดงผลข้อมูลข้อต่อท่อ */}
-                            <div className="mt-4 rounded-lg bg-gray-800">
-                                <h3 className="mb-4 text-xl font-semibold text-orange-400">
-                                    🔧 {t('ข้อต่อท่อ')}
-                                </h3>
-
-                                {(() => {
-                                    const connectorSummary = calculatePipeConnectors(projectData);
-                                    return (
-                                        <>
-                                            {/* สรุปยอดรวม */}
-                                            <div className="mb-6 rounded bg-gray-700 p-4">
-                                                <h4 className="mb-3 text-lg font-semibold text-orange-300">
-                                                    📊 {t('สรุปยอดรวม')}
-                                                </h4>
-                                                <div className="grid grid-cols-2 gap-4 sm:grid-cols-4">
-                                                    <div className="rounded bg-gray-600 p-3 text-center">
-                                                        <div className="text-sm text-gray-400">
-                                                            {t('ข้อต่อ 2 ทาง')}
-                                                        </div>
-                                                        <div className="text-xl font-bold text-blue-400">
-                                                            {connectorSummary.twoWay}
-                                                        </div>
-                                                    </div>
-                                                    <div className="rounded bg-gray-600 p-3 text-center">
-                                                        <div className="text-sm text-gray-400">
-                                                            {t('ข้อต่อ 3 ทาง')}
-                                                        </div>
-                                                        <div className="text-xl font-bold text-green-400">
-                                                            {connectorSummary.threeWay}
-                                                        </div>
-                                                    </div>
-                                                    <div className="rounded bg-gray-600 p-3 text-center">
-                                                        <div className="text-sm text-gray-400">
-                                                            {t('ข้อต่อ 4 ทาง')}
-                                                        </div>
-                                                        <div className="text-xl font-bold text-purple-400">
-                                                            {connectorSummary.fourWay}
-                                                        </div>
-                                                    </div>
-                                                    <div className="rounded bg-orange-600 p-3 text-center">
-                                                        <div className="text-sm text-white">
-                                                            {t('รวมทั้งหมด')}
-                                                        </div>
-                                                        <div className="text-xl font-bold text-white">
-                                                            {connectorSummary.total}
-                                                        </div>
-                                                    </div>
-                                                </div>
-                                            </div>
-
-                                            {/* รายละเอียดแยกตามประเภท */}
-                                            <div className="space-y-4">
-                                                {/* ท่อเมนหลัก */}
-                                                <div className="rounded bg-gray-700 p-4">
-                                                    <h4 className="mb-3 font-semibold text-blue-300">
-                                                        🔵 {t('ท่อเมนหลัก')}
-                                                    </h4>
-                                                    <div className="grid grid-cols-3 gap-3 text-sm">
-                                                        <div className="rounded bg-blue-900/30 p-2 text-center">
-                                                            <div className="text-blue-300">
-                                                                {t('2 ทาง')}
-                                                            </div>
-                                                            <div className="font-bold text-blue-400">
-                                                                {
-                                                                    connectorSummary.details
-                                                                        .mainPipes.twoWay
-                                                                }
-                                                            </div>
-                                                        </div>
-                                                        <div className="rounded bg-blue-900/30 p-2 text-center">
-                                                            <div className="text-blue-300">
-                                                                {t('3 ทาง')}
-                                                            </div>
-                                                            <div className="font-bold text-blue-400">
-                                                                {
-                                                                    connectorSummary.details
-                                                                        .mainPipes.threeWay
-                                                                }
-                                                            </div>
-                                                        </div>
-                                                        <div className="rounded bg-blue-900/30 p-2 text-center">
-                                                            <div className="text-blue-300">
-                                                                {t('4 ทาง')}
-                                                            </div>
-                                                            <div className="font-bold text-blue-400">
-                                                                {
-                                                                    connectorSummary.details
-                                                                        .mainPipes.fourWay
-                                                                }
-                                                            </div>
-                                                        </div>
-                                                    </div>
-                                                </div>
-
-                                                {/* ท่อเมนรอง */}
-                                                <div className="rounded bg-gray-700 p-4">
-                                                    <h4 className="mb-3 font-semibold text-purple-300">
-                                                        🟣 {t('ท่อเมนรอง')}
-                                                    </h4>
-                                                    <div className="grid grid-cols-3 gap-3 text-sm">
-                                                        <div className="rounded bg-purple-900/30 p-2 text-center">
-                                                            <div className="text-purple-300">
-                                                                {t('2 ทาง')}
-                                                            </div>
-                                                            <div className="font-bold text-purple-400">
-                                                                {
-                                                                    connectorSummary.details
-                                                                        .subMainPipes.twoWay
-                                                                }
-                                                            </div>
-                                                        </div>
-                                                        <div className="rounded bg-purple-900/30 p-2 text-center">
-                                                            <div className="text-purple-300">
-                                                                {t('3 ทาง')}
-                                                            </div>
-                                                            <div className="font-bold text-purple-400">
-                                                                {
-                                                                    connectorSummary.details
-                                                                        .subMainPipes.threeWay
-                                                                }
-                                                            </div>
-                                                        </div>
-                                                        <div className="rounded bg-purple-900/30 p-2 text-center">
-                                                            <div className="text-purple-300">
-                                                                {t('4 ทาง')}
-                                                            </div>
-                                                            <div className="font-bold text-purple-400">
-                                                                {
-                                                                    connectorSummary.details
-                                                                        .subMainPipes.fourWay
-                                                                }
-                                                            </div>
-                                                        </div>
-                                                    </div>
-                                                </div>
-
-                                                {/* ท่อย่อย */}
-                                                <div className="rounded bg-gray-700 p-4">
-                                                    <h4 className="mb-3 font-semibold text-yellow-300">
-                                                        🟡 {t('ท่อย่อย')}
-                                                    </h4>
-                                                    <div className="grid grid-cols-3 gap-3 text-sm">
-                                                        <div className="rounded bg-yellow-900/30 p-2 text-center">
-                                                            <div className="text-yellow-300">
-                                                                {t('2 ทาง')}
-                                                            </div>
-                                                            <div className="font-bold text-yellow-400">
-                                                                {
-                                                                    connectorSummary.details.plants
-                                                                        .twoWay
-                                                                }
-                                                            </div>
-                                                        </div>
-                                                        <div className="rounded bg-yellow-900/30 p-2 text-center">
-                                                            <div className="text-yellow-300">
-                                                                {t('3 ทาง')}
-                                                            </div>
-                                                            <div className="font-bold text-yellow-400">
-                                                                {
-                                                                    connectorSummary.details.plants
-                                                                        .threeWay
-                                                                }
-                                                            </div>
-                                                        </div>
-                                                        <div className="rounded bg-yellow-900/30 p-2 text-center">
-                                                            <div className="text-yellow-300">
-                                                                {t('4 ทาง')}
-                                                            </div>
-                                                            <div className="font-bold text-yellow-400">
-                                                                {
-                                                                    connectorSummary.details.plants
-                                                                        .fourWay
-                                                                }
-=======
-
-                                    {/* พื้นที่หลีกเลี่ยง */}
-                                    {projectData?.exclusionAreas &&
-                                        projectData.exclusionAreas.length > 0 && (
-                                            <div>
-                                                <div className="mb-2 text-xs font-semibold text-gray-300">
-                                                    {t('พื้นที่หลีกเลี่ยง')}:
-                                                </div>
-                                                <div className="grid grid-cols-2 gap-1 text-xs">
-                                                    {projectData.exclusionAreas.map((area) => {
-                                                        const exclusionColor =
-                                                            EXCLUSION_COLORS[
-                                                                area.type as keyof typeof EXCLUSION_COLORS
-                                                            ] || EXCLUSION_COLORS.other;
-                                                        return (
-                                                            <div
-                                                                key={area.id}
-                                                                className="flex items-center gap-2"
-                                                            >
-                                                                <div
-                                                                    className="h-3 w-3 opacity-70"
-                                                                    style={{
-                                                                        backgroundColor:
-                                                                            exclusionColor,
-                                                                    }}
-                                                                ></div>
-                                                                <span>
-                                                                    {getExclusionTypeName(
-                                                                        area.type,
-                                                                        t
-                                                                    )}
-                                                                </span>
->>>>>>> 14712155
-                                                            </div>
-                                                        );
-                                                    })}
-                                                </div>
-                                            </div>
-                                        )}
-                                </div>
-                            </div>
                         </div>
 
                         <div className="space-y-6">
@@ -2846,7 +1835,7 @@
                                 </div>
 
                                 {/* Enhanced Statistics */}
-                                {enhancedStats && enhancedStats.sprinklerFlowRate && (
+                                {enhancedStats && enhancedStats.sprinklerFlowRate ? (
                                     <div className="mt-6 rounded border border-blue-700/50 bg-gradient-to-r from-blue-900/30 to-cyan-900/30 p-4">
                                         <h4 className="mb-3 text-lg font-semibold text-cyan-300">
                                             🚿 {t('ข้อมูลระบบหัวฉีดของพื้นที่รวมทั้ังหมด')} (แรงดัน{' '}
@@ -2889,6 +1878,23 @@
                                             </div>
                                         </div>
                                     </div>
+                                ) : (
+                                    <div className="mt-6 rounded border border-yellow-700/50 bg-gradient-to-r from-yellow-900/30 to-orange-900/30 p-4">
+                                        <h4 className="mb-3 text-lg font-semibold text-yellow-300">
+                                            ⚠️ {t('ยังไม่ได้ตั้งค่าระบบหัวฉีด')}
+                                        </h4>
+                                        <div className="text-sm text-yellow-200">
+                                            <p className="mb-2">
+                                                {t('กรุณาตั้งค่าระบบหัวฉีดก่อนคำนวณระบบน้ำ:')}
+                                            </p>
+                                            <ol className="ml-4 list-decimal space-y-1">
+                                                <li>{t('กดปุ่ม "ตั้งค่าหัวฉีด" ด้านบน')}</li>
+                                                <li>{t('ใส่ข้อมูลหัวฉีดที่ต้องการ (แรงดัน, รัศมี, อัตราการไหล)')}</li>
+                                                <li>{t('กดบันทึก')}</li>
+                                                <li>{t('กดปุ่ม "คำนวณระบบน้ำ" เพื่อส่งออกไปยังหน้าสินค้า')}</li>
+                                            </ol>
+                                        </div>
+                                    </div>
                                 )}
                             </div>
 
@@ -2972,15 +1978,11 @@
                                 )}
 
 
-<<<<<<< HEAD
-                            {projectSummary.zoneDetails.length > 0 && (
-=======
                             </div>
 
                             {/* Zone Details Section */}
                             {(irrigationZones.length > 0 ||
                                 projectSummary.zoneDetails.length > 0) && (
->>>>>>> 14712155
                                 <div className="rounded-lg bg-gray-800 p-6">
                                     <h3 className="mb-4 text-xl font-semibold text-green-400">
                                         🏞️{' '}
@@ -2988,170 +1990,6 @@
                                             ? t('ข้อมูลโซนการให้น้ำ')
                                             : t('ข้อมูลพื้นที่หลัก')}
                                     </h3>
-<<<<<<< HEAD
-                                    <div className="space-y-4">
-                                        {projectSummary.zoneDetails.map((zone, index) => {
-                                            const plantInfo = zone.plantData || null;
-                                            const plantName = plantInfo?.name || 'ไม่ระบุ';
-                                            const waterPerPlant = zone.waterPerPlant || 0;
-                                            const plantSpacing = plantInfo?.plantSpacing || 0;
-                                            const rowSpacing = plantInfo?.rowSpacing || 0;
-
-                                            const zoneColor = projectData.useZones
-                                                ? projectData.zones.find(
-                                                      (z) => z.id === zone.zoneId
-                                                  )?.color
-                                                : null;
-
-                                            return (
-                                                <div
-                                                    key={zone.zoneId}
-                                                    className="rounded bg-gray-700 p-4"
-                                                >
-                                                    <div className="mb-3 flex items-center justify-between">
-                                                        <h4 className="font-semibold text-green-300">
-                                                            {zone.zoneName}
-                                                        </h4>
-                                                        <div className="flex items-center gap-2">
-                                                            <div className="p-2 text-xs">
-                                                                <span className="text-gray-400">
-                                                                    {t('ระยะปลูก')}:
-                                                                </span>
-                                                                <span className="ml-2 text-white">
-                                                                    {plantSpacing} × {rowSpacing}{' '}
-                                                                    {t('เมตร')}
-                                                                </span>
-                                                            </div>
-                                                            <span className="text-sm text-gray-400">
-                                                                🌱 {plantName}
-                                                            </span>
-                                                            {zoneColor && (
-                                                                <div
-                                                                    className="h-4 w-4 rounded"
-                                                                    style={{
-                                                                        backgroundColor: zoneColor,
-                                                                    }}
-                                                                />
-                                                            )}
-                                                        </div>
-                                                    </div>
-
-                                                    <div className="mb-3 grid grid-cols-4 gap-4 text-sm">
-                                                        <div>
-                                                            <span className="text-gray-400">
-                                                                {t('พื้นที่โซน')}:
-                                                            </span>
-                                                            <div className="font-bold text-green-400">
-                                                                {formatAreaInRai(zone.areaInRai)}
-                                                            </div>
-                                                        </div>
-                                                        <div>
-                                                            <span className="text-gray-400">
-                                                                {t('จำนวนต้นไม้')}:
-                                                            </span>
-                                                            <div className="font-bold text-yellow-400">
-                                                                {zone.plantCount.toLocaleString()}{' '}
-                                                                {t('ต้น')}
-                                                            </div>
-                                                        </div>
-                                                        <div>
-                                                            <span className="text-gray-400">
-                                                                {t('น้ำต่อต้นต่อครั้ง')}:
-                                                            </span>
-                                                            <div className="font-bold text-blue-400">
-                                                                {waterPerPlant} {t('ลิตร/ต้น')}
-                                                            </div>
-                                                        </div>
-                                                        <div>
-                                                            <span className="text-gray-400">
-                                                                {t('ปริมาณน้ำรวมต่อครั้ง')}:
-                                                            </span>
-                                                            <div className="font-bold text-cyan-400">
-                                                                {formatWaterVolume(
-                                                                    zone.waterNeedPerSession
-                                                                )}
-                                                            </div>
-                                                        </div>
-                                                    </div>
-
-                                                    <div className="space-y-2 text-xs">
-                                                        <div className="grid grid-cols-3 gap-2">
-                                                            <div className="rounded bg-blue-900/30 p-2">
-                                                                <div className="text-blue-300">
-                                                                    {t('ท่อเมนในโซน')}
-                                                                </div>
-                                                                <div>
-                                                                    {t('ยาวที่สุด')}:{' '}
-                                                                    {formatDistance(
-                                                                        zone.mainPipesInZone.longest
-                                                                    )}
-                                                                </div>
-                                                                <div>
-                                                                    {t('รวม')}:{' '}
-                                                                    {formatDistance(
-                                                                        zone.mainPipesInZone
-                                                                            .totalLength
-                                                                    )}
-                                                                </div>
-                                                            </div>
-                                                            <div className="rounded bg-purple-900/30 p-2">
-                                                                <div className="text-purple-300">
-                                                                    {t('ท่อเมนรองในโซน')}
-                                                                </div>
-                                                                <div>
-                                                                    {t('ยาวที่สุด')}:{' '}
-                                                                    {formatDistance(
-                                                                        zone.subMainPipesInZone
-                                                                            .longest
-                                                                    )}
-                                                                </div>
-                                                                <div>
-                                                                    {t('รวม')}:{' '}
-                                                                    {formatDistance(
-                                                                        zone.subMainPipesInZone
-                                                                            .totalLength
-                                                                    )}
-                                                                </div>
-                                                            </div>
-                                                            <div className="rounded bg-yellow-900/30 p-2">
-                                                                <div className="text-yellow-300">
-                                                                    {t('ท่อย่อยในโซน')}
-                                                                </div>
-                                                                <div>
-                                                                    {t('ยาวที่สุด')}:{' '}
-                                                                    {formatDistance(
-                                                                        zone.branchPipesInZone
-                                                                            .longest
-                                                                    )}
-                                                                </div>
-                                                                <div>
-                                                                    {t('รวม')}:{' '}
-                                                                    {formatDistance(
-                                                                        zone.branchPipesInZone
-                                                                            .totalLength
-                                                                    )}
-                                                                </div>
-                                                            </div>
-                                                        </div>
-                                                    </div>
-
-                                                    <div className="mt-3 rounded bg-blue-900/20 p-2 text-xs">
-                                                        <div className="text-blue-300">
-                                                            {t('สรุปการคำนวณ')}:
-                                                        </div>
-                                                        <div className="mt-1 text-gray-300">
-                                                            {zone.plantCount.toLocaleString()}{' '}
-                                                            {t('ต้น')} × {waterPerPlant}{' '}
-                                                            {t('ลิตร/ต้น')} ={' '}
-                                                            {formatWaterVolume(
-                                                                zone.waterNeedPerSession
-                                                            )}
-                                                        </div>
-                                                    </div>
-                                                </div>
-                                            );
-                                        })}
-=======
                                     <div className="space-y-2">
                                         {irrigationZones.length > 0
                                             ? // แสดงข้อมูลโซนทั้งหมด (รวมโซนอัตโนมัติและโซนที่วาดเอง)
@@ -3739,7 +2577,6 @@
                                                       </div>
                                                   );
                                               })}
->>>>>>> 14712155
                                     </div>
                                 </div>
                             )}
