import React, { useState, useEffect, useRef } from 'react';
import { router } from '@inertiajs/react';
import axios from 'axios';
import {
    MapContainer,
    TileLayer,
    Polygon,
    Marker,
    Polyline,
    useMap,
    LayersControl,
} from 'react-leaflet';
import 'leaflet/dist/leaflet.css';
import L from 'leaflet';
import Footer from '../components/Footer';

import {
    HorticultureProjectData,
    ProjectSummaryData,
    calculateProjectSummary,
    formatAreaInRai,
    formatDistance,
    formatWaterVolume,
    loadProjectData,
    navigateToPlanner,
} from '../utils/horticultureUtils';

import {
    createAndDownloadMapImage,
    createPDFReport,
    downloadStatsAsJSON,
    downloadStatsAsCSV,
    getFormattedStats,
} from '../utils/horticultureProjectStats';

// Enhanced Map Bounds Component with better padding
const EnhancedMapBounds = ({ positions }: { positions: Array<{ lat: number; lng: number }> }) => {
    const map = useMap();

    useEffect(() => {
        if (positions.length > 0) {
            try {
                const bounds = L.latLngBounds(positions.map((p) => [p.lat, p.lng]));
                
                // Enhanced padding for better visualization
                map.fitBounds(bounds, {
                    padding: [50, 50], // Increased padding
                    maxZoom: 20, // Limited max zoom for better overview
                });
                
                console.log('✅ Map bounds fitted with enhanced padding');
            } catch (error) {
                console.error('Error fitting bounds:', error);
            }
        }
    }, [positions, map]);

    return null;
};

// Map Rotation Component
const MapRotationController = ({ 
    rotation, 
    isLocked 
}: { 
    rotation: number; 
    isLocked: boolean; 
}) => {
    const map = useMap();

    useEffect(() => {
        const container = map.getContainer();
        if (container) {
            container.style.transform = `rotate(${rotation}deg)`;
            container.style.transformOrigin = 'center center';
            
            // Disable zoom and interaction when locked
            if (isLocked) {
                map.dragging.disable();
                map.touchZoom.disable();
                map.doubleClickZoom.disable();
                map.scrollWheelZoom.disable();
                map.boxZoom.disable();
                map.keyboard.disable();
                map.zoomControl?.remove();
            } else {
                map.dragging.enable();
                map.touchZoom.enable();
                map.doubleClickZoom.enable();
                map.scrollWheelZoom.enable();
                map.boxZoom.enable();
                map.keyboard.enable();
            }
        }
    }, [rotation, isLocked, map]);

    return null;
};

// Enhanced icon creators with size control
const createEnhancedPumpIcon = (size: number = 20) =>
    L.divIcon({
        html: `<div style="
        width: ${size}px;
        height: ${size}px;
        background: linear-gradient(135deg, rgb(59, 130, 246), rgb(30, 64, 175));
        border: 2px solid rgb(255, 255, 255);
        border-radius: 50%;
        box-shadow: 0 2px 8px rgba(0,0,0,0.3);
        display: flex;
        align-items: center;
        justify-content: center;
        color: rgb(255, 255, 255);
        font-weight: bold;
        font-size: ${Math.max(8, size * 0.6)}px;
    ">P</div>`,
        className: '',
        iconSize: [size + 12, size + 12],
        iconAnchor: [(size + 12) / 2, (size + 12) / 2],
    });

const createEnhancedPlantIcon = (size: number = 16) =>
    L.divIcon({
        html: `<div style="
        width: ${size}px;
        height: ${size}px;
        display: flex;
        align-items: center;
        justify-content: center;
    "><img src="data:image/png;base64,iVBORw0KGgoAAAANSUhEUgAAABAAAAAQCAYAAAAf8/9hAAAACXBIWXMAAAsTAAALEwEAmpwYAAABlklEQVR4nI1TW0sCQRTel/plqSlGEUTPQRqRRBSE9tJDd7tApVI+VERRWcvMbNkFDArsSsLOZV8q+yXFiZ20dtdZaeB7OXO+M+d88x1N8xwhCq0WJZ2C4Zyg+FSC4ayMiUKr1uxwTqKC4apgBJSg5N1iKKIkM4aHOSVfvuQaajmJhpe5gvxQ2YPHyr6yiEWN8O/MgpJ3Z8L+zTTMFPth4CgokS8l4ex+1VMIf0hNLGZ0OS9MU4fBQjvEDtsaoJcX3Z2YqEOTatcClOowjnqU5DpQefmvACMZjVNSrAeun/Ku5GQuAFPLIUjlgjC88xPD5RXHr+BTTVBy5uwghXohftAG4xsBWJpph42JMCR2A5I8pnd7BTXsEbJeDexOZosxmEuHYG0yDGtXIzB/HofSc96tgT2CJV2n/G9A26NwnO7z9wQnUe3lZbOFU/ymSrjcSsLJgl8BXP21tsVQRGWku4sM3CL319XwybkRdC8RI4l/W5niIeU+2Pb0G+dHNPzKTRRqupFSExN12ArX15lTvG7H7Dsv4Rsa94hVuqmogAAAAABJRU5ErkJggg==" alt="tree" style="width: 100%; height: 100%; object-fit: contain;"></div>`,
        className: '',
        iconSize: [size, size],
        iconAnchor: [size / 2, size / 2],
    });

export default function EnhancedHorticultureResultsPage() {
    const [projectData, setProjectData] = useState<HorticultureProjectData | null>(null);
    const [projectSummary, setProjectSummary] = useState<ProjectSummaryData | null>(null);
    const [loading, setLoading] = useState(true);
    const [mapLoaded, setMapLoaded] = useState(false);
    const [mapCenter, setMapCenter] = useState<[number, number]>([13.75, 100.5]);
    const [mapZoom, setMapZoom] = useState<number>(16);
<<<<<<< HEAD
    const [activeTab, setActiveTab] = useState<'overview' | 'zones' | 'pipes' | 'detailed'>(
        'overview'
    );
    const [savingToDatabase, setSavingToDatabase] = useState(false);
    const [saveSuccess, setSaveSuccess] = useState(false);
    const [saveError, setSaveError] = useState<string | null>(null);
=======
    
    // Enhanced Map Control States
    const [mapRotation, setMapRotation] = useState<number>(0);
    const [isMapLocked, setIsMapLocked] = useState<boolean>(false);
    const [pipeSize, setPipeSize] = useState<number>(1); // Multiplier for pipe thickness
    const [iconSize, setIconSize] = useState<number>(1); // Multiplier for icon size
    
    // การจัดการสถานะการสร้างรายงาน
    const [isCreatingImage, setIsCreatingImage] = useState(false);
    const [isCreatingPDF, setIsCreatingPDF] = useState(false);
    const [isCreatingExport, setIsCreatingExport] = useState(false);
    
>>>>>>> 6a80ab51
    const mapRef = useRef<HTMLDivElement>(null);

    useEffect(() => {
        try {
            const data = loadProjectData();
            if (data) {
                setProjectData(data);
                const summary = calculateProjectSummary(data);
                setProjectSummary(summary);

                // Enhanced map center calculation
                if (data.mainArea && data.mainArea.length > 0) {
                    const centerLat = data.mainArea.reduce((sum, point) => sum + point.lat, 0) / data.mainArea.length;
                    const centerLng = data.mainArea.reduce((sum, point) => sum + point.lng, 0) / data.mainArea.length;
                    setMapCenter([centerLat, centerLng]);

                    const bounds = L.latLngBounds(data.mainArea.map((p) => [p.lat, p.lng]));
                    const boundsSize = bounds.getNorthEast().distanceTo(bounds.getSouthWest());

                    // Enhanced zoom calculation for better fit
                    let initialZoom;
                    if (boundsSize < 50) initialZoom = 20;
                    else if (boundsSize < 100) initialZoom = 19;
                    else if (boundsSize < 200) initialZoom = 18;
                    else if (boundsSize < 500) initialZoom = 17;
                    else if (boundsSize < 1000) initialZoom = 16;
                    else initialZoom = 15;

                    setMapZoom(initialZoom);
                }
            } else {
                console.warn('❌ No project data found, redirecting to planner');
                navigateToPlanner();
            }
        } catch (error) {
            console.error('❌ Error loading project data:', error);
            navigateToPlanner();
        }
        setLoading(false);
    }, []);

    // Map control handlers
    const handleRotationChange = (newRotation: number) => {
        setMapRotation(newRotation);
    };

    const resetMapRotation = () => {
        setMapRotation(0);
    };

    const toggleMapLock = () => {
        setIsMapLocked(!isMapLocked);
    };

    const handlePipeSizeChange = (newSize: number) => {
        setPipeSize(Math.max(0.5, Math.min(3, newSize))); // Limit between 0.5x and 3x
    };

    const handleIconSizeChange = (newSize: number) => {
        setIconSize(Math.max(0.5, Math.min(3, newSize))); // Limit between 0.5x and 3x
    };

    const resetSizes = () => {
        setPipeSize(1);
        setIconSize(1);
    };

    // Enhanced image creation with rotation reset
    const handleCreateMapImage = async () => {
        if (!mapRef.current) {
            alert('ไม่พบแผนที่');
            return;
        }

        setIsCreatingImage(true);
        try {
            console.log('🖼️ เริ่มสร้างภาพแผนที่...');
            
            // Reset rotation temporarily for image capture
            const currentRotation = mapRotation;
            if (currentRotation !== 0) {
                setMapRotation(0);
                await new Promise(resolve => setTimeout(resolve, 500));
            }
            
            // แสดงการแจ้งเตือนให้ผู้ใช้รอ
            const loadingDiv = document.createElement('div');
            loadingDiv.id = 'image-loading';
            loadingDiv.style.cssText = `
                position: fixed;
                top: 50%;
                left: 50%;
                transform: translate(-50%, -50%);
                background: rgba(0,0,0,0.8);
                color: white;
                padding: 20px;
                border-radius: 10px;
                z-index: 10000;
                text-align: center;
            `;
            loadingDiv.innerHTML = `
                <div>🖼️ กำลังสร้างภาพแผนที่...</div>
                <div style="margin-top: 10px; font-size: 12px;">กรุณารอสักครู่</div>
            `;
            document.body.appendChild(loadingDiv);

            const success = await createAndDownloadMapImage(mapRef.current, {
                quality: 0.9,
                scale: 2,
                filename: `${projectData?.projectName || 'horticulture-layout'}.jpg`
            });

            document.body.removeChild(loadingDiv);

            // Restore rotation
            if (currentRotation !== 0) {
                setMapRotation(currentRotation);
            }

            if (success) {
                alert('✅ ดาวน์โหลดภาพแผนที่สำเร็จ!\n\nหากไม่สามารถดาวน์โหลดได้ กรุณาใช้วิธี Screenshot:\n• กด F11 เพื่อ Fullscreen\n• กด Print Screen\n• หรือกด F12 > Ctrl+Shift+P > พิมพ์ "screenshot"');
            } else {
                alert('⚠️ ไม่สามารถสร้างภาพแผนที่ได้อัตโนมัติ\n\nกรุณาใช้วิธี Screenshot แทน:\n\n1. กด F11 เพื่อเข้าโหมด Fullscreen\n2. กด Print Screen หรือใช้ Snipping Tool\n3. หรือกด F12 > เปิด Developer Tools\n4. กด Ctrl+Shift+P > พิมพ์ "screenshot"\n5. เลือก "Capture full size screenshot"');
            }
        } catch (error) {
            console.error('❌ Error creating map image:', error);
            alert('❌ เกิดข้อผิดพลาดในการสร้างภาพ\n\nกรุณาใช้วิธี Screenshot แทน:\n• กด Print Screen\n• หรือใช้ Extension เช่น "Full Page Screen Capture"');
        } finally {
            setIsCreatingImage(false);
        }
    };

    const handleCreatePDFReport = async () => {
        if (!mapRef.current) {
            alert('ไม่พบแผนที่');
            return;
        }

        setIsCreatingPDF(true);
        try {
            console.log('📄 เริ่มสร้าง PDF Report...');
            
            // Reset rotation for PDF
            const currentRotation = mapRotation;
            if (currentRotation !== 0) {
                setMapRotation(0);
                await new Promise(resolve => setTimeout(resolve, 500));
            }
            
            // แสดงการแจ้งเตือนให้ผู้ใช้รอ
            const loadingDiv = document.createElement('div');
            loadingDiv.id = 'pdf-loading';
            loadingDiv.style.cssText = `
                position: fixed;
                top: 50%;
                left: 50%;
                transform: translate(-50%, -50%);
                background: rgba(0,0,0,0.8);
                color: white;
                padding: 20px;
                border-radius: 10px;
                z-index: 10000;
                text-align: center;
            `;
            loadingDiv.innerHTML = `
                <div>📄 กำลังสร้างรายงาน PDF...</div>
                <div style="margin-top: 10px; font-size: 12px;">กรุณารอสักครู่</div>
            `;
            document.body.appendChild(loadingDiv);
            
            const success = await createPDFReport(true, mapRef.current);
            
            document.body.removeChild(loadingDiv);
            
            // Restore rotation
            if (currentRotation !== 0) {
                setMapRotation(currentRotation);
            }
            
            if (success) {
                alert('✅ สร้างรายงานสำเร็จ!\n\n• หากเป็น PDF: ไฟล์จะถูกดาวน์โหลดอัตโนมัติ\n• หากเป็น HTML: หน้าต่างใหม่จะเปิดขึ้น\n• สามารถพิมพ์หรือบันทึกเป็น PDF ได้');
            } else {
                alert('⚠️ ไม่สามารถสร้างรายงานอัตโนมัติได้\n\nกรุณาใช้วิธีดาวน์โหลดข้อมูล JSON/CSV แทน\nหรือคัดลอกข้อมูลจากหน้าจอ');
            }
        } catch (error) {
            console.error('❌ Error creating PDF:', error);
            alert('❌ เกิดข้อผิดพลาดในการสร้าง PDF\n\nกรุณาลองใช้:\n• ดาวน์โหลด JSON/CSV\n• Screenshot หน้าจอ\n• คัดลอกข้อมูลด้วยตนเอง');
        } finally {
            setIsCreatingPDF(false);
        }
    };

    const handleDownloadJSON = async () => {
        setIsCreatingExport(true);
        try {
            downloadStatsAsJSON(`${projectData?.projectName || 'horticulture'}-stats`);
            alert('✅ ดาวน์โหลดไฟล์ JSON สำเร็จ!');
        } catch (error) {
            console.error('❌ Error downloading JSON:', error);
            alert('❌ เกิดข้อผิดพลาดในการดาวน์โหลด JSON');
        } finally {
            setIsCreatingExport(false);
        }
    };

    const handleDownloadCSV = async () => {
        setIsCreatingExport(true);
        try {
            downloadStatsAsCSV(`${projectData?.projectName || 'horticulture'}-stats`);
            alert('✅ ดาวน์โหลดไฟล์ CSV สำเร็จ!');
        } catch (error) {
            console.error('❌ Error downloading CSV:', error);
            alert('❌ เกิดข้อผิดพลาดในการดาวน์โหลด CSV');
        } finally {
            setIsCreatingExport(false);
        }
    };

    const handleCopyStats = () => {
        const formattedStats = getFormattedStats();
        if (formattedStats) {
            navigator.clipboard.writeText(formattedStats).then(() => {
                alert('✅ คัดลอกข้อมูลสถิติลงคลิปบอร์ดเรียบร้อยแล้ว!');
            }).catch(() => {
                // Fallback: แสดงข้อมูลในหน้าต่างใหม่
                const newWindow = window.open('', '_blank');
                if (newWindow) {
                    newWindow.document.write(`<pre>${formattedStats}</pre>`);
                    alert('เปิดข้อมูลในหน้าต่างใหม่ กรุณาคัดลอกด้วยตนเอง');
                }
            });
        }
    };

    const handleNewProject = () => {
<<<<<<< HEAD
        localStorage.removeItem('horticultureIrrigationData');
        localStorage.removeItem('editingFieldId');
        router.visit('/horticulture/planner');
    };

    const handleEditProject = () => {
        // Keep the saved data for editing
        // Don't clear editingFieldId so the planner knows we're editing
        router.visit('/horticulture/planner');
=======
        navigateToPlanner();
    };

    const handleShowScreenshotGuide = () => {
        const guide = `
🖼️ คู่มือการ Screenshot แผนที่

📱 วิธีที่ 1: Screenshot พื้นฐาน
• กด Print Screen (PrtSc) แล้วไปวางใน Paint
• ใช้ Snipping Tool (Win + Shift + S)
• Mac: กด Cmd + Shift + 4

🔧 วิธีที่ 2: Developer Tools (แนะนำ)
• กด F12 เพื่อเปิด Developer Tools
• กด Ctrl + Shift + P (Cmd + Shift + P ใน Mac)
• พิมพ์ "screenshot"
• เลือก "Capture full size screenshot"

🌐 วิธีที่ 3: Browser Extension
• ติดตั้ง "Full Page Screen Capture"
• หรือ "GoFullPage"
• คลิกที่ Extension แล้วรอให้จับภาพ

💡 เคล็ดลับ:
• กด F11 เพื่อ Fullscreen ก่อน Screenshot
• ปิด Developer Tools ก่อนจับภาพ
• ใช้คุณภาพสูงสุดในการบันทึก
• รีเซ็ตการหมุนแผนที่ก่อน Screenshot
        `;
        
        alert(guide);
>>>>>>> 6a80ab51
    };

    const handleSaveToDatabase = async () => {
        if (!projectData || !projectStats) return;

        setSavingToDatabase(true);
        setSaveError(null);
        setSaveSuccess(false);

        try {
            // Check if we're editing an existing field by looking for fieldId in URL or localStorage
            const urlParams = new URLSearchParams(window.location.search);
            const fieldId = urlParams.get('fieldId') || localStorage.getItem('editingFieldId');

            console.log('Detected fieldId for save operation:', fieldId);
            // Prepare zones data
            const zonesData =
                projectData.zones?.map((zone) => ({
                    id: zone.id,
                    name: zone.name,
                    polygon_coordinates: zone.coordinates.map((coord) => ({
                        lat: coord.lat,
                        lng: coord.lng,
                    })),
                    color: zone.color,
                    pipe_direction: 'horizontal', // Default direction
                })) || [];

            // Prepare planting points data
            const plantingPointsData =
                projectData.plants?.map((plant) => {
                    // Find which zone this plant belongs to
                    let zoneId: number | null = null;
                    if (projectData.useZones && projectData.zones) {
                        for (const zone of projectData.zones) {
                            if (isPointInPolygon(plant.position, zone.coordinates)) {
                                zoneId = parseInt(zone.id);
                                break;
                            }
                        }
                    }

                    return {
                        lat: plant.position.lat,
                        lng: plant.position.lng,
                        point_id: plant.id, // Keep original ID for new saves, will be regenerated for updates
                        zone_id: zoneId,
                    };
                }) || [];

            // Prepare main pipes data
            const mainPipesData =
                projectData.mainPipes?.map((pipe) => ({
                    type: 'main',
                    direction: 'horizontal',
                    start_lat: pipe.coordinates[0]?.lat || 0,
                    start_lng: pipe.coordinates[0]?.lng || 0,
                    end_lat: pipe.coordinates[pipe.coordinates.length - 1]?.lat || 0,
                    end_lng: pipe.coordinates[pipe.coordinates.length - 1]?.lng || 0,
                    length: pipe.length,
                    plants_served: 0,
                    water_flow: pipe.flowRate || 0,
                    pipe_diameter: pipe.diameter,
                    zone_id: null,
                    row_index: null,
                    col_index: null,
                })) || [];

            // Prepare sub-main pipes data
            const subMainPipesData =
                projectData.subMainPipes?.map((pipe) => ({
                    type: 'submain',
                    direction: 'horizontal',
                    start_lat: pipe.coordinates[0]?.lat || 0,
                    start_lng: pipe.coordinates[0]?.lng || 0,
                    end_lat: pipe.coordinates[pipe.coordinates.length - 1]?.lat || 0,
                    end_lng: pipe.coordinates[pipe.coordinates.length - 1]?.lng || 0,
                    length: pipe.length,
                    plants_served: 0,
                    water_flow: 0,
                    pipe_diameter: pipe.diameter || 0,
                    zone_id: parseInt(pipe.zoneId),
                    row_index: null,
                    col_index: null,
                })) || [];

            // Prepare branch pipes data
            const branchPipesData =
                projectData.subMainPipes?.flatMap(
                    (subMainPipe) =>
                        subMainPipe.branchPipes?.map((branchPipe) => ({
                            type: 'branch',
                            direction: 'horizontal',
                            start_lat: branchPipe.coordinates[0]?.lat || 0,
                            start_lng: branchPipe.coordinates[0]?.lng || 0,
                            end_lat:
                                branchPipe.coordinates[branchPipe.coordinates.length - 1]?.lat || 0,
                            end_lng:
                                branchPipe.coordinates[branchPipe.coordinates.length - 1]?.lng || 0,
                            length: branchPipe.length,
                            plants_served: branchPipe.plants?.length || 0,
                            water_flow: 0,
                            pipe_diameter: branchPipe.diameter || 0,
                            zone_id: parseInt(subMainPipe.zoneId),
                            row_index: null,
                            col_index: null,
                        })) || []
                ) || [];

            // Prepare layers data (exclusion areas)
            const layersData =
                projectData.exclusionAreas?.map((area) => ({
                    type: area.type,
                    coordinates: area.coordinates.map((coord) => ({
                        lat: coord.lat,
                        lng: coord.lng,
                    })),
                    is_initial_map: false,
                })) || [];

            // Add main area as initial map layer
            if (projectData.mainArea && projectData.mainArea.length > 0) {
                layersData.unshift({
                    type: 'other',
                    coordinates: projectData.mainArea.map((coord) => ({
                        lat: coord.lat,
                        lng: coord.lng,
                    })),
                    is_initial_map: true,
                });
            }

            const requestData = {
                field_name: projectData.projectName,
                area_coordinates: projectData.mainArea,
                plant_type_id: projectData.plants?.[0]?.plantData.id || 1,
                total_plants: projectData.plants?.length || 0,
                total_area: projectData.totalArea,
                total_water_need: projectStats.actualTotalWaterPerSession,
                area_type: 'horticulture',
                layers: layersData,
                zones: zonesData,
                planting_points: plantingPointsData,
                pipes: [...mainPipesData, ...subMainPipesData, ...branchPipesData],
            };

            console.log('Saving horticulture project to database:', requestData);

            let response;
            if (fieldId) {
                // Update existing field
                console.log('Updating existing field with ID:', fieldId);
                response = await axios.put(`/api/fields/${fieldId}`, requestData, {
                    headers: {
                        'X-CSRF-TOKEN': document
                            .querySelector('meta[name="csrf-token"]')
                            ?.getAttribute('content'),
                        'Content-Type': 'application/json',
                    },
                });
            } else {
                // Create new field
                console.log('Creating new field');
                response = await axios.post('/api/save-field', requestData, {
                    headers: {
                        'X-CSRF-TOKEN': document
                            .querySelector('meta[name="csrf-token"]')
                            ?.getAttribute('content'),
                        'Content-Type': 'application/json',
                    },
                });
            }

            if (response.data.success) {
                setSaveSuccess(true);
                console.log('✅ Horticulture project saved successfully');

                // Clear editing field ID after successful save
                localStorage.removeItem('editingFieldId');

                // Redirect immediately to home page
                router.visit('/');
            } else {
                throw new Error('Failed to save project');
            }
        } catch (error) {
            console.error('❌ Error saving horticulture project:', error);
            const errorMessage = axios.isAxiosError(error)
                ? error.response?.data?.message ||
                  error.response?.data?.error ||
                  error.message ||
                  'Error saving project'
                : 'An unexpected error occurred';
            setSaveError(errorMessage);
        } finally {
            setSavingToDatabase(false);
        }
    };

    if (loading) {
        return (
            <div className="flex min-h-screen items-center justify-center bg-gray-900 text-white">
                <div className="text-center">
                    <div className="mx-auto mb-4 h-32 w-32 animate-spin rounded-full border-b-2 border-white"></div>
                    <p className="text-xl">กำลังโหลดข้อมูลโครงการ...</p>
                </div>
            </div>
        );
    }

    if (!projectData || !projectSummary) {
        return (
            <div className="flex min-h-screen items-center justify-center bg-gray-900 text-white">
                <div className="text-center">
                    <h1 className="mb-4 text-2xl font-bold">ไม่พบข้อมูลโครงการ</h1>
                    <button
                        onClick={handleNewProject}
                        className="rounded-lg bg-blue-600 px-6 py-3 transition-colors hover:bg-blue-700"
                    >
                        กลับไปสร้างโครงการใหม่
                    </button>
                </div>
            </div>
        );
    }

    return (
        <div className="min-h-screen bg-gray-900 p-6 text-white">
            <div className="mx-auto w-full">
                {/* Header */}
                <div className="mb-8 text-center">
                    <h1 className="mb-4 text-4xl font-bold text-green-400">
                        🌱 รายงานการออกแบบระบบน้ำสวนผลไม้
                    </h1>
                    <h2 className="text-2xl text-gray-300">{projectData.projectName}</h2>
                    <p className="mt-2 text-gray-400">
                        วันที่สร้าง: {new Date(projectData.createdAt).toLocaleDateString('th-TH')}
                    </p>
                </div>

                <div className="grid grid-cols-1 gap-8 lg:grid-cols-2">
                    {/* Enhanced Map Section */}
                    <div className="rounded-lg bg-gray-800 p-6">
                        <div className="mb-4 flex items-center justify-between">
                            <h3 className="text-xl font-semibold">🗺️ แผนผังโครงการ</h3>
                            <div className="flex flex-wrap gap-2">
                                <button
                                    onClick={handleCreateMapImage}
                                    disabled={isCreatingImage}
                                    className={`rounded px-3 py-1 text-sm transition-colors ${
                                        isCreatingImage
                                            ? 'cursor-not-allowed bg-gray-600 text-gray-400'
                                            : 'bg-blue-600 text-white hover:bg-blue-700'
                                    }`}
                                >
                                    {isCreatingImage ? '⏳ สร้าง...' : '📷 ดาวน์โหลดภาพ'}
                                </button>

                                <button
                                    onClick={handleCreatePDFReport}
                                    disabled={isCreatingPDF}
                                    className={`rounded px-3 py-1 text-sm transition-colors ${
                                        isCreatingPDF
                                            ? 'cursor-not-allowed bg-gray-600 text-gray-400'
                                            : 'bg-red-600 text-white hover:bg-red-700'
                                    }`}
                                >
                                    {isCreatingPDF ? '⏳ สร้าง...' : '📄 สร้างรายงาน'}
                                </button>

                                <button
                                    onClick={handleShowScreenshotGuide}
                                    className="rounded bg-yellow-600 px-3 py-1 text-sm transition-colors hover:bg-yellow-700"
                                >
                                    💡 คู่มือ Screenshot
                                </button>
                            </div>
                        </div>

                        {/* Enhanced Map Controls */}
                        <div className="mb-4 grid grid-cols-1 gap-4 lg:grid-cols-2">
                            {/* Rotation Controls */}
                            <div className="rounded-lg bg-gray-700 p-4">
                                <h4 className="mb-3 text-sm font-semibold text-blue-300">🔄 การหมุนแผนที่</h4>
                                <div className="space-y-3">
                                    <div className="flex items-center gap-2">
                                        <label className="text-xs text-gray-300 w-16">หมุน:</label>
                                        <input
                                            type="range"
                                            min="0"
                                            max="360"
                                            step="1"
                                            value={mapRotation}
                                            onChange={(e) => handleRotationChange(parseInt(e.target.value))}
                                            className="flex-1 accent-blue-600"
                                        />
                                        <span className="text-xs text-blue-300 w-12">{mapRotation}°</span>
                                    </div>
                                    <div className="flex gap-2">
                                        <button
                                            onClick={() => handleRotationChange(mapRotation - 15)}
                                            className="flex-1 rounded bg-blue-600 px-2 py-1 text-xs hover:bg-blue-700"
                                        >
                                            ↺ -15°
                                        </button>
                                        <button
                                            onClick={resetMapRotation}
                                            className="flex-1 rounded bg-gray-600 px-2 py-1 text-xs hover:bg-gray-700"
                                        >
                                            🔄 รีเซ็ต
                                        </button>
                                        <button
                                            onClick={() => handleRotationChange(mapRotation + 15)}
                                            className="flex-1 rounded bg-blue-600 px-2 py-1 text-xs hover:bg-blue-700"
                                        >
                                            ↻ +15°
                                        </button>
                                    </div>
                                    <div className="flex items-center gap-2">
                                        <input
                                            type="checkbox"
                                            checked={isMapLocked}
                                            onChange={toggleMapLock}
                                            className="accent-purple-600"
                                        />
                                        <label className="text-xs text-gray-300">🔒 ล็อกการซูมและลาก</label>
                                    </div>
                                </div>
                            </div>

                            {/* Size Controls */}
                            <div className="rounded-lg bg-gray-700 p-4">
                                <h4 className="mb-3 text-sm font-semibold text-green-300">📏 ขนาดไอคอน</h4>
                                <div className="space-y-3">
                                    <div className="flex items-center gap-2">
                                        <label className="text-xs text-gray-300 w-16">ท่อ:</label>
                                        <input
                                            type="range"
                                            min="0.5"
                                            max="3"
                                            step="0.1"
                                            value={pipeSize}
                                            onChange={(e) => handlePipeSizeChange(parseFloat(e.target.value))}
                                            className="flex-1 accent-green-600"
                                        />
                                        <span className="text-xs text-green-300 w-12">{pipeSize.toFixed(1)}x</span>
                                    </div>
                                    <div className="flex items-center gap-2">
                                        <label className="text-xs text-gray-300 w-16">ไอคอน:</label>
                                        <input
                                            type="range"
                                            min="0.5"
                                            max="3"
                                            step="0.1"
                                            value={iconSize}
                                            onChange={(e) => handleIconSizeChange(parseFloat(e.target.value))}
                                            className="flex-1 accent-yellow-600"
                                        />
                                        <span className="text-xs text-yellow-300 w-12">{iconSize.toFixed(1)}x</span>
                                    </div>
                                    <button
                                        onClick={resetSizes}
                                        className="w-full rounded bg-gray-600 px-3 py-1 text-xs hover:bg-gray-700"
                                    >
                                        🔄 รีเซ็ตขนาด
                                    </button>
                                </div>
                            </div>
                        </div>

                        {/* Enhanced Map */}
                        <div
                            ref={mapRef}
                            className="mb-4 h-[500px] w-full overflow-hidden rounded-lg border border-gray-600"
                            style={{ backgroundColor: 'rgb(31, 41, 55)' }}
                        >
                            <MapContainer
                                center={mapCenter}
                                zoom={mapZoom}
                                maxZoom={isMapLocked ? mapZoom : 64}
                                minZoom={isMapLocked ? mapZoom : 1}
                                style={{ height: '100%', width: '100%' }}
                                zoomControl={!isMapLocked}
                                attributionControl={false}
                                dragging={!isMapLocked}
                                scrollWheelZoom={!isMapLocked}
                                doubleClickZoom={!isMapLocked}
                                touchZoom={!isMapLocked}
                                boxZoom={!isMapLocked}
                                keyboard={!isMapLocked}
                                whenReady={() => setMapLoaded(true)}
                            >
                                <LayersControl position="topright">
                                    <LayersControl.BaseLayer checked name="ภาพถ่ายดาวเทียม">
                                        <TileLayer
                                            url="https://mt1.google.com/vt/lyrs=s&x={x}&y={y}&z={z}"
                                            attribution="Google Maps"
                                            maxZoom={30}
                                            maxNativeZoom={20}
                                        />
                                    </LayersControl.BaseLayer>
                                    <LayersControl.BaseLayer name="ภาพถ่าย + ป้ายชื่อ">
                                        <TileLayer
                                            url="https://mt1.google.com/vt/lyrs=y&x={x}&y={y}&z={z}"
                                            attribution="Google Maps"
                                            maxZoom={30}
                                            maxNativeZoom={20}
                                        />
                                    </LayersControl.BaseLayer>
                                    <LayersControl.BaseLayer name="แผนที่ถนน">
                                        <TileLayer
                                            url="https://{s}.tile.openstreetmap.org/{z}/{x}/{y}.png"
                                            attribution="OpenStreetMap"
                                            maxZoom={30}
                                            maxNativeZoom={19}
                                        />
                                    </LayersControl.BaseLayer>
                                </LayersControl>

                                {/* Enhanced Map Bounds with better padding */}
                                {projectData.mainArea.length > 0 && (
                                    <EnhancedMapBounds positions={projectData.mainArea} />
                                )}

                                {/* Map Rotation Controller */}
                                <MapRotationController rotation={mapRotation} isLocked={isMapLocked} />

                                {/* Main Area */}
                                {projectData.mainArea.length > 0 && (
                                    <Polygon
                                        positions={projectData.mainArea.map((coord) => [coord.lat, coord.lng])}
                                        pathOptions={{
                                            color: 'rgb(34, 197, 94)',
                                            fillColor: 'rgb(34, 197, 94)',
                                            fillOpacity: 0.1,
                                            weight: 2 * pipeSize,
                                        }}
                                    />
                                )}

                                {/* Exclusion Areas */}
                                {projectData.exclusionAreas &&
                                    projectData.exclusionAreas.map((area) => (
                                        <Polygon
                                            key={area.id}
                                            positions={area.coordinates.map((coord) => [coord.lat, coord.lng])}
                                            pathOptions={{
                                                color: 'rgb(239, 68, 68)',
                                                fillColor: 'rgb(239, 68, 68)',
                                                fillOpacity: 0.4,
                                                weight: 2 * pipeSize,
                                            }}
                                        />
                                    ))}

                                {/* Zones */}
                                {projectData.zones &&
                                    projectData.zones.map((zone) => (
                                        <Polygon
                                            key={zone.id}
                                            positions={zone.coordinates.map((coord) => [coord.lat, coord.lng])}
                                            pathOptions={{
                                                color: zone.color,
                                                fillColor: zone.color,
                                                fillOpacity: 0.3,
                                                weight: 3 * pipeSize,
                                            }}
                                        />
                                    ))}

                                {/* Enhanced Pump with size control */}
                                {projectData.pump && (
                                    <Marker
                                        position={[projectData.pump.position.lat, projectData.pump.position.lng]}
                                        icon={createEnhancedPumpIcon(20 * iconSize)}
                                    />
                                )}

                                {/* Enhanced Main Pipes with size control */}
                                {projectData.mainPipes &&
                                    projectData.mainPipes.map((pipe) => (
                                        <Polyline
                                            key={pipe.id}
                                            positions={pipe.coordinates.map((coord) => [coord.lat, coord.lng])}
                                            pathOptions={{
                                                color: 'rgb(59, 130, 246)',
                                                weight: 6 * pipeSize,
                                                opacity: 0.9,
                                            }}
                                        />
                                    ))}

                                {/* Enhanced Sub-Main Pipes and Branch Pipes with size control */}
                                {projectData.subMainPipes &&
                                    projectData.subMainPipes.map((pipe) => (
                                        <React.Fragment key={pipe.id}>
                                            <Polyline
                                                positions={pipe.coordinates.map((coord) => [coord.lat, coord.lng])}
                                                pathOptions={{
                                                    color: 'rgb(139, 92, 246)',
                                                    weight: 4 * pipeSize,
                                                    opacity: 0.9,
                                                }}
                                            />
                                            {pipe.branchPipes &&
                                                pipe.branchPipes.map((branchPipe) => (
                                                    <Polyline
                                                        key={branchPipe.id}
                                                        positions={branchPipe.coordinates.map((coord) => [coord.lat, coord.lng])}
                                                        pathOptions={{
                                                            color: '#FFFF66',
                                                            weight: 2 * pipeSize,
                                                            opacity: 0.8,
                                                        }}
                                                    />
                                                ))}
                                        </React.Fragment>
                                    ))}

                                {/* Enhanced Plants with size control */}
                                {projectData.plants &&
                                    projectData.plants.map((plant) => (
                                        <Marker
                                            key={plant.id}
                                            position={[plant.position.lat, plant.position.lng]}
                                            icon={createEnhancedPlantIcon(16 * iconSize)}
                                        />
                                    ))}
                            </MapContainer>
                        </div>

                        {/* Enhanced Map Legend */}
                        <div className="rounded-lg bg-gray-700 p-4">
                            <h4 className="mb-3 text-sm font-semibold">🎨 คำอธิบายสัญลักษณ์</h4>
                            <div className="grid grid-cols-2 gap-2 text-xs">
                                <div className="flex items-center gap-2">
                                    <div className="h-1 w-4 bg-blue-500" style={{ height: `${2 * pipeSize}px` }}></div>
                                    <span>ท่อเมน (จากปั๊ม)</span>
                                </div>
                                <div className="flex items-center gap-2">
                                    <div className="h-1 w-4 bg-purple-500" style={{ height: `${1.5 * pipeSize}px` }}></div>
                                    <span>ท่อเมนรอง</span>
                                </div>
                                <div className="flex items-center gap-2">
                                    <div className="h-1 w-4 bg-yellow-300" style={{ height: `${1 * pipeSize}px` }}></div>
                                    <span>ท่อย่อย</span>
                                </div>
                                <div className="flex items-center gap-2">
                                    <div className="h-4 w-4 bg-red-500 opacity-50"></div>
                                    <span>พื้นที่ต้องหลีกเลี่ยง</span>
                                </div>
                                <div className="flex items-center gap-2">
                                    <div 
                                        className="flex items-center justify-center rounded-full bg-blue-600 text-xs font-bold text-white"
                                        style={{ 
                                            width: `18px`, 
                                            height: `18px`,
                                            fontSize: `10px`
                                        }}
                                    >P</div>
                                    <span>ปั๊มน้ำ</span>
                                </div>
                                <div className="flex items-center gap-2">
                                    <img
                                        src="data:image/png;base64,iVBORw0KGgoAAAANSUhEUgAAABAAAAAQCAYAAAAf8/9hAAAACXBIWXMAAAsTAAALEwEAmpwYAAABlklEQVR4nI1TW0sCQRTel/plqSlGEUTPQRqRRBSE9tJDd7tApVI+VERRWcvMbNkFDArsSsLOZV8q+yXFiZ20dtdZaeB7OXO+M+d88x1N8xwhCq0WJZ2C4Zyg+FSC4ayMiUKr1uxwTqKC4apgBJSg5N1iKKIkM4aHOSVfvuQaajmJhpe5gvxQ2YPHyr6yiEWN8O/MgpJ3Z8L+zTTMFPth4CgokS8l4ex+1VMIf0hNLGZ0OS9MU4fBQjvEDtsaoJcX3Z2YqEOTatcClOowjnqU5DpQefmvACMZjVNSrAeun/Ku5GQuAFPLIUjlgjC88xPD5RXHr+BTTVBy5uwghXohftAG4xsBWJpph42JMCR2A5I8pnd7BTXsEbJeDexOZosxmEuHYG0yDGtXIzB/HofSc96tgT2CJV2n/G9A26NwnO7z9wQnUe3lZbOFU/ymSrjcSsLJgl8BXP21tsVQRGWku4sM3CL319XwybkRdC8RI4l/W5niIeU+2Pb0G+dHNPzKTRRqupFSExN12ArX15lTvG7H7Dsv4Rsa94hVuqmogAAAAABJRU5ErkJggg=="
                                        alt="tree"
<<<<<<< HEAD
                                    />
                                    <span>ต้นไม้ (แต่ละจุด)</span>
=======
                                        style={{ 
                                            width: `18px`, 
                                            height: `18px`
                                        }}
                                    />
                                    <span>ต้นไม้</span>
>>>>>>> 6a80ab51
                                </div>
                            </div>
                        </div>

                        {/* Export Options */}
                        <div className="mt-4 rounded-lg bg-gray-700 p-4">
                            <h4 className="mb-3 text-sm font-semibold">📊 ตัวเลือกการส่งออก</h4>
                            <div className="grid grid-cols-2 gap-2 text-xs">
                                <button
                                    onClick={handleDownloadJSON}
                                    disabled={isCreatingExport}
                                    className={`rounded px-3 py-2 transition-colors ${
                                        isCreatingExport
                                            ? 'cursor-not-allowed bg-gray-600 text-gray-400'
                                            : 'bg-green-600 text-white hover:bg-green-700'
                                    }`}
                                >
                                    📁 ดาวน์โหลด JSON
                                </button>
                                <button
                                    onClick={handleDownloadCSV}
                                    disabled={isCreatingExport}
                                    className={`rounded px-3 py-2 transition-colors ${
                                        isCreatingExport
                                            ? 'cursor-not-allowed bg-gray-600 text-gray-400'
                                            : 'bg-purple-600 text-white hover:bg-purple-700'
                                    }`}
                                >
                                    📊 ดาวน์โหลด CSV
                                </button>
                                <button
                                    onClick={handleCopyStats}
                                    className="col-span-2 rounded bg-orange-600 px-3 py-2 text-white transition-colors hover:bg-orange-700"
                                >
                                    📋 คัดลอกข้อมูลสถิติ
                                </button>
                            </div>
                        </div>
                    </div>

                    {/* Summary Data Section - keeping original content */}
                    <div className="space-y-6">
                        {/* Overall Summary */}
                        <div className="rounded-lg bg-gray-800 p-6">
                            <h3 className="mb-4 text-xl font-semibold text-green-400">📊 ข้อมูลโดยรวม</h3>
                            <div className="grid grid-cols-1 gap-4 sm:grid-cols-2">
                                <div className="rounded bg-gray-700 p-3">
                                    <div className="text-gray-400">พื้นที่รวมทั้งหมด</div>
                                    <div className="text-lg font-bold text-green-400">
                                        {formatAreaInRai(projectSummary.totalAreaInRai)}
                                    </div>
                                </div>
                                <div className="rounded bg-gray-700 p-3">
                                    <div className="text-gray-400">จำนวนโซน</div>
                                    <div className="text-lg font-bold text-blue-400">
                                        {projectSummary.totalZones} โซน
                                    </div>
                                </div>
                                <div className="rounded bg-gray-700 p-3">
                                    <div className="text-gray-400">จำนวนต้นไม้ทั้งหมด</div>
                                    <div className="text-lg font-bold text-yellow-400">
                                        {projectSummary.totalPlants.toLocaleString()} ต้น
                                    </div>
                                </div>
                                <div className="rounded bg-gray-700 p-3">
                                    <div className="text-gray-400">ปริมาณน้ำต่อครั้ง</div>
                                    <div className="text-lg font-bold text-cyan-400">
                                        {formatWaterVolume(projectSummary.totalWaterNeedPerSession)}
                                    </div>
                                </div>
                            </div>
                        </div>

                        {/* Pipe System Summary */}
                        <div className="rounded-lg bg-gray-800 p-6">
                            <h3 className="mb-4 text-xl font-semibold text-blue-400">🔧 ระบบท่อ</h3>
                            
                            {/* Main Pipes */}
                            <div className="mb-4 rounded bg-gray-700 p-4">
                                <h4 className="mb-2 font-semibold text-blue-300">🔵 ท่อเมน</h4>
                                <div className="grid grid-cols-2 gap-4 text-sm">
                                    <div>
                                        <span className="text-gray-400">ท่อเมนที่ยาวที่สุด:</span>
                                        <div className="font-bold text-yellow-400">
                                            {formatDistance(projectSummary.mainPipes.longest)}
                                        </div>
                                    </div>
                                    <div>
                                        <span className="text-gray-400">ท่อเมนยาวรวม:</span>
                                        <div className="font-bold text-blue-400">
                                            {formatDistance(projectSummary.mainPipes.totalLength)}
                                        </div>
                                    </div>
                                </div>
                            </div>

                            {/* Sub-Main Pipes */}
                            <div className="mb-4 rounded bg-gray-700 p-4">
                                <h4 className="mb-2 font-semibold text-purple-300">🟣 ท่อเมนรอง</h4>
                                <div className="grid grid-cols-2 gap-4 text-sm">
                                    <div>
                                        <span className="text-gray-400">ท่อเมนรองที่ยาวที่สุด:</span>
                                        <div className="font-bold text-yellow-400">
                                            {formatDistance(projectSummary.subMainPipes.longest)}
                                        </div>
                                    </div>
                                    <div>
                                        <span className="text-gray-400">ท่อเมนรองยาวรวม:</span>
                                        <div className="font-bold text-purple-400">
                                            {formatDistance(projectSummary.subMainPipes.totalLength)}
                                        </div>
                                    </div>
                                </div>
                            </div>

                            {/* Branch Pipes */}
                            <div className="mb-4 rounded bg-gray-700 p-4">
                                <h4 className="mb-2 font-semibold text-green-300">🟢 ท่อย่อย</h4>
                                <div className="grid grid-cols-2 gap-4 text-sm">
                                    <div>
                                        <span className="text-gray-400">ท่อย่อยที่ยาวที่สุด:</span>
                                        <div className="font-bold text-yellow-400">
                                            {formatDistance(projectSummary.branchPipes.longest)}
                                        </div>
                                    </div>
                                    <div>
                                        <span className="text-gray-400">ท่อย่อยยาวรวม:</span>
                                        <div className="font-bold text-green-400">
                                            {formatDistance(projectSummary.branchPipes.totalLength)}
                                        </div>
                                    </div>
                                </div>
                            </div>

                            {/* Combined Longest Pipes */}
                            <div className="rounded bg-yellow-900/30 p-4">
                                <h4 className="mb-2 font-semibold text-yellow-300">📏 ท่อที่ยาวที่สุดรวมกัน</h4>
                                <div className="text-center">
                                    <div className="text-2xl font-bold text-yellow-400">
                                        {formatDistance(projectSummary.longestPipesCombined)}
                                    </div>
                                    <div className="text-xs text-gray-400">
                                        (ท่อเมน + ท่อเมนรอง + ท่อย่อยที่ยาวที่สุด)
                                    </div>
                                </div>
                            </div>
                        </div>

                        {/* Zone Details */}
                        {projectSummary.zoneDetails.length > 0 && (
                            <div className="rounded-lg bg-gray-800 p-6">
                                <h3 className="mb-4 text-xl font-semibold text-green-400">
                                    🏞️ รายละเอียดแต่ละโซน
                                </h3>
                                <div className="space-y-4">
                                    {projectSummary.zoneDetails.map((zone) => (
                                        <div key={zone.zoneId} className="rounded bg-gray-700 p-4">
                                            <h4 className="mb-3 font-semibold text-green-300">
                                                {zone.zoneName}
                                            </h4>
                                            
                                            {/* Zone Basic Info */}
                                            <div className="mb-3 grid grid-cols-2 gap-4 text-sm">
                                                <div>
                                                    <span className="text-gray-400">พื้นที่โซน:</span>
                                                    <div className="font-bold text-green-400">
                                                        {formatAreaInRai(zone.areaInRai)}
                                                    </div>
                                                </div>
                                                <div>
                                                    <span className="text-gray-400">จำนวนต้นไม้:</span>
                                                    <div className="font-bold text-yellow-400">
                                                        {zone.plantCount.toLocaleString()} ต้น
                                                    </div>
                                                </div>
                                                <div className="col-span-2">
                                                    <span className="text-gray-400">ปริมาณน้ำต่อครั้ง:</span>
                                                    <div className="font-bold text-cyan-400">
                                                        {formatWaterVolume(zone.waterNeedPerSession)}
                                                    </div>
                                                </div>
                                            </div>

                                            {/* Zone Pipes */}
                                            <div className="space-y-2 text-xs">
                                                <div className="grid grid-cols-2 gap-2">
                                                    <div className="rounded bg-blue-900/30 p-2">
                                                        <div className="text-blue-300">ท่อเมนในโซน</div>
                                                        <div>ยาวที่สุด: {formatDistance(zone.mainPipesInZone.longest)}</div>
                                                        <div>รวม: {formatDistance(zone.mainPipesInZone.totalLength)}</div>
                                                    </div>
                                                    <div className="rounded bg-purple-900/30 p-2">
                                                        <div className="text-purple-300">ท่อเมนรองในโซน</div>
                                                        <div>ยาวที่สุด: {formatDistance(zone.subMainPipesInZone.longest)}</div>
                                                        <div>รวม: {formatDistance(zone.subMainPipesInZone.totalLength)}</div>
                                                    </div>
                                                </div>
                                                <div className="rounded bg-green-900/30 p-2">
                                                    <div className="text-green-300">ท่อย่อยในโซน</div>
                                                    <div>ยาวที่สุด: {formatDistance(zone.branchPipesInZone.longest)} | รวม: {formatDistance(zone.branchPipesInZone.totalLength)}</div>
                                                </div>
                                            </div>
                                        </div>
                                    ))}
                                </div>
                            </div>
                        )}

                        {/* Enhanced Tips and Troubleshooting */}
                        <div className="rounded-lg bg-blue-900/20 p-6">
                            <h3 className="mb-4 text-xl font-semibold text-blue-400">💡 เคล็ดลับและแก้ปัญหา</h3>
                            <div className="space-y-3 text-sm">
                                <div className="rounded bg-blue-900/30 p-3">
                                    <h4 className="font-semibold text-blue-300">🗺️ การควบคุมแผนที่:</h4>
                                    <ul className="mt-2 space-y-1 text-xs text-gray-300">
                                        <li>• หมุนแผนที่ได้ 360 องศา ด้วยแถบลื่น</li>
                                        <li>• ล็อกการซูมและลาก เพื่อป้องกันการเปลี่ยนแปลง</li>
                                        <li>• ปรับขนาดท่อและไอคอนเพื่อมองเห็นชัดขึ้น</li>
                                        <li>• รีเซ็ตการหมุนและขนาดได้ตลอดเวลา</li>
                                    </ul>
                                </div>
                                
                                <div className="rounded bg-green-900/30 p-3">
                                    <h4 className="font-semibold text-green-300">📷 การบันทึกภาพแผนที่:</h4>
                                    <ul className="mt-2 space-y-1 text-xs text-gray-300">
                                        <li>• การหมุนจะถูกรีเซ็ตอัตโนมัติเมื่อสร้างภาพ</li>
                                        <li>• ปรับขนาดไอคอนก่อนสร้างภาพเพื่อผลลัพธ์ที่ดี</li>
                                        <li>• ใช้ Screenshot หากการสร้างภาพอัตโนมัติไม่สำเร็จ</li>
                                    </ul>
                                </div>
                                
                                <div className="rounded bg-yellow-900/30 p-3">
                                    <h4 className="font-semibold text-yellow-300">🔧 แก้ปัญหาทั่วไป:</h4>
                                    <ul className="mt-2 space-y-1 text-xs text-gray-300">
                                        <li>• ปิด popup blocker ถ้ารายงานไม่เปิด</li>
                                        <li>• รีเซ็ตการหมุนหากแผนที่ดูแปลก</li>
                                        <li>• ใช้ขนาดไอคอนปานกลาง (1.0x) สำหรับผลลัพธ์ดีที่สุด</li>
                                    </ul>
                                </div>
                            </div>
                        </div>
                    </div>
                </div>

                {/* Success/Error Messages */}
                {saveSuccess && (
                    <div className="mt-6 flex items-center gap-2 rounded-lg border border-green-500/20 bg-green-500/10 p-4 text-green-400">
                        <span className="text-lg">✅</span>
                        <span>โครงการบันทึกสำเร็จ! กำลังกลับไปหน้าหลัก</span>
                    </div>
                )}

                {saveError && (
                    <div className="mt-6 flex items-center gap-2 rounded-lg border border-red-500/20 bg-red-500/10 p-4 text-red-400">
                        <span className="text-lg">❌</span>
                        <span>เกิดข้อผิดพลาด: {saveError}</span>
                    </div>
                )}

                {/* Action Buttons */}
                <div className="mt-12 flex justify-center gap-4">
                    <button
                        onClick={handleNewProject}
                        className="rounded-lg bg-green-600 px-6 py-3 font-semibold transition-colors hover:bg-green-700"
                    >
                        ➕ โครงการใหม่
                    </button>
                    <button
                        onClick={() => router.visit('/product')}
                        className="rounded-lg bg-blue-600 px-6 py-3 font-semibold transition-colors hover:bg-blue-700"
                    >
<<<<<<< HEAD
                        ✏️ แก้ไขโครงการ
                    </button>
                    <button
                        onClick={handleSaveToDatabase}
                        disabled={savingToDatabase || saveSuccess}
                        className="rounded-lg bg-yellow-600 px-6 py-3 font-semibold transition-colors hover:bg-yellow-700 disabled:cursor-not-allowed disabled:bg-gray-600"
                    >
                        {savingToDatabase ? (
                            <>
                                <div className="mr-2 inline-block h-4 w-4 animate-spin rounded-full border-2 border-white border-t-transparent"></div>
                                กำลังบันทึก...
                            </>
                        ) : (
                            '💾 บันทึกลงฐานข้อมูล'
                        )}
                    </button>
                    <button
                        onClick={handleDownloadStats}
                        className="rounded-lg bg-purple-600 px-6 py-3 font-semibold transition-colors hover:bg-purple-700"
                    >
                        📊 ดาวน์โหลดรายงาน
=======
                        คำนวณระบบน้ำ
>>>>>>> 6a80ab51
                    </button>
                </div>

                {/* Enhanced Footer */}
                <div className="mt-12 text-center text-gray-400">
                    <p>
                        ระบบออกแบบการวางระบบน้ำสวนผลไม้ | สร้างเมื่อ{' '}
                        {new Date().toLocaleDateString('th-TH')}
                    </p>
                    <div className="mt-2 text-sm text-green-300">
                        <p>🗺️ <strong>แผนที่แบบใหม่:</strong> หมุนได้ 360° + ล็อกซูม + ปรับขนาดไอคอน</p>
                        <p>📷 <strong>ระบบบันทึกภาพ:</strong> รีเซ็ตการหมุนอัตโนมัติ + คู่มือ Screenshot</p>
                        <p>📄 <strong>ระบบรายงาน:</strong> PDF / HTML / JSON / CSV + แก้ปัญหาครบครัน</p>
                    </div>
                </div>
            </div>

            {/* Footer */}
            <Footer />
        </div>
    );
}<|MERGE_RESOLUTION|>--- conflicted
+++ resolved
@@ -1,5 +1,5 @@
 import React, { useState, useEffect, useRef } from 'react';
-import { router } from '@inertiajs/react';
+import { router, usePage } from '@inertiajs/react';
 import axios from 'axios';
 import {
     MapContainer,
@@ -13,6 +13,7 @@
 import 'leaflet/dist/leaflet.css';
 import L from 'leaflet';
 import Footer from '../components/Footer';
+import Navbar from '../components/Navbar';
 
 import {
     HorticultureProjectData,
@@ -23,6 +24,7 @@
     formatWaterVolume,
     loadProjectData,
     navigateToPlanner,
+    isPointInPolygon,
 } from '../utils/horticultureUtils';
 
 import {
@@ -134,20 +136,14 @@
     });
 
 export default function EnhancedHorticultureResultsPage() {
+    const page = usePage();
+    const auth = (page.props as any).auth;
     const [projectData, setProjectData] = useState<HorticultureProjectData | null>(null);
     const [projectSummary, setProjectSummary] = useState<ProjectSummaryData | null>(null);
     const [loading, setLoading] = useState(true);
     const [mapLoaded, setMapLoaded] = useState(false);
     const [mapCenter, setMapCenter] = useState<[number, number]>([13.75, 100.5]);
     const [mapZoom, setMapZoom] = useState<number>(16);
-<<<<<<< HEAD
-    const [activeTab, setActiveTab] = useState<'overview' | 'zones' | 'pipes' | 'detailed'>(
-        'overview'
-    );
-    const [savingToDatabase, setSavingToDatabase] = useState(false);
-    const [saveSuccess, setSaveSuccess] = useState(false);
-    const [saveError, setSaveError] = useState<string | null>(null);
-=======
     
     // Enhanced Map Control States
     const [mapRotation, setMapRotation] = useState<number>(0);
@@ -160,7 +156,11 @@
     const [isCreatingPDF, setIsCreatingPDF] = useState(false);
     const [isCreatingExport, setIsCreatingExport] = useState(false);
     
->>>>>>> 6a80ab51
+    // Database save states
+    const [savingToDatabase, setSavingToDatabase] = useState(false);
+    const [saveSuccess, setSaveSuccess] = useState(false);
+    const [saveError, setSaveError] = useState<string | null>(null);
+    
     const mapRef = useRef<HTMLDivElement>(null);
 
     useEffect(() => {
@@ -396,7 +396,6 @@
     };
 
     const handleNewProject = () => {
-<<<<<<< HEAD
         localStorage.removeItem('horticultureIrrigationData');
         localStorage.removeItem('editingFieldId');
         router.visit('/horticulture/planner');
@@ -406,7 +405,6 @@
         // Keep the saved data for editing
         // Don't clear editingFieldId so the planner knows we're editing
         router.visit('/horticulture/planner');
-=======
         navigateToPlanner();
     };
 
@@ -438,11 +436,10 @@
         `;
         
         alert(guide);
->>>>>>> 6a80ab51
     };
 
     const handleSaveToDatabase = async () => {
-        if (!projectData || !projectStats) return;
+        if (!projectData || !projectSummary) return;
 
         setSavingToDatabase(true);
         setSaveError(null);
@@ -451,9 +448,17 @@
         try {
             // Check if we're editing an existing field by looking for fieldId in URL or localStorage
             const urlParams = new URLSearchParams(window.location.search);
-            const fieldId = urlParams.get('fieldId') || localStorage.getItem('editingFieldId');
+            let fieldId = urlParams.get('fieldId') || localStorage.getItem('editingFieldId');
+
+            // Validate fieldId - if it's invalid, treat as new project
+            if (fieldId && (fieldId === 'null' || fieldId === 'undefined' || fieldId === '')) {
+                fieldId = null;
+                localStorage.removeItem('editingFieldId');
+            }
 
             console.log('Detected fieldId for save operation:', fieldId);
+            console.log('URL params:', window.location.search);
+            console.log('localStorage editingFieldId:', localStorage.getItem('editingFieldId'));
             // Prepare zones data
             const zonesData =
                 projectData.zones?.map((zone) => ({
@@ -573,11 +578,13 @@
 
             const requestData = {
                 field_name: projectData.projectName,
+                customer_name: projectData.customerName || '',
+                category: 'horticulture', // Set category for horticulture projects
                 area_coordinates: projectData.mainArea,
                 plant_type_id: projectData.plants?.[0]?.plantData.id || 1,
                 total_plants: projectData.plants?.length || 0,
                 total_area: projectData.totalArea,
-                total_water_need: projectStats.actualTotalWaterPerSession,
+                total_water_need: projectSummary.totalWaterNeedPerSession,
                 area_type: 'horticulture',
                 layers: layersData,
                 zones: zonesData,
@@ -588,7 +595,23 @@
             console.log('Saving horticulture project to database:', requestData);
 
             let response;
-            if (fieldId) {
+            if (fieldId && fieldId !== 'null' && fieldId !== 'undefined') {
+                // Verify field exists before updating
+                try {
+                    const fieldCheck = await axios.get(`/api/fields/${fieldId}`);
+                    if (!fieldCheck.data.success) {
+                        console.log('Field not found, creating new field instead');
+                        fieldId = null;
+                        localStorage.removeItem('editingFieldId');
+                    }
+                } catch (error) {
+                    console.log('Error checking field existence, creating new field instead');
+                    fieldId = null;
+                    localStorage.removeItem('editingFieldId');
+                }
+            }
+
+            if (fieldId && fieldId !== 'null' && fieldId !== 'undefined') {
                 // Update existing field
                 console.log('Updating existing field with ID:', fieldId);
                 response = await axios.put(`/api/fields/${fieldId}`, requestData, {
@@ -666,8 +689,10 @@
     }
 
     return (
-        <div className="min-h-screen bg-gray-900 p-6 text-white">
-            <div className="mx-auto w-full">
+        <div className="min-h-screen bg-gray-900 text-white">
+            <Navbar />
+            <div className="p-6">
+                <div className="mx-auto w-full">
                 {/* Header */}
                 <div className="mb-8 text-center">
                     <h1 className="mb-4 text-4xl font-bold text-green-400">
@@ -1005,17 +1030,12 @@
                                     <img
                                         src="data:image/png;base64,iVBORw0KGgoAAAANSUhEUgAAABAAAAAQCAYAAAAf8/9hAAAACXBIWXMAAAsTAAALEwEAmpwYAAABlklEQVR4nI1TW0sCQRTel/plqSlGEUTPQRqRRBSE9tJDd7tApVI+VERRWcvMbNkFDArsSsLOZV8q+yXFiZ20dtdZaeB7OXO+M+d88x1N8xwhCq0WJZ2C4Zyg+FSC4ayMiUKr1uxwTqKC4apgBJSg5N1iKKIkM4aHOSVfvuQaajmJhpe5gvxQ2YPHyr6yiEWN8O/MgpJ3Z8L+zTTMFPth4CgokS8l4ex+1VMIf0hNLGZ0OS9MU4fBQjvEDtsaoJcX3Z2YqEOTatcClOowjnqU5DpQefmvACMZjVNSrAeun/Ku5GQuAFPLIUjlgjC88xPD5RXHr+BTTVBy5uwghXohftAG4xsBWJpph42JMCR2A5I8pnd7BTXsEbJeDexOZosxmEuHYG0yDGtXIzB/HofSc96tgT2CJV2n/G9A26NwnO7z9wQnUe3lZbOFU/ymSrjcSsLJgl8BXP21tsVQRGWku4sM3CL319XwybkRdC8RI4l/W5niIeU+2Pb0G+dHNPzKTRRqupFSExN12ArX15lTvG7H7Dsv4Rsa94hVuqmogAAAAABJRU5ErkJggg=="
                                         alt="tree"
-<<<<<<< HEAD
-                                    />
-                                    <span>ต้นไม้ (แต่ละจุด)</span>
-=======
                                         style={{ 
                                             width: `18px`, 
                                             height: `18px`
                                         }}
                                     />
                                     <span>ต้นไม้</span>
->>>>>>> 6a80ab51
                                 </div>
                             </div>
                         </div>
@@ -1278,6 +1298,23 @@
                 {/* Action Buttons */}
                 <div className="mt-12 flex justify-center gap-4">
                     <button
+                        onClick={handleSaveToDatabase}
+                        disabled={savingToDatabase}
+                        className="rounded-lg bg-purple-600 px-6 py-3 font-semibold transition-colors hover:bg-purple-700 disabled:opacity-50 disabled:cursor-not-allowed"
+                    >
+                        {savingToDatabase ? (
+                            <>
+                                <svg className="mr-2 inline h-4 w-4 animate-spin" fill="none" viewBox="0 0 24 24">
+                                    <circle className="opacity-25" cx="12" cy="12" r="10" stroke="currentColor" strokeWidth="4"></circle>
+                                    <path className="opacity-75" fill="currentColor" d="M4 12a8 8 0 018-8V0C5.373 0 0 5.373 0 12h4zm2 5.291A7.962 7.962 0 014 12H0c0 3.042 1.135 5.824 3 7.938l3-2.647z"></path>
+                                </svg>
+                                กำลังบันทึก...
+                            </>
+                        ) : (
+                            '💾 บันทึกโครงการ'
+                        )}
+                    </button>
+                    <button
                         onClick={handleNewProject}
                         className="rounded-lg bg-green-600 px-6 py-3 font-semibold transition-colors hover:bg-green-700"
                     >
@@ -1287,31 +1324,7 @@
                         onClick={() => router.visit('/product')}
                         className="rounded-lg bg-blue-600 px-6 py-3 font-semibold transition-colors hover:bg-blue-700"
                     >
-<<<<<<< HEAD
-                        ✏️ แก้ไขโครงการ
-                    </button>
-                    <button
-                        onClick={handleSaveToDatabase}
-                        disabled={savingToDatabase || saveSuccess}
-                        className="rounded-lg bg-yellow-600 px-6 py-3 font-semibold transition-colors hover:bg-yellow-700 disabled:cursor-not-allowed disabled:bg-gray-600"
-                    >
-                        {savingToDatabase ? (
-                            <>
-                                <div className="mr-2 inline-block h-4 w-4 animate-spin rounded-full border-2 border-white border-t-transparent"></div>
-                                กำลังบันทึก...
-                            </>
-                        ) : (
-                            '💾 บันทึกลงฐานข้อมูล'
-                        )}
-                    </button>
-                    <button
-                        onClick={handleDownloadStats}
-                        className="rounded-lg bg-purple-600 px-6 py-3 font-semibold transition-colors hover:bg-purple-700"
-                    >
-                        📊 ดาวน์โหลดรายงาน
-=======
                         คำนวณระบบน้ำ
->>>>>>> 6a80ab51
                     </button>
                 </div>
 
@@ -1327,6 +1340,7 @@
                         <p>📄 <strong>ระบบรายงาน:</strong> PDF / HTML / JSON / CSV + แก้ปัญหาครบครัน</p>
                     </div>
                 </div>
+                </div>
             </div>
 
             {/* Footer */}
