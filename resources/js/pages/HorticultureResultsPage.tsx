--- conflicted
+++ resolved
@@ -149,16 +149,12 @@
     const [isCreatingImage, setIsCreatingImage] = useState(false);
     const [isCreatingPDF, setIsCreatingPDF] = useState(false);
     const [isCreatingExport, setIsCreatingExport] = useState(false);
-<<<<<<< HEAD
-
-=======
     
     // Database save states
     const [savingToDatabase, setSavingToDatabase] = useState(false);
     const [saveSuccess, setSaveSuccess] = useState(false);
     const [saveError, setSaveError] = useState<string | null>(null);
     
->>>>>>> 1d26ae53
     const mapRef = useRef<HTMLDivElement>(null);
 
     useEffect(() => {
