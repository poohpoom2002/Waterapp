--- conflicted
+++ resolved
@@ -962,7 +962,6 @@
     const createMapImage = async () => {
         let targetElement: HTMLElement | null = null;
 
-<<<<<<< HEAD
         if (gardenData?.designMode === 'map' && mapContainerRef.current) {
             targetElement = mapContainerRef.current;
         } else if (
@@ -975,50 +974,15 @@
         if (!targetElement) {
             console.error('🏡 ไม่พบ element สำหรับ capture');
             return null;
-=======
-            // Target the specific container
-            const elementId =
-                gardenData.designMode === 'map' ? 'map-container' : 'canvas-container';
-            const element = document.getElementById(elementId);
-
-            if (element) {
-                const canvas = await html2canvas(element, {
-                    scale: 2,
-                    useCORS: true,
-                    logging: false,
-                    allowTaint: true,
-                    backgroundColor: '#1a1a1a',
-                });
-
-                // Create download link
-                const link = document.createElement('a');
-                link.download = `garden-design-${new Date().toISOString().split('T')[0]}.png`;
-                link.href = canvas.toDataURL('image/png');
-                document.body.appendChild(link);
-                link.click();
-                document.body.removeChild(link);
-            }
-        } catch (err) {
-            console.error('Error saving image:', err);
-            setError('เกิดข้อผิดพลาดในการบันทึกรูปภาพ');
-        } finally {
-            setIsSavingImage(false);
->>>>>>> main
         }
 
         try {
-<<<<<<< HEAD
-=======
-<<<<<<< HEAD
             // รอให้ element โหลดเสร็จ
->>>>>>> 0842da31
             await new Promise((resolve) => setTimeout(resolve, 2000));
-=======
             // Get the specific container
             const elementId =
                 gardenData?.designMode === 'map' ? 'map-container' : 'canvas-container';
             const element = document.getElementById(elementId);
->>>>>>> main
 
             const html2canvas = await import('html2canvas');
             const html2canvasLib = html2canvas.default || html2canvas;
@@ -1175,38 +1139,18 @@
             if (imageUrl) {
                 localStorage.setItem('projectMapImage', imageUrl);
                 localStorage.setItem('projectType', 'home-garden');
-<<<<<<< HEAD
 
                 document.body.removeChild(loadingDiv);
 
-=======
-                console.log('🏡 บันทึกภาพแผนที่สำเร็จ');
-
-                // ลบหน้าต่างโหลด
-                document.body.removeChild(loadingDiv);
-
-                // ไปหน้า product
->>>>>>> 0842da31
                 window.location.href = '/product?mode=garden';
             } else {    
                 document.body.removeChild(loadingDiv);
-<<<<<<< HEAD
-=======
-
-                console.log('🏡 ไม่สามารถสร้างภาพได้ แต่จะไปหน้า product ต่อไป');
-
-                // ไปหน้า product แม้ไม่มีรูป
->>>>>>> 0842da31
                 router.visit('/product?mode=garden');
             }
         } catch (error) {
             console.error('🏡 Error navigating to equipment calculation:', error);
             setError('เกิดข้อผิดพลาดในการไปยังหน้าคำนวณอุปกรณ์');
 
-<<<<<<< HEAD
-=======
-            // ลบหน้าต่างโหลดถ้าไม่ได้ลบแล้ว
->>>>>>> 0842da31
             const loadingDiv = document.getElementById('garden-image-loading');
             if (loadingDiv) {
                 document.body.removeChild(loadingDiv);
