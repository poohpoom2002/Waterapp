--- conflicted
+++ resolved
@@ -1,1602 +1,2348 @@
-// resources/js/pages/home-garden-summary.tsx
-import React, { useMemo, useEffect, useState, useRef, useCallback } from 'react';
+// resources/js/pages/home-garden-planner.tsx - Enhanced with pipe editing and Google Map fixes
+import React, { useState, useRef, useCallback, useEffect, useMemo } from 'react';
 import { router } from '@inertiajs/react';
-import { useLanguage } from '../contexts/LanguageContext';
-
-import GoogleMapSummary from '../components/homegarden/GoogleMapSummary';
+
+import GoogleMapDesigner from '../components/homegarden/GoogleMapDesigner';
+import CanvasDesigner from '../components/homegarden/CanvasDesigner';
+import ImageDesigner from '../components/homegarden/ImageDesigner';
 import Navbar from '../components/Navbar';
 import Footer from '../components/Footer';
 
 import {
     Coordinate,
     CanvasCoordinate,
+    GardenZone,
+    SprinklerType,
+    Sprinkler,
+    WaterSource,
+    Pipe,
     GardenPlannerData,
-    GardenStatistics,
     ZONE_TYPES,
     SPRINKLER_TYPES,
+    DEFAULT_CENTER,
+    CANVAS_DEFAULT_WIDTH,
+    CANVAS_DEFAULT_HEIGHT,
+    CANVAS_DEFAULT_SCALE,
+    CANVAS_GRID_SIZE,
+    isPointInPolygon,
+    calculateDistance,
+    calculatePolygonArea,
+    formatDistance,
+    formatArea,
+    saveGardenData,
     loadGardenData,
-    calculateStatistics,
-    formatArea,
-    formatDistance,
+    clearGardenData,
+    createInitialData,
     validateGardenData,
-    clipCircleToPolygon,
-    isCornerSprinkler,
     canvasToGPS,
-    calculateDistance,
+    getValidScale,
+    generateSmartPipeNetwork,
+    addCustomPipe,
+    removePipeById,
+    findPipesBetweenSprinklers,
 } from '../utils/homeGardenData';
 
-interface HomeGardenSummaryProps {
-    data?: GardenPlannerData;
+interface HistoryState {
+    gardenZones: GardenZone[];
+    sprinklers: Sprinkler[];
+    waterSource: WaterSource | null;
+    pipes: Pipe[];
+    timestamp: number;
 }
 
-interface DimensionLine {
-    id: string;
-    start: CanvasCoordinate;
-    end: CanvasCoordinate;
-    label: string;
-    distance: number;
-    direction: 'auto' | 'left' | 'right' | 'top' | 'bottom';
-}
-
-class SummaryErrorBoundary extends React.Component<
-    { children: React.ReactNode },
-    { hasError: boolean; error?: Error }
-> {
-    constructor(props: any) {
-        super(props);
-        this.state = { hasError: false };
+const ModeSelection: React.FC<{
+    onSelectMode: (mode: 'map' | 'canvas' | 'image') => void;
+}> = ({ onSelectMode }) => {
+    const modes = [
+        {
+            id: 'map',
+            icon: '🗺️',
+            title: 'Google Map',
+            desc: 'ใช้แผนที่ดาวเทียมเพื่อดูพื้นที่จริงของบ้านคุณ',
+            features: ['เห็นพื้นที่จริงจากดาวเทียม', 'วัดระยะทางแม่นยำ', 'ค้นหาตำแหน่งได้ง่าย'],
+            color: 'blue',
+        },
+        {
+            id: 'canvas',
+            icon: '✏️',
+            title: 'วาดเอง',
+            desc: 'วาดแผนผังบ้านด้วยตัวเอง มีเครื่องมือช่วยวาด ตาราง และไม้บรรทัด',
+            features: [
+                'ไม่ต้องใช้อินเทอร์เน็ต',
+                'มีตารางและไม้บรรทัดช่วย',
+                'วาดได้อิสระตามต้องการ',
+            ],
+            color: 'green',
+        },
+        {
+            id: 'image',
+            icon: '🖼️',
+            title: 'ใช้รูปแบบแปลน',
+            desc: 'อัปโหลดรูปแบบแปลนบ้านที่มีอยู่แล้ว และวางระบบน้ำบนรูป',
+            features: ['ใช้แบบแปลนที่มีอยู่แล้ว', 'วางระบบบนรูปได้ทันที', 'รองรับไฟล์ JPG, PNG'],
+            color: 'purple',
+        },
+    ];
+
+    return (
+        <div className="flex min-h-screen w-full items-center justify-center bg-gray-900 p-6">
+            <div className="w-full max-w-4xl">
+                <h1 className="mb-8 text-center text-3xl font-bold text-white">
+                    🏡 เลือกวิธีการออกแบบระบบน้ำ
+                </h1>
+
+                <div className="grid grid-cols-1 gap-6 md:grid-cols-3">
+                    {modes.map((mode) => (
+                        <div
+                            key={mode.id}
+                            onClick={() => onSelectMode(mode.id as any)}
+                            className={`cursor-pointer rounded-xl border-2 border-transparent bg-gray-800 p-6 transition-all hover:scale-105 hover:border-${mode.color}-500 hover:bg-gray-700`}
+                        >
+                            <div className="mb-4 text-center">
+                                <div className="mb-3 text-5xl">{mode.icon}</div>
+                                <h3 className="mb-2 text-xl font-semibold text-white">
+                                    {mode.title}
+                                </h3>
+                            </div>
+                            <p className="text-sm text-gray-300">{mode.desc}</p>
+                            <ul className="mt-4 space-y-1 text-xs text-gray-400">
+                                {mode.features.map((feature, i) => (
+                                    <li key={i}>✓ {feature}</li>
+                                ))}
+                            </ul>
+                        </div>
+                    ))}
+                </div>
+
+                <div className="mt-8 text-center text-sm text-gray-400">
+                    เลือกวิธีที่เหมาะสมกับคุณ • ข้อมูลทั้งหมดจะถูกบันทึกอัตโนมัติ
+                </div>
+            </div>
+        </div>
+    );
+};
+
+export default function HomeGardenPlanner() {
+    const [designMode, setDesignMode] = useState<'map' | 'canvas' | 'image' | null>(null);
+    const [activeTab, setActiveTab] = useState<'zones' | 'sprinklers' | 'pipes'>('zones');
+    const [mapCenter, setMapCenter] = useState<[number, number]>(DEFAULT_CENTER);
+    const [selectedZoneType, setSelectedZoneType] = useState<string>('grass');
+    const [selectedZoneForConfig, setSelectedZoneForConfig] = useState<string | null>(null);
+    const [editMode, setEditMode] = useState<
+        'draw' | 'place' | 'edit' | 'auto-place' | 'drag-sprinkler' | 'view' | 'edit-pipe' | ''
+    >('view');
+
+    const [gardenZones, setGardenZones] = useState<GardenZone[]>([]);
+    const [sprinklers, setSprinklers] = useState<Sprinkler[]>([]);
+    const [waterSource, setWaterSource] = useState<WaterSource | null>(null);
+    const [pipes, setPipes] = useState<Pipe[]>([]);
+    const [selectedSprinkler, setSelectedSprinkler] = useState<string | null>(null);
+    const [selectedPipes, setSelectedPipes] = useState<Set<string>>(new Set());
+
+    // New state for pipe editing
+    const [pipeEditMode, setPipeEditMode] = useState<'add' | 'remove' | 'view'>('view');
+    const [selectedSprinklersForPipe, setSelectedSprinklersForPipe] = useState<string[]>([]);
+
+    const [manualSprinklerType, setManualSprinklerType] = useState<string>('pop-up-sprinkler');
+    const [manualSprinklerRadius, setManualSprinklerRadius] = useState<number>(4);
+
+    const [showValidationErrors, setShowValidationErrors] = useState<boolean>(false);
+    const [validationErrors, setValidationErrors] = useState<string[]>([]);
+    const [history, setHistory] = useState<HistoryState[]>([]);
+    const [historyIndex, setHistoryIndex] = useState(-1);
+    const [isRestoringFromHistory, setIsRestoringFromHistory] = useState(false);
+
+    const [imageData, setImageData] = useState<any>(null);
+    const [canvasData, setCanvasData] = useState({
+        width: CANVAS_DEFAULT_WIDTH,
+        height: CANVAS_DEFAULT_HEIGHT,
+        scale: CANVAS_DEFAULT_SCALE,
+        gridSize: CANVAS_GRID_SIZE,
+    });
+
+    // Loading and error states for pipe generation
+    const [isGeneratingPipes, setIsGeneratingPipes] = useState(false);
+    const [pipeGenerationError, setPipeGenerationError] = useState<string | null>(null);
+
+    const saveTimeoutRef = useRef<NodeJS.Timeout | null>(null);
+
+    const currentScale = useMemo(() => {
+        const currentData: GardenPlannerData = {
+            gardenZones,
+            sprinklers,
+            waterSource,
+            pipes,
+            designMode,
+            imageData,
+            canvasData,
+        };
+        return getValidScale(currentData);
+    }, [gardenZones, sprinklers, waterSource, pipes, designMode, imageData, canvasData]);
+
+    const calculateZoneArea = useCallback(
+        (zone: GardenZone): number => {
+            const coords = zone.canvasCoordinates || zone.coordinates;
+            if (!coords || coords.length < 3) return 0;
+            const scale = zone.canvasCoordinates ? currentScale : undefined;
+            return calculatePolygonArea(coords, scale);
+        },
+        [currentScale]
+    );
+
+    const createSnapshot = useCallback((): HistoryState => {
+        return {
+            gardenZones: JSON.parse(JSON.stringify(gardenZones)),
+            sprinklers: JSON.parse(JSON.stringify(sprinklers)),
+            waterSource: waterSource ? JSON.parse(JSON.stringify(waterSource)) : null,
+            pipes: JSON.parse(JSON.stringify(pipes)),
+            timestamp: Date.now(),
+        };
+    }, [gardenZones, sprinklers, waterSource, pipes]);
+
+    const saveToHistory = useCallback(() => {
+        if (isRestoringFromHistory) return;
+
+        const newSnapshot = createSnapshot();
+
+        setHistory((prev) => {
+            const newHistory = prev.slice(0, historyIndex + 1);
+            newHistory.push(newSnapshot);
+
+            if (newHistory.length > 50) {
+                newHistory.shift();
+                return newHistory;
+            }
+
+            return newHistory;
+        });
+
+        setHistoryIndex((prev) => Math.min(prev + 1, 49));
+    }, [createSnapshot, historyIndex, isRestoringFromHistory]);
+
+    const handleUndo = useCallback(() => {
+        if (historyIndex <= 0) return;
+
+        const targetIndex = historyIndex - 1;
+        const targetState = history[targetIndex];
+
+        if (targetState) {
+            setIsRestoringFromHistory(true);
+
+            setGardenZones(targetState.gardenZones);
+            setSprinklers(targetState.sprinklers);
+            setWaterSource(targetState.waterSource);
+            setPipes(targetState.pipes);
+
+            setHistoryIndex(targetIndex);
+
+            setTimeout(() => setIsRestoringFromHistory(false), 100);
+        }
+    }, [history, historyIndex]);
+
+    const handleRedo = useCallback(() => {
+        if (historyIndex >= history.length - 1) return;
+
+        const targetIndex = historyIndex + 1;
+        const targetState = history[targetIndex];
+
+        if (targetState) {
+            setIsRestoringFromHistory(true);
+
+            setGardenZones(targetState.gardenZones);
+            setSprinklers(targetState.sprinklers);
+            setWaterSource(targetState.waterSource);
+            setPipes(targetState.pipes);
+
+            setHistoryIndex(targetIndex);
+
+            setTimeout(() => setIsRestoringFromHistory(false), 100);
+        }
+    }, [history, historyIndex]);
+
+    const initializeHistory = useCallback(() => {
+        const initialSnapshot = createSnapshot();
+        setHistory([initialSnapshot]);
+        setHistoryIndex(0);
+    }, [createSnapshot]);
+
+    useEffect(() => {
+        if (isRestoringFromHistory) return;
+
+        if (gardenZones.length > 0 || sprinklers.length > 0 || waterSource || pipes.length > 0) {
+            const timeoutId = setTimeout(saveToHistory, 300);
+            return () => clearTimeout(timeoutId);
+        }
+    }, [gardenZones, sprinklers, waterSource, pipes, saveToHistory, isRestoringFromHistory]);
+
+    useEffect(() => {
+        initializeHistory();
+    }, []);
+
+    const UndoRedoButtons = () => (
+        <div className="flex items-center gap-1 rounded-lg bg-gray-800 p-1">
+            <button
+                onClick={handleUndo}
+                disabled={historyIndex <= 0}
+                className="flex items-center gap-1 rounded px-3 py-2 text-sm font-medium text-gray-300 transition-colors hover:bg-gray-700 disabled:cursor-not-allowed disabled:text-gray-500 disabled:hover:bg-transparent"
+                title={`Undo (${historyIndex}/${history.length})`}
+            >
+                <span className="text-base">↶</span>
+                <span>Undo</span>
+            </button>
+            <div className="h-4 w-px bg-gray-600"></div>
+            <button
+                onClick={handleRedo}
+                disabled={historyIndex >= history.length - 1}
+                className="flex items-center gap-1 rounded px-3 py-2 text-sm font-medium text-gray-300 transition-colors hover:bg-gray-700 disabled:cursor-not-allowed disabled:text-gray-500 disabled:hover:bg-transparent"
+                title={`Redo (${historyIndex + 1}/${history.length})`}
+            >
+                <span className="text-base">↷</span>
+                <span>Redo</span>
+            </button>
+        </div>
+    );
+
+    useEffect(() => {
+        const savedData = loadGardenData();
+        if (savedData && savedData.designMode) {
+            setGardenZones(savedData.gardenZones || []);
+            setSprinklers(savedData.sprinklers || []);
+            setWaterSource(savedData.waterSource);
+            setPipes(savedData.pipes || []);
+            setDesignMode(savedData.designMode);
+            if (savedData.imageData) {
+                const imageDataWithScale = {
+                    ...savedData.imageData,
+                    isScaleSet:
+                        savedData.imageData.isScaleSet ||
+                        (savedData.imageData.scale && savedData.imageData.scale !== 20) ||
+                        false,
+                };
+                setImageData(imageDataWithScale);
+            }
+            setCanvasData(savedData.canvasData || canvasData);
+        }
+    }, []);
+
+    const resetAllData = useCallback(() => {
+        setGardenZones([]);
+        setSprinklers([]);
+        setWaterSource(null);
+        setPipes([]);
+        setSelectedSprinkler(null);
+        setSelectedPipes(new Set());
+        setSelectedSprinklersForPipe([]);
+        setPipeEditMode('view');
+        setImageData(null);
+        setCanvasData({
+            width: CANVAS_DEFAULT_WIDTH,
+            height: CANVAS_DEFAULT_HEIGHT,
+            scale: CANVAS_DEFAULT_SCALE,
+            gridSize: CANVAS_GRID_SIZE,
+        });
+        setEditMode('view');
+        setActiveTab('zones');
+        setSelectedZoneType('grass');
+        setSelectedZoneForConfig(null);
+        setPipeGenerationError(null);
+        clearGardenData();
+    }, []);
+
+    const findParentGrassZone = useCallback(
+        (point: Coordinate | CanvasCoordinate) => {
+            return gardenZones.find((zone) => {
+                if (zone.type !== 'grass' || zone.parentZoneId) return false;
+                if ('x' in point && zone.canvasCoordinates) {
+                    return isPointInPolygon(point, zone.canvasCoordinates);
+                } else if ('lat' in point && zone.coordinates) {
+                    return isPointInPolygon(point, zone.coordinates);
+                }
+                return false;
+            });
+        },
+        [gardenZones]
+    );
+
+    const getNestedZonesInParent = useCallback(
+        (parentZoneId: string) => {
+            return gardenZones.filter((zone) => zone.parentZoneId === parentZoneId);
+        },
+        [gardenZones]
+    );
+
+    const isPointInAvoidanceZone = useCallback(
+        (point: Coordinate | CanvasCoordinate, grassZoneId: string) => {
+            const nestedZones = getNestedZonesInParent(grassZoneId);
+            return nestedZones.some((nestedZone) => {
+                if ('x' in point && nestedZone.canvasCoordinates) {
+                    return isPointInPolygon(point, nestedZone.canvasCoordinates);
+                } else if ('lat' in point && nestedZone.coordinates) {
+                    return isPointInPolygon(point, nestedZone.coordinates);
+                }
+                return false;
+            });
+        },
+        [getNestedZonesInParent]
+    );
+
+    const handleCanvasZoneCreated = useCallback(
+        (coordinates: CanvasCoordinate[]) => {
+            const area = calculatePolygonArea(coordinates, currentScale);
+            if (area > 300) {
+                alert(
+                    `❌ ขนาดพื้นที่เกินกำหนด!\n\nขนาดที่วาด: ${formatArea(area)}\nขนาดสูงสุดที่อนุญาต: 300 ตร.ม.\n\nกรุณาวาดพื้นที่ให้มีขนาดเล็กลง`
+                );
+                return;
+            }
+
+            const centerPoint = {
+                x: coordinates.reduce((sum, c) => sum + c.x, 0) / coordinates.length,
+                y: coordinates.reduce((sum, c) => sum + c.y, 0) / coordinates.length,
+            };
+
+            let parentZoneId: string | undefined;
+            if (selectedZoneType !== 'grass') {
+                const parentGrassZone = findParentGrassZone(centerPoint);
+                if (parentGrassZone) {
+                    parentZoneId = parentGrassZone.id;
+                }
+            }
+
+            const suitableSprinklers = SPRINKLER_TYPES.filter((s) =>
+                s.suitableFor.includes(selectedZoneType)
+            );
+            const defaultSprinkler = suitableSprinklers[0];
+            const zoneTypeInfo = ZONE_TYPES.find((z) => z.id === selectedZoneType);
+            const baseNameCount = gardenZones.filter((z) => z.type === selectedZoneType).length + 1;
+            const gpsCoordinates = coordinates.map((c) => canvasToGPS(c, canvasData));
+
+            const newZone: GardenZone = {
+                id: `zone_${Date.now()}`,
+                type: selectedZoneType as any,
+                coordinates: gpsCoordinates,
+                canvasCoordinates: coordinates,
+                name: parentZoneId
+                    ? `${zoneTypeInfo?.name} (ใน ${gardenZones.find((z) => z.id === parentZoneId)?.name}) ${baseNameCount}`
+                    : `${zoneTypeInfo?.name} ${baseNameCount}`,
+                parentZoneId,
+                sprinklerConfig:
+                    selectedZoneType !== 'forbidden' && defaultSprinkler
+                        ? { type: defaultSprinkler.id, radius: defaultSprinkler.radius }
+                        : undefined,
+            };
+
+            setGardenZones((prev) => [...prev, newZone]);
+        },
+        [selectedZoneType, gardenZones, findParentGrassZone, canvasData, currentScale]
+    );
+
+    const handleZoneCreated = useCallback(
+        (e: any) => {
+            const layer = e.layer;
+            const coordinates = layer.getLatLngs()[0].map((latLng: any) => ({
+                lat: latLng.lat,
+                lng: latLng.lng,
+            }));
+
+            const area = calculatePolygonArea(coordinates);
+            if (area > 300) {
+                alert(
+                    `❌ ขนาดพื้นที่เกินกำหนด!\n\nขนาดที่วาด: ${formatArea(area)}\nขนาดสูงสุดที่อนุญาต: 300 ตร.ม.\n\nกรุณาวาดพื้นที่ให้มีขนาดเล็กลง`
+                );
+                return;
+            }
+
+            const centerPoint = {
+                lat: coordinates.reduce((sum, c) => sum + c.lat, 0) / coordinates.length,
+                lng: coordinates.reduce((sum, c) => sum + c.lng, 0) / coordinates.length,
+            };
+
+            let parentZoneId: string | undefined;
+            if (selectedZoneType !== 'grass') {
+                const parentGrassZone = findParentGrassZone(centerPoint);
+                if (parentGrassZone) {
+                    parentZoneId = parentGrassZone.id;
+                }
+            }
+
+            const suitableSprinklers = SPRINKLER_TYPES.filter((s) =>
+                s.suitableFor.includes(selectedZoneType)
+            );
+            const defaultSprinkler = suitableSprinklers[0];
+            const zoneTypeInfo = ZONE_TYPES.find((z) => z.id === selectedZoneType);
+            const baseNameCount = gardenZones.filter((z) => z.type === selectedZoneType).length + 1;
+
+            const newZone: GardenZone = {
+                id: `zone_${Date.now()}`,
+                type: selectedZoneType as any,
+                coordinates,
+                name: parentZoneId
+                    ? `${zoneTypeInfo?.name} (ใน ${gardenZones.find((z) => z.id === parentZoneId)?.name}) ${baseNameCount}`
+                    : `${zoneTypeInfo?.name} ${baseNameCount}`,
+                parentZoneId,
+                sprinklerConfig:
+                    selectedZoneType !== 'forbidden' && defaultSprinkler
+                        ? { type: defaultSprinkler.id, radius: defaultSprinkler.radius }
+                        : undefined,
+            };
+
+            setGardenZones((prev) => [...prev, newZone]);
+        },
+        [selectedZoneType, gardenZones, findParentGrassZone]
+    );
+
+    const handleZoneDeleted = useCallback((e: any) => {
+        const deletedLayers = e.layers.getLayers();
+
+        deletedLayers.forEach((layer: any) => {
+            const layerCoords = layer.getLatLngs()[0].map((latLng: any) => ({
+                lat: latLng.lat,
+                lng: latLng.lng,
+            }));
+
+            setGardenZones((prevZones) => {
+                const zoneToDelete = prevZones.find((zone) => {
+                    if (zone.coordinates.length !== layerCoords.length) return false;
+
+                    return zone.coordinates.every((coord, index) => {
+                        const tolerance = 0.000001;
+                        return (
+                            Math.abs(coord.lat - layerCoords[index].lat) < tolerance &&
+                            Math.abs(coord.lng - layerCoords[index].lng) < tolerance
+                        );
+                    });
+                });
+
+                if (zoneToDelete) {
+                    const zonesToDelete = [
+                        zoneToDelete.id,
+                        ...prevZones
+                            .filter((z) => z.parentZoneId === zoneToDelete.id)
+                            .map((z) => z.id),
+                    ];
+
+                    setSprinklers((prevSprinklers) =>
+                        prevSprinklers.filter((s) => !zonesToDelete.includes(s.zoneId))
+                    );
+
+                    setPipes((prevPipes) =>
+                        prevPipes.filter((p) => !zonesToDelete.includes(p.zoneId || ''))
+                    );
+
+                    return prevZones.filter((z) => !zonesToDelete.includes(z.id));
+                }
+
+                return prevZones;
+            });
+        });
+    }, []);
+
+    const handleCanvasSprinklerPlaced = useCallback(
+        (position: CanvasCoordinate) => {
+            const selectedSprinklerType = SPRINKLER_TYPES.find((s) => s.id === manualSprinklerType);
+            if (!selectedSprinklerType) return;
+
+            const sprinklerType = { ...selectedSprinklerType, radius: manualSprinklerRadius };
+
+            let targetZone = gardenZones.find((zone) => {
+                if (zone.type === 'forbidden') return false;
+                return zone.canvasCoordinates && isPointInPolygon(position, zone.canvasCoordinates);
+            });
+
+            let zoneId = 'virtual_zone';
+            if (targetZone) {
+                if (targetZone.parentZoneId) {
+                    alert('ไม่สามารถวางหัวฉีดในพื้นที่ย่อยได้ กรุณาวางในพื้นที่หลักเท่านั้น');
+                    return;
+                }
+
+                if (
+                    targetZone.type === 'grass' &&
+                    isPointInAvoidanceZone(position, targetZone.id)
+                ) {
+                    alert('ไม่สามารถวางหัวฉีดในพื้นที่ดอกไม้ ต้นไม้ หรือพื้นที่ต้องห้าม');
+                    return;
+                }
+                zoneId = targetZone.id;
+            }
+
+            const gpsPosition = canvasToGPS(position, canvasData);
+
+            const newSprinkler: Sprinkler = {
+                id: `sprinkler_${Date.now()}`,
+                position: gpsPosition,
+                canvasPosition: position,
+                type: sprinklerType,
+                zoneId: zoneId,
+                orientation: 0,
+            };
+
+            setSprinklers((prev) => [...prev, newSprinkler]);
+        },
+        [
+            gardenZones,
+            manualSprinklerType,
+            manualSprinklerRadius,
+            canvasData,
+            isPointInAvoidanceZone,
+        ]
+    );
+
+    const findLongestEdgeAngle = useCallback(
+        (coordinates: Coordinate[] | CanvasCoordinate[]) => {
+            if (!coordinates || coordinates.length < 3) return 0;
+
+            let longestDistance = 0;
+            let longestEdgeAngle = 0;
+
+            for (let i = 0; i < coordinates.length; i++) {
+                const start = coordinates[i];
+                const end = coordinates[(i + 1) % coordinates.length];
+
+                const distance = calculateDistance(
+                    start,
+                    end,
+                    'x' in start ? currentScale : undefined
+                );
+
+                if (distance > longestDistance) {
+                    longestDistance = distance;
+
+                    if ('x' in start && 'x' in end) {
+                        const deltaX = end.x - start.x;
+                        const deltaY = end.y - start.y;
+                        longestEdgeAngle = (Math.atan2(deltaY, deltaX) * 180) / Math.PI;
+                    } else {
+                        const coord1 = start as Coordinate;
+                        const coord2 = end as Coordinate;
+                        const centerLat = (coord1.lat + coord2.lat) / 2;
+                        const latToMeter =
+                            111132.92 - 559.82 * Math.cos((2 * centerLat * Math.PI) / 180);
+                        const lngToMeter = 111412.84 * Math.cos((centerLat * Math.PI) / 180);
+
+                        const deltaLatMeter = (coord2.lat - coord1.lat) * latToMeter;
+                        const deltaLngMeter = (coord2.lng - coord1.lng) * lngToMeter;
+
+                        longestEdgeAngle =
+                            (Math.atan2(deltaLatMeter, deltaLngMeter) * 180) / Math.PI;
+                    }
+                }
+            }
+
+            return longestEdgeAngle;
+        },
+        [currentScale]
+    );
+
+    const placeCornerSprinklers = useCallback(
+        (zone: GardenZone, sprinklerType: SprinklerType) => {
+            const cornerSprinklers: Sprinkler[] = [];
+            let sprinklerCounter = 0;
+
+            const coordinates = zone.canvasCoordinates || zone.coordinates;
+
+            coordinates.forEach((corner, index) => {
+                let shouldAvoid = false;
+                if (zone.type === 'grass') {
+                    shouldAvoid = isPointInAvoidanceZone(corner, zone.id);
+                } else {
+                    shouldAvoid = gardenZones.some(
+                        (forbiddenZone) =>
+                            forbiddenZone.type === 'forbidden' &&
+                            !forbiddenZone.parentZoneId &&
+                            isPointInPolygon(
+                                corner,
+                                forbiddenZone.canvasCoordinates || forbiddenZone.coordinates
+                            )
+                    );
+                }
+
+                if (!shouldAvoid) {
+                    const orientation = findLongestEdgeAngle(coordinates);
+
+                    if ('x' in corner) {
+                        const gpsPos = canvasToGPS(corner as CanvasCoordinate, canvasData);
+                        cornerSprinklers.push({
+                            id: `${zone.id}_corner_${index}_${Date.now()}_${sprinklerCounter++}`,
+                            position: gpsPos,
+                            canvasPosition: corner as CanvasCoordinate,
+                            type: sprinklerType,
+                            zoneId: zone.id,
+                            orientation: orientation,
+                        });
+                    } else {
+                        cornerSprinklers.push({
+                            id: `${zone.id}_corner_${index}_${Date.now()}_${sprinklerCounter++}`,
+                            position: corner as Coordinate,
+                            type: sprinklerType,
+                            zoneId: zone.id,
+                            orientation: orientation,
+                        });
+                    }
+                }
+            });
+
+            return cornerSprinklers;
+        },
+        [isPointInAvoidanceZone, findLongestEdgeAngle, gardenZones, canvasData]
+    );
+
+    const autoPlaceSprinklersInZone = useCallback(
+        (zoneId: string) => {
+            const zone = gardenZones.find((z) => z.id === zoneId);
+            if (!zone || zone.type === 'forbidden' || !zone.sprinklerConfig) return;
+
+            const sprinklerTypeData = SPRINKLER_TYPES.find(
+                (s) => s.id === zone.sprinklerConfig!.type
+            );
+            if (!sprinklerTypeData) return;
+
+            const sprinklerType = { ...sprinklerTypeData, radius: zone.sprinklerConfig.radius };
+            const coordinates = zone.canvasCoordinates || zone.coordinates;
+            const isCanvas = !!zone.canvasCoordinates;
+            const scale = isCanvas ? currentScale : 1;
+
+            const longestEdgeAngle = findLongestEdgeAngle(coordinates);
+            const radians = (longestEdgeAngle * Math.PI) / 180;
+
+            let centerX: number, centerY: number;
+            if (isCanvas) {
+                const canvasCoords = coordinates as CanvasCoordinate[];
+                centerX = canvasCoords.reduce((sum, c) => sum + c.x, 0) / canvasCoords.length;
+                centerY = canvasCoords.reduce((sum, c) => sum + c.y, 0) / canvasCoords.length;
+            } else {
+                const gpsCoords = coordinates as Coordinate[];
+                centerX = gpsCoords.reduce((sum, c) => sum + c.lng, 0) / gpsCoords.length;
+                centerY = gpsCoords.reduce((sum, c) => sum + c.lat, 0) / gpsCoords.length;
+            }
+
+            const spacing = sprinklerType.radius;
+            const newSprinklers: Sprinkler[] = [];
+            let sprinklerCounter = 0;
+
+            const cornerSprinklers = placeCornerSprinklers(zone, sprinklerType);
+            newSprinklers.push(...cornerSprinklers);
+            sprinklerCounter += cornerSprinklers.length;
+
+            if (isCanvas) {
+                const spacingPixels = spacing * scale;
+                const cos = Math.cos(radians);
+                const sin = Math.sin(radians);
+
+                const canvasCoords = coordinates as CanvasCoordinate[];
+                const rotatedPoints = canvasCoords.map((coord) => {
+                    const relX = coord.x - centerX;
+                    const relY = coord.y - centerY;
+                    return { u: relX * cos - relY * sin, v: relX * sin + relY * cos };
+                });
+
+                const minU = Math.min(...rotatedPoints.map((p) => p.u));
+                const maxU = Math.max(...rotatedPoints.map((p) => p.u));
+                const minV = Math.min(...rotatedPoints.map((p) => p.v));
+                const maxV = Math.max(...rotatedPoints.map((p) => p.v));
+
+                for (let v = minV + spacingPixels / 2; v <= maxV; v += spacingPixels) {
+                    for (let u = minU + spacingPixels / 2; u <= maxU; u += spacingPixels) {
+                        const x = centerX + (u * cos + v * sin);
+                        const y = centerY + (u * -sin + v * cos);
+                        const point = { x, y };
+
+                        if (isPointInPolygon(point, canvasCoords)) {
+                            const tooCloseToCorner = cornerSprinklers.some(
+                                (corner) =>
+                                    corner.canvasPosition &&
+                                    calculateDistance(point, corner.canvasPosition, scale) <
+                                        spacing * 0.9
+                            );
+
+                            if (tooCloseToCorner) continue;
+
+                            let shouldAvoid = false;
+
+                            if (zone.type === 'grass') {
+                                shouldAvoid = isPointInAvoidanceZone(point, zone.id);
+                            } else {
+                                shouldAvoid = gardenZones.some(
+                                    (forbiddenZone) =>
+                                        forbiddenZone.type === 'forbidden' &&
+                                        !forbiddenZone.parentZoneId &&
+                                        forbiddenZone.canvasCoordinates &&
+                                        isPointInPolygon(point, forbiddenZone.canvasCoordinates)
+                                );
+                            }
+
+                            if (!shouldAvoid) {
+                                const gpsPos = canvasToGPS(
+                                    point,
+                                    isCanvas ? canvasData : imageData
+                                );
+                                newSprinklers.push({
+                                    id: `${zone.id}_sprinkler_${Date.now()}_${sprinklerCounter++}`,
+                                    position: gpsPos,
+                                    canvasPosition: point,
+                                    type: sprinklerType,
+                                    zoneId: zone.id,
+                                    orientation: longestEdgeAngle,
+                                });
+                            }
+                        }
+                    }
+                }
+            } else {
+                const gpsCoords = coordinates as Coordinate[];
+                const centerLat = centerY;
+                const centerLng = centerX;
+
+                const latSpacing = spacing / 111000;
+                const lngSpacing = spacing / (111000 * Math.cos((centerLat * Math.PI) / 180));
+
+                const cos = Math.cos(radians);
+                const sin = Math.sin(radians);
+
+                const rotatedPoints = gpsCoords.map((coord) => {
+                    const relLat = coord.lat - centerLat;
+                    const relLng = coord.lng - centerLng;
+                    return { u: relLng * cos - relLat * sin, v: relLng * sin + relLat * cos };
+                });
+
+                const minU = Math.min(...rotatedPoints.map((p) => p.u));
+                const maxU = Math.max(...rotatedPoints.map((p) => p.u));
+                const minV = Math.min(...rotatedPoints.map((p) => p.v));
+                const maxV = Math.max(...rotatedPoints.map((p) => p.v));
+
+                const rotatedLatSpacing = latSpacing;
+                const rotatedLngSpacing = lngSpacing;
+
+                for (let v = minV + rotatedLatSpacing / 2; v <= maxV; v += rotatedLatSpacing) {
+                    for (let u = minU + rotatedLngSpacing / 2; u <= maxU; u += rotatedLngSpacing) {
+                        const lat = centerLat + (u * -sin + v * cos);
+                        const lng = centerLng + (u * cos + v * sin);
+                        const point = { lat, lng };
+
+                        if (isPointInPolygon(point, gpsCoords)) {
+                            const tooCloseToCorner = cornerSprinklers.some(
+                                (corner) =>
+                                    calculateDistance(point, corner.position) < spacing * 0.9
+                            );
+
+                            if (tooCloseToCorner) continue;
+
+                            let shouldAvoid = false;
+
+                            if (zone.type === 'grass') {
+                                shouldAvoid = isPointInAvoidanceZone(point, zone.id);
+                            } else {
+                                shouldAvoid = gardenZones.some(
+                                    (forbiddenZone) =>
+                                        forbiddenZone.type === 'forbidden' &&
+                                        !forbiddenZone.parentZoneId &&
+                                        isPointInPolygon(point, forbiddenZone.coordinates)
+                                );
+                            }
+
+                            if (!shouldAvoid) {
+                                newSprinklers.push({
+                                    id: `${zone.id}_sprinkler_${Date.now()}_${sprinklerCounter++}`,
+                                    position: point,
+                                    type: sprinklerType,
+                                    zoneId: zone.id,
+                                    orientation: longestEdgeAngle,
+                                });
+                            }
+                        }
+                    }
+                }
+            }
+
+            setSelectedSprinkler(null);
+            setSprinklers((prev) => [...prev.filter((s) => s.zoneId !== zoneId), ...newSprinklers]);
+        },
+        [
+            gardenZones,
+            findLongestEdgeAngle,
+            isPointInAvoidanceZone,
+            placeCornerSprinklers,
+            canvasData,
+            imageData,
+            currentScale,
+        ]
+    );
+
+    const autoPlaceAllSprinklers = useCallback(() => {
+        setSelectedSprinkler(null);
+        setSprinklers([]);
+        gardenZones.forEach((zone) => {
+            if (zone.type !== 'forbidden' && zone.sprinklerConfig) {
+                autoPlaceSprinklersInZone(zone.id);
+            }
+        });
+    }, [gardenZones, autoPlaceSprinklersInZone]);
+
+    // ===== ENHANCED PIPE GENERATION FUNCTION =====
+    const generatePipeNetwork = useCallback(async () => {
+        if (!waterSource) {
+            return;
+        }
+
+        if (sprinklers.length === 0) {
+            return;
+        }
+
+        setPipeGenerationError(null);
+        setIsGeneratingPipes(true);
+
+        try {
+            const pipeNetwork = generateSmartPipeNetwork({
+                waterSource,
+                sprinklers,
+                gardenZones,
+                designMode,
+                canvasData,
+                imageData,
+            });
+
+            if (pipeNetwork.length === 0) {
+                throw new Error('ไม่สามารถสร้างระบบท่อได้ กรุณาตรวจสอบตำแหน่งแหล่งน้ำและหัวฉีด');
+            }
+
+            setPipes(pipeNetwork);
+        } catch (error) {
+            let errorMessage = 'เกิดข้อผิดพลาดในการสร้างระบบท่อ';
+
+            if (error instanceof Error) {
+                errorMessage = error.message;
+            }
+
+            setPipeGenerationError(errorMessage);
+        } finally {
+            setIsGeneratingPipes(false);
+        }
+    }, [waterSource, sprinklers, gardenZones, designMode, canvasData, imageData]);
+
+    const clearPipes = useCallback(() => {
+        setPipes([]);
+        setSelectedPipes(new Set());
+        setSelectedSprinklersForPipe([]);
+        setPipeEditMode('view');
+        setPipeGenerationError(null);
+    }, []);
+
+    // ===== PIPE EDITING FUNCTIONS =====
+    const handleSprinklerClickForPipe = useCallback(
+        (sprinklerId: string) => {
+            if (pipeEditMode === 'add') {
+                setSelectedSprinklersForPipe((prev) => {
+                    if (prev.includes(sprinklerId)) {
+                        return prev.filter((id) => id !== sprinklerId);
+                    } else if (prev.length < 2) {
+                        return [...prev, sprinklerId];
+                    } else {
+                        // Replace second sprinkler if already 2 selected
+                        return [prev[0], sprinklerId];
+                    }
+                });
+            } else if (pipeEditMode === 'remove') {
+                setSelectedSprinklersForPipe((prev) => {
+                    if (prev.includes(sprinklerId)) {
+                        return prev.filter((id) => id !== sprinklerId);
+                    } else {
+                        return [...prev, sprinklerId];
+                    }
+                });
+            } else {
+                // Normal sprinkler selection
+                setSelectedSprinkler((prev) => (prev === sprinklerId ? null : sprinklerId));
+            }
+        },
+        [pipeEditMode]
+    );
+
+    const addPipeBetweenSprinklers = useCallback(() => {
+        if (selectedSprinklersForPipe.length !== 2) {
+            return;
+        }
+
+        const [sprinkler1Id, sprinkler2Id] = selectedSprinklersForPipe;
+        const isCanvasMode = designMode === 'canvas' || designMode === 'image';
+        const scale = isCanvasMode ? canvasData?.scale || imageData?.scale || 20 : 20;
+
+        const newPipe = addCustomPipe(
+            sprinkler1Id,
+            sprinkler2Id,
+            sprinklers,
+            isCanvasMode,
+            scale,
+            canvasData,
+            imageData
+        );
+
+        if (newPipe) {
+            setPipes((prev) => [...prev, newPipe]);
+            setSelectedSprinklersForPipe([]);
+        }
+    }, [selectedSprinklersForPipe, sprinklers, designMode, canvasData, imageData]);
+
+    const removePipesBetweenSprinklers = useCallback(() => {
+        if (selectedSprinklersForPipe.length !== 2) {
+            return;
+        }
+
+        const [sprinkler1Id, sprinkler2Id] = selectedSprinklersForPipe;
+        const pipesToRemove = findPipesBetweenSprinklers(
+            sprinkler1Id,
+            sprinkler2Id,
+            pipes,
+            sprinklers
+        );
+
+        if (pipesToRemove.length > 0) {
+            const pipeIdsToRemove = pipesToRemove.map((p) => p.id);
+            setPipes((prev) => prev.filter((p) => !pipeIdsToRemove.includes(p.id)));
+        }
+
+        setSelectedSprinklersForPipe([]);
+    }, [selectedSprinklersForPipe, pipes, sprinklers]);
+
+    const handlePipeClick = useCallback((pipeId: string) => {
+        setSelectedPipes((prev) => {
+            const newSet = new Set(prev);
+            if (newSet.has(pipeId)) {
+                newSet.delete(pipeId);
+            } else {
+                newSet.add(pipeId);
+            }
+            return newSet;
+        });
+    }, []);
+
+    const deleteSelectedPipes = useCallback(() => {
+        if (selectedPipes.size === 0) {
+            return;
+        }
+
+        setPipes((prev) => prev.filter((p) => !selectedPipes.has(p.id)));
+        setSelectedPipes(new Set());
+    }, [selectedPipes, pipes]);
+
+    const updateZoneConfig = useCallback(
+        (zoneId: string, sprinklerType: string, radius: number) => {
+            setGardenZones((prev) =>
+                prev.map((zone) =>
+                    zone.id === zoneId
+                        ? { ...zone, sprinklerConfig: { type: sprinklerType, radius } }
+                        : zone
+                )
+            );
+            setSprinklers((prev) => prev.filter((s) => s.zoneId !== zoneId));
+        },
+        []
+    );
+
+    const deleteZone = useCallback(
+        (zoneId: string) => {
+            const zonesToDelete = [
+                zoneId,
+                ...gardenZones.filter((z) => z.parentZoneId === zoneId).map((z) => z.id),
+            ];
+
+            setGardenZones((prev) => prev.filter((z) => !zonesToDelete.includes(z.id)));
+            setSprinklers((prev) => prev.filter((s) => !zonesToDelete.includes(s.zoneId)));
+            setPipes((prev) => prev.filter((p) => !zonesToDelete.includes(p.zoneId || '')));
+        },
+        [gardenZones]
+    );
+
+    const deleteSprinklersByZone = useCallback(
+        (zoneId: string) => {
+            const selectedSprinklerInZone = sprinklers.find(
+                (s) => s.id === selectedSprinkler && s.zoneId === zoneId
+            );
+            if (selectedSprinklerInZone) {
+                setSelectedSprinkler(null);
+            }
+            setSprinklers((prev) => prev.filter((s) => s.zoneId !== zoneId));
+        },
+        [sprinklers, selectedSprinkler]
+    );
+
+    // Enhanced map click handler that allows water source placement anywhere
+    const handleMapClick = useCallback(
+        (e: any) => {
+            const { lat, lng } = e.latlng;
+
+            if (editMode === 'place') {
+                const selectedSprinklerType = SPRINKLER_TYPES.find(
+                    (s) => s.id === manualSprinklerType
+                );
+                if (!selectedSprinklerType) return;
+
+                const sprinklerType = { ...selectedSprinklerType, radius: manualSprinklerRadius };
+
+                let targetZone = gardenZones.find((zone) => {
+                    if (zone.type === 'forbidden') return false;
+                    return isPointInPolygon({ lat, lng }, zone.coordinates);
+                });
+
+                let zoneId = 'virtual_zone';
+                if (targetZone) {
+                    if (targetZone.parentZoneId) {
+                        return;
+                    }
+
+                    if (
+                        targetZone.type === 'grass' &&
+                        isPointInAvoidanceZone({ lat, lng }, targetZone.id)
+                    ) {
+                        return;
+                    }
+                    zoneId = targetZone.id;
+                }
+
+                const orientation = targetZone ? findLongestEdgeAngle(targetZone.coordinates) : 0;
+
+                const newSprinkler: Sprinkler = {
+                    id: `sprinkler_${Date.now()}`,
+                    position: { lat, lng },
+                    type: sprinklerType,
+                    zoneId: zoneId,
+                    orientation: orientation,
+                };
+
+                setSprinklers((prev) => [...prev, newSprinkler]);
+            } else if (editMode === 'edit') {
+                // Allow water source placement anywhere (no zone restriction)
+                setWaterSource({
+                    id: `source_${Date.now()}`,
+                    position: { lat, lng },
+                    type: 'main',
+                });
+            }
+        },
+        [
+            editMode,
+            gardenZones,
+            findLongestEdgeAngle,
+            isPointInAvoidanceZone,
+            manualSprinklerType,
+            manualSprinklerRadius,
+        ]
+    );
+
+    const handleCanvasSprinklerDragged = useCallback(
+        (sprinklerId: string, newPos: CanvasCoordinate) => {
+            setSprinklers((prev) =>
+                prev.map((s) =>
+                    s.id === sprinklerId
+                        ? {
+                              ...s,
+                              position: canvasToGPS(newPos, canvasData),
+                              canvasPosition: newPos,
+                          }
+                        : s
+                )
+            );
+        },
+        [canvasData]
+    );
+
+    const handleCanvasSprinklerClick = useCallback(
+        (sprinklerId: string) => {
+            handleSprinklerClickForPipe(sprinklerId);
+        },
+        [handleSprinklerClickForPipe]
+    );
+
+    const handleCanvasWaterSourcePlaced = useCallback(
+        (position: CanvasCoordinate) => {
+            setWaterSource({
+                id: `source_${Date.now()}`,
+                position: canvasToGPS(position, canvasData),
+                canvasPosition: position,
+                type: 'main',
+            });
+        },
+        [canvasData]
+    );
+
+    const handleWaterSourceDelete = useCallback(() => {
+        setWaterSource(null);
+    }, []);
+
+    const handleImageUpload = useCallback((file: File) => {
+        const reader = new FileReader();
+        reader.onload = (e) => {
+            const img = new Image();
+            img.onload = () => {
+                setImageData({
+                    url: e.target?.result as string,
+                    width: img.width,
+                    height: img.height,
+                    scale: 20,
+                    isScaleSet: false,
+                });
+            };
+            img.src = e.target?.result as string;
+        };
+        reader.readAsDataURL(file);
+    }, []);
+
+    const statistics = useMemo(() => {
+        const activeZones = Object.keys(
+            sprinklers.reduce((acc, s) => ({ ...acc, [s.zoneId]: true }), {})
+        ).length;
+
+        return { activeZones };
+    }, [sprinklers]);
+
+    const navigateToSummary = useCallback(() => {
+        const data: GardenPlannerData = {
+            gardenZones,
+            sprinklers,
+            waterSource,
+            pipes,
+            designMode,
+            imageData,
+            canvasData,
+        };
+
+        const errors = validateGardenData(data);
+        if (errors.length > 0) {
+            setValidationErrors(errors);
+            setShowValidationErrors(true);
+            return;
+        }
+
+        saveGardenData(data);
+        router.visit('/home-garden/summary');
+    }, [gardenZones, sprinklers, waterSource, pipes, designMode, imageData, canvasData]);
+
+    React.useEffect(() => {
+        setSelectedSprinkler(null);
+        setSelectedSprinklersForPipe([]);
+        setPipeEditMode('view');
+    }, [editMode]);
+
+    React.useEffect(() => {
+        return () => {
+            if (saveTimeoutRef.current) {
+                clearTimeout(saveTimeoutRef.current);
+            }
+        };
+    }, []);
+
+    useEffect(() => {
+        if (designMode && (gardenZones.length > 0 || sprinklers.length > 0)) {
+            if (saveTimeoutRef.current) {
+                clearTimeout(saveTimeoutRef.current);
+            }
+
+            saveTimeoutRef.current = setTimeout(() => {
+                const data: GardenPlannerData = {
+                    gardenZones,
+                    sprinklers,
+                    waterSource,
+                    pipes,
+                    designMode,
+                    imageData,
+                    canvasData,
+                };
+                saveGardenData(data);
+            }, 1000);
+        }
+    }, [gardenZones, sprinklers, waterSource, pipes, designMode, imageData, canvasData]);
+
+    // เพิ่ม useEffect สำหรับ pipe edit mode
+    useEffect(() => {
+        if (pipeEditMode === 'add' && selectedSprinklersForPipe.length === 2) {
+            addPipeBetweenSprinklers();
+        }
+        if (pipeEditMode === 'remove' && selectedSprinklersForPipe.length === 2) {
+            removePipesBetweenSprinklers();
+        }
+        // eslint-disable-next-line
+    }, [selectedSprinklersForPipe, pipeEditMode]);
+
+    if (!designMode) {
+        return <ModeSelection onSelectMode={setDesignMode} />;
     }
 
-    static getDerivedStateFromError(error: Error) {
-        return { hasError: true, error };
-    }
-
-    componentDidCatch(error: Error, errorInfo: React.ErrorInfo) {
-        console.error('Summary Error:', error, errorInfo);
-    }
-
-    render() {
-        if (this.state.hasError) {
-            return (
-                <div className="flex min-h-screen items-center justify-center bg-gray-900 p-6">
-                    <div className="rounded-lg bg-red-900 p-6 text-center text-white">
-                        <h2 className="mb-4 text-xl font-bold">เกิดข้อผิดพลาดในการแสดงสรุปผล</h2>
-                        <p className="mb-4">ไม่สามารถโหลดข้อมูลการออกแบบได้</p>
+    return (
+        <div className="min-h-screen w-full overflow-hidden bg-gray-900">
+            {showValidationErrors && (
+                <div className="fixed inset-0 z-[2000] flex items-center justify-center bg-black bg-opacity-50">
+                    <div className="mx-4 w-full max-w-md rounded-lg bg-gray-800 p-6">
+                        <h3 className="mb-4 text-xl font-bold text-red-400">
+                            ❌ ไม่สามารถดูสรุปผลได้
+                        </h3>
+                        <div className="mb-4 text-gray-200">
+                            <p className="mb-2">กรุณาแก้ไขปัญหาต่อไปนี้ก่อน:</p>
+                            <ul className="list-inside list-disc space-y-1">
+                                {validationErrors.map((error, index) => (
+                                    <li key={index} className="text-sm text-gray-300">
+                                        {error}
+                                    </li>
+                                ))}
+                            </ul>
+                        </div>
                         <button
-                            onClick={() => router.visit('/home-garden-planner')}
-                            className="rounded bg-red-600 px-4 py-2 hover:bg-red-700"
+                            onClick={() => setShowValidationErrors(false)}
+                            className="w-full rounded-lg bg-blue-600 py-2 text-white transition-colors hover:bg-blue-700"
                         >
-                            กลับไปหน้าออกแบบ
+                            ตกลง
                         </button>
                     </div>
                 </div>
-            );
-        }
-
-        return this.props.children;
-    }
-}
-
-const CanvasRenderer: React.FC<{
-    gardenData: GardenPlannerData;
-    canvasRef?: React.RefObject<HTMLCanvasElement>;
-}> = ({ gardenData, canvasRef }) => {
-    const internalCanvasRef = useRef<HTMLCanvasElement>(null);
-    const activeCanvasRef = canvasRef || internalCanvasRef;
-
-    const dimensionLines = useMemo(() => {
-        try {
-            const savedDimensions = localStorage.getItem('gardenDimensionLines');
-            if (savedDimensions) {
-                return JSON.parse(savedDimensions) as DimensionLine[];
-            }
-        } catch (error) {
-            console.warn('Could not load dimension lines:', error);
-        }
-        return [];
-    }, []);
-
-    const canvasBounds = useMemo(() => {
-        const allPoints: CanvasCoordinate[] = [];
-
-        gardenData.gardenZones?.forEach((zone) => {
-            if (zone.canvasCoordinates) {
-                allPoints.push(...zone.canvasCoordinates);
-            }
-        });
-
-        gardenData.sprinklers?.forEach((sprinkler) => {
-            if (sprinkler.canvasPosition) {
-                allPoints.push(sprinkler.canvasPosition);
-            }
-        });
-
-        gardenData.pipes?.forEach((pipe) => {
-            if (pipe.canvasStart) allPoints.push(pipe.canvasStart);
-            if (pipe.canvasEnd) allPoints.push(pipe.canvasEnd);
-        });
-
-        dimensionLines.forEach((dim) => {
-            allPoints.push(dim.start, dim.end);
-        });
-
-        if (gardenData.waterSource?.canvasPosition) {
-            allPoints.push(gardenData.waterSource.canvasPosition);
-        }
-
-        if (allPoints.length === 0) {
-            return {
-                minX: 0,
-                maxX: 800,
-                minY: 0,
-                maxY: 600,
-                width: 800,
-                height: 600,
-                centerX: 400,
-                centerY: 300,
-            };
-        }
-
-        const minX = Math.min(...allPoints.map((p) => p.x));
-        const maxX = Math.max(...allPoints.map((p) => p.x));
-        const minY = Math.min(...allPoints.map((p) => p.y));
-        const maxY = Math.max(...allPoints.map((p) => p.y));
-
-        const width = maxX - minX;
-        const height = maxY - minY;
-        const centerX = (minX + maxX) / 2;
-        const centerY = (minY + maxY) / 2;
-
-        return { minX, maxX, minY, maxY, width, height, centerX, centerY };
-    }, [gardenData, dimensionLines]);
-
-    const transform = useMemo(() => {
-        const canvas = activeCanvasRef.current;
-        if (!canvas) return { scale: 1, offsetX: 0, offsetY: 0 };
-
-        const canvasWidth = canvas.width;
-        const canvasHeight = canvas.height;
-        const padding = 50;
-
-        const scaleX = (canvasWidth - 2 * padding) / Math.max(canvasBounds.width, 1);
-        const scaleY = (canvasHeight - 2 * padding) / Math.max(canvasBounds.height, 1);
-        const scale = Math.min(scaleX, scaleY, 2);
-
-        const scaledWidth = canvasBounds.width * scale;
-        const scaledHeight = canvasBounds.height * scale;
-        const offsetX = (canvasWidth - scaledWidth) / 2 - canvasBounds.minX * scale;
-        const offsetY = (canvasHeight - scaledHeight) / 2 - canvasBounds.minY * scale;
-
-        return { scale, offsetX, offsetY };
-    }, [canvasBounds, activeCanvasRef]);
-
-    const transformPoint = useCallback(
-        (point: CanvasCoordinate) => {
-            return {
-                x: point.x * transform.scale + transform.offsetX,
-                y: point.y * transform.scale + transform.offsetY,
-            };
-        },
-        [transform]
-    );
-
-    const drawDimensionLines = useCallback(
-        (ctx: CanvasRenderingContext2D) => {
-            if (dimensionLines.length === 0) return;
-
-            ctx.save();
-
-            dimensionLines.forEach((dimension) => {
-                const startScreen = transformPoint(dimension.start);
-                const endScreen = transformPoint(dimension.end);
-
-                const dx = endScreen.x - startScreen.x;
-                const dy = endScreen.y - startScreen.y;
-                const length = Math.sqrt(dx * dx + dy * dy);
-
-                if (length < 1) return;
-
-                const unitX = dx / length;
-                const unitY = dy / length;
-                const offsetDistance = 30 * transform.scale;
-
-                let offsetX = 0;
-                let offsetY = 0;
-
-                if (dimension.direction === 'auto') {
-                    offsetX = -unitY * offsetDistance;
-                    offsetY = unitX * offsetDistance;
-                } else if (dimension.direction === 'left') {
-                    offsetX = -offsetDistance;
-                    offsetY = 0;
-                } else if (dimension.direction === 'right') {
-                    offsetX = offsetDistance;
-                    offsetY = 0;
-                } else if (dimension.direction === 'top') {
-                    offsetX = 0;
-                    offsetY = -offsetDistance;
-                } else if (dimension.direction === 'bottom') {
-                    offsetX = 0;
-                    offsetY = offsetDistance;
-                }
-
-                const dimStart = {
-                    x: startScreen.x + offsetX,
-                    y: startScreen.y + offsetY,
-                };
-                const dimEnd = {
-                    x: endScreen.x + offsetX,
-                    y: endScreen.y + offsetY,
-                };
-
-                ctx.strokeStyle = '#FFD700';
-                ctx.lineWidth = 2 * transform.scale;
-                ctx.beginPath();
-                ctx.moveTo(dimStart.x, dimStart.y);
-                ctx.lineTo(dimEnd.x, dimEnd.y);
-                ctx.stroke();
-
-                ctx.strokeStyle = '#FFD700';
-                ctx.lineWidth = 1 * transform.scale;
-                ctx.setLineDash([3 * transform.scale, 3 * transform.scale]);
-
-                ctx.beginPath();
-                ctx.moveTo(startScreen.x, startScreen.y);
-                ctx.lineTo(dimStart.x, dimStart.y);
-                ctx.stroke();
-
-                ctx.beginPath();
-                ctx.moveTo(endScreen.x, endScreen.y);
-                ctx.lineTo(dimEnd.x, dimEnd.y);
-                ctx.stroke();
-
-                ctx.setLineDash([]);
-
-                const arrowSize = 8 * transform.scale;
-                const angle1 = Math.atan2(dimEnd.y - dimStart.y, dimEnd.x - dimStart.x);
-                const angle2 = angle1 + Math.PI;
-
-                ctx.beginPath();
-                ctx.moveTo(dimStart.x, dimStart.y);
-                ctx.lineTo(
-                    dimStart.x + Math.cos(angle1 + 0.3) * arrowSize,
-                    dimStart.y + Math.sin(angle1 + 0.3) * arrowSize
-                );
-                ctx.moveTo(dimStart.x, dimStart.y);
-                ctx.lineTo(
-                    dimStart.x + Math.cos(angle1 - 0.3) * arrowSize,
-                    dimStart.y + Math.sin(angle1 - 0.3) * arrowSize
-                );
-                ctx.stroke();
-
-                ctx.beginPath();
-                ctx.moveTo(dimEnd.x, dimEnd.y);
-                ctx.lineTo(
-                    dimEnd.x + Math.cos(angle2 + 0.3) * arrowSize,
-                    dimEnd.y + Math.sin(angle2 + 0.3) * arrowSize
-                );
-                ctx.moveTo(dimEnd.x, dimEnd.y);
-                ctx.lineTo(
-                    dimEnd.x + Math.cos(angle2 - 0.3) * arrowSize,
-                    dimEnd.y + Math.sin(angle2 - 0.3) * arrowSize
-                );
-                ctx.stroke();
-
-                const midX = (dimStart.x + dimEnd.x) / 2;
-                const midY = (dimStart.y + dimEnd.y) / 2;
-
-                ctx.fillStyle = 'rgba(0,0,0,0.8)';
-                ctx.font = `bold ${12 * transform.scale}px Arial`;
-                const textMetrics = ctx.measureText(dimension.label);
-                const textWidth = textMetrics.width;
-                const textHeight = 16 * transform.scale;
-
-                ctx.fillRect(
-                    midX - textWidth / 2 - 4 * transform.scale,
-                    midY - textHeight / 2,
-                    textWidth + 8 * transform.scale,
-                    textHeight
-                );
-
-                ctx.fillStyle = '#FFD700';
-                ctx.textAlign = 'center';
-                ctx.textBaseline = 'middle';
-                ctx.fillText(dimension.label, midX, midY);
-            });
-
-            ctx.restore();
-        },
-        [dimensionLines, transformPoint, transform]
-    );
-
-    const draw = useCallback(() => {
-        const canvas = activeCanvasRef.current;
-        if (!canvas) return;
-
-        const ctx = canvas.getContext('2d');
-        if (!ctx) return;
-
-        try {
-            const isImageMode = gardenData.designMode === 'image';
-
-            let scale: number;
-            if (isImageMode) {
-                scale = gardenData.imageData?.scale || 20;
-                console.log(
-                    'Image mode scale:',
-                    scale,
-                    'isScaleSet:',
-                    gardenData.imageData?.isScaleSet
-                );
-            } else {
-                scale = gardenData.canvasData?.scale || 20;
-                console.log('Canvas mode scale:', scale);
-            }
-
-            ctx.fillStyle = '#1a1a1a';
-            ctx.fillRect(0, 0, canvas.width, canvas.height);
-
-            ctx.save();
-            ctx.scale(transform.scale, transform.scale);
-            ctx.translate(transform.offsetX / transform.scale, transform.offsetY / transform.scale);
-
-            if (isImageMode && gardenData.imageData?.url) {
-                const img = new Image();
-                img.onload = () => {
-                    const ctx = canvas.getContext('2d');
-                    if (!ctx) return;
-                    try {
-                        ctx.save();
-                        ctx.scale(transform.scale, transform.scale);
-                        ctx.translate(
-                            transform.offsetX / transform.scale,
-                            transform.offsetY / transform.scale
-                        );
-                        ctx.drawImage(
-                            img,
-                            0,
-                            0,
-                            canvas.width / transform.scale,
-                            canvas.height / transform.scale
-                        );
-                        ctx.restore();
-                        drawElements(ctx, scale);
-                    } catch (error) {
-                        console.error('Error drawing image:', error);
-                        drawElements(ctx, scale);
-                    }
-                };
-                img.onerror = () => {
-                    console.error('Error loading image');
-                    drawElements(ctx, scale);
-                };
-                img.src = gardenData.imageData.url;
-            } else {
-                drawElements(ctx, scale);
-            }
-
-            function drawElements(ctx: CanvasRenderingContext2D, scale: number) {
-                try {
-                    console.log('Drawing with scale:', scale);
-
-                    ctx.restore();
-                    ctx.save();
-
-                    gardenData.gardenZones?.forEach((zone) => {
-                        if (!zone.canvasCoordinates || zone.canvasCoordinates.length < 3) return;
-
-                        const zoneType = ZONE_TYPES.find((z) => z.id === zone.type);
-                        ctx.fillStyle = zoneType?.color + '33' || '#66666633';
-                        ctx.strokeStyle = zoneType?.color || '#666666';
-                        ctx.lineWidth = (zone.parentZoneId ? 3 : 2) * transform.scale;
-
-                        if (zone.type === 'forbidden' || zone.parentZoneId) {
-                            ctx.setLineDash([5 * transform.scale, 5 * transform.scale]);
-                        }
-
-                        ctx.beginPath();
-                        const firstPoint = transformPoint(zone.canvasCoordinates[0]);
-                        ctx.moveTo(firstPoint.x, firstPoint.y);
-                        zone.canvasCoordinates.forEach((coord) => {
-                            const point = transformPoint(coord);
-                            ctx.lineTo(point.x, point.y);
-                        });
-                        ctx.closePath();
-                        ctx.fill();
-                        ctx.stroke();
-                        ctx.setLineDash([]);
-
-                        const centerX =
-                            zone.canvasCoordinates.reduce((sum, c) => sum + c.x, 0) /
-                            zone.canvasCoordinates.length;
-                        const centerY =
-                            zone.canvasCoordinates.reduce((sum, c) => sum + c.y, 0) /
-                            zone.canvasCoordinates.length;
-                        const centerPoint = transformPoint({ x: centerX, y: centerY });
-
-                        ctx.fillStyle = '#fff';
-                        ctx.font = `bold ${12 * transform.scale}px Arial`;
-                        ctx.textAlign = 'center';
-                        ctx.textBaseline = 'middle';
-                        ctx.fillText(zone.name, centerPoint.x, centerPoint.y);
-
-                        try {
-                            const area =
-                                gardenData.canvasData && zone.canvasCoordinates
-                                    ? zone.canvasCoordinates.reduce((sum, coord, i) => {
-                                          const nextCoord =
-                                              zone.canvasCoordinates![
-                                                  (i + 1) % zone.canvasCoordinates!.length
-                                              ];
-                                          return (
-                                              sum + (coord.x * nextCoord.y - nextCoord.x * coord.y)
-                                          );
-                                      }, 0) /
-                                      2 /
-                                      (scale * scale)
-                                    : 0;
-                            ctx.font = `${10 * transform.scale}px Arial`;
-                            ctx.fillStyle = '#ddd';
-                            ctx.fillText(
-                                formatArea(Math.abs(area)),
-                                centerPoint.x,
-                                centerPoint.y + 15 * transform.scale
-                            );
-                        } catch (error) {
-                            console.error('Error drawing zone area:', error);
-                        }
-                    });
-
-                    gardenData.pipes?.forEach((pipe) => {
-                        if (!pipe.canvasStart || !pipe.canvasEnd) return;
-
-                        const startPoint = transformPoint(pipe.canvasStart);
-                        const endPoint = transformPoint(pipe.canvasEnd);
-
-                        ctx.lineCap = 'round';
-                        ctx.lineJoin = 'round';
-                        ctx.strokeStyle = '#FFFF00';
-                        ctx.lineWidth = 3 * transform.scale;
-
-                        ctx.beginPath();
-                        ctx.moveTo(startPoint.x, startPoint.y);
-                        ctx.lineTo(endPoint.x, endPoint.y);
-                        ctx.stroke();
-                    });
-
-                    gardenData.sprinklers?.forEach((sprinkler) => {
-                        if (!sprinkler.canvasPosition) return;
-
-                        const zone = gardenData.gardenZones?.find((z) => z.id === sprinkler.zoneId);
-                        const sprinklerPoint = transformPoint(sprinkler.canvasPosition);
-
-                        console.log(`Sprinkler ${sprinkler.id}:`, {
-                            radius: sprinkler.type.radius,
-                            scale: scale,
-                            radiusPixels: sprinkler.type.radius * scale * transform.scale,
-                            zoneId: sprinkler.zoneId,
-                            hasZone: !!zone,
-                        });
-
-                        if (zone && zone.canvasCoordinates && zone.canvasCoordinates.length >= 3) {
-                            if (zone.type === 'forbidden') {
-                                return;
-                            }
-
-                            try {
-                                const clipResult = clipCircleToPolygon(
-                                    sprinkler.canvasPosition,
-                                    sprinkler.type.radius,
-                                    zone.canvasCoordinates,
-                                    scale
-                                );
-
-                                const radiusPixels =
-                                    sprinkler.type.radius * scale * transform.scale;
-                                console.log(
-                                    `Drawing full circle with radius: ${radiusPixels}px (${sprinkler.type.radius}m * ${scale} * ${transform.scale})`
-                                );
-
-                                ctx.save();
-
-                                if (clipResult === 'FULL_CIRCLE') {
-                                    ctx.fillStyle = sprinkler.type.color + '33';
-                                    ctx.strokeStyle = sprinkler.type.color + '99';
-                                    ctx.lineWidth = 2 * transform.scale;
-                                    ctx.beginPath();
-                                    ctx.arc(
-                                        sprinklerPoint.x,
-                                        sprinklerPoint.y,
-                                        radiusPixels,
-                                        0,
-                                        Math.PI * 2
-                                    );
-                                    ctx.fill();
-                                    ctx.stroke();
-                                } else if (clipResult === 'MASKED_CIRCLE') {
-                                    console.log(
-                                        `Drawing masked circle with radius: ${radiusPixels}px`
-                                    );
-
-                                    ctx.save();
-                                    ctx.beginPath();
-                                    const firstZonePoint = transformPoint(
-                                        zone.canvasCoordinates[0]
-                                    );
-                                    ctx.moveTo(firstZonePoint.x, firstZonePoint.y);
-                                    for (let i = 1; i < zone.canvasCoordinates.length; i++) {
-                                        const zonePoint = transformPoint(zone.canvasCoordinates[i]);
-                                        ctx.lineTo(zonePoint.x, zonePoint.y);
-                                    }
-                                    ctx.closePath();
-                                    ctx.clip();
-
-                                    ctx.fillStyle = sprinkler.type.color + '33';
-                                    ctx.beginPath();
-                                    ctx.arc(
-                                        sprinklerPoint.x,
-                                        sprinklerPoint.y,
-                                        radiusPixels,
-                                        0,
-                                        Math.PI * 2
-                                    );
-                                    ctx.fill();
-                                    ctx.restore();
-
-                                    ctx.strokeStyle = sprinkler.type.color + '66';
-                                    ctx.lineWidth = 1 * transform.scale;
-                                    ctx.setLineDash([3 * transform.scale, 3 * transform.scale]);
-                                    ctx.beginPath();
-                                    ctx.arc(
-                                        sprinklerPoint.x,
-                                        sprinklerPoint.y,
-                                        radiusPixels,
-                                        0,
-                                        Math.PI * 2
-                                    );
-                                    ctx.stroke();
-                                    ctx.setLineDash([]);
-                                } else if (Array.isArray(clipResult) && clipResult.length >= 3) {
-                                    const canvasResult = clipResult as CanvasCoordinate[];
-                                    console.log(
-                                        `Drawing clipped polygon with ${canvasResult.length} points`
-                                    );
-
-                                    ctx.fillStyle = sprinkler.type.color + '33';
-                                    ctx.strokeStyle = sprinkler.type.color + '99';
-                                    ctx.lineWidth = 2 * transform.scale;
-                                    ctx.beginPath();
-                                    const firstClipPoint = transformPoint(canvasResult[0]);
-                                    ctx.moveTo(firstClipPoint.x, firstClipPoint.y);
-                                    canvasResult.forEach((point) => {
-                                        const clipPoint = transformPoint(point);
-                                        ctx.lineTo(clipPoint.x, clipPoint.y);
-                                    });
-                                    ctx.closePath();
-                                    ctx.fill();
-                                    ctx.stroke();
-                                }
-
-                                ctx.restore();
-                            } catch (error) {
-                                console.error('Error drawing sprinkler radius:', error);
-
-                                const radiusPixels =
-                                    sprinkler.type.radius * scale * transform.scale;
-                                ctx.fillStyle = sprinkler.type.color + '26';
-                                ctx.strokeStyle = sprinkler.type.color + '80';
-                                ctx.lineWidth = 1 * transform.scale;
-                                ctx.beginPath();
-                                ctx.arc(
-                                    sprinklerPoint.x,
-                                    sprinklerPoint.y,
-                                    radiusPixels,
-                                    0,
-                                    Math.PI * 2
-                                );
-                                ctx.fill();
-                                ctx.stroke();
-                            }
-                        } else if (sprinkler.zoneId === 'virtual_zone') {
-                            const radiusPixels = sprinkler.type.radius * scale * transform.scale;
-                            console.log(
-                                `Drawing virtual zone circle with radius: ${radiusPixels}px`
-                            );
-
-                            ctx.fillStyle = sprinkler.type.color + '26';
-                            ctx.strokeStyle = sprinkler.type.color + '80';
-                            ctx.lineWidth = 1 * transform.scale;
-                            ctx.setLineDash([8 * transform.scale, 4 * transform.scale]);
-                            ctx.beginPath();
-                            ctx.arc(
-                                sprinklerPoint.x,
-                                sprinklerPoint.y,
-                                radiusPixels,
-                                0,
-                                Math.PI * 2
-                            );
-                            ctx.fill();
-                            ctx.stroke();
-                            ctx.setLineDash([]);
-                        }
-                    });
-
-                    gardenData.sprinklers?.forEach((sprinkler) => {
-                        if (!sprinkler.canvasPosition) return;
-
-                        const sprinklerPoint = transformPoint(sprinkler.canvasPosition);
-
-                        ctx.save();
-
-                        ctx.shadowColor = 'rgba(0,0,0,0.8)';
-                        ctx.shadowBlur = 3 * transform.scale;
-                        ctx.shadowOffsetX = 1 * transform.scale;
-                        ctx.shadowOffsetY = 1 * transform.scale;
-
-                        ctx.fillStyle = sprinkler.type.color;
-                        ctx.font = `bold ${8 * transform.scale}px Arial`;
-                        ctx.textAlign = 'center';
-                        ctx.textBaseline = 'middle';
-
-                        if (sprinkler.orientation) {
-                            ctx.translate(sprinklerPoint.x, sprinklerPoint.y);
-                            ctx.rotate((sprinkler.orientation * Math.PI) / 180);
-                            ctx.fillText(sprinkler.type.icon, 0, 0);
-                            ctx.restore();
-                        } else {
-                            ctx.fillText(sprinkler.type.icon, sprinklerPoint.x, sprinklerPoint.y);
-                            ctx.restore();
-                        }
-                    });
-
-                    if (gardenData.waterSource?.canvasPosition) {
-                        const waterSourcePoint = transformPoint(
-                            gardenData.waterSource.canvasPosition
-                        );
-
-                        ctx.save();
-
-                        ctx.shadowColor = 'rgba(0,0,0,0.6)';
-                        ctx.shadowBlur = 8 * transform.scale;
-                        ctx.shadowOffsetX = 2 * transform.scale;
-                        ctx.shadowOffsetY = 2 * transform.scale;
-
-                        ctx.fillStyle =
-                            gardenData.waterSource.type === 'pump' ? '#EF4444' : '#3B82F6';
-                        ctx.beginPath();
-                        ctx.arc(
-                            waterSourcePoint.x,
-                            waterSourcePoint.y,
-                            8 * transform.scale,
-                            0,
-                            Math.PI * 2
-                        );
-                        ctx.fill();
-
-                        ctx.shadowColor = 'transparent';
-                        ctx.fillStyle = '#fff';
-                        ctx.font = `bold ${10 * transform.scale}px Arial`;
-                        ctx.textAlign = 'center';
-                        ctx.textBaseline = 'middle';
-                        ctx.fillText(
-                            gardenData.waterSource.type === 'pump' ? '⚡' : '🚰',
-                            waterSourcePoint.x,
-                            waterSourcePoint.y
-                        );
-
-                        ctx.restore();
-                    }
-
-                    ctx.restore();
-
-                    drawDimensionLines(ctx);
-                } catch (error) {
-                    console.error('Error drawing canvas elements:', error);
-                }
-            }
-        } catch (error) {
-            console.error('Error in canvas draw function:', error);
-        }
-    }, [gardenData, activeCanvasRef, transform, transformPoint, drawDimensionLines]);
-
-    useEffect(() => {
-        draw();
-    }, [draw]);
-
-    const width = gardenData.imageData?.width || gardenData.canvasData?.width || 800;
-    const height = gardenData.imageData?.height || gardenData.canvasData?.height || 600;
-
-    return (
-        <div className="flex h-full w-full items-center justify-center bg-gray-900 p-4">
-            <canvas
-                ref={activeCanvasRef}
-                width={width}
-                height={height}
-                className="rounded-lg border border-gray-600 bg-gray-900 shadow-xl"
-                style={{
-                    maxWidth: '100%',
-                    maxHeight: '100%',
-                    objectFit: 'contain',
-                }}
-                id="canvas-container"
-            />
-        </div>
-    );
-};
-
-export default function HomeGardenSummary({ data: propsData }: HomeGardenSummaryProps) {
-    const { t } = useLanguage();
-    const [gardenData, setGardenData] = useState<GardenPlannerData | null>(null);
-    const [isLoading, setIsLoading] = useState(true);
-    const [error, setError] = useState<string | null>(null);
-    const [isSavingImage, setIsSavingImage] = useState(false);
-    const canvasRef = useRef<HTMLCanvasElement>(null);
-    const mapContainerRef = useRef<HTMLDivElement>(null);
-    const [isCreatingImage, setIsCreatingImage] = useState(false);
-
-    useEffect(() => {
-        const initializeData = async () => {
-            try {
-                setIsLoading(true);
-
-                if (propsData) {
-                    setGardenData(propsData);
-                } else {
-                    const savedData = loadGardenData();
-                    if (savedData) {
-                        const errors = validateGardenData(savedData);
-                        if (errors.length > 0) {
-                            setError('ข้อมูลไม่สมบูรณ์: ' + errors.join(', '));
-                        } else {
-                            setGardenData(savedData);
-                        }
-                    } else {
-                        setError('ไม่พบข้อมูลการออกแบบ');
-                    }
-                }
-            } catch (err) {
-                console.error('Error loading data:', err);
-                setError('เกิดข้อผิดพลาดในการโหลดข้อมูล');
-            } finally {
-                setIsLoading(false);
-            }
-        };
-
-        initializeData();
-    }, [propsData]);
-
-    const statistics = useMemo<GardenStatistics | null>(() => {
-        if (!gardenData) return null;
-        try {
-            return calculateStatistics(gardenData);
-        } catch (err) {
-            console.error('Error calculating statistics:', err);
-            return null;
-        }
-    }, [gardenData]);
-
-    const mapCenter = useMemo(() => {
-        if (!gardenData) return [13.5799071, 100.8325833] as [number, number];
-
-        try {
-            const allPoints: Coordinate[] = [];
-
-            if (gardenData.gardenZones) {
-                gardenData.gardenZones.forEach((zone) => {
-                    if (zone.coordinates && zone.coordinates.length > 0) {
-                        allPoints.push(...zone.coordinates);
-                    } else if (
-                        zone.canvasCoordinates &&
-                        zone.canvasCoordinates.length > 0 &&
-                        gardenData.canvasData
-                    ) {
-                        const gpsCoords = zone.canvasCoordinates.map((c) =>
-                            canvasToGPS(c, gardenData.canvasData)
-                        );
-                        allPoints.push(...gpsCoords);
-                    }
-                });
-            }
-
-            if (gardenData.sprinklers) {
-                gardenData.sprinklers.forEach((s) => {
-                    if (s.position) allPoints.push(s.position);
-                });
-            }
-
-            if (gardenData.waterSource?.position) {
-                allPoints.push(gardenData.waterSource.position);
-            }
-
-            if (gardenData.pipes) {
-                gardenData.pipes.forEach((pipe) => {
-                    allPoints.push(pipe.start, pipe.end);
-                });
-            }
-
-            if (allPoints.length === 0) return [13.5799071, 100.8325833] as [number, number];
-
-            const validPoints = allPoints.filter(
-                (p) =>
-                    typeof p.lat === 'number' &&
-                    typeof p.lng === 'number' &&
-                    !isNaN(p.lat) &&
-                    !isNaN(p.lng)
-            );
-
-            if (validPoints.length === 0) return [13.5799071, 100.8325833] as [number, number];
-
-            const lats = validPoints.map((p) => p.lat);
-            const lngs = validPoints.map((p) => p.lng);
-
-            return [
-                (Math.min(...lats) + Math.max(...lats)) / 2,
-                (Math.min(...lngs) + Math.max(...lngs)) / 2,
-            ] as [number, number];
-        } catch (error) {
-            console.error('Error calculating map center:', error);
-            return [13.5799071, 100.8325833] as [number, number];
-        }
-    }, [gardenData]);
-
-    const calculateZoomLevel = useMemo(() => {
-        if (!gardenData || !gardenData.gardenZones || gardenData.gardenZones.length === 0)
-            return 22;
-
-        try {
-            const allPoints: Coordinate[] = [];
-            gardenData.gardenZones.forEach((zone) => {
-                if (zone.coordinates && zone.coordinates.length > 0) {
-                    allPoints.push(...zone.coordinates);
-                } else if (
-                    zone.canvasCoordinates &&
-                    zone.canvasCoordinates.length > 0 &&
-                    gardenData.canvasData
-                ) {
-                    const gpsCoords = zone.canvasCoordinates.map((c) =>
-                        canvasToGPS(c, gardenData.canvasData)
-                    );
-                    allPoints.push(...gpsCoords);
-                }
-            });
-
-            if (allPoints.length === 0) return 20;
-
-            const validPoints = allPoints.filter(
-                (p) =>
-                    typeof p.lat === 'number' &&
-                    typeof p.lng === 'number' &&
-                    !isNaN(p.lat) &&
-                    !isNaN(p.lng)
-            );
-
-            if (validPoints.length === 0) return 20;
-
-            const lats = validPoints.map((p) => p.lat);
-            const lngs = validPoints.map((p) => p.lng);
-
-            const latDiff = Math.max(...lats) - Math.min(...lats);
-            const lngDiff = Math.max(...lngs) - Math.min(...lngs);
-            const maxDiff = Math.max(latDiff, lngDiff);
-
-            if (maxDiff < 0.0005) return 80;
-            if (maxDiff < 0.001) return 60;
-            if (maxDiff < 0.002) return 50;
-            if (maxDiff < 0.005) return 40;
-            if (maxDiff < 0.01) return 30;
-            return 20;
-        } catch (error) {
-            console.error('Error calculating zoom level:', error);
-            return 20;
-        }
-    }, [gardenData]);
-
-    // ฟังก์ชันสร้างภาพแผนที่ เหมือนใน HorticultureResultsPage.tsx
-    const createMapImage = async () => {
-        console.log('🏡 เริ่มสร้างภาพแผนที่สวนบ้าน...');
-
-        // หา element ที่จะ capture
-        let targetElement: HTMLElement | null = null;
-
-<<<<<<< HEAD
-        if (gardenData?.designMode === 'map' && mapContainerRef.current) {
-            targetElement = mapContainerRef.current;
-            console.log('🏡 ใช้ Google Map container');
-        } else if (
-            (gardenData?.designMode === 'canvas' || gardenData?.designMode === 'image') &&
-            canvasRef.current
-        ) {
-            targetElement = canvasRef.current;
-            console.log('🏡 ใช้ Canvas element');
-        }
-
-        if (!targetElement) {
-            console.error('🏡 ไม่พบ element สำหรับ capture');
-            return null;
-=======
-            // Target the specific container
-            const elementId =
-                gardenData.designMode === 'map' ? 'map-container' : 'canvas-container';
-            const element = document.getElementById(elementId);
-
-            if (element) {
-                const canvas = await html2canvas(element, {
-                    scale: 2,
-                    useCORS: true,
-                    logging: false,
-                    allowTaint: true,
-                    backgroundColor: '#1a1a1a',
-                });
-
-                // Create download link
-                const link = document.createElement('a');
-                link.download = `garden-design-${new Date().toISOString().split('T')[0]}.png`;
-                link.href = canvas.toDataURL('image/png');
-                document.body.appendChild(link);
-                link.click();
-                document.body.removeChild(link);
-            }
-        } catch (err) {
-            console.error('Error saving image:', err);
-            setError('เกิดข้อผิดพลาดในการบันทึกรูปภาพ');
-        } finally {
-            setIsSavingImage(false);
->>>>>>> main
-        }
-
-        try {
-<<<<<<< HEAD
-            // รอให้ element โหลดเสร็จ
-            await new Promise((resolve) => setTimeout(resolve, 2000));
-=======
-            // Get the specific container
-            const elementId =
-                gardenData?.designMode === 'map' ? 'map-container' : 'canvas-container';
-            const element = document.getElementById(elementId);
->>>>>>> main
-
-            const html2canvas = await import('html2canvas');
-            const html2canvasLib = html2canvas.default || html2canvas;
-
-            console.log('🏡 เริ่ม capture element:', targetElement);
-
-            const canvas = await html2canvasLib(targetElement, {
-                useCORS: true,
-                allowTaint: true,
-                scale: 2,
-                logging: false,
-                backgroundColor: '#1F2937',
-                width: targetElement.offsetWidth,
-                height: targetElement.offsetHeight,
-                onclone: (clonedDoc) => {
-                    try {
-                        // ลบ controls ที่ไม่ต้องการออกจากภาพ
-                        const controls = clonedDoc.querySelectorAll(
-                            '.leaflet-control-container, .gm-control-active, .gm-style-cc'
-                        );
-                        controls.forEach((el) => el.remove());
-
-                        // ปรับสีที่อาจมีปัญหา
-                        const elements = clonedDoc.querySelectorAll('*');
-                        elements.forEach((el: Element) => {
-                            const htmlEl = el as HTMLElement;
-                            const computedStyle = window.getComputedStyle(htmlEl);
-
-                            const color = computedStyle.color;
-                            if (color && (color.includes('oklch') || color.includes('hsl'))) {
-                                htmlEl.style.color = '#FFFFFF';
-                            }
-
-                            const backgroundColor = computedStyle.backgroundColor;
-                            if (
-                                backgroundColor &&
-                                (backgroundColor.includes('oklch') ||
-                                    backgroundColor.includes('hsl'))
-                            ) {
-                                if (
-                                    backgroundColor.includes('transparent') ||
-                                    backgroundColor.includes('rgba(0,0,0,0)')
-                                ) {
-                                    htmlEl.style.backgroundColor = 'transparent';
-                                } else {
-                                    htmlEl.style.backgroundColor = '#1F2937';
-                                }
-                            }
-
-                            const borderColor = computedStyle.borderColor;
-                            if (
-                                borderColor &&
-                                (borderColor.includes('oklch') || borderColor.includes('hsl'))
-                            ) {
-                                htmlEl.style.borderColor = '#374151';
-                            }
-                        });
-
-                        // ลบ element ที่อาจมีปัญหา
-                        const problematicElements = clonedDoc.querySelectorAll(
-                            '[style*="oklch"], [style*="hsl"]'
-                        );
-                        problematicElements.forEach((el) => {
-                            const htmlEl = el as HTMLElement;
-                            htmlEl.style.removeProperty('color');
-                            htmlEl.style.removeProperty('background-color');
-                            htmlEl.style.removeProperty('border-color');
-                            htmlEl.style.removeProperty('outline-color');
-                        });
-                    } catch (error) {
-                        console.warn('⚠️ คำเตือนใน onclone:', error);
-                    }
-                },
-            });
-
-            const dataUrl = canvas.toDataURL('image/jpeg', 0.9);
-            console.log('🏡 สร้างภาพสำเร็จ, ขนาด:', dataUrl.length, 'characters');
-
-            if (dataUrl && dataUrl !== 'data:,' && dataUrl.length > 100) {
-                return dataUrl;
-            } else {
-                throw new Error('ไม่สามารถสร้างภาพแผนที่ได้');
-            }
-        } catch (error) {
-            console.error('🏡 Error creating map image:', error);
-
-            // สร้างภาพ fallback
-            try {
-                const fallbackCanvas = document.createElement('canvas');
-                const ctx = fallbackCanvas.getContext('2d');
-
-                if (ctx) {
-                    fallbackCanvas.width = 800;
-                    fallbackCanvas.height = 600;
-
-                    ctx.fillStyle = '#1F2937';
-                    ctx.fillRect(0, 0, fallbackCanvas.width, fallbackCanvas.height);
-
-                    ctx.fillStyle = '#FFFFFF';
-                    ctx.font = '24px Arial';
-                    ctx.textAlign = 'center';
-                    ctx.fillText(
-                        '🏡 แผนผังสวนบ้าน',
-                        fallbackCanvas.width / 2,
-                        fallbackCanvas.height / 2 - 40
-                    );
-                    ctx.fillText(
-                        '(ไม่สามารถสร้างภาพแผนที่ได้)',
-                        fallbackCanvas.width / 2,
-                        fallbackCanvas.height / 2
-                    );
-                    ctx.fillText(
-                        'กรุณาใช้ screenshot แทน',
-                        fallbackCanvas.width / 2,
-                        fallbackCanvas.height / 2 + 40
-                    );
-
-                    return fallbackCanvas.toDataURL('image/jpeg', 0.8);
-                }
-            } catch (fallbackError) {
-                console.error('🏡 การสร้างภาพ fallback ล้มเหลว:', fallbackError);
-            }
-
-            return null;
-        }
-    };
-
-    const handleEquipmentCalculation = useCallback(async () => {
-        try {
-            console.log('🏡 กดปุ่มคำนวณอุปกรณ์ Home Garden');
-            setIsCreatingImage(true);
-
-            // สร้างหน้าต่างโหลด
-            const loadingDiv = document.createElement('div');
-            loadingDiv.id = 'garden-image-loading';
-            loadingDiv.style.cssText = `
-                position: fixed;
-                top: 50%;
-                left: 50%;
-                transform: translate(-50%, -50%);
-                background: rgba(0,0,0,0.8);
-                color: white;
-                padding: 20px;
-                border-radius: 10px;
-                z-index: 10000;
-                text-align: center;
-            `;
-            loadingDiv.innerHTML = `
-                <div>🏡 กำลังเตรียมข้อมูลสวนบ้าน...</div>
-                <div style="margin-top: 10px; font-size: 12px;">กรุณารอสักครู่</div>
-            `;
-            document.body.appendChild(loadingDiv);
-
-            console.log('🏡 ข้อมูลสวน:', {
-                hasData: !!gardenData,
-                zones: gardenData?.gardenZones?.length || 0,
-                sprinklers: gardenData?.sprinklers?.length || 0,
-                designMode: gardenData?.designMode,
-            });
-
-            // บันทึกข้อมูลลง localStorage
-            if (gardenData) {
-                localStorage.setItem('garden_planner_data', JSON.stringify(gardenData));
-                console.log('🏡 บันทึกข้อมูลสวนแล้ว');
-            }
-
-            if (statistics) {
-                localStorage.setItem('garden_statistics', JSON.stringify(statistics));
-                console.log('🏡 บันทึกสถิติแล้ว:', {
-                    totalArea: statistics.totalArea,
-                    zones: statistics.totalZones,
-                    sprinklers: statistics.totalSprinklers,
-                });
-            }
-
-            // สร้างภาพแผนที่
-            const imageUrl = await createMapImage();
-
-            if (imageUrl) {
-                localStorage.setItem('projectMapImage', imageUrl);
-                localStorage.setItem('projectType', 'home-garden');
-                console.log('🏡 บันทึกภาพแผนที่สำเร็จ');
-
-                // ลบหน้าต่างโหลด
-                document.body.removeChild(loadingDiv);
-
-                // ไปหน้า product
-                window.location.href = '/product?mode=garden';
-            } else {
-                // ลบหน้าต่างโหลด
-                document.body.removeChild(loadingDiv);
-
-                console.log('🏡 ไม่สามารถสร้างภาพได้ แต่จะไปหน้า product ต่อไป');
-
-                // ไปหน้า product แม้ไม่มีรูป
-                router.visit('/product?mode=garden');
-            }
-        } catch (error) {
-            console.error('🏡 Error navigating to equipment calculation:', error);
-            setError('เกิดข้อผิดพลาดในการไปยังหน้าคำนวณอุปกรณ์');
-
-            // ลบหน้าต่างโหลดถ้าไม่ได้ลบแล้ว
-            const loadingDiv = document.getElementById('garden-image-loading');
-            if (loadingDiv) {
-                document.body.removeChild(loadingDiv);
-            }
-        } finally {
-            setIsCreatingImage(false);
-        }
-    }, [gardenData, statistics]);
-
-    useEffect(() => {
-        if (error) {
-            const timer = setTimeout(() => setError(null), 5000);
-            return () => clearTimeout(timer);
-        }
-    }, [error]);
-
-    if (isLoading) {
-        return (
-            <div className="flex min-h-screen w-full items-center justify-center bg-gray-900 p-6">
-                <div className="text-center">
-                    <div className="mx-auto mb-4 h-12 w-12 animate-spin rounded-full border-b-2 border-white"></div>
-                    <p className="text-white">กำลังโหลดข้อมูล...</p>
-                </div>
-            </div>
-        );
-    }
-
-    if (error || !gardenData || !statistics) {
-        return (
-            <div className="flex min-h-screen w-full items-center justify-center bg-gray-900 p-6">
-                <div className="text-center">
-                    <h1 className="mb-4 text-2xl font-bold text-white">
-                        {error || 'ไม่พบข้อมูลการออกแบบ'}
-                    </h1>
-                    <button
-                        onClick={() => router.visit('/home-garden-planner')}
-                        className="rounded-lg bg-blue-600 px-6 py-3 text-white transition-colors hover:bg-blue-700"
-                    >
-                        กลับไปหน้าออกแบบ
-                    </button>
-                </div>
-            </div>
-        );
-    }
-
-    return (
-        <SummaryErrorBoundary>
-<<<<<<< HEAD
-            <div className="min-h-screen flex flex-col bg-gray-900">
-                <Navbar />
-                <div className="flex-1 w-full p-6">
-                    {/* Error notification */}
-                    {error && (
-                        <div className="fixed left-4 top-4 z-50 rounded-lg bg-red-600 p-4 text-white shadow-lg">
-                            <div className="flex items-center justify-between">
-                                <span>{error}</span>
-                                <button
-                                    onClick={() => setError(null)}
-                                    className="ml-4 text-white hover:text-gray-200"
-                                >
-                                    ✕
-                                </button>
-                            </div>
-                        </div>
-                    )}
-
-                    <div className="mb-6 flex items-start justify-between">
-                        <div>
-                            <h1 className="mb-2 text-2xl font-bold text-white">
-                                📊 สรุปผลการออกแบบระบบน้ำ
-                                <span className="ml-2 text-sm font-normal text-gray-400">
-                                    (
-                                    {gardenData.designMode === 'map'
-                                        ? 'Google Map'
-                                        : gardenData.designMode === 'canvas'
-                                          ? 'วาดเอง'
-                                          : 'รูปแบบแปลน'}
-                                    )
-                                </span>
-                            </h1>
-                            <div className="flex gap-2">
-                                <button
-                                    onClick={() => router.visit('/home-garden-planner')}
-                                    className="rounded-lg bg-gray-700 px-4 py-2 text-gray-300 transition-colors hover:bg-gray-600"
-                                >
-                                    ← กลับไปหน้าออกแบบ
-                                </button>
-                                <button
-                                    onClick={handleSaveImage}
-                                    disabled={isSavingImage}
-                                    className="flex items-center gap-2 rounded-lg bg-green-600 px-4 py-2 text-white transition-colors hover:bg-green-700 disabled:opacity-50"
-                                >
-                                    {isSavingImage ? '⏳ กำลังบันทึก...' : '💾 บันทึกรูปภาพ (.png)'}
-=======
-            <div className="min-h-screen w-full bg-gray-900 p-6">
-                {error && (
-                    <div className="fixed left-4 top-4 z-50 rounded-lg bg-red-600 p-4 text-white shadow-lg">
-                        <div className="flex items-center justify-between">
-                            <span>{error}</span>
-                            <button
-                                onClick={() => setError(null)}
-                                className="ml-4 text-white hover:text-gray-200"
-                            >
-                                ✕
-                            </button>
-                        </div>
-                    </div>
-                )}
-
-                <div className="mb-6 flex items-start justify-between">
-                    <div>
-                        <h1 className="mb-2 text-2xl font-bold text-white">
-                            📊 สรุปผลการออกแบบระบบน้ำ
+            )}
+
+            <div className="container mx-auto w-full px-4 py-6">
+                <div className="mb-6 text-left">
+                    <div className="flex items-center justify-between">
+                        <h1 className="text-2xl font-bold text-white">
+                            🏡 ระบบออกแบบระบบน้ำสำหรับสวนบ้าน
                             <span className="ml-2 text-sm font-normal text-gray-400">
                                 (
-                                {gardenData.designMode === 'map'
+                                {designMode === 'map'
                                     ? 'Google Map'
-                                    : gardenData.designMode === 'canvas'
+                                    : designMode === 'canvas'
                                       ? 'วาดเอง'
                                       : 'รูปแบบแปลน'}
                                 )
                             </span>
                         </h1>
+
+                        <div className="flex items-center gap-4">
+                            <div className="flex rounded-lg bg-gray-800 p-1">
+                                {[
+                                    { id: 'zones', name: 'กำหนดโซน', icon: '🗺️' },
+                                    { id: 'sprinklers', name: 'วางหัวฉีด', icon: '💧' },
+                                    { id: 'pipes', name: 'ระบบท่อ', icon: '🔧' },
+                                ].map((tab) => (
+                                    <button
+                                        key={tab.id}
+                                        onClick={() => setActiveTab(tab.id as any)}
+                                        className={`rounded-md px-6 py-3 text-sm font-medium transition-all ${
+                                            activeTab === tab.id
+                                                ? 'bg-blue-600 text-white shadow-lg'
+                                                : 'text-gray-300 hover:bg-gray-700 hover:text-white'
+                                        }`}
+                                    >
+                                        {tab.icon} {tab.name}
+                                    </button>
+                                ))}
+                            </div>
+
+                            <UndoRedoButtons />
+
+                            <button
+                                onClick={navigateToSummary}
+                                className="flex items-center gap-2 rounded-lg bg-gradient-to-r from-purple-600 to-blue-600 px-6 py-3 text-sm font-medium text-white shadow-lg transition-all hover:from-purple-700 hover:to-blue-700"
+                            >
+                                📊 ดูสรุปผล
+                            </button>
+                        </div>
                         <div className="flex gap-2">
                             <button
-                                onClick={() => router.visit('/home-garden-planner')}
-                                className="rounded-lg bg-gray-700 px-4 py-2 text-gray-300 transition-colors hover:bg-gray-600"
+                                onClick={() => {
+                                    resetAllData();
+                                    setDesignMode(null);
+                                }}
+                                className="rounded-lg bg-gray-700 px-4 py-2 text-sm text-gray-300 transition-colors hover:bg-gray-600"
                             >
-                                ← กลับไปหน้าออกแบบ
+                                เปลี่ยนวิธี
                             </button>
-                            <div className="flex items-center gap-2">
-                                <button
-                                    onClick={handleEquipmentCalculation}
-                                    disabled={isCreatingImage}
-                                    className="flex items-center gap-2 rounded-lg bg-purple-600 px-4 py-2 text-white transition-colors hover:bg-purple-700 disabled:cursor-not-allowed disabled:opacity-50"
-                                    title="คำนวณอุปกรณ์สำหรับสวนบ้าน"
-                                >
-                                    {isCreatingImage ? (
-                                        <>
-                                            <svg
-                                                className="mr-2 inline h-4 w-4 animate-spin"
-                                                fill="none"
-                                                viewBox="0 0 24 24"
-                                            >
-                                                <circle
-                                                    className="opacity-25"
-                                                    cx="12"
-                                                    cy="12"
-                                                    r="10"
-                                                    stroke="currentColor"
-                                                    strokeWidth="4"
-                                                ></circle>
-                                                <path
-                                                    className="opacity-75"
-                                                    fill="currentColor"
-                                                    d="M4 12a8 8 0 018-8V0C5.373 0 0 5.373 0 12h4zm2 5.291A7.962 7.962 0 014 12H0c0 3.042 1.135 5.824 3 7.938l3-2.647z"
-                                                ></path>
-                                            </svg>
-                                            กำลังเตรียม...
-                                        </>
-                                    ) : (
-                                        '💰 คำนวณอุปกรณ์'
-                                    )}
->>>>>>> 0842da31
-                                </button>
-                                <button
-                                    onClick={handlePrintImage}
-                                    className="flex items-center gap-2 rounded-lg bg-blue-600 px-4 py-2 text-white transition-colors hover:bg-blue-700"
-                                >
-                                    🖨️ พิมพ์รูปภาพ
-                                </button>
-                                <div className="flex items-center gap-2">
-                                    <button
-                                        onClick={handleEquipmentCalculation}
-                                        className="flex items-center gap-2 rounded-lg bg-purple-600 px-4 py-2 text-white transition-colors hover:bg-purple-700"
-                                        title="คำนวณอุปกรณ์สำหรับสวนบ้าน"
-                                    >
-                                        💰 คำนวณอุปกรณ์
-                                    </button>
-                                </div>
-                            </div>
-                        </div>
-                        <div className="text-right text-sm text-gray-400">
-                            <div>วันที่: {new Date().toLocaleDateString('th-TH')}</div>
-                            <div>เวลา: {new Date().toLocaleTimeString('th-TH')}</div>
+                            <button
+                                onClick={() => {
+                                    resetAllData();
+                                }}
+                                className="rounded-lg bg-red-600 px-4 py-2 text-sm text-white transition-colors hover:bg-red-700"
+                            >
+                                🗑️ ลบทั้งหมด
+                            </button>
                         </div>
                     </div>
-
-<<<<<<< HEAD
-                    <div className="grid grid-cols-1 gap-6 lg:grid-cols-3">
-                        <div className="lg:col-span-2">
-                            <div className="rounded-xl bg-gray-800 p-6">
-                                <h3 className="mb-4 text-lg font-semibold text-blue-400">
-                                    🗺️ แผนผังโครงการ
+                </div>
+
+                <div className="grid grid-cols-1 gap-6 lg:grid-cols-4">
+                    <div className="space-y-6 lg:col-span-1">
+                        {activeTab === 'zones' && (
+                            <div className="rounded-xl bg-gray-800/90 p-6 shadow-2xl backdrop-blur">
+                                <h3 className="mb-4 text-xl font-semibold text-blue-400">
+                                    🗺️ จัดการโซนพื้นที่
                                 </h3>
-                                <div className="h-[600px] overflow-hidden rounded-lg border border-gray-600 bg-gray-900">
-                                    {gardenData.designMode === 'map' && (
-                                        <div id="map-container" className="h-full">
-                                            <GoogleMapSummary
-                                                gardenData={gardenData}
-                                                mapCenter={mapCenter}
-                                                calculateZoomLevel={calculateZoomLevel}
-                                            />
+
+                                <div className="mb-4">
+                                    <label className="mb-2 block text-sm font-medium text-gray-100">
+                                        เลือกประเภทโซน:
+                                    </label>
+                                    <div className="grid grid-cols-2 gap-2 text-gray-100">
+                                        {ZONE_TYPES.map((zone) => (
+                                            <button
+                                                key={zone.id}
+                                                onClick={() => setSelectedZoneType(zone.id)}
+                                                className={`rounded-lg p-3 text-center transition-all ${
+                                                    selectedZoneType === zone.id
+                                                        ? 'shadow-lg ring-2 ring-blue-400'
+                                                        : 'hover:bg-gray-700'
+                                                }`}
+                                                style={{
+                                                    backgroundColor:
+                                                        selectedZoneType === zone.id
+                                                            ? zone.color + '20'
+                                                            : 'transparent',
+                                                }}
+                                            >
+                                                <div className="text-2xl">{zone.icon}</div>
+                                                <div className="text-xs font-medium">
+                                                    {zone.name}
+                                                </div>
+                                            </button>
+                                        ))}
+                                    </div>
+                                </div>
+
+                                <div className="mb-4 space-y-2">
+                                    {editMode !== 'draw' ? (
+                                        <button
+                                            onClick={() => setEditMode('draw')}
+                                            className="w-full rounded-lg bg-blue-600 py-3 font-medium text-white shadow-lg transition-all hover:bg-blue-700"
+                                        >
+                                            ✏️ เริ่มวาดโซนพื้นที่
+                                        </button>
+                                    ) : (
+                                        <div className="space-y-2">
+                                            <div className="rounded-lg bg-blue-900/30 p-3 text-center">
+                                                <div className="text-sm font-medium text-blue-300">
+                                                    🎯 กำลังวาดโซน:{' '}
+                                                    {
+                                                        ZONE_TYPES.find(
+                                                            (z) => z.id === selectedZoneType
+                                                        )?.name
+                                                    }
+                                                </div>
+                                                <div className="mt-1 text-xs text-blue-200">
+                                                    {designMode === 'map'
+                                                        ? 'คลิกและลากในแผนที่เพื่อวาดโซน'
+                                                        : 'คลิกเพื่อวาดจุดต่าง ๆ ของโซน'}
+                                                </div>
+                                            </div>
+                                            <button
+                                                onClick={() => {
+                                                    setEditMode('view');
+                                                    if (
+                                                        designMode === 'canvas' ||
+                                                        designMode === 'image'
+                                                    ) {
+                                                        window.dispatchEvent(
+                                                            new CustomEvent('cancelDrawing')
+                                                        );
+                                                    }
+                                                    setSelectedZoneForConfig(null);
+                                                }}
+                                                className="w-full rounded-lg bg-red-600 py-2 font-medium text-white transition-all hover:bg-red-700"
+                                            >
+                                                ❌ ยกเลิกการวาด
+                                            </button>
                                         </div>
                                     )}
-=======
-                <div className="grid grid-cols-1 gap-6 lg:grid-cols-3">
-                    <div className="lg:col-span-2">
-                        <div className="rounded-xl bg-gray-800 p-6">
-                            <h3 className="mb-4 text-lg font-semibold text-blue-400">
-                                🗺️ แผนผังโครงการ
-                            </h3>
-                            <div className="h-[600px] overflow-hidden rounded-lg border border-gray-600 bg-gray-900">
-                                {gardenData.designMode === 'map' && (
-                                    <div
-                                        ref={mapContainerRef}
-                                        id="map-container"
-                                        className="h-full"
-                                    >
-                                        <GoogleMapSummary
-                                            gardenData={gardenData}
-                                            mapCenter={mapCenter}
-                                            calculateZoomLevel={calculateZoomLevel}
-                                        />
+                                </div>
+
+                                {gardenZones.length > 0 && (
+                                    <div>
+                                        <h4 className="mb-2 text-sm font-medium text-gray-300">
+                                            โซนที่สร้างแล้ว:
+                                        </h4>
+                                        <div className="max-h-96 space-y-3 overflow-y-auto">
+                                            {gardenZones.map((zone) => {
+                                                const zoneType = ZONE_TYPES.find(
+                                                    (z) => z.id === zone.type
+                                                );
+                                                const zoneSprinklers = sprinklers.filter(
+                                                    (s) => s.zoneId === zone.id
+                                                );
+                                                const isConfigOpen =
+                                                    selectedZoneForConfig === zone.id;
+                                                const isNestedZone = !!zone.parentZoneId;
+                                                const parentZone = zone.parentZoneId
+                                                    ? gardenZones.find(
+                                                          (z) => z.id === zone.parentZoneId
+                                                      )
+                                                    : null;
+
+                                                const zoneArea = calculateZoneArea(zone);
+
+                                                return (
+                                                    <div
+                                                        key={zone.id}
+                                                        className={`space-y-2 rounded-lg p-3 ${
+                                                            isNestedZone
+                                                                ? 'ml-4 border-l-4 bg-gray-600'
+                                                                : 'bg-gray-700'
+                                                        }`}
+                                                        style={{
+                                                            borderLeftColor: isNestedZone
+                                                                ? zoneType?.color
+                                                                : undefined,
+                                                        }}
+                                                    >
+                                                        <div className="flex items-center justify-between">
+                                                            <div className="flex items-center space-x-2">
+                                                                <span className="text-lg">
+                                                                    {zoneType?.icon}
+                                                                </span>
+                                                                <div>
+                                                                    <div className="text-sm font-medium text-gray-100">
+                                                                        {zone.name}
+                                                                        {isNestedZone &&
+                                                                            parentZone && (
+                                                                                <span className="block text-xs text-gray-400">
+                                                                                    ↳ ใน{' '}
+                                                                                    {
+                                                                                        parentZone.name
+                                                                                    }
+                                                                                </span>
+                                                                            )}
+                                                                    </div>
+                                                                    <div className="text-xs text-gray-200">
+                                                                        {zoneSprinklers.length}{' '}
+                                                                        หัวฉีด •{' '}
+                                                                        {formatArea(zoneArea)}
+                                                                    </div>
+                                                                    {zone.sprinklerConfig && (
+                                                                        <div className="text-xs text-blue-300">
+                                                                            {
+                                                                                SPRINKLER_TYPES.find(
+                                                                                    (s) =>
+                                                                                        s.id ===
+                                                                                        zone
+                                                                                            .sprinklerConfig!
+                                                                                            .type
+                                                                                )?.nameEN
+                                                                            }
+                                                                            • รัศมี{' '}
+                                                                            {
+                                                                                zone.sprinklerConfig
+                                                                                    .radius
+                                                                            }
+                                                                            ม.
+                                                                        </div>
+                                                                    )}
+                                                                </div>
+                                                            </div>
+                                                            <div className="flex space-x-1">
+                                                                {zone.type !== 'forbidden' && (
+                                                                    <>
+                                                                        <button
+                                                                            onClick={() =>
+                                                                                setSelectedZoneForConfig(
+                                                                                    isConfigOpen
+                                                                                        ? null
+                                                                                        : zone.id
+                                                                                )
+                                                                            }
+                                                                            className="text-blue-400 hover:text-blue-300"
+                                                                            title="ตั้งค่าหัวฉีด"
+                                                                        >
+                                                                            ⚙️
+                                                                        </button>
+                                                                        <button
+                                                                            onClick={() =>
+                                                                                autoPlaceSprinklersInZone(
+                                                                                    zone.id
+                                                                                )
+                                                                            }
+                                                                            disabled={
+                                                                                !zone.sprinklerConfig
+                                                                            }
+                                                                            className="text-green-400 hover:text-green-300 disabled:cursor-not-allowed disabled:text-gray-500"
+                                                                            title="วางหัวฉีดในโซนนี้"
+                                                                        >
+                                                                            🤖
+                                                                        </button>
+                                                                        <button
+                                                                            onClick={() =>
+                                                                                deleteSprinklersByZone(
+                                                                                    zone.id
+                                                                                )
+                                                                            }
+                                                                            disabled={
+                                                                                zoneSprinklers.length ===
+                                                                                0
+                                                                            }
+                                                                            className="text-yellow-400 hover:text-yellow-300 disabled:cursor-not-allowed disabled:text-gray-500"
+                                                                            title="ลบหัวฉีดในโซนนี้"
+                                                                        >
+                                                                            💧
+                                                                        </button>
+                                                                    </>
+                                                                )}
+                                                                <button
+                                                                    onClick={() =>
+                                                                        deleteZone(zone.id)
+                                                                    }
+                                                                    className="text-red-400 hover:text-red-300"
+                                                                    title="ลบโซน"
+                                                                >
+                                                                    🗑️
+                                                                </button>
+                                                            </div>
+                                                        </div>
+
+                                                        {isConfigOpen &&
+                                                            zone.type !== 'forbidden' && (
+                                                                <div className="mt-3 space-y-3 border-t border-gray-600 pt-3">
+                                                                    <div>
+                                                                        <label className="mb-2 block text-xs font-medium text-gray-300">
+                                                                            เลือกประเภทหัวฉีด:
+                                                                        </label>
+                                                                        <div className="grid grid-cols-1 gap-1">
+                                                                            {SPRINKLER_TYPES.filter(
+                                                                                (s) =>
+                                                                                    s.suitableFor.includes(
+                                                                                        zone.type
+                                                                                    )
+                                                                            ).map((sprinkler) => (
+                                                                                <button
+                                                                                    key={
+                                                                                        sprinkler.id
+                                                                                    }
+                                                                                    onClick={() => {
+                                                                                        const currentRadius =
+                                                                                            zone
+                                                                                                .sprinklerConfig
+                                                                                                ?.radius ||
+                                                                                            sprinkler.radius;
+                                                                                        updateZoneConfig(
+                                                                                            zone.id,
+                                                                                            sprinkler.id,
+                                                                                            currentRadius
+                                                                                        );
+                                                                                    }}
+                                                                                    className={`rounded p-2 text-left text-xs transition-all ${
+                                                                                        zone
+                                                                                            .sprinklerConfig
+                                                                                            ?.type ===
+                                                                                        sprinkler.id
+                                                                                            ? 'bg-blue-900/30 ring-1 ring-blue-400'
+                                                                                            : 'hover:bg-gray-600'
+                                                                                    }`}
+                                                                                >
+                                                                                    <div className="flex items-center space-x-2">
+                                                                                        <span>
+                                                                                            {
+                                                                                                sprinkler.icon
+                                                                                            }
+                                                                                        </span>
+                                                                                        <span className="font-medium text-gray-100">
+                                                                                            {
+                                                                                                sprinkler.nameEN
+                                                                                            }
+                                                                                        </span>
+                                                                                    </div>
+                                                                                </button>
+                                                                            ))}
+                                                                        </div>
+                                                                    </div>
+
+                                                                    {zone.sprinklerConfig && (
+                                                                        <div>
+                                                                            <label className="mb-2 block text-xs font-medium text-gray-300">
+                                                                                รัศมีการฉีดน้ำ
+                                                                                (เมตร):
+                                                                            </label>
+                                                                            <div className="flex items-center space-x-3">
+                                                                                <input
+                                                                                    type="range"
+                                                                                    min="1"
+                                                                                    max="15"
+                                                                                    step="0.5"
+                                                                                    value={
+                                                                                        zone
+                                                                                            .sprinklerConfig
+                                                                                            .radius
+                                                                                    }
+                                                                                    onChange={(e) =>
+                                                                                        updateZoneConfig(
+                                                                                            zone.id,
+                                                                                            zone
+                                                                                                .sprinklerConfig!
+                                                                                                .type,
+                                                                                            Number(
+                                                                                                e
+                                                                                                    .target
+                                                                                                    .value
+                                                                                            )
+                                                                                        )
+                                                                                    }
+                                                                                    className="h-2 flex-1 cursor-pointer appearance-none rounded-lg bg-gray-600"
+                                                                                />
+                                                                                <span className="min-w-[3rem] text-sm font-bold text-blue-400">
+                                                                                    {
+                                                                                        zone
+                                                                                            .sprinklerConfig
+                                                                                            .radius
+                                                                                    }
+                                                                                    ม.
+                                                                                </span>
+                                                                            </div>
+                                                                        </div>
+                                                                    )}
+                                                                </div>
+                                                            )}
+                                                    </div>
+                                                );
+                                            })}
+                                        </div>
                                     </div>
                                 )}
->>>>>>> 0842da31
-
-                                    {(gardenData.designMode === 'canvas' ||
-                                        gardenData.designMode === 'image') && (
-                                        <CanvasRenderer gardenData={gardenData} canvasRef={canvasRef} />
+                            </div>
+                        )}
+
+                        {activeTab === 'sprinklers' && (
+                            <div className="rounded-xl bg-gray-800/90 p-6 shadow-2xl backdrop-blur">
+                                <h3 className="mb-4 text-xl font-semibold text-blue-400">
+                                    💧 จัดการหัวฉีดน้ำ
+                                </h3>
+
+                                <div className="space-y-4">
+                                    <div className="space-y-2">
+                                        <button
+                                            onClick={autoPlaceAllSprinklers}
+                                            disabled={
+                                                gardenZones.filter(
+                                                    (z) =>
+                                                        z.type !== 'forbidden' && z.sprinklerConfig
+                                                ).length === 0
+                                            }
+                                            className="w-full rounded-lg bg-purple-600 py-3 font-medium text-white transition-all hover:bg-purple-700 disabled:cursor-not-allowed disabled:bg-gray-600"
+                                        >
+                                            🤖 วางหัวฉีดอัตโนมัติ (ทุกโซน)
+                                        </button>
+
+                                        <button
+                                            onClick={() => setEditMode('place')}
+                                            className={`w-full rounded-lg py-3 font-medium transition-all ${
+                                                editMode === 'place'
+                                                    ? 'bg-green-600 text-white shadow-lg'
+                                                    : 'bg-gray-700 text-gray-300 hover:bg-gray-600'
+                                            }`}
+                                        >
+                                            📍{' '}
+                                            {editMode === 'place'
+                                                ? designMode === 'map'
+                                                    ? 'กำลังวางหัวฉีด - คลิกในแผนที่'
+                                                    : 'กำลังวางหัวฉีด - คลิกในพื้นที่'
+                                                : 'วางหัวฉีดเอง'}
+                                        </button>
+
+                                        {editMode === 'place' && (
+                                            <div className="mt-3 space-y-3 border-t border-gray-600 pt-3">
+                                                <div>
+                                                    <label className="mb-2 block text-xs font-medium text-gray-300">
+                                                        เลือกประเภทหัวฉีด:
+                                                    </label>
+                                                    <div className="grid grid-cols-1 gap-1">
+                                                        {SPRINKLER_TYPES.map((sprinkler) => (
+                                                            <button
+                                                                key={sprinkler.id}
+                                                                onClick={() =>
+                                                                    setManualSprinklerType(
+                                                                        sprinkler.id
+                                                                    )
+                                                                }
+                                                                className={`rounded p-2 text-left text-xs transition-all ${
+                                                                    manualSprinklerType ===
+                                                                    sprinkler.id
+                                                                        ? 'bg-blue-900/30 ring-1 ring-blue-400'
+                                                                        : 'hover:bg-gray-600'
+                                                                }`}
+                                                            >
+                                                                <div className="flex items-center space-x-2">
+                                                                    <span>{sprinkler.icon}</span>
+                                                                    <span className="font-medium text-gray-100">
+                                                                        {sprinkler.nameEN}
+                                                                    </span>
+                                                                </div>
+                                                            </button>
+                                                        ))}
+                                                    </div>
+                                                </div>
+
+                                                <div>
+                                                    <label className="mb-2 block text-xs font-medium text-gray-300">
+                                                        รัศมีการฉีดน้ำ (เมตร):
+                                                    </label>
+                                                    <div className="flex items-center space-x-3">
+                                                        <input
+                                                            type="range"
+                                                            min="1"
+                                                            max="15"
+                                                            step="0.5"
+                                                            value={manualSprinklerRadius}
+                                                            onChange={(e) =>
+                                                                setManualSprinklerRadius(
+                                                                    Number(e.target.value)
+                                                                )
+                                                            }
+                                                            className="h-2 flex-1 cursor-pointer appearance-none rounded-lg bg-gray-600"
+                                                        />
+                                                        <span className="min-w-[3rem] text-sm font-bold text-blue-400">
+                                                            {manualSprinklerRadius}ม.
+                                                        </span>
+                                                    </div>
+                                                </div>
+                                            </div>
+                                        )}
+
+                                        <button
+                                            onClick={() => setEditMode('edit')}
+                                            className={`w-full rounded-lg py-3 font-medium transition-all ${
+                                                editMode === 'edit'
+                                                    ? 'bg-yellow-600 text-white shadow-lg'
+                                                    : 'bg-gray-700 text-gray-300 hover:bg-gray-600'
+                                            }`}
+                                        >
+                                            🚰{' '}
+                                            {editMode === 'edit'
+                                                ? designMode === 'map'
+                                                    ? 'กำลังวางแหล่งน้ำ - คลิกแผนที่'
+                                                    : 'กำลังวางแหล่งน้ำ - คลิกในพื้นที่'
+                                                : 'วางแหล่งน้ำ'}
+                                        </button>
+
+                                        <button
+                                            onClick={() => setEditMode('drag-sprinkler')}
+                                            className={`w-full rounded-lg py-3 font-medium transition-all ${
+                                                editMode === 'drag-sprinkler'
+                                                    ? 'bg-orange-600 text-white shadow-lg'
+                                                    : 'bg-gray-700 text-gray-300 hover:bg-gray-600'
+                                            }`}
+                                        >
+                                            ↔️{' '}
+                                            {editMode === 'drag-sprinkler'
+                                                ? 'กำลังปรับตำแหน่ง - ลากหัวฉีด'
+                                                : 'ปรับตำแหน่งหัวฉีด'}
+                                        </button>
+
+                                        {sprinklers.length > 0 && (
+                                            <button
+                                                onClick={() => {
+                                                    setSelectedSprinkler(null);
+                                                    setSprinklers([]);
+                                                }}
+                                                className="w-full rounded-lg bg-red-600 py-3 font-medium text-white transition-all hover:bg-red-700"
+                                            >
+                                                🗑️ ลบหัวฉีดทั้งหมด
+                                            </button>
+                                        )}
+                                    </div>
+
+                                    {sprinklers.length > 0 && (
+                                        <div className="space-y-2">
+                                            <h4 className="text-sm font-medium text-gray-300">
+                                                สรุปหัวฉีด: {sprinklers.length} ตัว
+                                            </h4>
+                                            <div className="max-h-40 space-y-2 overflow-y-auto">
+                                                {gardenZones
+                                                    .filter((zone) => zone.type !== 'forbidden')
+                                                    .map((zone) => {
+                                                        const zoneSprinklers = sprinklers.filter(
+                                                            (s) => s.zoneId === zone.id
+                                                        );
+                                                        if (zoneSprinklers.length === 0)
+                                                            return null;
+
+                                                        const zoneType = ZONE_TYPES.find(
+                                                            (z) => z.id === zone.type
+                                                        );
+                                                        const isNestedZone = !!zone.parentZoneId;
+
+                                                        return (
+                                                            <div
+                                                                key={zone.id}
+                                                                className={`rounded-lg p-2 text-xs ${
+                                                                    isNestedZone
+                                                                        ? 'ml-4 border-l-2 bg-gray-600'
+                                                                        : 'bg-gray-700'
+                                                                }`}
+                                                                style={{
+                                                                    borderLeftColor: isNestedZone
+                                                                        ? zoneType?.color
+                                                                        : undefined,
+                                                                }}
+                                                            >
+                                                                <div className="flex items-center justify-between">
+                                                                    <div className="flex items-center space-x-2">
+                                                                        <span>
+                                                                            {zoneType?.icon}
+                                                                        </span>
+                                                                        <span className="font-medium text-gray-100">
+                                                                            {zone.name}
+                                                                        </span>
+                                                                    </div>
+                                                                    <div className="text-right">
+                                                                        <div className="font-bold text-blue-400">
+                                                                            {zoneSprinklers.length}{' '}
+                                                                            หัว
+                                                                        </div>
+                                                                        {zone.sprinklerConfig && (
+                                                                            <div className="text-gray-400">
+                                                                                {
+                                                                                    SPRINKLER_TYPES.find(
+                                                                                        (s) =>
+                                                                                            s.id ===
+                                                                                            zone
+                                                                                                .sprinklerConfig!
+                                                                                                .type
+                                                                                    )?.nameEN
+                                                                                }
+                                                                            </div>
+                                                                        )}
+                                                                    </div>
+                                                                </div>
+                                                            </div>
+                                                        );
+                                                    })}
+
+                                                {sprinklers.filter(
+                                                    (s) => s.zoneId === 'virtual_zone'
+                                                ).length > 0 && (
+                                                    <div className="rounded-lg bg-gray-700 p-2 text-xs">
+                                                        <div className="flex items-center justify-between">
+                                                            <div className="flex items-center space-x-2">
+                                                                <span>⚙️</span>
+                                                                <span className="font-medium text-gray-100">
+                                                                    หัวฉีดแบบกำหนดเอง
+                                                                </span>
+                                                            </div>
+                                                            <div className="text-right">
+                                                                <div className="font-bold text-blue-400">
+                                                                    {
+                                                                        sprinklers.filter(
+                                                                            (s) =>
+                                                                                s.zoneId ===
+                                                                                'virtual_zone'
+                                                                        ).length
+                                                                    }{' '}
+                                                                    หัว
+                                                                </div>
+                                                                <div className="text-gray-400">
+                                                                    หัวฉีดผสม
+                                                                </div>
+                                                            </div>
+                                                        </div>
+                                                    </div>
+                                                )}
+                                            </div>
+                                        </div>
                                     )}
                                 </div>
                             </div>
-                        </div>
-
-                        <div className="space-y-4">
-                            <div className="rounded-xl bg-gray-800 p-6">
-                                <h3 className="mb-4 text-lg font-semibold text-blue-400">
-                                    📊 ข้อมูลรวม
+                        )}
+
+                        {activeTab === 'pipes' && (
+                            <div className="rounded-xl bg-gray-800/90 p-6 shadow-2xl backdrop-blur">
+                                <h3 className="mb-4 text-xl font-semibold text-blue-400">
+                                    🔧 ระบบท่อน้ำ
                                 </h3>
-                                <div className="space-y-3 text-sm">
-                                    <div className="rounded-lg bg-gray-700 p-3">
-                                        <div className="mb-1 text-gray-400">พื้นที่รวมทั้งหมด</div>
-                                        <div className="text-xl font-bold text-white">
-                                            {formatArea(statistics.totalArea)}
+
+                                <div className="space-y-4">
+                                    {!waterSource ? (
+                                        <div className="rounded-lg border border-amber-500 bg-amber-900/30 p-4 text-amber-200">
+                                            <div className="mb-2 flex items-center gap-2">
+                                                <span className="text-lg">⚠️</span>
+                                                <span className="font-semibold">
+                                                    ต้องวางแหล่งน้ำก่อน
+                                                </span>
+                                            </div>
+                                            <p className="text-sm">
+                                                กรุณาไปแท็บ "วางหัวฉีด" และกดปุ่ม "วางแหล่งน้ำ"
+                                                ก่อนสร้างระบบท่อ
+                                            </p>
                                         </div>
-                                    </div>
-
-                                    <div className="rounded-lg bg-gray-700 p-3">
-                                        <div className="mb-1 text-gray-400">
-                                            จำนวนโซน (ไม่รวมพื้นที่ห้าม)
+                                    ) : sprinklers.length === 0 ? (
+                                        <div className="rounded-lg border border-amber-500 bg-amber-900/30 p-4 text-amber-200">
+                                            <div className="mb-2 flex items-center gap-2">
+                                                <span className="text-lg">⚠️</span>
+                                                <span className="font-semibold">
+                                                    ต้องวางหัวฉีดก่อน
+                                                </span>
+                                            </div>
+                                            <p className="text-sm">
+                                                กรุณาไปแท็บ "วางหัวฉีด" และวางหัวฉีดก่อนสร้างระบบท่อ
+                                            </p>
                                         </div>
-                                        <div className="text-xl font-bold text-green-400">
-                                            {statistics.totalZones} โซน
-                                        </div>
-                                    </div>
-
-                                    <div className="rounded-lg bg-gray-700 p-3">
-                                        <div className="mb-1 text-gray-400">จำนวนหัวฉีดทั้งหมด</div>
-                                        <div className="text-xl font-bold text-blue-400">
-                                            {statistics.totalSprinklers} ตัว
-                                        </div>
-                                    </div>
-
-                                    <div className="rounded-lg bg-gray-700 p-3">
-                                        <div className="mb-1 text-gray-400">ระบบท่อ</div>
-                                        <div className="mt-1 grid grid-cols-2 gap-2">
-                                            <div>
-                                                <div className="text-xs text-gray-500">
-                                                    ท่อที่ยาวที่สุด
+                                    ) : (
+                                        <div className="space-y-3">
+                                            <div className="rounded-lg bg-green-900/30 p-3 text-xs text-green-300">
+                                                <div className="mb-1 font-medium">
+                                                    ✅ พร้อมสร้างระบบท่อแล้ว
                                                 </div>
-                                                <div className="font-bold text-yellow-400">
-                                                    {formatDistance(statistics.longestPipe)}
+                                                <div>
+                                                    แหล่งน้ำ: 1 จุด • หัวฉีด: {sprinklers.length}{' '}
+                                                    ตัว
                                                 </div>
                                             </div>
-                                            <div>
-                                                <div className="text-xs text-gray-500">ความยาวรวม</div>
-                                                <div className="font-bold text-yellow-400">
-                                                    {formatDistance(statistics.totalPipeLength)}
+
+                                            <button
+                                                onClick={generatePipeNetwork}
+                                                disabled={
+                                                    !waterSource ||
+                                                    sprinklers.length === 0 ||
+                                                    isGeneratingPipes
+                                                }
+                                                className="w-full rounded-lg bg-blue-600 py-4 text-lg font-bold text-white transition-all hover:bg-blue-700 disabled:cursor-not-allowed disabled:bg-gray-600"
+                                            >
+                                                {isGeneratingPipes ? (
+                                                    <div className="flex items-center justify-center gap-2">
+                                                        <div className="h-4 w-4 animate-spin rounded-full border-2 border-white border-t-transparent"></div>
+                                                        🔧 กำลังสร้างระบบท่อ...
+                                                    </div>
+                                                ) : (
+                                                    '🚀 สร้างระบบท่ออัตโนมัติ'
+                                                )}
+                                            </button>
+
+                                            {pipeGenerationError && (
+                                                <div className="rounded-lg border border-red-500 bg-red-900/30 p-3 text-red-200">
+                                                    <div className="mb-1 flex items-center gap-2">
+                                                        <span className="text-lg">❌</span>
+                                                        <span className="font-semibold">
+                                                            เกิดข้อผิดพลาด
+                                                        </span>
+                                                    </div>
+                                                    <p className="text-sm">{pipeGenerationError}</p>
                                                 </div>
+                                            )}
+
+                                            {pipes.length > 0 && (
+                                                <div className="space-y-3">
+                                                    <div className="rounded-lg bg-purple-900/30 p-3 text-sm text-purple-300">
+                                                        <div className="mb-1 font-medium">
+                                                            📊 สถิติระบบท่อ (สีเหลือง):
+                                                        </div>
+                                                        <div>
+                                                            จำนวนท่อทั้งหมด: {pipes.length} เส้น
+                                                        </div>
+                                                        <div>
+                                                            ความยาวรวม:{' '}
+                                                            {formatDistance(
+                                                                pipes.reduce(
+                                                                    (sum, p) => sum + p.length,
+                                                                    0
+                                                                )
+                                                            )}
+                                                        </div>
+                                                    </div>
+
+                                                    {/* Pipe editing controls */}
+                                                    <div className="rounded-lg bg-blue-900/30 p-3">
+                                                        <div className="mb-2 text-sm font-medium text-blue-300">
+                                                            🔧 แก้ไขระบบท่อ:
+                                                        </div>
+
+                                                        <div className="mb-3 flex gap-2">
+                                                            <button
+                                                                onClick={() => {
+                                                                    setPipeEditMode(
+                                                                        pipeEditMode === 'add'
+                                                                            ? 'view'
+                                                                            : 'add'
+                                                                    );
+                                                                    setSelectedSprinklersForPipe(
+                                                                        []
+                                                                    );
+                                                                }}
+                                                                className={`flex-1 rounded py-2 text-xs font-medium transition-all ${
+                                                                    pipeEditMode === 'add'
+                                                                        ? 'bg-green-600 text-white'
+                                                                        : 'bg-gray-700 text-gray-300 hover:bg-gray-600'
+                                                                }`}
+                                                            >
+                                                                ➕ เพิ่มท่อ
+                                                            </button>
+                                                            <button
+                                                                onClick={() => {
+                                                                    setPipeEditMode(
+                                                                        pipeEditMode === 'remove'
+                                                                            ? 'view'
+                                                                            : 'remove'
+                                                                    );
+                                                                    setSelectedSprinklersForPipe(
+                                                                        []
+                                                                    );
+                                                                }}
+                                                                className={`flex-1 rounded py-2 text-xs font-medium transition-all ${
+                                                                    pipeEditMode === 'remove'
+                                                                        ? 'bg-red-600 text-white'
+                                                                        : 'bg-gray-700 text-gray-300 hover:bg-gray-600'
+                                                                }`}
+                                                            >
+                                                                ➖ ลบท่อ
+                                                            </button>
+                                                        </div>
+
+                                                        {pipeEditMode === 'add' && (
+                                                            <div className="space-y-2">
+                                                                <div className="text-xs text-blue-200">
+                                                                    เลือกหัวฉีด 2
+                                                                    ตัวเพื่อเชื่อมต่อท่อ (
+                                                                    {
+                                                                        selectedSprinklersForPipe.length
+                                                                    }
+                                                                    /2)
+                                                                </div>
+                                                                {selectedSprinklersForPipe.length ===
+                                                                    2 && (
+                                                                    <button
+                                                                        onClick={
+                                                                            addPipeBetweenSprinklers
+                                                                        }
+                                                                        className="w-full rounded bg-green-700 py-2 text-xs font-medium text-white hover:bg-green-600"
+                                                                    >
+                                                                        ✅ เชื่อมต่อท่อ
+                                                                    </button>
+                                                                )}
+                                                            </div>
+                                                        )}
+
+                                                        {pipeEditMode === 'remove' && (
+                                                            <div className="space-y-2">
+                                                                <div className="text-xs text-red-200">
+                                                                    เลือกหัวฉีด 2
+                                                                    ตัวเพื่อลบท่อระหว่างกัน (
+                                                                    {
+                                                                        selectedSprinklersForPipe.length
+                                                                    }
+                                                                    /2)
+                                                                </div>
+                                                                {selectedSprinklersForPipe.length ===
+                                                                    2 && (
+                                                                    <button
+                                                                        onClick={
+                                                                            removePipesBetweenSprinklers
+                                                                        }
+                                                                        className="w-full rounded bg-red-700 py-2 text-xs font-medium text-white hover:bg-red-600"
+                                                                    >
+                                                                        🗑️
+                                                                        ลบท่อระหว่างหัวฉีดที่เลือก
+                                                                    </button>
+                                                                )}
+                                                            </div>
+                                                        )}
+
+                                                        {selectedPipes.size > 0 && (
+                                                            <div className="mt-2 space-y-2">
+                                                                <div className="text-xs text-yellow-200">
+                                                                    เลือกแล้ว: {selectedPipes.size}{' '}
+                                                                    ท่อ
+                                                                </div>
+                                                                <button
+                                                                    onClick={deleteSelectedPipes}
+                                                                    className="w-full rounded bg-red-700 py-2 text-xs font-medium text-white hover:bg-red-600"
+                                                                >
+                                                                    🗑️ ลบท่อที่เลือก
+                                                                </button>
+                                                            </div>
+                                                        )}
+                                                    </div>
+
+                                                    <button
+                                                        onClick={clearPipes}
+                                                        className="w-full rounded-lg bg-red-600 py-3 font-medium text-white transition-all hover:bg-red-700"
+                                                    >
+                                                        🗑️ ลบระบบท่อทั้งหมด
+                                                    </button>
+                                                </div>
+                                            )}
+                                        </div>
+                                    )}
+
+                                    <div className="border-t border-gray-600 pt-4">
+                                        <h4 className="mb-2 text-sm font-semibold text-gray-300">
+                                            💡 วิธีการทำงาน (ระบบใหม่):
+                                        </h4>
+                                        <div className="space-y-2 text-xs text-gray-400">
+                                            <div className="flex items-start gap-2">
+                                                <span className="text-blue-400">1.</span>
+                                                <span>วิเคราะห์จำนวนหัวฉีดและตำแหน่ง</span>
+                                            </div>
+                                            <div className="flex items-start gap-2">
+                                                <span className="text-blue-400">2.</span>
+                                                <span>เชื่อมต่อตรงสำหรับ ≤3 หัวฉีด</span>
+                                            </div>
+                                            <div className="flex items-start gap-2">
+                                                <span className="text-blue-400">3.</span>
+                                                <span>ใช้ MST algorithm สำหรับ &gt;3 หัวฉีด</span>
+                                            </div>
+                                            <div className="flex items-start gap-2">
+                                                <span className="text-blue-400">4.</span>
+                                                <span>
+                                                    ท่อทุกเส้นมีขนาดเดียวกัน (ไม่แบ่งหลัก/สาขา)
+                                                </span>
+                                            </div>
+                                            <div className="flex items-start gap-2">
+                                                <span className="text-green-400">5.</span>
+                                                <span>สามารถแก้ไขเพิ่ม/ลบท่อได้หลังสร้างแล้ว</span>
                                             </div>
                                         </div>
                                     </div>
                                 </div>
                             </div>
+                        )}
+                    </div>
+
+                    <div className="lg:col-span-3">
+                        <div className="relative h-[83vh] overflow-hidden rounded-xl border border-gray-600 shadow-2xl">
+                            {designMode === 'map' && (
+                                <GoogleMapDesigner
+                                    gardenZones={gardenZones}
+                                    sprinklers={sprinklers}
+                                    waterSource={waterSource}
+                                    pipes={pipes}
+                                    selectedZoneType={selectedZoneType}
+                                    editMode={editMode}
+                                    manualSprinklerType={manualSprinklerType}
+                                    manualSprinklerRadius={manualSprinklerRadius}
+                                    selectedSprinkler={selectedSprinkler}
+                                    selectedPipes={selectedPipes}
+                                    selectedSprinklersForPipe={selectedSprinklersForPipe}
+                                    mainPipeDrawing={[]}
+                                    onZoneCreated={handleZoneCreated}
+                                    onZoneDeleted={handleZoneDeleted}
+                                    onSprinklerPlaced={(position) => {
+                                        const { lat, lng } = position;
+                                        handleMapClick({ latlng: { lat, lng } });
+                                    }}
+                                    onWaterSourcePlaced={(position) => {
+                                        setWaterSource({
+                                            id: `source_${Date.now()}`,
+                                            position,
+                                            type: 'main',
+                                        });
+                                    }}
+                                    onMainPipeClick={() => {}}
+                                    onSprinklerClick={handleSprinklerClickForPipe}
+                                    onSprinklerDelete={(sprinklerId) => {
+                                        setSprinklers((prev) =>
+                                            prev.filter((s) => s.id !== sprinklerId)
+                                        );
+                                        if (selectedSprinkler === sprinklerId) {
+                                            setSelectedSprinkler(null);
+                                        }
+                                        setSelectedSprinklersForPipe((prev) =>
+                                            prev.filter((id) => id !== sprinklerId)
+                                        );
+                                    }}
+                                    onSprinklerDragged={(sprinklerId, position) => {
+                                        setSprinklers((prev) =>
+                                            prev.map((s) =>
+                                                s.id === sprinklerId ? { ...s, position } : s
+                                            )
+                                        );
+                                    }}
+                                    onWaterSourceDelete={() => setWaterSource(null)}
+                                    onPipeClick={handlePipeClick}
+                                    onMapClick={handleMapClick}
+                                    mapCenter={mapCenter}
+                                    pipeEditMode={pipeEditMode}
+                                />
+                            )}
+
+                            {designMode === 'canvas' && (
+                                <div className="flex h-full w-full items-center justify-center bg-gray-900">
+                                    <CanvasDesigner
+                                        gardenZones={gardenZones}
+                                        sprinklers={sprinklers}
+                                        waterSource={waterSource}
+                                        pipes={pipes}
+                                        selectedZoneType={selectedZoneType}
+                                        editMode={editMode}
+                                        manualSprinklerType={manualSprinklerType}
+                                        manualSprinklerRadius={manualSprinklerRadius}
+                                        selectedSprinkler={selectedSprinkler}
+                                        selectedPipes={selectedPipes}
+                                        selectedSprinklersForPipe={selectedSprinklersForPipe}
+                                        mainPipeDrawing={[]}
+                                        canvasData={canvasData}
+                                        onZoneCreated={handleCanvasZoneCreated}
+                                        onSprinklerPlaced={handleCanvasSprinklerPlaced}
+                                        onWaterSourcePlaced={handleCanvasWaterSourcePlaced}
+                                        onMainPipePoint={() => {}}
+                                        onSprinklerDragged={handleCanvasSprinklerDragged}
+                                        onSprinklerClick={handleCanvasSprinklerClick}
+                                        onSprinklerDelete={(id) => {
+                                            setSprinklers((prev) =>
+                                                prev.filter((s) => s.id !== id)
+                                            );
+                                            if (selectedSprinkler === id) {
+                                                setSelectedSprinkler(null);
+                                            }
+                                            setSelectedSprinklersForPipe((prev) =>
+                                                prev.filter((sprinklerId) => sprinklerId !== id)
+                                            );
+                                        }}
+                                        onWaterSourceDelete={handleWaterSourceDelete}
+                                        onPipeClick={handlePipeClick}
+                                        hasMainArea={true}
+                                        pipeEditMode={pipeEditMode}
+                                    />
+                                </div>
+                            )}
+
+                            {designMode === 'image' && (
+                                <div className="h-full w-full items-center justify-center bg-gray-900 p-4">
+                                    <ImageDesigner
+                                        imageData={imageData}
+                                        gardenZones={gardenZones}
+                                        sprinklers={sprinklers}
+                                        waterSource={waterSource}
+                                        pipes={pipes}
+                                        selectedZoneType={selectedZoneType}
+                                        editMode={editMode}
+                                        manualSprinklerType={manualSprinklerType}
+                                        manualSprinklerRadius={manualSprinklerRadius}
+                                        selectedSprinkler={selectedSprinkler}
+                                        selectedPipes={selectedPipes}
+                                        selectedSprinklersForPipe={selectedSprinklersForPipe}
+                                        mainPipeDrawing={[]}
+                                        onImageUpload={handleImageUpload}
+                                        onZoneCreated={handleCanvasZoneCreated}
+                                        onSprinklerPlaced={handleCanvasSprinklerPlaced}
+                                        onWaterSourcePlaced={handleCanvasWaterSourcePlaced}
+                                        onMainPipePoint={() => {}}
+                                        onSprinklerDragged={handleCanvasSprinklerDragged}
+                                        onSprinklerClick={handleCanvasSprinklerClick}
+                                        onSprinklerDelete={(id) => {
+                                            setSprinklers((prev) =>
+                                                prev.filter((s) => s.id !== id)
+                                            );
+                                            if (selectedSprinkler === id) {
+                                                setSelectedSprinkler(null);
+                                            }
+                                            setSelectedSprinklersForPipe((prev) =>
+                                                prev.filter((sprinklerId) => sprinklerId !== id)
+                                            );
+                                        }}
+                                        onWaterSourceDelete={handleWaterSourceDelete}
+                                        onPipeClick={handlePipeClick}
+                                        onScaleChange={(scale) => {
+                                            setImageData((prev: any) => ({
+                                                ...prev,
+                                                scale,
+                                                isScaleSet: true,
+                                            }));
+                                        }}
+                                        pipeEditMode={pipeEditMode}
+                                    />
+                                </div>
+                            )}
                         </div>
                     </div>
-
-                    {statistics.zoneStatistics.length > 0 && (
-                        <div className="mt-6 rounded-xl bg-gray-800 p-6">
-                            <h3 className="mb-4 text-lg font-semibold text-green-400">
-                                📍 ข้อมูลแยกตามโซน
-                            </h3>
-                            <div className="grid grid-cols-1 gap-4 md:grid-cols-2 lg:grid-cols-3">
-                                {statistics.zoneStatistics.map((zone, index) => (
-                                    <div key={zone.zoneId} className="rounded-lg bg-gray-700 p-4">
-                                        <div className="mb-3 flex items-center justify-between">
-                                            <h4 className="font-semibold text-white">
-                                                {index + 1}. {zone.zoneName}
-                                            </h4>
-                                            <span
-                                                className={`rounded bg-gray-600 px-2 py-1 text-xs ${
-                                                    zone.zoneType === 'สนามหญ้า'
-                                                        ? 'bg-green-200 text-green-600'
-                                                        : zone.zoneType === 'แปลงดอกไม้'
-                                                          ? 'bg-pink-200 text-pink-600'
-                                                          : zone.zoneType === 'ต้นไม้'
-                                                            ? 'bg-green-300 text-green-800'
-                                                            : ''
-                                                }`}
-                                            >
-                                                {zone.zoneType}
-                                            </span>
-                                        </div>
-
-                                        <div className="space-y-2 text-sm">
-                                            <div className="flex justify-between">
-                                                <span className="text-gray-400">พื้นที่:</span>
-                                                <span className="font-medium text-white">
-                                                    {formatArea(zone.area)}
-                                                </span>
-                                            </div>
-
-                                            <div className="flex justify-between">
-                                                <span className="text-gray-400">จำนวนหัวฉีด:</span>
-                                                <span className="font-medium text-blue-400">
-                                                    {zone.sprinklerCount} ตัว
-                                                </span>
-                                            </div>
-                                            {zone.sprinklerCount > 0 && (
-                                                <>
-                                                    <div className="flex justify-between">
-                                                        <span className="text-gray-400">
-                                                            ประเภทหัวฉีด:
-                                                        </span>
-                                                        <div className="text-right">
-                                                            {zone.sprinklerTypes.length > 0 ? (
-                                                                <div className="text-xs">
-                                                                    {zone.sprinklerTypes.map(
-                                                                        (type, idx) => (
-                                                                            <div
-                                                                                key={idx}
-                                                                                className="font-medium text-cyan-400"
-                                                                            >
-                                                                                {type}
-                                                                            </div>
-                                                                        )
-                                                                    )}
-                                                                </div>
-                                                            ) : (
-                                                                <span className="font-medium text-gray-500">
-                                                                    -
-                                                                </span>
-                                                            )}
-                                                        </div>
-                                                    </div>
-
-                                                    <div className="flex justify-between">
-                                                        <span className="text-gray-400">รัศมี:</span>
-                                                        <span className="font-medium text-cyan-400">
-                                                            {zone.sprinklerRadius > 0
-                                                                ? `${zone.sprinklerRadius.toFixed(1)} ม.`
-                                                                : '-'}
-                                                        </span>
-                                                    </div>
-                                                </>
-                                            )}
-
-                                            {zone.pipeLength > 0 && (
-                                                <div className="border-t border-gray-600 pt-2">
-                                                    <div className="mb-1 text-gray-400">ระบบท่อ:</div>
-                                                    <div className="grid grid-cols-2 gap-2 text-xs">
-                                                        <div>
-                                                            <span className="text-gray-500">
-                                                                ยาวที่สุด:{' '}
-                                                            </span>
-                                                            <span className="text-yellow-400">
-                                                                {formatDistance(zone.longestPipe)}
-                                                            </span>
-                                                        </div>
-                                                        <div>
-                                                            <span className="text-gray-500">รวม: </span>
-                                                            <span className="text-yellow-400">
-                                                                {formatDistance(zone.pipeLength)}
-                                                            </span>
-                                                        </div>
-                                                    </div>
-                                                </div>
-                                            )}
-                                        </div>
-                                    </div>
-                                ))}
-                            </div>
-                        </div>
-<<<<<<< HEAD
-                    )}
-
-                    {/* Print styles */}
-                    <style>{`
-                        @media print {
-                            .bg-gray-900 { background-color: white !important; }
-                            .bg-gray-800 { background-color: #f3f4f6 !important; border: 1px solid #d1d5db !important; }
-                            .bg-gray-700 { background-color: #e5e7eb !important; }
-                            .bg-orange-700 { background-color: #fed7aa !important; }
-                            .text-white { color: black !important; }
-                            .text-gray-300, .text-gray-400, .text-gray-500 { color: #374151 !important; }
-                            .text-gray-200 { color: #1f2937 !important; }
-                            .text-blue-400 { color: #2563eb !important; }
-                            .text-green-400 { color: #16a34a !important; }
-                            .text-purple-400 { color: #7c3aed !important; }
-                            .text-yellow-400 { color: #ca8a04 !important; }
-                            .text-orange-400 { color: #ea580c !important; }
-                            button { display: none !important; }
-                        }
-                    `}</style>
                 </div>
-                <Footer />
-=======
-                    </div>
-                )}
-
-                <style>{`   
-                    @media print {
-                        .bg-gray-900 { background-color: white !important; }
-                        .bg-gray-800 { background-color: #f3f4f6 !important; border: 1px solid #d1d5db !important; }
-                        .bg-gray-700 { background-color: #e5e7eb !important; }
-                        .bg-orange-700 { background-color: #fed7aa !important; }
-                        .text-white { color: black !important; }
-                        .text-gray-300, .text-gray-400, .text-gray-500 { color: #374151 !important; }
-                        .text-gray-200 { color: #1f2937 !important; }
-                        .text-blue-400 { color: #2563eb !important; }
-                        .text-green-400 { color: #16a34a !important; }
-                        .text-purple-400 { color: #7c3aed !important; }
-                        .text-yellow-400 { color: #ca8a04 !important; }
-                        .text-orange-400 { color: #ea580c !important; }
-                        button { display: none !important; }
-                    }
-                `}</style>
->>>>>>> 0842da31
             </div>
-        </SummaryErrorBoundary>
+
+            {/* Footer */}
+            <Footer />
+        </div>
     );
 }