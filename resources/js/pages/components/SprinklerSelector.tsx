--- conflicted
+++ resolved
@@ -78,14 +78,7 @@
 
     // Auto-select sprinkler for horticulture, garden, and greenhouse modes based on system requirements
     useEffect(() => {
-<<<<<<< HEAD
         if ((projectMode === 'horticulture' || projectMode === 'garden' || projectMode === 'greenhouse') && analyzedSprinklers.length > 0) {
-=======
-        if (
-            (projectMode === 'horticulture' || projectMode === 'garden') &&
-            analyzedSprinklers.length > 0
-        ) {
->>>>>>> c5427066
             let sprinklerConfig: any = null;
 
             if (projectMode === 'horticulture') {
