/* eslint-disable @typescript-eslint/no-explicit-any */
/* eslint-disable @typescript-eslint/no-unused-vars */
// resources\js\pages\components\SprinklerSelector.tsx - Fixed units and properties
import React, { useState, useEffect, useMemo, useCallback } from 'react';
import { CalculationResults } from '../types/interfaces';
import { Zone } from '../../utils/horticultureUtils';
import { formatWaterFlow } from '../utils/calculations';
import { useLanguage } from '@/contexts/LanguageContext';
import { loadSprinklerConfig, formatFlowRate, formatPressure, formatRadius } from '../../utils/sprinklerUtils';
import SearchableDropdown from './SearchableDropdown';

interface SprinklerSelectorProps {
    selectedSprinkler: any;
    onSprinklerChange: (sprinkler: any) => void;
    results: CalculationResults;
    activeZone?: Zone;
    allZoneSprinklers: { [zoneId: string]: any };
    projectMode?: 'horticulture' | 'garden' | 'field-crop' | 'greenhouse';
}

const SprinklerSelector: React.FC<SprinklerSelectorProps> = ({
    selectedSprinkler,
    onSprinklerChange,
    results,
    activeZone,
    allZoneSprinklers,
    projectMode = 'horticulture',
}) => {
    const [showImageModal, setShowImageModal] = useState(false);
    const [modalImage, setModalImage] = useState({ src: '', alt: '' });
    const { t } = useLanguage();
<<<<<<< HEAD

=======
    
    const analyzedSprinklers = useMemo(() => results.analyzedSprinklers || [], [results.analyzedSprinklers]);

    // Helper function to get average value from range or single value
    const getAverageValue = (value: any): number => {
        if (Array.isArray(value)) {
            return (value[0] + value[1]) / 2;
        }
        return parseFloat(String(value)) || 0;
    };

    // Helper function to get minimum value from range or single value
    const getMinValue = (value: any): number => {
        if (Array.isArray(value)) {
            return Math.min(value[0], value[1]);
        }
        return parseFloat(String(value)) || 0;
    };

    // Helper function to calculate total score for sprinkler selection (lower is better)
    const calculateSprinklerScore = useCallback((sprinkler: any): number => {
        const flowRate = getAverageValue(sprinkler.waterVolumeLitersPerMinute);
        const pressure = getAverageValue(sprinkler.pressureBar);
        const radius = getAverageValue(sprinkler.radiusMeters);
        
        // Normalize values to same scale (0-100) and return sum (lower = better)
        const normalizedFlow = Math.min(flowRate / 50 * 100, 100); // assume max 50 LPM
        const normalizedPressure = Math.min(pressure / 10 * 100, 100); // assume max 10 bar
        const normalizedRadius = Math.min(radius / 20 * 100, 100); // assume max 20 meters
        
        return normalizedFlow + normalizedPressure + normalizedRadius;
    }, []);

    // Auto-select sprinkler for horticulture mode based on system requirements
    useEffect(() => {
        if (projectMode === 'horticulture' && !selectedSprinkler && analyzedSprinklers.length > 0) {
            // โหลดข้อมูลระบบหัวฉีดจาก loadSprinklerConfig()
            const sprinklerConfig = loadSprinklerConfig();
            
            if (sprinklerConfig) {
                const { flowRatePerMinute, pressureBar, radiusMeters } = sprinklerConfig;
                
                // กรองสปริงเกอร์ที่มีคุณสมบัติสูงกว่าข้อกำหนดระบบ
                const compatibleSprinklers = analyzedSprinklers.filter((sprinkler: any) => {
                    const sprinklerFlowMin = getMinValue(sprinkler.waterVolumeLitersPerMinute);
                    const sprinklerPressureMin = getMinValue(sprinkler.pressureBar);
                    const sprinklerRadiusMin = getMinValue(sprinkler.radiusMeters);
                    
                    // ต้องมีค่าสูงกว่าระบบที่กำหนดทั้ง 3 ค่า
                    const flowMatch = sprinklerFlowMin > flowRatePerMinute;
                    const pressureMatch = sprinklerPressureMin > pressureBar;
                    const radiusMatch = sprinklerRadiusMin > radiusMeters;
                    
                    return flowMatch && pressureMatch && radiusMatch;
                });
                
                // เลือกสปริงเกอร์ที่มีค่าทั้ง 3 ค่าน้อยที่สุด (ประหยัดพลังงาน)
                if (compatibleSprinklers.length > 0) {
                    const bestSprinkler = compatibleSprinklers.sort((a: any, b: any) => {
                        return calculateSprinklerScore(a) - calculateSprinklerScore(b);
                    })[0];
                    onSprinklerChange(bestSprinkler);
                }
            }
        }
    }, [projectMode, selectedSprinkler, analyzedSprinklers, onSprinklerChange, calculateSprinklerScore]);
    
>>>>>>> 14712155
    const openImageModal = (src: string, alt: string) => {
        setModalImage({ src, alt });
        setShowImageModal(true);
    };

    const closeImageModal = () => {
        setShowImageModal(false);
        setModalImage({ src: '', alt: '' });
    };
    
    // กรองสปริงเกอร์สำหรับ horticulture mode
    const getFilteredSprinklers = () => {
        if (projectMode !== 'horticulture') {
            return analyzedSprinklers.sort((a, b) => a.price - b.price);
        }
        
        // สำหรับ horticulture mode - กรองเฉพาะสปริงเกอร์ที่เข้ากันได้
        const sprinklerConfig = loadSprinklerConfig();
        if (!sprinklerConfig) {
            return analyzedSprinklers.sort((a, b) => a.price - b.price);
        }
        
        const { flowRatePerMinute, pressureBar, radiusMeters } = sprinklerConfig;
        
        // กรองสปริงเกอร์ที่มีคุณสมบัติสูงกว่าข้อกำหนดระบบ
        const compatibleSprinklers = analyzedSprinklers.filter((sprinkler: any) => {
            const sprinklerFlowMin = getMinValue(sprinkler.waterVolumeLitersPerMinute);
            const sprinklerPressureMin = getMinValue(sprinkler.pressureBar);
            const sprinklerRadiusMin = getMinValue(sprinkler.radiusMeters);
            
            // ต้องมีค่าสูงกว่าระบบที่กำหนดทั้ง 3 ค่า
            const flowMatch = sprinklerFlowMin > flowRatePerMinute;
            const pressureMatch = sprinklerPressureMin > pressureBar;
            const radiusMatch = sprinklerRadiusMin > radiusMeters;
            
            return flowMatch && pressureMatch && radiusMatch;
        });
        
        // เรียงตามคะแนนรวม (ค่าน้อยที่สุดก่อน) แล้วตามราคา
        return compatibleSprinklers.sort((a: any, b: any) => {
            const scoreDiff = calculateSprinklerScore(a) - calculateSprinklerScore(b);
            if (Math.abs(scoreDiff) > 0.1) return scoreDiff; // Use score as primary criteria
            return a.price - b.price; // Use price as secondary criteria
        });
    };
    
    const sortedSprinklers = getFilteredSprinklers();
    const selectedAnalyzed = selectedSprinkler
        ? analyzedSprinklers.find((s) => s.id === selectedSprinkler.id)
        : null;

    const formatRangeValue = (value: any) => {
        if (Array.isArray(value)) return `${value[0]}-${value[1]}`;
        return String(value);
    };



    const getUniqueSprinklers = () => {
        const sprinklerMap = new Map();
        Object.values(allZoneSprinklers).forEach((sprinkler) => {
            if (sprinkler) sprinklerMap.set(sprinkler.id, sprinkler);
        });
        return Array.from(sprinklerMap.values());
    };

    const getZonesUsingSprinkler = (sprinklerId: number) => {
        const zones: string[] = [];
        Object.entries(allZoneSprinklers).forEach(([zoneId, sprinkler]) => {
            if (sprinkler && sprinkler.id === sprinklerId) {
                zones.push(zoneId);
            }
        });
        return zones;
    };

    const uniqueSprinklers = getUniqueSprinklers();

    const getLabel = (key: string) => {
        if (projectMode === 'garden') {
            switch (key) {
                case 'sprinkler':
                    return 'หัวฉีด';
                case 'perHead':
                    return 'ต่อหัวฉีด';
                case 'totalRequired':
                    return 'จำนวนที่ต้องใช้';
                default:
                    return key;
            }
        }
        return key;
    };

    return (
        <div className="rounded-lg bg-gray-700 p-6">
            <h3 className="mb-4 text-2xl font-bold text-green-400">
                {t('เลือก')}
                {projectMode === 'garden' ? t('หัวฉีด') : t('สปริงเกอร์')}
                {activeZone && (
                    <span className="ml-2 text-sm font-normal text-gray-400">
                        - {activeZone.name}
                    </span>
                )}
            </h3>

            {/* แสดงข้อมูลระบบหัวฉีดสำหรับ Horticulture Mode */}
            {projectMode === 'horticulture' && (() => {
                const sprinklerConfig = loadSprinklerConfig();
                return sprinklerConfig ? (
                    <div className="mb-4 rounded border border-blue-700/50 bg-gradient-to-r from-blue-900/30 to-cyan-900/30 p-4">
                        <div className="flex flex-row flex-wrap items-center gap-6">
                            <h4 className="text-lg font-semibold text-cyan-300 m-0 p-0 flex items-center">
                                🚿 {t('สปริงเกอร์ที่ต้องการ')} =
                            </h4>
                            <div className="flex flex-row items-center gap-2">
                                <span className="text-lg text-gray-50">Q หัวฉีด:</span>
                                <span className="text-lg font-bold text-cyan-400">
                                    {sprinklerConfig.flowRatePerMinute} L/M
                                </span>
                            </div>
                            <div className="flex flex-row items-center gap-2">
                                <span className="text-lg text-gray-50">แรงดัน:</span>
                                <span className="text-lg font-bold text-orange-400">
                                    {formatPressure(sprinklerConfig.pressureBar)}
                                </span>
                            </div>
                            <div className="flex flex-row items-center gap-2">
                                <span className="text-lg text-gray-50">รัศมีหัวฉีด:</span>
                                <span className="text-lg font-bold text-purple-400">
                                    {formatRadius(sprinklerConfig.radiusMeters)}
                                </span>
                            </div>
                        </div>
                    </div>
                ) : null;
            })()}

            {/* <div className="mb-4 rounded bg-gray-600 p-3">
                <h4 className="mb-2 text-sm font-medium text-green-300">
                    💧 {t('ความต้องการ')} {activeZone ? ` (${activeZone.name})` : ''}:
                </h4>
                <div className="text-xs text-gray-300">
                    <p>
                        {t('อัตราการไหล')} {projectMode === 'garden' ? t('ต่อหัวฉีด') : t('ต่อหัว')}
                        :{' '}
                        <span className="font-bold text-blue-300">
                            {results.waterPerSprinklerLPM.toFixed(1)} {t('LPM')}
                        </span>
                    </p>
                    <p>
                        {t('จำนวนที่ต้องใช้')}:{' '}
                        <span className="font-bold text-yellow-300">
                            {results.totalSprinklers} {t('หัว')}
                        </span>
                        {activeZone && (
                            <span className="ml-1 text-gray-400">({t('ในโซนนี้')})</span>
                        )}
                    </p>
                </div>
            </div> */}

            <SearchableDropdown
                value={selectedSprinkler?.id || ''}
                onChange={(value) => {
                    const selected = analyzedSprinklers.find(
                        (s) => s.id === parseInt(value.toString())
                    );
                    onSprinklerChange(selected);
                }}
                options={[
                    {
                        value: '',
                        label: `-- ${t('เลือก')} ${projectMode === 'garden' ? t('หัวฉีด') : t('สปริงเกอร์')}${activeZone ? ` ${t('สำหรับ')} ${activeZone.name}` : ''} --`,
                    },
                    ...sortedSprinklers.map((sprinkler) => ({
                        value: sprinkler.id,
                        label: `${sprinkler.productCode || ''} - ${sprinkler.name} - ${sprinkler.price} ${t('บาท')} | ${sprinkler.brand || sprinkler.brand_name || '-'}`,
                        searchableText: `${sprinkler.productCode || ''} ${sprinkler.name || ''} ${sprinkler.brand || sprinkler.brand_name || ''}`,
                        image: sprinkler.image,
                        productCode: sprinkler.productCode || (sprinkler as any).product_code,
                        name: sprinkler.name,
                        brand: sprinkler.brand || sprinkler.brand_name,
                        price: sprinkler.price,
<<<<<<< HEAD
                        unit: t('บาท'),
                        score: sprinkler.score,
                        isRecommended: sprinkler.isRecommended,
                        isGoodChoice: sprinkler.isGoodChoice,
                        isUsable: sprinkler.isUsable,
                        isAutoSelected: false, // Sprinklers don't have auto-selection in this context
                    })),
=======
                        unit: t('บาท')
                    }))
>>>>>>> 14712155
                ]}
                placeholder={`-- ${t('เลือก')} ${projectMode === 'garden' ? t('หัวฉีด') : t('สปริงเกอร์')}${activeZone ? ` ${t('สำหรับ')} ${activeZone.name}` : ''} --`}
                searchPlaceholder={
                    t('พิมพ์เพื่อค้นหา') +
                    (projectMode === 'garden' ? t('หัวฉีด') : t('สปริงเกอร์')) +
                    ' (ชื่อ, รหัสสินค้า, แบรนด์)...'
                }
                className="mb-4 w-full"
            />

            {selectedSprinkler && selectedAnalyzed && (
                <div className="rounded bg-gray-600 p-3">
                    <div className="mb-3 flex items-center justify-between">
                        <h4 className="font-medium text-white">
                            <strong>{selectedSprinkler.name}</strong>
                            {activeZone && (
                                <span className="ml-2 text-sm font-normal text-gray-400">
                                    ({t('สำหรับ')} {activeZone.name})
                                </span>
                            )}
                        </h4>
                    </div>

                    <div className="grid grid-cols-10 items-center justify-between gap-3 text-sm">
                        <div className="col-span-2 flex items-center justify-center">
                            {selectedSprinkler.image ? (
                                <img
                                    src={selectedSprinkler.image}
                                    alt={selectedSprinkler.name}
                                    className="h-auto w-[85px] cursor-pointer rounded border border-gray-500 transition-opacity hover:border-blue-400 hover:opacity-80"
                                    onError={(e) => {
                                        (e.target as HTMLImageElement).style.display = 'none';
                                    }}
                                    onClick={() =>
                                        openImageModal(
                                            selectedSprinkler.image,
                                            selectedSprinkler.name
                                        )
                                    }
                                    title={t('คลิกเพื่อดูรูปขนาดใหญ่')}
                                />
                            ) : (
                                <div className="flex h-[60px] w-[85px] items-center justify-center rounded bg-gray-500 text-xs text-gray-300">
                                    {t('ไม่มีรูป')}
                                </div>
                            )}
                        </div>

                        <div className="col-span-4">
                            <p>
                                <strong>{t('รหัสสินค้า:')}</strong>{' '}
                                {selectedSprinkler.productCode || selectedSprinkler.product_code}
                            </p>
                            <p>
                                <strong>{t('อัตราการไหล:')}</strong>{' '}
                                {formatRangeValue(selectedSprinkler.waterVolumeLitersPerMinute)}{' '}
                                {t('LPM')}
                            </p>
                            <p>
                                <strong>{t('รัศมี:')}</strong>{' '}
                                {formatRangeValue(selectedSprinkler.radiusMeters)} {t('เมตร')}
                            </p>
                            <p>
                                <strong>{t('แรงดัน:')}</strong>{' '}
                                {formatRangeValue(selectedSprinkler.pressureBar)} {t('บาร์')}
                            </p>
                        </div>

                        <div className="col-span-4">
                            <p>
                                <strong>{t('แบรนด์:')}</strong>{' '}
                                {selectedSprinkler.brand || selectedSprinkler.brand_name || '-'}
                            </p>
                            <p>
                                <strong>{t('ราคาต่อหัว:')}</strong>{' '}
                                {selectedSprinkler.price?.toLocaleString()} {t('บาท')}
                            </p>
                            <p>
                                <strong>{t('จำนวนที่ต้องใช้:')}</strong> {results.totalSprinklers}{' '}
                                {t('หัว')}
                                {activeZone && (
                                    <span className="ml-1 text-xs text-gray-400">
                                        ({t('โซนนี้')})
                                    </span>
                                )}
                            </p>
                            <p>
                                <strong>{t('ราคารวม:')}</strong>{' '}
                                <span className="text-green-300">
                                    {(
                                        selectedSprinkler.price * results.totalSprinklers
                                    ).toLocaleString()}
                                </span>{' '}
                                {t('บาท')}
                            </p>
                        </div>
                    </div>

                    {selectedSprinkler.description && (
                        <div className="mt-3 rounded bg-gray-800 p-2">
                            <p className="text-xs text-gray-300">
                                <strong>{t('รายละเอียด:')}</strong> {selectedSprinkler.description}
                            </p>
                        </div>
                    )}

<<<<<<< HEAD
                    <div className="mt-3 rounded bg-blue-900 p-2">
                        <h5 className="text-xs font-medium text-blue-300">
                            📊 {t('ข้อมูลเพิ่มเติม:')}
                        </h5>
                        <div className="grid grid-cols-3 gap-2 text-xs">
                            <p>
                                {t('Flow เฉลี่ย:')}{' '}
                                <span className="font-bold text-blue-200">
                                    {getAverageValue(
                                        selectedSprinkler.waterVolumeLitersPerMinute
                                    ).toFixed(1)}{' '}
                                    LPM
                                </span>
                            </p>
                            <p>
                                {t('รัศมีเฉลี่ย:')}{' '}
                                <span className="font-bold text-blue-200">
                                    {getAverageValue(selectedSprinkler.radiusMeters).toFixed(1)} m
                                </span>
                            </p>
                            <p>
                                {t('แรงดันเฉลี่ย:')}{' '}
                                <span className="font-bold text-blue-200">
                                    {getAverageValue(selectedSprinkler.pressureBar).toFixed(1)} bar
                                </span>
                            </p>
                        </div>
                        <div className="mt-1 text-xs">
                            <p>
                                {t('พื้นที่ครอบคลุม:')}{' '}
                                <span className="font-bold text-yellow-300">
                                    {(
                                        Math.PI *
                                        Math.pow(getAverageValue(selectedSprinkler.radiusMeters), 2)
                                    ).toFixed(1)}{' '}
                                    ตร.ม./หัว
                                </span>
                            </p>
                            <p>
                                {t('ราคาต่อ LPM:')}{' '}
                                <span className="font-bold text-green-300">
                                    {(
                                        selectedSprinkler.price /
                                        getAverageValue(
                                            selectedSprinkler.waterVolumeLitersPerMinute
                                        )
                                    ).toFixed(2)}{' '}
                                    บาท/LPM
                                </span>
                            </p>
                        </div>
                    </div>
=======
>>>>>>> 14712155

                    {projectMode === 'garden' && (
                        <div className="mt-3 rounded bg-green-900 p-2">
                            <h5 className="text-xs font-medium text-green-300">
                                🏡 {t('ข้อมูลสำหรับสวนบ้าน:')}
                            </h5>
                            <div className="grid grid-cols-2 gap-2 text-xs">
                                <div>
                                    <p>
                                        {t('ประเภทหัวฉีด:')} {selectedSprinkler.type || 'ไม่ระบุ'}
                                    </p>
                                    <p>
                                        {t('พื้นที่ครอบคลุม:')}{' '}
                                        {(
                                            Math.PI *
                                            Math.pow(
                                                getAverageValue(selectedSprinkler.radiusMeters),
                                                2
                                            )
                                        ).toFixed(1)}{' '}
                                        {t('ตร.ม./หัว')}
                                    </p>
                                </div>
                                <div>
                                    <p>
                                        {t('เหมาะสำหรับ:')}{' '}
                                        {selectedSprinkler.suitable_for || 'ทั่วไป'}
                                    </p>
                                    <p>
                                        {t('การติดตั้ง:')}{' '}
                                        {selectedSprinkler.installation || 'ฝังดิน/ยกพื้น'}
                                    </p>
                                </div>
                            </div>
                        </div>
                    )}

<<<<<<< HEAD
                    {activeZone && projectMode === 'horticulture' && (
                        <div className="mt-3 rounded bg-green-900 p-2">
                            <h5 className="text-xs font-medium text-green-300">
                                {t('ข้อมูลโซน:')}
                            </h5>
                            <div className="grid grid-cols-2 gap-2 text-xs">
                                <div>
                                    {activeZone.area >= 1600 ? (
                                        <p>
                                            {t('พื้นที่โซน:')} {(activeZone.area / 1600).toFixed(1)}{' '}
                                            {t('ไร่')}
                                        </p>
                                    ) : (
                                        <p>
                                            {t('พื้นที่โซน:')} {activeZone.area.toFixed(2)}{' '}
                                            {t('ตร.ม.')}
                                        </p>
                                    )}
                                    <p>
                                        {t('จำนวนต้นไม้:')} {activeZone.plantCount} {t('ต้น')}
                                    </p>
                                </div>
                                <div>
                                    <p>
                                        {t('พืชที่ปลูก:')} {activeZone.plantData?.name || 'ไม่ระบุ'}
                                    </p>
                                    <p>
                                        {t('น้ำต่อต้น:')} {activeZone.plantData?.waterNeed || 0}{' '}
                                        {t('ลิตร/ครั้ง')}
                                    </p>
                                </div>
                            </div>
                        </div>
                    )}
=======
>>>>>>> 14712155
                </div>
            )}

            {showImageModal && (
                <div
                    className="fixed inset-0 z-50 flex items-center justify-center bg-black bg-opacity-75"
                    onClick={closeImageModal}
                >
                    <div
                        className="relative max-h-[90vh] max-w-[90vw] p-4"
                        onClick={(e) => e.stopPropagation()}
                    >
                        <button
                            onClick={closeImageModal}
                            className="absolute -right-2 -top-2 z-10 flex h-8 w-8 items-center justify-center rounded-full bg-red-600 text-white hover:bg-red-700"
                            title={t('ปิด')}
                        >
                            ✕
                        </button>
                        <img
                            src={modalImage.src}
                            alt={modalImage.alt}
                            className="max-h-full max-w-full rounded-lg shadow-2xl"
                        />
                        <div className="mt-2 text-center">
                            <p className="inline-block rounded bg-black bg-opacity-50 px-2 py-1 text-sm text-white">
                                {modalImage.alt}
                            </p>
                        </div>
                    </div>
                </div>
            )}
        </div>
    );
};

export default SprinklerSelector;<|MERGE_RESOLUTION|>--- conflicted
+++ resolved
@@ -29,9 +29,6 @@
     const [showImageModal, setShowImageModal] = useState(false);
     const [modalImage, setModalImage] = useState({ src: '', alt: '' });
     const { t } = useLanguage();
-<<<<<<< HEAD
-
-=======
     
     const analyzedSprinklers = useMemo(() => results.analyzedSprinklers || [], [results.analyzedSprinklers]);
 
@@ -99,7 +96,6 @@
         }
     }, [projectMode, selectedSprinkler, analyzedSprinklers, onSprinklerChange, calculateSprinklerScore]);
     
->>>>>>> 14712155
     const openImageModal = (src: string, alt: string) => {
         setModalImage({ src, alt });
         setShowImageModal(true);
@@ -284,18 +280,8 @@
                         name: sprinkler.name,
                         brand: sprinkler.brand || sprinkler.brand_name,
                         price: sprinkler.price,
-<<<<<<< HEAD
-                        unit: t('บาท'),
-                        score: sprinkler.score,
-                        isRecommended: sprinkler.isRecommended,
-                        isGoodChoice: sprinkler.isGoodChoice,
-                        isUsable: sprinkler.isUsable,
-                        isAutoSelected: false, // Sprinklers don't have auto-selection in this context
-                    })),
-=======
                         unit: t('บาท')
                     }))
->>>>>>> 14712155
                 ]}
                 placeholder={`-- ${t('เลือก')} ${projectMode === 'garden' ? t('หัวฉีด') : t('สปริงเกอร์')}${activeZone ? ` ${t('สำหรับ')} ${activeZone.name}` : ''} --`}
                 searchPlaceholder={
@@ -402,61 +388,6 @@
                         </div>
                     )}
 
-<<<<<<< HEAD
-                    <div className="mt-3 rounded bg-blue-900 p-2">
-                        <h5 className="text-xs font-medium text-blue-300">
-                            📊 {t('ข้อมูลเพิ่มเติม:')}
-                        </h5>
-                        <div className="grid grid-cols-3 gap-2 text-xs">
-                            <p>
-                                {t('Flow เฉลี่ย:')}{' '}
-                                <span className="font-bold text-blue-200">
-                                    {getAverageValue(
-                                        selectedSprinkler.waterVolumeLitersPerMinute
-                                    ).toFixed(1)}{' '}
-                                    LPM
-                                </span>
-                            </p>
-                            <p>
-                                {t('รัศมีเฉลี่ย:')}{' '}
-                                <span className="font-bold text-blue-200">
-                                    {getAverageValue(selectedSprinkler.radiusMeters).toFixed(1)} m
-                                </span>
-                            </p>
-                            <p>
-                                {t('แรงดันเฉลี่ย:')}{' '}
-                                <span className="font-bold text-blue-200">
-                                    {getAverageValue(selectedSprinkler.pressureBar).toFixed(1)} bar
-                                </span>
-                            </p>
-                        </div>
-                        <div className="mt-1 text-xs">
-                            <p>
-                                {t('พื้นที่ครอบคลุม:')}{' '}
-                                <span className="font-bold text-yellow-300">
-                                    {(
-                                        Math.PI *
-                                        Math.pow(getAverageValue(selectedSprinkler.radiusMeters), 2)
-                                    ).toFixed(1)}{' '}
-                                    ตร.ม./หัว
-                                </span>
-                            </p>
-                            <p>
-                                {t('ราคาต่อ LPM:')}{' '}
-                                <span className="font-bold text-green-300">
-                                    {(
-                                        selectedSprinkler.price /
-                                        getAverageValue(
-                                            selectedSprinkler.waterVolumeLitersPerMinute
-                                        )
-                                    ).toFixed(2)}{' '}
-                                    บาท/LPM
-                                </span>
-                            </p>
-                        </div>
-                    </div>
-=======
->>>>>>> 14712155
 
                     {projectMode === 'garden' && (
                         <div className="mt-3 rounded bg-green-900 p-2">
@@ -494,43 +425,6 @@
                         </div>
                     )}
 
-<<<<<<< HEAD
-                    {activeZone && projectMode === 'horticulture' && (
-                        <div className="mt-3 rounded bg-green-900 p-2">
-                            <h5 className="text-xs font-medium text-green-300">
-                                {t('ข้อมูลโซน:')}
-                            </h5>
-                            <div className="grid grid-cols-2 gap-2 text-xs">
-                                <div>
-                                    {activeZone.area >= 1600 ? (
-                                        <p>
-                                            {t('พื้นที่โซน:')} {(activeZone.area / 1600).toFixed(1)}{' '}
-                                            {t('ไร่')}
-                                        </p>
-                                    ) : (
-                                        <p>
-                                            {t('พื้นที่โซน:')} {activeZone.area.toFixed(2)}{' '}
-                                            {t('ตร.ม.')}
-                                        </p>
-                                    )}
-                                    <p>
-                                        {t('จำนวนต้นไม้:')} {activeZone.plantCount} {t('ต้น')}
-                                    </p>
-                                </div>
-                                <div>
-                                    <p>
-                                        {t('พืชที่ปลูก:')} {activeZone.plantData?.name || 'ไม่ระบุ'}
-                                    </p>
-                                    <p>
-                                        {t('น้ำต่อต้น:')} {activeZone.plantData?.waterNeed || 0}{' '}
-                                        {t('ลิตร/ครั้ง')}
-                                    </p>
-                                </div>
-                            </div>
-                        </div>
-                    )}
-=======
->>>>>>> 14712155
                 </div>
             )}
 
