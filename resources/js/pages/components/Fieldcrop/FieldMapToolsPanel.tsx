--- conflicted
+++ resolved
@@ -204,11 +204,7 @@
     dripSpacing,
     setDripSpacing,
 }) => {
-<<<<<<< HEAD
-
-=======
     // Fanggy005 EDIT: Configuration for radius-based irrigation systems
->>>>>>> de0793fc
     const irrigationRadiusConfig = {
         sprinkler: { min: 3, max: 15, step: 0.5, defaultValue: 8 },
         mini_sprinkler: { min: 0.5, max: 3, step: 0.1, defaultValue: 1.5 },
@@ -767,16 +763,11 @@
                                                     {irrigationType === 'drip-tape' ? (
                                                         <div className="space-y-2">
                                                             <div>
-<<<<<<< HEAD
-                                                                <label htmlFor={`drip-spacing-${zone.id}`} className="block text-xs font-medium text-gray-400">
-                                                                    Drip Emitter Spacing (m):
-=======
                                                                 <label
                                                                     htmlFor={`drip-spacing-${zone.id}`}
                                                                     className="block text-xs font-medium text-gray-400"
                                                                 >
                                                                     ระยะห่างจุดน้ำหยด (m):
->>>>>>> de0793fc
                                                                 </label>
                                                                 <div className="flex items-center space-x-2">
                                                                     <input
@@ -815,29 +806,20 @@
                                                             </div>
                                                             {dripPointCount > 0 && (
                                                                 <div className="text-xs text-cyan-300">
-<<<<<<< HEAD
-                                                                    Calculated approx. {dripPointCount.toLocaleString()} points
-=======
                                                                     คำนวณได้ประมาณ{' '}
                                                                     {dripPointCount.toLocaleString()}{' '}
                                                                     จุด
->>>>>>> de0793fc
                                                                 </div>
                                                             )}
                                                         </div>
                                                     ) : irrigationType && currentRadiusConfig ? (
                                                         <div className="space-y-2">
                                                             <div>
-<<<<<<< HEAD
-                                                                <label htmlFor={`radius-${zone.id}`} className="block text-xs font-medium text-gray-400">
-                                                                    Spray Radius (m):
-=======
                                                                 <label
                                                                     htmlFor={`radius-${zone.id}`}
                                                                     className="block text-xs font-medium text-gray-400"
                                                                 >
                                                                     รัศมีการฉีด (m):
->>>>>>> de0793fc
                                                                 </label>
                                                                 <div className="flex items-center space-x-2">
                                                                     <input
@@ -904,13 +886,9 @@
                                                                         className="h-3 w-3 rounded border-gray-600 bg-gray-700 text-cyan-600 focus:ring-cyan-500"
                                                                     />
                                                                     <span className="text-xs text-white">
-<<<<<<< HEAD
-                                                                        {sprinklerOverlap[zone.id] ? 'On' : 'Off'}
-=======
                                                                         {sprinklerOverlap[zone.id]
                                                                             ? 'เปิด'
                                                                             : 'ปิด'}
->>>>>>> de0793fc
                                                                     </span>
                                                                 </label>
                                                             </div>
