/* eslint-disable @typescript-eslint/no-unused-vars */
/* eslint-disable @typescript-eslint/no-explicit-any */
import React, { useCallback, useState } from 'react';
import * as turf from '@turf/turf';
import {
    ZONE_COLORS,
    OBSTACLE_TYPES,
    PIPE_TYPES,
    EQUIPMENT_TYPES,
    MAP_TILES,
    type EquipmentType,
    type PipeType,
    type MapTileType,
    type ObstacleType,
} from '@/pages/utils/fieldMapConstants';
import { getTranslatedCropByValue, type TranslatedCrop } from '@/pages/utils/cropData';
import FieldMapCropSpacing from './FieldMapCropSpacing';

// Import LateralPipe interface from field-map.tsx
interface LateralPipe {
    id: number;
    coordinates: { lat: number; lng: number }[];
    type: string;
    name: string;
    color: string;
    zoneId: string | number;
    polyline?: google.maps.Polyline;
    parentPipeId?: any;
    angle?: number;
    side?: string;
    connectionPoint?: number;
    length?: number;
}

interface FieldMapToolsPanelProps {
    // Step management
    currentStep: number;
    setCurrentStep: (step: number) => void;
    validateStep: (step: number) => boolean;
    nextStep: () => void;
    previousStep: () => void;
    resetAll: () => void;

    // NEW: เพิ่ม props สำหรับ crop spacing functions
    getCropSpacingInfo?: (cropValue: string) => {
        defaultRowSpacing: number;
        defaultPlantSpacing: number;
        currentRowSpacing: number;
        currentPlantSpacing: number;
        waterRequirement: number;
        irrigationNeedsKey: 'low' | 'medium' | 'high';
        growthPeriod: number;
    };
    resetSpacingToDefaults?: () => void;

    // Field data
    mainField: any;
    fieldAreaSize: number;
    selectedCrops: string[];
    zones: any[];
    pipes: any[];
    setPipes: React.Dispatch<React.SetStateAction<any[]>>; // เพิ่มเพื่อใช้ในการอัปเดตท่อ
    obstacles: any[];

    // Settings
    snapEnabled: boolean;
    setSnapEnabled: (enabled: boolean) => void;
    gridEnabled: boolean;
    setGridEnabled: (enabled: boolean) => void;
    pipeSnapEnabled: boolean;
    setPipeSnapEnabled: (enabled: boolean) => void;
    mapType: MapTileType;
    setMapType: (type: MapTileType) => void;

    // Drawing modes
    drawingStage: 'field' | 'zones' | 'pipes' | 'irrigation';
    setDrawingStage: React.Dispatch<
        React.SetStateAction<'field' | 'zones' | 'pipes' | 'irrigation'>
    >;
    drawingMode: 'zone' | 'obstacle';
    setDrawingMode: React.Dispatch<React.SetStateAction<'zone' | 'obstacle'>>;
    currentZoneColor: string;
    setCurrentZoneColor: (color: string) => void;
    currentObstacleType: ObstacleType;
    setCurrentObstacleType: (type: ObstacleType) => void;
    currentPipeType: PipeType;
    setCurrentPipeType: (type: PipeType) => void;

    // Equipment
    isPlacingEquipment: boolean;
    selectedEquipmentType: EquipmentType | null;
    startPlacingEquipment: (type: EquipmentType) => void;
    cancelPlacingEquipment: () => void;
    clearAllEquipment: () => void;
    undoEquipment: () => void;
    redoEquipment: () => void;
    equipmentIcons: any[];
    equipmentHistory: any[];
    equipmentHistoryIndex: number;

    // Zone management
    usedColors: string[];
    addNewZone: () => void;
    zoneAssignments: any;
    assignPlantToZone: (zoneId: string, plantValue: string) => void;
    removePlantFromZone: (zoneId: string) => void;
    deleteZone: (zoneId: string) => void;

    // Pipe generation
    generateLateralPipes: () => void;
    generateLateralPipesForZone: (zone: any) => void;
    isGeneratingPipes: boolean;
    clearLateralPipes: () => void;

    // NEW: Pipe branch angle settings
    currentBranchAngle: number;
    setCurrentBranchAngle: (angle: number) => void;
    handleStartRealTimeBranchEdit?: (pipeId: string) => void;
    branchPipeSettings: {
        defaultAngle: number;
        maxAngle: number;
        minAngle: number;
        angleStep: number;
    };
    setBranchPipeSettings: React.Dispatch<
        React.SetStateAction<{
            defaultAngle: number;
            maxAngle: number;
            minAngle: number;
            angleStep: number;
        }>
    >;
    realTimeEditing: {
        activePipeId: any;
        activeAngle: number;
        isAdjusting: boolean;
    };
    setRealTimeEditing: React.Dispatch<
        React.SetStateAction<{
            activePipeId: any;
            activeAngle: number;
            isAdjusting: boolean;
        }>
    >;
    regenerateLateralPipesWithAngle: (
        pipeId: any,
        newAngle: number,
        targetZone: any
    ) => LateralPipe[];

    // Irrigation
    irrigationAssignments: any;
    setIrrigationAssignments: (assignments: any) => void;
    irrigationPoints: any[];
    irrigationLines: any[];
    irrigationRadius: any;
    setIrrigationRadius: (radius: any) => void;
    // ลบ sprinklerOverlap และ setSprinklerOverlap
    generateIrrigationForZone: (zone: any, type: string) => void;
    clearIrrigationForZone: (zoneId: string) => void;
    irrigationSettings: any;
    setIrrigationSettings: (settings: any) => void;

    // Summary data
    zoneSummaries: any;
    plantingPoints: any[];

    // Crop spacing props
    selectedCropObjects: TranslatedCrop[];
    rowSpacing: Record<string, number>;
    tempRowSpacing: any;
    setTempRowSpacing: (spacing: any) => void;
    editingRowSpacingForCrop: string | null;
    setEditingRowSpacingForCrop: (crop: string | null) => void;
    handleRowSpacingConfirm: (cropValue: string) => void;
    handleRowSpacingCancel: (cropValue: string) => void;
    plantSpacing: Record<string, number>;
    tempPlantSpacing: any;
    setTempPlantSpacing: (spacing: any) => void;
    editingPlantSpacingForCrop: string | null;
    setEditingPlantSpacingForCrop: (crop: string | null) => void;
    handlePlantSpacingConfirm: (cropValue: string) => void;
    handlePlantSpacingCancel: (cropValue: string) => void;
    handleCaptureMapAndSummary?: () => void;
    dripSpacing: Record<string, number>;
    setDripSpacing: React.Dispatch<React.SetStateAction<Record<string, number>>>;
    t: (key: string) => string;
    language: 'en' | 'th';
}

const FieldMapToolsPanel: React.FC<FieldMapToolsPanelProps> = ({
    currentStep,
    setCurrentStep,
    validateStep,
    nextStep,
    previousStep,
    resetAll,
    mainField,
    fieldAreaSize,
    selectedCrops,
    zones,
    pipes,
    setPipes,
    obstacles,
    snapEnabled,
    setSnapEnabled,
    gridEnabled,
    setGridEnabled,
    pipeSnapEnabled,
    setPipeSnapEnabled,
    drawingStage,
    setDrawingStage,
    drawingMode,
    setDrawingMode,
    currentZoneColor,
    setCurrentZoneColor,
    currentObstacleType,
    setCurrentObstacleType,
    currentPipeType,
    setCurrentPipeType,
    isPlacingEquipment,
    selectedEquipmentType,
    startPlacingEquipment,
    cancelPlacingEquipment,
    clearAllEquipment,
    undoEquipment,
    redoEquipment,
    equipmentIcons,
    equipmentHistory,
    equipmentHistoryIndex,
    usedColors,
    addNewZone,
    zoneAssignments,
    assignPlantToZone,
    removePlantFromZone,
    deleteZone,
    generateLateralPipes,
    generateLateralPipesForZone,
    isGeneratingPipes,
    clearLateralPipes,
    currentBranchAngle,
    setCurrentBranchAngle,
    handleStartRealTimeBranchEdit,
    branchPipeSettings,
    setBranchPipeSettings,
    realTimeEditing,
    setRealTimeEditing,
    regenerateLateralPipesWithAngle,
    irrigationAssignments,
    setIrrigationAssignments,
    irrigationPoints,
    irrigationLines,
    irrigationRadius,
    setIrrigationRadius,
    // ลบ sprinklerOverlap และ setSprinklerOverlap
    generateIrrigationForZone,
    clearIrrigationForZone,
    irrigationSettings,
    setIrrigationSettings,
    zoneSummaries,
    plantingPoints,
    selectedCropObjects,
    rowSpacing,
    tempRowSpacing,
    setTempRowSpacing,
    editingRowSpacingForCrop,
    setEditingRowSpacingForCrop,
    handleRowSpacingConfirm,
    handleRowSpacingCancel,
    plantSpacing,
    tempPlantSpacing,
    setTempPlantSpacing,
    editingPlantSpacingForCrop,
    setEditingPlantSpacingForCrop,
    handlePlantSpacingConfirm,
    handlePlantSpacingCancel,
    handleCaptureMapAndSummary,
    dripSpacing,
    setDripSpacing,
    getCropSpacingInfo,
    resetSpacingToDefaults,
    t,
    language = 'en',
}) => {
    // State สำหรับการเรียงลำดับท่อย่อย
    const [sortType, setSortType] = useState<'angle' | 'length' | 'name'>('angle');
    // Configuration for radius-based irrigation systems
    const irrigationRadiusConfig = {
        sprinkler: { min: 3, max: 15, step: 0.5, defaultValue: 8 },
        mini_sprinkler: { min: 0.5, max: 3, step: 0.1, defaultValue: 1.5 },
        micro_spray: { min: 3, max: 8, step: 0.5, defaultValue: 5 },
    };

    // Get irrigation recommendation based on crop
    const getIrrigationRecommendation = (cropValue: string): string[] => {
        const crop = getTranslatedCropByValue(cropValue, language);
        if (!crop) return [];

        const recommendations: string[] = [];

        switch (crop.irrigationNeedsKey) {
            case 'high':
                recommendations.push('sprinkler', 'drip-tape');
                break;
            case 'medium':
                recommendations.push('mini_sprinkler', 'micro_spray', 'drip-tape');
                break;
            case 'low':
                recommendations.push('micro_spray', 'drip-tape');
                break;
        }

        return recommendations;
    };

    // Calculate optimal drip spacing based on crop
    const getOptimalDripSpacing = (cropValue: string): number => {
        const crop = getTranslatedCropByValue(cropValue, language);
        if (!crop) return 0.3;

        // Base drip spacing on plant spacing
        const plantSpacingInMeters = crop.plantSpacing / 100; // Convert cm to meters
        return Math.max(0.2, Math.min(0.5, plantSpacingInMeters));
    };

    const calculatePlantsInZone = useCallback(
        (zoneId: string): number => {
            const zone = zones.find((z) => z.id.toString() === zoneId);
            const assignedCrop = zoneAssignments[zoneId];

            if (!zone || !assignedCrop) return 0;

            console.log(`🧮 Calculating plants for zone ${zoneId}:`, {
                zoneName: zone.name,
                cropValue: assignedCrop,
            });

            // ตรวจสอบข้อมูล spacing ปัจจุบัน
            const currentRowSpacing = rowSpacing[assignedCrop] || 25; // default 25cm for rice
            const currentPlantSpacing = plantSpacing[assignedCrop] || 25; // default 25cm for rice

            console.log(`📏 Current spacing:`, {
                rowSpacing: `${currentRowSpacing} cm`,
                plantSpacing: `${currentPlantSpacing} cm`,
            });

            try {
                // คำนวณพื้นที่ zone
                const polygonCoords = zone.coordinates.map((coord: any) => [coord.lng, coord.lat]);
                const firstPoint = polygonCoords[0];
                const lastPoint = polygonCoords[polygonCoords.length - 1];

                if (firstPoint[0] !== lastPoint[0] || firstPoint[1] !== lastPoint[1]) {
                    polygonCoords.push(firstPoint);
                }

                const turfPolygon = turf.polygon([polygonCoords]);
                const areaInSquareMeters = turf.area(turfPolygon);

                console.log(`📐 Zone area: ${areaInSquareMeters.toFixed(2)} ตร.ม.`);

                // ตรวจสอบว่าพื้นที่สมเหตุสมผลหรือไม่
                if (areaInSquareMeters < 1) {
                    console.warn(`⚠️ Zone area too small: ${areaInSquareMeters} ตร.ม.`);
                    return 0;
                }

                // แปลง cm เป็น m (ต้องแน่ใจว่าหน่วยถูก)
                const rowSpacingInM = currentRowSpacing / 100;
                const plantSpacingInM = currentPlantSpacing / 100;

                // คำนวณจำนวนต้นต่อ ตร.ม.
                const plantsPerSquareMeter = 1 / (rowSpacingInM * plantSpacingInM);

                // จำนวนต้นทั้งหมดใน zone
                const totalPlants = Math.floor(areaInSquareMeters * plantsPerSquareMeter);

                console.log(`🌱 Plant calculation details:`, {
                    areaM2: areaInSquareMeters.toFixed(2),
                    rowSpacingM: rowSpacingInM.toFixed(2),
                    plantSpacingM: plantSpacingInM.toFixed(2),
                    plantsPerSqm: plantsPerSquareMeter.toFixed(1),
                    totalPlants: totalPlants.toLocaleString(),
                });

                // เตือนถ้าจำนวนต้นน้อยผิดปกติ
                if (totalPlants < 100 && areaInSquareMeters > 100) {
                    console.warn(`⚠️ Unusually low plant count for area:`, {
                        plants: totalPlants,
                        area: areaInSquareMeters.toFixed(2),
                        possibleIssue: 'Check spacing units or crop data',
                    });
                }

                return totalPlants;
            } catch (error) {
                console.error('Error calculating plants in zone:', error);
                return 0;
            }
        },
        [zones, zoneAssignments, rowSpacing, plantSpacing]
    );

    return (
        <>
            {/* Step 1: Field Drawing */}
            {currentStep === 1 && (
                <div className="space-y-3">
                    <div className="rounded-lg border border-white bg-orange-500/10 p-3">
                        <div className="flex items-center justify-between">
                            <span className="text-sm font-medium text-orange-300">
                                🏗️ {t('Step 1: Draw Field')}
                            </span>
                            <span className="text-xs">{mainField ? '✅' : '⏳'}</span>
                        </div>
                        <div className="mt-1 text-xs text-orange-400">
                            {t('Draw your field boundary on the map')}
                        </div>
                    </div>

                    {selectedCropObjects.length > 0 && (
                        <div
                            className="rounded border border-white p-2"
                            style={{ backgroundColor: '#000005' }}
                        >
                            <FieldMapCropSpacing
                                selectedCropObjects={selectedCropObjects}
                                rowSpacing={rowSpacing}
                                tempRowSpacing={tempRowSpacing}
                                setTempRowSpacing={setTempRowSpacing}
                                editingRowSpacingForCrop={editingRowSpacingForCrop}
                                setEditingRowSpacingForCrop={setEditingRowSpacingForCrop}
                                handleRowSpacingConfirm={handleRowSpacingConfirm}
                                handleRowSpacingCancel={handleRowSpacingCancel}
                                plantSpacing={plantSpacing}
                                tempPlantSpacing={tempPlantSpacing}
                                setTempPlantSpacing={setTempPlantSpacing}
                                editingPlantSpacingForCrop={editingPlantSpacingForCrop}
                                setEditingPlantSpacingForCrop={setEditingPlantSpacingForCrop}
                                handlePlantSpacingConfirm={handlePlantSpacingConfirm}
                                handlePlantSpacingCancel={handlePlantSpacingCancel}
                                getCropSpacingInfo={getCropSpacingInfo}
                                resetSpacingToDefaults={resetSpacingToDefaults}
                                t={t}
                            />
                        </div>
                    )}

                    {mainField && (
                        <div
                            className="rounded-lg border border-white p-3"
                            style={{ backgroundColor: '#000005' }}
                        >
                            <div className="mb-2 text-sm text-gray-300">📐 {t('Field Info')}</div>
                            <div className="space-y-1">
                                <div className="flex justify-between text-xs">
                                    <span className="text-gray-400">{t('Area')}:</span>
                                    <span className="text-white">
                                        {fieldAreaSize > 0
                                            ? fieldAreaSize >= 1600
                                                ? `${(fieldAreaSize / 1600).toFixed(2)} ${t('Rai')}`
                                                : `${fieldAreaSize.toFixed(0)} ${t('m²')}`
                                            : t('Calculating...')}
                                    </span>
                                </div>
                                <div className="flex justify-between text-xs">
                                    <span className="text-gray-400">{t('Status')}:</span>
                                    <span className="text-orange-400">{t('Ready for zones')}</span>
                                </div>
                            </div>
                        </div>
                    )}

                    <div
                        className="rounded-lg border border-white p-3"
                        style={{ backgroundColor: '#000005' }}
                    >
                        <div className="flex items-center justify-between">
                            <button
                                onClick={resetAll}
                                className="rounded border border-white bg-red-600 px-3 py-1 text-sm text-white transition-colors hover:bg-red-700"
                            >
                                🗑️ {t('Reset All')}
                            </button>
                            <button
                                onClick={nextStep}
                                disabled={!validateStep(1)}
                                className={`rounded border border-white px-4 py-1 text-sm transition-colors ${
                                    validateStep(1)
                                        ? 'bg-orange-600 text-white hover:bg-orange-700'
                                        : 'cursor-not-allowed text-gray-400'
                                }`}
                                style={{ backgroundColor: validateStep(1) ? undefined : '#000005' }}
                            >
                                {t('Next Step')} ➡️
                            </button>
                        </div>
                    </div>
                </div>
            )}

            {/* Step 2: Zones & Obstacles */}
            {currentStep === 2 && (
                <div className="space-y-3">
                    <div className="rounded-lg border border-white bg-blue-500/10 p-3">
                        <div className="flex items-center justify-between">
                            <span className="text-sm font-medium text-blue-300">
                                🎯 {t('Step 2: Zones & Obstacles')}
                            </span>
                            <span className="text-xs">{zones.length > 0 ? '✅' : '⏳'}</span>
                        </div>
                        <div className="mt-1 text-xs text-blue-400">
                            {t('Create zones and mark obstacles')}
                        </div>
                    </div>

                    <div
                        className="rounded-lg border border-white p-3"
                        style={{ backgroundColor: '#000005' }}
                    >
                        <div className="mb-2 flex items-center justify-between">
                            <span className="text-sm font-medium text-gray-300">
                                {t('Drawing Mode')}
                            </span>
                        </div>
                        <div className="grid grid-cols-2 gap-1">
                            <button
                                onClick={() => setDrawingMode('zone')}
                                className={`rounded border border-white p-2 text-xs transition-colors ${
                                    drawingMode === 'zone'
                                        ? 'bg-blue-600 text-white'
                                        : 'text-gray-300 hover:bg-gray-500'
                                }`}
                                style={{
                                    backgroundColor: drawingMode === 'zone' ? undefined : '#000005',
                                }}
                            >
                                🎯 {t('Zones')}
                            </button>
                            <button
                                onClick={() => setDrawingMode('obstacle')}
                                className={`rounded border border-white p-2 text-xs transition-colors ${
                                    drawingMode === 'obstacle'
                                        ? 'bg-orange-600 text-white'
                                        : 'text-gray-300 hover:bg-gray-500'
                                }`}
                                style={{
                                    backgroundColor:
                                        drawingMode === 'obstacle' ? undefined : '#000005',
                                }}
                            >
                                ⛔ {t('Obstacles')}
                            </button>
                        </div>
                    </div>

                    {drawingMode === 'obstacle' && (
                        <div className="rounded-lg border border-white bg-orange-500/10 p-3">
                            <div className="mb-2 flex items-center justify-between">
                                <span className="text-sm font-medium text-orange-300">
                                    {t('Obstacle Type')}
                                </span>
                                <span className="text-xs text-orange-400">
                                    {obstacles.length} {t('obstacles')}
                                </span>
                            </div>
                            <div className="grid grid-cols-1 gap-1">
                                {Object.entries(OBSTACLE_TYPES).map(([key, config]) => (
                                    <button
                                        key={key}
                                        onClick={() => setCurrentObstacleType(key as ObstacleType)}
                                        className={`rounded-md border border-white px-3 py-2 text-left transition-colors ${
                                            currentObstacleType === key
                                                ? 'bg-blue-500 text-white'
                                                : 'bg-gray-100 text-gray-700 hover:bg-gray-200'
                                        }`}
                                    >
                                        <div className="flex items-center space-x-2">
                                            <span className="text-lg">{config.icon}</span>
                                            <span className="text-xs">{t(config.name)}</span>
                                        </div>
                                    </button>
                                ))}
                            </div>
                        </div>
                    )}

                    {zones.length > 0 && selectedCrops.length > 0 && (
                        <div className="rounded-lg border border-white bg-purple-500/10 p-4">
                            <div className="mb-3 flex items-center justify-between">
                                <div className="flex items-center space-x-2">
                                    <span className="font-medium text-purple-300">
                                        🌱 {t('Assign Crops')}
                                    </span>
                                    <span className="rounded-full border border-white bg-purple-500/20 px-2 py-0.5 text-xs text-purple-300">
                                        {zones.length} {t('zones')}
                                    </span>
                                </div>
                                <div className="text-xs text-purple-400">
                                    {Object.keys(zoneAssignments).length}/{zones.length}{' '}
                                    {t('assigned')}
                                </div>
                            </div>

                            <div className="grid gap-3">
                                {zones.map((zone: any, index: number) => {
                                    const assignedCrop = zoneAssignments[zone.id];
                                    const cropData = assignedCrop
                                        ? getTranslatedCropByValue(assignedCrop, language)
                                        : null;

                                    return (
                                        <div
                                            key={zone.id}
                                            className="relative rounded-lg border border-white p-3 transition-all hover:bg-gray-700/70"
                                            style={{ backgroundColor: '#000005' }}
                                        >
                                            <button
                                                onClick={() => deleteZone(zone.id.toString())}
                                                className="absolute -right-2 -top-2 flex h-6 w-6 items-center justify-center rounded-full bg-red-500 text-sm font-bold text-white shadow-lg transition-all hover:scale-110 hover:bg-red-600"
                                                title={t('Delete Zone {zoneName}').replace(
                                                    '{zoneName}',
                                                    `${index + 1}`
                                                )}
                                            >
                                                ×
                                            </button>

                                            <div className="mb-3 flex items-center justify-between">
                                                <div className="flex items-center space-x-3">
                                                    <div
                                                        className="h-4 w-4 rounded-full border-2 border-white/30"
                                                        style={{ backgroundColor: zone.color }}
                                                    ></div>
                                                    <span className="font-medium text-white">
                                                        {t('Zone')} {index + 1}
                                                    </span>
                                                    {assignedCrop && (
                                                        <span className="rounded-full border border-white bg-green-500/20 px-2 py-0.5 text-xs text-green-300">
                                                            ✓ {t('Assigned')}
                                                        </span>
                                                    )}
                                                </div>
                                            </div>

                                            <select
                                                value={assignedCrop || ''}
                                                onChange={(e) => {
                                                    if (e.target.value) {
                                                        assignPlantToZone(
                                                            zone.id.toString(),
                                                            e.target.value
                                                        );
                                                    } else {
                                                        removePlantFromZone(zone.id.toString());
                                                    }
                                                }}
                                                className="w-full rounded-lg border border-white bg-gray-800 px-3 py-2 text-sm text-white transition-colors focus:border-purple-500 focus:ring-1 focus:ring-purple-500"
                                            >
                                                <option value="">
                                                    {t('Select a crop for this zone...')}
                                                </option>
                                                {selectedCrops.map((cropValue) => {
                                                    const crop = getTranslatedCropByValue(
                                                        cropValue,
                                                        language
                                                    );
                                                    return crop ? (
                                                        <option key={crop.value} value={crop.value}>
                                                            {crop.icon} {crop.name}
                                                        </option>
                                                    ) : null;
                                                })}
                                            </select>

                                            {/* Show crop information when assigned */}
                                            {cropData && (
                                                <div className="mt-3 rounded border border-gray-600 bg-gray-800/50 p-2">
                                                    <div className="text-xs text-gray-300">
                                                        <div className="flex justify-between">
                                                            <span>{t('Row Spacing')}:</span>
                                                            <span className="text-white">
                                                                {rowSpacing[assignedCrop] ||
                                                                    cropData.rowSpacing}{' '}
                                                                cm
                                                                {rowSpacing[assignedCrop] &&
                                                                    rowSpacing[assignedCrop] !==
                                                                        cropData.rowSpacing && (
                                                                        <span className="ml-1 text-green-400">
                                                                            (ปรับแล้ว)
                                                                        </span>
                                                                    )}
                                                            </span>
                                                        </div>
                                                        <div className="flex justify-between">
                                                            <span>{t('Plant Spacing')}:</span>
                                                            <span className="text-white">
                                                                {plantSpacing[assignedCrop] ||
                                                                    cropData.plantSpacing}{' '}
                                                                cm
                                                                {plantSpacing[assignedCrop] &&
                                                                    plantSpacing[assignedCrop] !==
                                                                        cropData.plantSpacing && (
                                                                        <span className="ml-1 text-green-400">
                                                                            (ปรับแล้ว)
                                                                        </span>
                                                                    )}
                                                            </span>
                                                        </div>
                                                        <div className="flex justify-between">
                                                            <span>{t('Water Needs')}:</span>
                                                            <span
                                                                className={`${
                                                                    cropData.irrigationNeedsKey ===
                                                                    'high'
                                                                        ? 'text-red-300'
                                                                        : cropData.irrigationNeedsKey ===
                                                                            'medium'
                                                                          ? 'text-yellow-300'
                                                                          : 'text-green-300'
                                                                }`}
                                                            >
                                                                {cropData.irrigationNeeds}
                                                            </span>
                                                        </div>
                                                        <div className="flex justify-between">
                                                            <span>{t('Growth Period')}:</span>
                                                            <span className="text-white">
                                                                {cropData.growthPeriod} {t('days')}
                                                            </span>
                                                        </div>
                                                        {/* แสดงจำนวนต้นที่คำนวณจากระยะที่ปรับแล้ว */}
                                                        {(rowSpacing[assignedCrop] ||
                                                            plantSpacing[assignedCrop]) && (
                                                            <div className="mt-2 border-t border-gray-600 pt-2">
                                                                <div className="flex justify-between">
                                                                    <span className="text-green-300">
                                                                        {t('Estimated Plants')}:
                                                                    </span>
                                                                    <span className="font-medium text-white">
                                                                        {calculatePlantsInZone(
                                                                            zone.id.toString()
                                                                        ).toLocaleString()}
                                                                    </span>
                                                                </div>
                                                            </div>
                                                        )}
                                                    </div>
                                                </div>
                                            )}
                                        </div>
                                    );
                                })}
                            </div>
                        </div>
                    )}

                    {zones.length > 0 && (
                        <div
                            className="rounded-lg border border-white p-3"
                            style={{ backgroundColor: '#000005' }}
                        >
                            <div className="mb-2 text-sm text-gray-300">📊 {t('Zone Summary')}</div>
                            <div className="grid grid-cols-3 gap-2 text-xs">
                                <div>
                                    <span className="text-orange-300">{t('Obstacles')}:</span>
                                    <span className="ml-1 text-white">{obstacles.length}</span>
                                </div>
                                <div>
                                    <span className="text-green-300">{t('Assigned')}:</span>
                                    <span className="ml-1 text-white">
                                        {Object.keys(zoneAssignments).length}
                                    </span>
                                </div>
                                <div>
                                    <span className="text-blue-300">{t('Total zones')}:</span>
                                    <span className="ml-1 text-white">{zones.length}</span>
                                </div>
                            </div>

                            {/* แสดงข้อมูลสรุปการปลูกที่ใช้ระยะที่ปรับแล้ว */}
                            {Object.keys(zoneAssignments).length > 0 && (
                                <div className="mt-3 border-t border-gray-600 pt-3">
                                    <div className="mb-2 text-xs text-gray-300">
                                        🌱 {t('Planting Summary')}
                                    </div>
                                    <div className="space-y-1 text-xs">
                                        {Object.entries(zoneAssignments).map(
                                            ([zoneId, cropValue]) => {
                                                const zone = zones.find(
                                                    (z) => z.id.toString() === zoneId
                                                );
                                                const cropData = getTranslatedCropByValue(
                                                    cropValue as string,
                                                    language
                                                );
                                                const currentRowSpacing =
                                                    rowSpacing[cropValue as string] ||
                                                    cropData?.rowSpacing;
                                                const currentPlantSpacing =
                                                    plantSpacing[cropValue as string] ||
                                                    cropData?.plantSpacing;
                                                const plantCount = calculatePlantsInZone(zoneId);

                                                return zone && cropData ? (
                                                    <div
                                                        key={zoneId}
                                                        className="flex items-center justify-between"
                                                    >
                                                        <span className="text-gray-400">
                                                            {t('Zone')}{' '}
                                                            {zones.findIndex(
                                                                (z) => z.id.toString() === zoneId
                                                            ) + 1}
                                                            :
                                                        </span>
                                                        <div className="text-right">
                                                            <div className="font-medium text-white">
                                                                {plantCount.toLocaleString()}{' '}
                                                                {t('plants')}
                                                            </div>
                                                            <div className="text-xs text-gray-400">
                                                                {currentRowSpacing}×
                                                                {currentPlantSpacing} cm
                                                                {(rowSpacing[cropValue as string] ||
                                                                    plantSpacing[
                                                                        cropValue as string
                                                                    ]) && (
                                                                    <span className="ml-1 text-green-400">
                                                                        (ปรับแล้ว)
                                                                    </span>
                                                                )}
                                                            </div>
                                                        </div>
                                                    </div>
                                                ) : null;
                                            }
                                        )}
                                    </div>
                                </div>
                            )}
                        </div>
                    )}

                    <div
                        className="rounded-lg border border-white p-3"
                        style={{ backgroundColor: '#000005' }}
                    >
                        <div className="flex items-center justify-between">
                            <button
                                onClick={previousStep}
                                className="rounded border border-white px-3 py-1 text-sm text-white transition-colors hover:bg-gray-500"
                                style={{ backgroundColor: '#000005' }}
                            >
                                ⬅️ {t('Previous Step')}
                            </button>
                            <button
                                onClick={nextStep}
                                disabled={!validateStep(2)}
                                className={`rounded border border-white px-4 py-1 text-sm transition-colors ${
                                    validateStep(2)
                                        ? 'bg-green-600 text-white hover:bg-green-700'
                                        : 'cursor-not-allowed text-gray-400'
                                }`}
                                style={{ backgroundColor: validateStep(2) ? undefined : '#000005' }}
                            >
                                {t('Next Step')} ➡️
                            </button>
                        </div>
                    </div>
                </div>
            )}

            {/* Step 3: Pipe System */}
            {currentStep === 3 && (
                <div className="space-y-3">
                    <div className="rounded-lg border border-white bg-purple-500/10 p-3">
                        <div className="flex items-center justify-between">
                            <span className="text-sm font-medium text-purple-300">
                                <img
                                    src="/images/water-pump.png"
                                    alt="Water Pump"
                                    className="mr-1 inline h-4 w-4 object-contain"
                                />
                                {t('Step 3: Pipe System')}
                            </span>
                            <span className="text-xs">{pipes.length > 0 ? '✅' : '⏳'}</span>
                        </div>
                        <div className="mt-1 text-xs text-purple-400">
                            {t('Design water distribution network')}
                        </div>
                    </div>

                    <div
                        className="rounded-lg border border-white p-3"
                        style={{ backgroundColor: '#000005' }}
                    >
                        <div className="mb-2 flex items-center justify-between">
                            <span className="text-sm font-medium text-gray-300">
                                {t('Manual Drawing')}
                            </span>
                            <span className="text-xs text-gray-400">
                                {pipes.filter((p) => p.type !== 'lateral').length} {t('pipes')}
                            </span>
                        </div>

                        <div className="space-y-1">
                            {Object.entries(PIPE_TYPES)
                                .filter(([key, config]) => config.manual)
                                .map(([key, config]) => (
                                    <button
                                        key={key}
                                        onClick={() => setCurrentPipeType(key as any)}
                                        className={`w-full rounded border border-white p-2 text-left text-xs transition-colors ${
                                            currentPipeType === key
                                                ? 'bg-purple-600 text-white'
                                                : 'text-gray-300 hover:bg-gray-500'
                                        }`}
                                        style={{
                                            backgroundColor:
                                                currentPipeType === key ? undefined : '#000005',
                                        }}
                                    >
                                        <div className="flex items-center space-x-2">
                                            <span>{config.icon}</span>
                                            <div
                                                className="h-1 w-8 rounded"
                                                style={{ backgroundColor: config.color }}
                                            ></div>
                                            <span>{t(config.name)}</span>
                                        </div>
                                    </button>
                                ))}
                        </div>
                    </div>

                    <div className="rounded-lg border border-white bg-yellow-500/10 p-3">
                        <div className="mb-2 flex items-center justify-between">
                            <span className="text-sm font-medium text-yellow-300">
                                ⚡ {t('Auto Generate')}
                            </span>
                            <span className="text-xs text-yellow-400">
                                {pipes.filter((p) => p.type === 'lateral').length} {t('laterals')}
                            </span>
                        </div>

                        <div className="space-y-2">
                            <button
                                onClick={generateLateralPipes}
                                disabled={
                                    isGeneratingPipes ||
                                    pipes.filter((p) => p.type === 'submain').length === 0
                                }
                                className={`w-full rounded border border-white px-3 py-2 text-sm transition-colors ${
                                    pipes.filter((p) => p.type === 'submain').length === 0
                                        ? 'cursor-not-allowed text-gray-400'
                                        : isGeneratingPipes
                                          ? 'cursor-not-allowed bg-yellow-500/50 text-gray-300'
                                          : 'bg-yellow-600 text-white hover:bg-yellow-700'
                                }`}
                                style={{
                                    backgroundColor:
                                        pipes.filter((p) => p.type === 'submain').length === 0 ||
                                        isGeneratingPipes
                                            ? '#000005'
                                            : undefined,
                                }}
                            >
                                {isGeneratingPipes
                                    ? `⏳ ${t('Generating...')}`
                                    : `⚡ ${t('Generate Lateral Pipes')}`}
                            </button>

                            {pipes.filter((p) => p.type === 'lateral').length > 0 && (
                                <button
                                    onClick={clearLateralPipes}
                                    className="w-full rounded border border-white bg-red-600 px-3 py-2 text-sm text-white transition-colors hover:bg-red-700"
                                >
                                    🗑️ {t('Clear Lateral Pipes')}
                                </button>
                            )}
                        </div>

                        {pipes.filter((p) => p.type === 'submain').length === 0 && (
                            <div className="mt-2 text-xs text-yellow-400">
                                💡 {t('Draw submain pipes first')}
                            </div>
                        )}
                    </div>

                    {/* NEW: Lateral Pipe Settings Section - แสดงเฉพาะเมื่อมีท่อย่อย */}
                    {pipes.filter((p) => p.type === 'lateral').length > 0 && (
                        <div
                            className="mt-4 rounded border border-white p-3"
                            style={{ backgroundColor: '#000005' }}
                        >
                            <h4 className="mb-3 text-sm font-semibold text-white">
                                🎛️ {t('การตั้งค่าท่อย่อย')}
                            </h4>

                            <div className="space-y-3">
                                <div>
                                    <label className="mb-1 block text-xs font-medium text-white">
                                        {t('มุมเริ่มต้น')}: {currentBranchAngle}°
                                    </label>
                                    <div className="mb-2 text-xs text-gray-400">
                                        💡 {t('ปรับมุมเริ่มต้นสำหรับท่อใหม่ที่จะสร้าง')}
                                    </div>
                                    <input
                                        type="range"
                                        min="0"
                                        max="180"
                                        step="1"
                                        value={currentBranchAngle}
                                        onChange={(e) => {
                                            const newAngle = parseInt(e.target.value);
                                            setCurrentBranchAngle(newAngle);

                                            // อัปเดตมุมเริ่มต้นสำหรับท่อใหม่ที่จะสร้าง
                                            setBranchPipeSettings((prev) => ({
                                                ...prev,
                                                defaultAngle: newAngle,
                                            }));

                                            // เรียกใช้ฟังก์ชันอัปเดต Global Angle สำหรับท่อใหม่
                                            if (
                                                typeof window !== 'undefined' &&
                                                (window as any).updateGlobalBranchAngle
                                            ) {
                                                (window as any).updateGlobalBranchAngle(newAngle);
                                            }
                                        }}
                                        className="w-full accent-blue-600"
                                    />
                                    <div className="flex justify-between text-xs text-white">
                                        <span>0°</span>
                                        <span>90°</span>
                                        <span>180°</span>
                                    </div>
                                </div>

                                {/* แสดงรายการท่อย่อยเรียงตามมุม */}
                                {pipes.filter((p) => p.type === 'lateral').length > 0 && (
                                    <div
                                        className="rounded-lg border border-green-200 p-3"
                                        style={{ backgroundColor: '#000005' }}
                                    >
                                        <div className="mb-2 text-xs font-medium text-white">
                                            🎯 {t('รายการท่อย่อย (แสดงข้อมูล)')}
                                        </div>
                                        <div className="max-h-32 space-y-2 overflow-y-auto">
                                            {pipes
                                                .filter((p) => p.type === 'lateral')
                                                .sort((a, b) => {
                                                    switch (sortType) {
                                                        case 'angle':
                                                            return (
                                                                (a.angle || a.currentAngle || 90) -
                                                                (b.angle || b.currentAngle || 90)
                                                            );
                                                        case 'length':
                                                            return (
                                                                (b.length || 0) - (a.length || 0)
                                                            );
                                                        case 'name':
                                                            return a.name.localeCompare(b.name);
                                                        default:
                                                            return 0;
                                                    }
                                                })
                                                .map((pipe) => (
                                                    <div
                                                        key={pipe.id}
                                                        className="rounded p-2 text-xs text-white"
                                                        style={{ backgroundColor: '#000010' }}
                                                    >
                                                        <div className="font-medium">
                                                            {pipe.name}
                                                        </div>
                                                        <div className="flex justify-between">
                                                            <span>
                                                                {t('มุม')}:{' '}
                                                                {pipe.angle ||
                                                                    pipe.currentAngle ||
                                                                    90}
                                                                °
                                                            </span>
                                                            <span>
                                                                {t('ความยาว')}:{' '}
                                                                {pipe.length?.toFixed(1) || 0}{' '}
                                                                {t('ม.')}
                                                            </span>
                                                        </div>
                                                        <div className="text-gray-400">
                                                            {t('ฝั่ง')}:{' '}
                                                            {pipe.side === 'left'
                                                                ? t('ซ้าย')
                                                                : t('ขวา')}
                                                        </div>
                                                    </div>
                                                ))}
                                        </div>
                                        <div className="mt-2 flex gap-1">
                                            <button
                                                onClick={() => {
                                                    setSortType('angle');
                                                    // เรียงตามมุมจากน้อยไปมาก
                                                    const sortedPipes = [
                                                        ...pipes.filter(
                                                            (p) => p.type === 'lateral'
                                                        ),
                                                    ].sort(
                                                        (a, b) =>
                                                            (a.angle || a.currentAngle || 90) -
                                                            (b.angle || b.currentAngle || 90)
                                                    );
                                                    setPipes((prev) => [
                                                        ...prev.filter((p) => p.type !== 'lateral'),
                                                        ...sortedPipes,
                                                    ]);
                                                }}
                                                className={`flex-1 rounded border border-white px-2 py-1 text-xs text-white transition-colors ${
                                                    sortType === 'angle'
                                                        ? 'bg-blue-700'
                                                        : 'bg-blue-600 hover:bg-blue-700'
                                                }`}
                                            >
                                                ↕️ {t('เรียงมุม')}
                                            </button>
                                            <button
                                                onClick={() => {
                                                    setSortType('length');
                                                    // เรียงตามความยาวจากมากไปน้อย
                                                    const sortedPipes = [
                                                        ...pipes.filter(
                                                            (p) => p.type === 'lateral'
                                                        ),
                                                    ].sort(
                                                        (a, b) => (b.length || 0) - (a.length || 0)
                                                    );
                                                    setPipes((prev) => [
                                                        ...prev.filter((p) => p.type !== 'lateral'),
                                                        ...sortedPipes,
                                                    ]);
                                                }}
                                                className={`flex-1 rounded border border-white px-2 py-1 text-xs text-white transition-colors ${
                                                    sortType === 'length'
                                                        ? 'bg-green-700'
                                                        : 'bg-green-600 hover:bg-green-700'
                                                }`}
                                            >
                                                📏 {t('เรียงความยาว')}
                                            </button>
                                            <button
                                                onClick={() => {
                                                    setSortType('name');
                                                    // เรียงตามชื่อ
                                                    const sortedPipes = [
                                                        ...pipes.filter(
                                                            (p) => p.type === 'lateral'
                                                        ),
                                                    ].sort((a, b) => a.name.localeCompare(b.name));
                                                    setPipes((prev) => [
                                                        ...prev.filter((p) => p.type !== 'lateral'),
                                                        ...sortedPipes,
                                                    ]);
                                                }}
                                                className={`flex-1 rounded border border-white px-2 py-1 text-xs text-white transition-colors ${
                                                    sortType === 'name'
                                                        ? 'bg-purple-700'
                                                        : 'bg-purple-600 hover:bg-purple-700'
                                                }`}
                                            >
                                                📝 {t('เรียงชื่อ')}
                                            </button>
                                        </div>
                                        <div className="mt-1 text-xs text-gray-400">
                                            💡{' '}
                                            {t('คลิกปุ่มเพื่อเรียงลำดับท่อย่อยตามมุม/ความยาว/ชื่อ')}
                                        </div>
                                        <div className="mt-2 flex gap-1">
                                            <button
                                                onClick={() => {
                                                    // แสดงข้อมูลสถิติเพิ่มเติม
                                                    const lateralPipes = pipes.filter(
                                                        (p) => p.type === 'lateral'
                                                    );
                                                    const avgAngle =
                                                        lateralPipes.length > 0
                                                            ? lateralPipes.reduce(
                                                                  (sum, p) =>
                                                                      sum +
                                                                      (p.angle ||
                                                                          p.currentAngle ||
                                                                          90),
                                                                  0
                                                              ) / lateralPipes.length
                                                            : 0;
                                                    const totalLength = lateralPipes.reduce(
                                                        (sum, p) => sum + (p.length || 0),
                                                        0
                                                    );
                                                    alert(
                                                        `${t('สถิติท่อย่อย')}\n${t('จำนวนท่อ')}: ${lateralPipes.length} ${t('เส้น')}\n${t('มุมเฉลี่ย')}: ${avgAngle.toFixed(1)}°\n${t('ความยาวรวม')}: ${totalLength.toFixed(1)} ${t('ม.')}`
                                                    );
                                                }}
                                                className="w-full rounded border border-white bg-yellow-600 px-2 py-1 text-xs text-white transition-colors hover:bg-yellow-700"
                                            >
                                                📊 {t('ดูสถิติ')}
                                            </button>
                                        </div>
                                    </div>
                                )}

                                {/* ข้อมูลสถิติท่อย่อย */}
                                {pipes.filter((p) => p.type === 'lateral').length > 0 && (
                                    <div
                                        className="rounded border border-green-200 p-3 text-xs"
                                        style={{ backgroundColor: '#000005' }}
                                    >
                                        <div className="mb-2 font-medium text-white">
                                            📊 {t('สถิติท่อย่อย')}
                                        </div>
                                        <div className="space-y-1 text-white">
                                            <div className="flex justify-between">
                                                <span>{t('จำนวนท่อย่อย')}:</span>
                                                <span className="font-bold text-green-400">
                                                    {
                                                        pipes.filter((p) => p.type === 'lateral')
                                                            .length
                                                    }{' '}
                                                    {t('เส้น')}
                                                </span>
                                            </div>
                                            <div className="flex justify-between">
                                                <span>{t('ความยาวรวม')}:</span>
                                                <span className="font-bold text-blue-400">
                                                    {pipes
                                                        .filter((p) => p.type === 'lateral')
                                                        .reduce(
                                                            (sum, p) => sum + (p.length || 0),
                                                            0
                                                        )
                                                        .toFixed(1)}{' '}
                                                    {t('ม.')}
                                                </span>
                                            </div>
                                            <div className="flex justify-between">
                                                <span>{t('มุมเฉลี่ย')}:</span>
                                                <span className="font-bold text-purple-400">
                                                    {pipes.filter((p) => p.type === 'lateral')
                                                        .length > 0
                                                        ? (
                                                              pipes
                                                                  .filter(
                                                                      (p) => p.type === 'lateral'
                                                                  )
                                                                  .reduce(
                                                                      (sum, p) =>
                                                                          sum +
                                                                          (p.currentAngle || 90),
                                                                      0
                                                                  ) /
                                                              pipes.filter(
                                                                  (p) => p.type === 'lateral'
                                                              ).length
                                                          ).toFixed(1)
                                                        : 0}
                                                    °
                                                </span>
                                            </div>
                                        </div>
                                    </div>
                                )}

                                {/* ปุ่มรีเซ็ตมุมท่อย่อย */}
                                {pipes.filter((p) => p.type === 'lateral').length > 0 && (
                                    <button
                                        onClick={() => {
                                            if (
                                                confirm(
                                                    t('รีเซ็ตมุมท่อย่อยทั้งหมดเป็น 90° หรือไม่?')
                                                )
                                            ) {
                                                setPipes((prev) =>
                                                    prev.map((pipe) =>
                                                        pipe.type === 'lateral'
                                                            ? {
                                                                  ...pipe,
                                                                  currentAngle: 90,
                                                                  angle: 90,
                                                              }
                                                            : pipe
                                                    )
                                                );
                                                setCurrentBranchAngle(90);
                                                setBranchPipeSettings((prev) => ({
                                                    ...prev,
                                                    defaultAngle: 90,
                                                }));
                                                setSortType('angle'); // รีเซ็ตการเรียงลำดับ
                                            }
                                        }}
                                        className="w-full rounded border border-white bg-orange-600 px-3 py-2 text-xs text-white transition-colors hover:bg-orange-700"
                                    >
                                        🔄 {t('รีเซ็ตมุมท่อย่อย')}
                                    </button>
                                )}
                            </div>
                        </div>
                    )}

                    {pipes.length > 0 && (
                        <div
                            className="rounded-lg border border-white p-3"
                            style={{ backgroundColor: '#000005' }}
                        >
                            <div className="mb-2 text-sm text-gray-300">📊 {t('Pipe Summary')}</div>
                            <div className="grid grid-cols-2 gap-2 text-xs">
                                <div>
                                    <span className="text-blue-300">{t('Main Pipe')}:</span>
                                    <span className="ml-1 text-white">
                                        {pipes.filter((p) => p.type === 'main').length}
                                    </span>
                                </div>
                                <div>
                                    <span className="text-green-300">{t('Sub Main Pipe')}:</span>
                                    <span className="ml-1 text-white">
                                        {pipes.filter((p) => p.type === 'submain').length}
                                    </span>
                                </div>
                                <div>
                                    <span className="text-yellow-300">{t('Lateral Pipe')}:</span>
                                    <span className="ml-1 text-white">
                                        {pipes.filter((p) => p.type === 'lateral').length}
                                    </span>
                                </div>
                                <div>
                                    <span className="text-gray-300">{t('Total')}:</span>
                                    <span className="ml-1 text-white">{pipes.length}</span>
                                </div>
                            </div>
                        </div>
                    )}

                    <div
                        className="rounded-lg border border-white p-3"
                        style={{ backgroundColor: '#000005' }}
                    >
                        <div className="flex items-center justify-between">
                            <button
                                onClick={previousStep}
                                className="rounded border border-white px-3 py-1 text-sm text-white transition-colors hover:bg-gray-500"
                                style={{ backgroundColor: '#000005' }}
                            >
                                ⬅️ {t('Previous Step')}
                            </button>
                            <button
                                onClick={nextStep}
                                disabled={!validateStep(3)}
                                className={`rounded border border-white px-4 py-1 text-sm transition-colors ${
                                    validateStep(3)
                                        ? 'bg-cyan-600 text-white hover:bg-cyan-700'
                                        : 'cursor-not-allowed text-gray-400'
                                }`}
                                style={{ backgroundColor: validateStep(3) ? undefined : '#000005' }}
                            >
                                {t('Next Step')} ➡️
                            </button>
                        </div>
                    </div>
                </div>
            )}

            {/* Step 4: Irrigation System */}
            {currentStep === 4 && (
                <div className="space-y-3">
                    <div className="rounded-lg border border-white bg-cyan-500/10 p-3">
                        <div className="flex items-center justify-between">
                            <span className="text-sm font-medium text-cyan-300">
                                🚿 {t('Step 4: Irrigation System')}
                            </span>
                            <span className="text-xs">
                                {Object.keys(irrigationAssignments).length > 0 ? '✅' : '⏳'}
                            </span>
                        </div>
                        <div className="mt-1 text-xs text-cyan-400">
                            {t('Set irrigation systems for each zone')}
                        </div>
                    </div>

                    {zones.length > 0 && (
                        <div className="rounded-lg border border-white bg-cyan-500/10 p-4">
                            <div className="mb-3 flex items-center justify-between">
                                <div className="flex items-center space-x-2">
                                    <span className="font-medium text-cyan-300">
                                        🚿 {t('Irrigation Systems')}
                                    </span>
                                    <span className="rounded-full border border-white bg-cyan-500/20 px-2 py-0.5 text-xs text-cyan-300">
                                        {zones.length} {t('zones')}
                                    </span>
                                </div>
                                <div className="text-xs text-cyan-400">
                                    {Object.keys(irrigationAssignments).length}/{zones.length}{' '}
                                    {t('assigned')}
                                </div>
                            </div>

                            <div className="grid gap-3">
                                {zones.map((zone: any, index: number) => {
                                    const irrigationType = irrigationAssignments[zone.id];
                                    const assignedCrop = zoneAssignments[zone.id];
                                    const cropData = assignedCrop
                                        ? getTranslatedCropByValue(assignedCrop, language)
                                        : null;
                                    const dripPointCount =
                                        zoneSummaries[zone.id]?.dripPointCount || 0;
                                    const currentRadiusConfig =
                                        irrigationRadiusConfig[
                                            irrigationType as keyof typeof irrigationRadiusConfig
                                        ];
                                    const recommendations = assignedCrop
                                        ? getIrrigationRecommendation(assignedCrop)
                                        : [];

                                    return (
                                        <div
                                            key={zone.id}
                                            className="relative rounded-lg border border-white p-3 transition-all hover:bg-gray-700/70"
                                            style={{ backgroundColor: '#000005' }}
                                        >
                                            <div className="mb-3 flex items-center justify-between">
                                                <div className="flex items-center space-x-3">
                                                    <div
                                                        className="h-4 w-4 rounded-full border-2 border-white/30"
                                                        style={{ backgroundColor: zone.color }}
                                                    ></div>
                                                    <span className="font-medium text-white">
                                                        {t('Zone')} {index + 1}
                                                    </span>
                                                    {irrigationType && (
                                                        <span className="rounded-full border border-white bg-cyan-500/20 px-2 py-0.5 text-xs text-cyan-300">
                                                            ✓ {t('Assigned')}
                                                        </span>
                                                    )}
                                                </div>
                                            </div>

                                            {/* Show crop info and recommendations */}
                                            {cropData && (
                                                <div className="mb-3 rounded border border-gray-600 bg-gray-800/50 p-2">
                                                    <div className="flex items-center space-x-2 text-xs">
                                                        <span className="text-lg">
                                                            {cropData.icon}
                                                        </span>
                                                        <span className="font-medium text-white">
                                                            {cropData.name}
                                                        </span>
                                                        <span
                                                            className={`rounded px-2 py-0.5 text-xs ${
                                                                cropData.irrigationNeedsKey ===
                                                                'high'
                                                                    ? 'bg-red-500/20 text-red-300'
                                                                    : cropData.irrigationNeedsKey ===
                                                                        'medium'
                                                                      ? 'bg-yellow-500/20 text-yellow-300'
                                                                      : 'bg-green-500/20 text-green-300'
                                                            }`}
                                                        >
                                                            {cropData.irrigationNeeds}
                                                        </span>
                                                    </div>
                                                    {recommendations.length > 0 && (
                                                        <div className="mt-1 text-xs text-gray-400">
<<<<<<< HEAD
                                                            💡 {t('Recommended')}:{' '}
                                                            {recommendations
                                                                .map((r) => {
                                                                    switch (r) {
                                                                        case 'sprinkler':
                                                                            return t('Sprinkler');
                                                                        case 'mini_sprinkler':
                                                                            return t(
                                                                                'Mini Sprinkler'
                                                                            );
                                                                        case 'micro_spray':
                                                                            return t('Micro Spray');
                                                                        case 'drip-tape':
                                                                            return t('Drip System');
                                                                        default:
                                                                            return r;
                                                                    }
                                                                })
                                                                .join(', ')}
=======
                                                            💡 {t('Recommended')}: {recommendations.map(r => {
                                                                switch(r) {
                                                                    case 'sprinkler': return t('Sprinkler');
                                                                    case 'mini_sprinkler': return t('Sprinkler');
                                                                    case 'micro_spray': return t('Sprinkler');
                                                                    case 'drip-tape': return t('Drip System');
                                                                    default: return r;
                                                                }
                                                            }).join(', ')}
>>>>>>> 14712155
                                                        </div>
                                                    )}
                                                </div>
                                            )}

                                            <select
                                                value={irrigationType || ''}
                                                onChange={(e) => {
                                                    if (e.target.value) {
                                                        setIrrigationAssignments((prev: any) => ({
                                                            ...prev,
                                                            [zone.id]: e.target.value,
                                                        }));

                                                        // Set optimal drip spacing if drip system is selected
                                                        if (
                                                            e.target.value === 'drip-tape' &&
                                                            assignedCrop
                                                        ) {
                                                            const optimalSpacing =
                                                                getOptimalDripSpacing(assignedCrop);
                                                            setDripSpacing((prev) => ({
                                                                ...prev,
                                                                [zone.id]: optimalSpacing,
                                                            }));
                                                        }
                                                    } else {
                                                        clearIrrigationForZone(zone.id);
                                                    }
                                                }}
                                                className="w-full rounded-lg border border-white bg-gray-800 px-3 py-2 text-sm text-white transition-colors focus:border-cyan-500 focus:ring-1 focus:ring-cyan-500"
                                            >
                                                <option value="">
                                                    {t('Select irrigation system...')}
                                                </option>
                                                <option
                                                    value="sprinkler"
                                                    className={
                                                        recommendations.includes('sprinkler')
                                                            ? 'bg-green-700'
                                                            : ''
                                                    }
                                                >
                                                    🌿 {t('Sprinkler')}{' '}
                                                    {recommendations.includes('sprinkler')
                                                        ? '⭐'
                                                        : ''}
                                                </option>
<<<<<<< HEAD
                                                <option
                                                    value="mini_sprinkler"
                                                    className={
                                                        recommendations.includes('mini_sprinkler')
                                                            ? 'bg-green-700'
                                                            : ''
                                                    }
                                                >
                                                    🌱 {t('Mini Sprinkler')}{' '}
                                                    {recommendations.includes('mini_sprinkler')
                                                        ? '⭐'
                                                        : ''}
                                                </option>
                                                <option
                                                    value="micro_spray"
                                                    className={
                                                        recommendations.includes('micro_spray')
                                                            ? 'bg-green-700'
                                                            : ''
                                                    }
                                                >
                                                    💦 {t('Micro Spray')}{' '}
                                                    {recommendations.includes('micro_spray')
                                                        ? '⭐'
                                                        : ''}
                                                </option>
                                                <option
                                                    value="drip-tape"
                                                    className={
                                                        recommendations.includes('drip-tape')
                                                            ? 'bg-green-700'
                                                            : ''
                                                    }
                                                >
                                                    💧 {t('Drip System')}{' '}
                                                    {recommendations.includes('drip-tape')
                                                        ? '⭐'
                                                        : ''}
=======
                                                {/* Removed mini_sprinkler and micro_spray options */}
                                                <option value="drip-tape" className={recommendations.includes('drip-tape') ? 'bg-green-700' : ''}>
                                                    💧 {t('Drip System')} {recommendations.includes('drip-tape') ? '⭐' : ''}
>>>>>>> 14712155
                                                </option>
                                            </select>

                                            {irrigationType && (
                                                <div className="mt-3 rounded-lg border border-white bg-gray-800 p-3">
                                                    <div className="mb-2 text-xs text-gray-300">
                                                        {t('Settings')}:
                                                    </div>

                                                    {irrigationType === 'drip-tape' ? (
                                                        <div className="space-y-2">
                                                            <div>
                                                                <label
                                                                    htmlFor={`drip-spacing-${zone.id}`}
                                                                    className="block text-xs font-medium text-gray-400"
                                                                >
                                                                    {t('Emitter Spacing')} (m):
                                                                </label>
                                                                <div className="flex items-center space-x-2">
                                                                    <input
                                                                        id={`drip-spacing-${zone.id}`}
                                                                        type="range"
                                                                        min={0.2}
                                                                        max={0.5}
                                                                        step={0.05}
                                                                        value={
                                                                            dripSpacing[zone.id] ||
                                                                            (assignedCrop
                                                                                ? getOptimalDripSpacing(
                                                                                      assignedCrop
                                                                                  )
                                                                                : 0.3)
                                                                        }
                                                                        onChange={(e) =>
                                                                            setDripSpacing({
                                                                                ...dripSpacing,
                                                                                [zone.id]:
                                                                                    parseFloat(
                                                                                        e.target
                                                                                            .value
                                                                                    ),
                                                                            })
                                                                        }
                                                                        className="w-full"
                                                                    />
                                                                    <span className="text-sm font-semibold text-white">
                                                                        {(
                                                                            dripSpacing[zone.id] ||
                                                                            (assignedCrop
                                                                                ? getOptimalDripSpacing(
                                                                                      assignedCrop
                                                                                  )
                                                                                : 0.3)
                                                                        ).toFixed(2)}
                                                                        m
                                                                    </span>
                                                                </div>
                                                                <div className="text-xs text-gray-500">
                                                                    {t(
                                                                        'Spacing between emitters on the tape'
                                                                    )}
                                                                </div>
                                                                {cropData && (
                                                                    <div className="text-xs text-cyan-300">
                                                                        💡{' '}
                                                                        {t(
                                                                            'Optimal for {cropName}: {spacing}m'
                                                                        )
                                                                            .replace(
                                                                                '{cropName}',
                                                                                cropData.name
                                                                            )
                                                                            .replace(
                                                                                '{spacing}',
                                                                                getOptimalDripSpacing(
                                                                                    assignedCrop ||
                                                                                        ''
                                                                                ).toFixed(2)
                                                                            )}
                                                                    </div>
                                                                )}
                                                            </div>
                                                            {dripPointCount > 0 && (
                                                                <div className="text-xs text-cyan-300">
                                                                    {t(
                                                                        'Estimated {count} emitters for this zone'
                                                                    ).replace(
                                                                        '{count}',
                                                                        dripPointCount.toLocaleString()
                                                                    )}
                                                                </div>
                                                            )}
                                                        </div>
                                                    ) : irrigationType && currentRadiusConfig ? (
                                                        <div className="space-y-2">
                                                            <div>
                                                                <label
                                                                    htmlFor={`radius-${zone.id}`}
                                                                    className="block text-xs font-medium text-gray-400"
                                                                >
                                                                    {t('Coverage Radius')} (m):
                                                                </label>
                                                                <div className="flex items-center space-x-2">
                                                                    <input
                                                                        id={`radius-${zone.id}`}
                                                                        type="range"
                                                                        min={
                                                                            currentRadiusConfig.min
                                                                        }
                                                                        max={
                                                                            currentRadiusConfig.max
                                                                        }
                                                                        step={
                                                                            currentRadiusConfig.step
                                                                        }
                                                                        value={
                                                                            irrigationRadius[
                                                                                zone.id
                                                                            ] ||
                                                                            currentRadiusConfig.defaultValue
                                                                        }
                                                                        onChange={(e) =>
                                                                            setIrrigationRadius({
                                                                                ...irrigationRadius,
                                                                                [zone.id]:
                                                                                    parseFloat(
                                                                                        e.target
                                                                                            .value
                                                                                    ),
                                                                            })
                                                                        }
                                                                        className="w-full"
                                                                    />
                                                                    <span className="text-sm font-semibold text-white">
                                                                        {(
                                                                            irrigationRadius[
                                                                                zone.id
                                                                            ] ||
                                                                            currentRadiusConfig.defaultValue
                                                                        ).toFixed(2)}
                                                                        m
                                                                    </span>
                                                                </div>
                                                            </div>
                                                            {/* ลบส่วน Overlap Coverage */}
                                                        </div>
                                                    ) : null}

                                                    <div className="mt-3 flex space-x-2">
                                                        <button
                                                            onClick={() =>
                                                                generateIrrigationForZone(
                                                                    zone,
                                                                    irrigationType
                                                                )
                                                            }
                                                            className="flex-1 rounded border border-white bg-cyan-600 px-3 py-1 text-xs text-white transition-colors hover:bg-cyan-700"
                                                        >
                                                            🚿 {t('Generate')}
                                                        </button>
                                                        <button
                                                            onClick={() =>
                                                                clearIrrigationForZone(
                                                                    zone.id.toString()
                                                                )
                                                            }
                                                            className="rounded border border-white bg-red-600 px-3 py-1 text-xs text-white transition-colors hover:bg-red-700"
                                                        >
                                                            🗑️ {t('Clear')}
                                                        </button>
                                                    </div>
                                                </div>
                                            )}
                                        </div>
                                    );
                                })}
                            </div>
                        </div>
                    )}

                    <div
                        className="rounded-lg border border-white p-3"
                        style={{ backgroundColor: '#000005' }}
                    >
                        <div className="flex items-center justify-between">
                            <button
                                onClick={previousStep}
                                className="rounded border border-white px-3 py-1 text-sm text-white transition-colors hover:bg-gray-500"
                                style={{ backgroundColor: '#000005' }}
                            >
                                ⬅️ {t('Previous Step')}
                            </button>
                            <div className="flex items-center space-x-2">
                                <span className="text-xs text-gray-400">{t('Final Step')}</span>
                                <span className="text-lg">{validateStep(4) ? '✅' : '⏳'}</span>
                            </div>
                        </div>
                    </div>

                    {validateStep(4) && handleCaptureMapAndSummary && (
                        <div className="rounded-lg border border-white bg-green-500/10 p-3">
                            <div className="text-center">
                                <div className="mb-2 text-sm font-medium text-green-300">
                                    🎉 {t('Project Complete!')}
                                </div>
                                <div className="mb-3 text-xs text-green-400">
                                    {t(
                                        'All steps completed successfully. Ready to view your project summary.'
                                    )}
                                </div>
                                <button
                                    onClick={handleCaptureMapAndSummary}
                                    className="w-full rounded-lg border border-white bg-green-600 px-4 py-2 font-medium text-white transition-colors hover:bg-green-700"
                                >
                                    📸 {t('View Summary')}
                                </button>
                            </div>
                        </div>
                    )}
                </div>
            )}
        </>
    );
};

export default FieldMapToolsPanel;<|MERGE_RESOLUTION|>--- conflicted
+++ resolved
@@ -1472,27 +1472,6 @@
                                                     </div>
                                                     {recommendations.length > 0 && (
                                                         <div className="mt-1 text-xs text-gray-400">
-<<<<<<< HEAD
-                                                            💡 {t('Recommended')}:{' '}
-                                                            {recommendations
-                                                                .map((r) => {
-                                                                    switch (r) {
-                                                                        case 'sprinkler':
-                                                                            return t('Sprinkler');
-                                                                        case 'mini_sprinkler':
-                                                                            return t(
-                                                                                'Mini Sprinkler'
-                                                                            );
-                                                                        case 'micro_spray':
-                                                                            return t('Micro Spray');
-                                                                        case 'drip-tape':
-                                                                            return t('Drip System');
-                                                                        default:
-                                                                            return r;
-                                                                    }
-                                                                })
-                                                                .join(', ')}
-=======
                                                             💡 {t('Recommended')}: {recommendations.map(r => {
                                                                 switch(r) {
                                                                     case 'sprinkler': return t('Sprinkler');
@@ -1502,7 +1481,6 @@
                                                                     default: return r;
                                                                 }
                                                             }).join(', ')}
->>>>>>> 14712155
                                                         </div>
                                                     )}
                                                 </div>
@@ -1551,50 +1529,9 @@
                                                         ? '⭐'
                                                         : ''}
                                                 </option>
-<<<<<<< HEAD
-                                                <option
-                                                    value="mini_sprinkler"
-                                                    className={
-                                                        recommendations.includes('mini_sprinkler')
-                                                            ? 'bg-green-700'
-                                                            : ''
-                                                    }
-                                                >
-                                                    🌱 {t('Mini Sprinkler')}{' '}
-                                                    {recommendations.includes('mini_sprinkler')
-                                                        ? '⭐'
-                                                        : ''}
-                                                </option>
-                                                <option
-                                                    value="micro_spray"
-                                                    className={
-                                                        recommendations.includes('micro_spray')
-                                                            ? 'bg-green-700'
-                                                            : ''
-                                                    }
-                                                >
-                                                    💦 {t('Micro Spray')}{' '}
-                                                    {recommendations.includes('micro_spray')
-                                                        ? '⭐'
-                                                        : ''}
-                                                </option>
-                                                <option
-                                                    value="drip-tape"
-                                                    className={
-                                                        recommendations.includes('drip-tape')
-                                                            ? 'bg-green-700'
-                                                            : ''
-                                                    }
-                                                >
-                                                    💧 {t('Drip System')}{' '}
-                                                    {recommendations.includes('drip-tape')
-                                                        ? '⭐'
-                                                        : ''}
-=======
                                                 {/* Removed mini_sprinkler and micro_spray options */}
                                                 <option value="drip-tape" className={recommendations.includes('drip-tape') ? 'bg-green-700' : ''}>
                                                     💧 {t('Drip System')} {recommendations.includes('drip-tape') ? '⭐' : ''}
->>>>>>> 14712155
                                                 </option>
                                             </select>
 
