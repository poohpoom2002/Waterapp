import React from 'react';
import {
    ZONE_COLORS,
    OBSTACLE_TYPES,
    PIPE_TYPES,
    EQUIPMENT_TYPES,
    MAP_TILES,
    type EquipmentType,
    type PipeType,
    type MapTileType,
    type ObstacleType,
} from '@/pages/utils/fieldMapConstants';
import { getCropByValue } from '@/pages/utils/cropData';
import Tooltip from './Tooltip';
import FieldMapCropSpacing from './FieldMapCropSpacing';

interface FieldMapToolsPanelProps {
    // Step management
    currentStep: number;
    setCurrentStep: (step: number) => void;
    validateStep: (step: number) => boolean;
    nextStep: () => void;
    previousStep: () => void;
    resetAll: () => void;

    // Field data
    mainField: any;
    fieldAreaSize: number;
    selectedCrops: string[];
    zones: any[];
    pipes: any[];
    obstacles: any[];

    // Settings
    snapEnabled: boolean;
    setSnapEnabled: (enabled: boolean) => void;
    gridEnabled: boolean;
    setGridEnabled: (enabled: boolean) => void;
    pipeSnapEnabled: boolean;
    setPipeSnapEnabled: (enabled: boolean) => void;
    mapType: MapTileType;
    setMapType: (type: MapTileType) => void;

    // Drawing modes
    drawingStage: 'field' | 'zones' | 'pipes' | 'irrigation';
    setDrawingStage: React.Dispatch<
        React.SetStateAction<'field' | 'zones' | 'pipes' | 'irrigation'>
    >;
    drawingMode: 'zone' | 'obstacle';
    setDrawingMode: React.Dispatch<React.SetStateAction<'zone' | 'obstacle'>>;
    currentZoneColor: string;
    setCurrentZoneColor: (color: string) => void;
    currentObstacleType: ObstacleType;
    setCurrentObstacleType: (type: ObstacleType) => void;
    currentPipeType: PipeType;
    setCurrentPipeType: (type: PipeType) => void;

    // Equipment
    isPlacingEquipment: boolean;
    selectedEquipmentType: EquipmentType | null;
    startPlacingEquipment: (type: EquipmentType) => void;
    cancelPlacingEquipment: () => void;
    clearAllEquipment: () => void;
    undoEquipment: () => void;
    redoEquipment: () => void;
    equipmentIcons: any[];
    equipmentHistory: any[];
    equipmentHistoryIndex: number;

    // Zone management
    usedColors: string[];
    addNewZone: () => void;
    zoneAssignments: any;
    assignPlantToZone: (zoneId: string, plantValue: string) => void;
    removePlantFromZone: (zoneId: string) => void;
    deleteZone: (zoneId: string) => void;

    // Pipe generation
    generateLateralPipes: () => void;
    generateLateralPipesForZone: (zone: any) => void;
    isGeneratingPipes: boolean;
    clearLateralPipes: () => void;

    // Irrigation
    irrigationAssignments: any;
    setIrrigationAssignments: (assignments: any) => void;
    irrigationPoints: any[];
    irrigationLines: any[];
    irrigationRadius: any;
    setIrrigationRadius: (radius: any) => void;
    sprinklerOverlap: any;
    setSprinklerOverlap: (overlap: any) => void;
    generateIrrigationForZone: (zone: any, type: string) => void;
    clearIrrigationForZone: (zoneId: string) => void;
    irrigationSettings: any;
    setIrrigationSettings: (settings: any) => void;

    // Summary data
    zoneSummaries: any;
    plantingPoints: any[];

    // Crop spacing props
    selectedCropObjects: any[];
    rowSpacing: any;
    tempRowSpacing: any;
    setTempRowSpacing: (spacing: any) => void;
    editingRowSpacingForCrop: string | null;
    setEditingRowSpacingForCrop: (crop: string | null) => void;
    handleRowSpacingConfirm: (cropValue: string) => void;
    handleRowSpacingCancel: (cropValue: string) => void;
    plantSpacing: any;
    tempPlantSpacing: any;
    setTempPlantSpacing: (spacing: any) => void;
    editingPlantSpacingForCrop: string | null;
    setEditingPlantSpacingForCrop: (crop: string | null) => void;
    handlePlantSpacingConfirm: (cropValue: string) => void;
    handlePlantSpacingCancel: (cropValue: string) => void;
    handleCaptureMapAndSummary?: () => void;
    dripSpacing: Record<string, number>;
    setDripSpacing: React.Dispatch<React.SetStateAction<Record<string, number>>>;
}

const FieldMapToolsPanel: React.FC<FieldMapToolsPanelProps> = ({
    currentStep,
    setCurrentStep,
    validateStep,
    nextStep,
    previousStep,
    resetAll,
    mainField,
    fieldAreaSize,
    selectedCrops,
    zones,
    pipes,
    obstacles,
    snapEnabled,
    setSnapEnabled,
    gridEnabled,
    setGridEnabled,
    pipeSnapEnabled,
    setPipeSnapEnabled,
    drawingStage,
    setDrawingStage,
    drawingMode,
    setDrawingMode,
    currentZoneColor,
    setCurrentZoneColor,
    currentObstacleType,
    setCurrentObstacleType,
    currentPipeType,
    setCurrentPipeType,
    isPlacingEquipment,
    selectedEquipmentType,
    startPlacingEquipment,
    cancelPlacingEquipment,
    clearAllEquipment,
    undoEquipment,
    redoEquipment,
    equipmentIcons,
    equipmentHistory,
    equipmentHistoryIndex,
    usedColors,
    addNewZone,
    zoneAssignments,
    assignPlantToZone,
    removePlantFromZone,
    deleteZone,
    generateLateralPipes,
    generateLateralPipesForZone,
    isGeneratingPipes,
    clearLateralPipes,
    irrigationAssignments,
    setIrrigationAssignments,
    irrigationPoints,
    irrigationLines,
    irrigationRadius,
    setIrrigationRadius,
    sprinklerOverlap,
    setSprinklerOverlap,
    generateIrrigationForZone,
    clearIrrigationForZone,
    irrigationSettings,
    setIrrigationSettings,
    zoneSummaries,
    plantingPoints,
    selectedCropObjects,
    rowSpacing,
    tempRowSpacing,
    setTempRowSpacing,
    editingRowSpacingForCrop,
    setEditingRowSpacingForCrop,
    handleRowSpacingConfirm,
    handleRowSpacingCancel,
    plantSpacing,
    tempPlantSpacing,
    setTempPlantSpacing,
    editingPlantSpacingForCrop,
    setEditingPlantSpacingForCrop,
    handlePlantSpacingConfirm,
    handlePlantSpacingCancel,
    handleCaptureMapAndSummary,
    dripSpacing,
    setDripSpacing,
}) => {
    // Fanggy005 EDIT: Configuration for radius-based irrigation systems
    const irrigationRadiusConfig = {
        sprinkler: { min: 3, max: 15, step: 0.5, defaultValue: 8 },
        mini_sprinkler: { min: 0.5, max: 3, step: 0.1, defaultValue: 1.5 },
        micro_spray: { min: 3, max: 8, step: 0.5, defaultValue: 5 },
    };

    return (
        <>
            {/* Current Active Step - Display Only Current Step */}

            {/* Step 1: Field Drawing */}
            {currentStep === 1 && (
                <div className="space-y-3">
                    {/* Step Header */}
                    <div className="rounded-lg border border-white p-3 bg-orange-500/10">
                        <div className="flex items-center justify-between">
                            <span className="text-sm font-medium text-orange-300">
                                🏗️ Step 1: Field Drawing
                            </span>
                            <span className="text-xs">{mainField ? '✅' : '⏳'}</span>
                        </div>
                        <div className="mt-1 text-xs text-orange-400">
                            Draw your field boundary on the map
                        </div>
                    </div>

                    {/* Crop Spacing Settings */}
                    {selectedCropObjects.length > 0 && (
                        <div className="rounded border border-white p-2" style={{backgroundColor: '#000005'}}>
                            <FieldMapCropSpacing
                                selectedCropObjects={selectedCropObjects}
                                rowSpacing={rowSpacing}
                                tempRowSpacing={tempRowSpacing}
                                setTempRowSpacing={setTempRowSpacing}
                                editingRowSpacingForCrop={editingRowSpacingForCrop}
                                setEditingRowSpacingForCrop={setEditingRowSpacingForCrop}
                                handleRowSpacingConfirm={handleRowSpacingConfirm}
                                handleRowSpacingCancel={handleRowSpacingCancel}
                                plantSpacing={plantSpacing}
                                tempPlantSpacing={tempPlantSpacing}
                                setTempPlantSpacing={setTempPlantSpacing}
                                editingPlantSpacingForCrop={editingPlantSpacingForCrop}
                                setEditingPlantSpacingForCrop={setEditingPlantSpacingForCrop}
                                handlePlantSpacingConfirm={handlePlantSpacingConfirm}
                                handlePlantSpacingCancel={handlePlantSpacingCancel}
                            />
                        </div>
                    )}

                    {/* Field Area Info */}
                    {mainField && (
                        <div className="rounded-lg border border-white p-3" style={{backgroundColor: '#000005'}}>
                            <div className="mb-2 text-sm text-gray-300">📐 Field Info</div>
                            <div className="space-y-1">
                                <div className="flex justify-between text-xs">
                                    <span className="text-gray-400">Area:</span>
                                    <span className="text-white">
                                        {fieldAreaSize > 0
                                            ? fieldAreaSize >= 1600
                                                ? `${(fieldAreaSize / 1600).toFixed(2)} ไร่`
                                                : `${fieldAreaSize.toFixed(0)} m²`
                                            : 'Calculating...'}
                                    </span>
                                </div>
                                <div className="flex justify-between text-xs">
                                    <span className="text-gray-400">Status:</span>
                                    <span className="text-orange-400">Ready for zones</span>
                                </div>
                            </div>
                        </div>
                    )}

                    {/* Step Navigation */}
                    <div className="rounded-lg border border-white p-3" style={{backgroundColor: '#000005'}}>
                        <div className="flex items-center justify-between">
                            <button
                                onClick={resetAll}
                                className="rounded border border-white bg-red-600 px-3 py-1 text-sm text-white transition-colors hover:bg-red-700"
                            >
                                🗑️ Reset All
                            </button>
                            <button
                                onClick={nextStep}
                                disabled={!validateStep(1)}
                                className={`rounded border border-white px-4 py-1 text-sm transition-colors ${
                                    validateStep(1)
                                        ? 'bg-orange-600 text-white hover:bg-orange-700'
                                        : 'cursor-not-allowed text-gray-400'
                                }`}
                                style={{backgroundColor: validateStep(1) ? undefined : '#000005'}}
                            >
                                Next Step ➡️
                            </button>
                        </div>
                    </div>
                </div>
            )}

            {/* Step 2: Zones & Obstacles */}
            {currentStep === 2 && (
                <div className="space-y-3">
                    {/* Step Header */}
                    <div className="rounded-lg border border-white p-3 bg-blue-500/10">
                        <div className="flex items-center justify-between">
                            <span className="text-sm font-medium text-blue-300">
                                🎯 Step 2: Zones & Obstacles
                            </span>
                            <span className="text-xs">{zones.length > 0 ? '✅' : '⏳'}</span>
                        </div>
                        <div className="mt-1 text-xs text-blue-400">
                            Create zones and mark obstacles
                        </div>
                    </div>

                    {/* Drawing Mode */}
                    <div className="rounded-lg border border-white p-3" style={{backgroundColor: '#000005'}}>
                        <div className="mb-2 flex items-center justify-between">
                            <span className="text-sm font-medium text-gray-300">Drawing Mode</span>
                        </div>
                        <div className="grid grid-cols-2 gap-1">
                            <button
                                onClick={() => setDrawingMode('zone')}
                                className={`rounded border border-white p-2 text-xs transition-colors ${
                                    drawingMode === 'zone'
                                        ? 'bg-blue-600 text-white'
                                        : 'text-gray-300 hover:bg-gray-500'
                                }`}
                                style={{backgroundColor: drawingMode === 'zone' ? undefined : '#000005'}}
                            >
                                🎯 Zones
                            </button>
                            <button
                                onClick={() => setDrawingMode('obstacle')}
                                className={`rounded border border-white p-2 text-xs transition-colors ${
                                    drawingMode === 'obstacle'
                                        ? 'bg-orange-600 text-white'
                                        : 'text-gray-300 hover:bg-gray-500'
                                }`}
                                style={{backgroundColor: drawingMode === 'obstacle' ? undefined : '#000005'}}
                            >
                                ⛔ Obstacles
                            </button>
                        </div>
                    </div>

                    {/* Obstacle Type Selector */}
                    {drawingMode === 'obstacle' && (
                        <div className="rounded-lg border border-white p-3 bg-orange-500/10">
                            <div className="mb-2 flex items-center justify-between">
                                <span className="text-sm font-medium text-orange-300">
                                    Obstacle Type
                                </span>
                                <span className="text-xs text-orange-400">
                                    {obstacles.length} obstacles
                                </span>
                            </div>
                            <div className="grid grid-cols-1 gap-1">
                                {Object.entries(OBSTACLE_TYPES).map(([key, config]) => (
                                    <button
                                        key={key}
                                        onClick={() => setCurrentObstacleType(key as ObstacleType)}
                                        className={`rounded-md border border-white px-3 py-2 text-left transition-colors ${
                                            currentObstacleType === key
                                                ? 'bg-blue-500 text-white'
                                                : 'bg-gray-100 text-gray-700 hover:bg-gray-200'
                                        }`}
                                    >
                                        <div className="flex items-center space-x-2">
                                            <span className="text-lg">{config.icon}</span>
                                            <span className="text-xs">{config.name}</span>
                                        </div>
                                    </button>
                                ))}
                            </div>
                        </div>
                    )}

                    {/* Zone Assignment */}
                    {zones.length > 0 && selectedCrops.length > 0 && (
                        <div className="rounded-lg border border-white p-4 bg-purple-500/10">
                            <div className="mb-3 flex items-center justify-between">
                                <div className="flex items-center space-x-2">
                                    <span className="font-medium text-purple-300">
                                        🌱 Assign Crops
                                    </span>
                                    <span className="rounded-full border border-white bg-purple-500/20 px-2 py-0.5 text-xs text-purple-300">
                                        {zones.length} zones
                                    </span>
                                </div>
                                <div className="text-xs text-purple-400">
                                    {Object.keys(zoneAssignments).length}/{zones.length} assigned
                                </div>
                            </div>

                            <div className="grid gap-3">
                                {zones.map((zone: any, index: number) => {
                                    const assignedCrop = zoneAssignments[zone.id];

                                    return (
                                        <div
                                            key={zone.id}
                                            className="relative rounded-lg border border-white p-3 transition-all hover:bg-gray-700/70"
                                            style={{backgroundColor: '#000005'}}
                                        >
                                            <button
                                                onClick={() => deleteZone(zone.id.toString())}
                                                className="absolute -right-2 -top-2 flex h-6 w-6 items-center justify-center rounded-full bg-red-500 text-sm font-bold text-white shadow-lg transition-all hover:scale-110 hover:bg-red-600"
                                                title={`Delete Zone ${index + 1}`}
                                            >
                                                ×
                                            </button>

                                            <div className="mb-3 flex items-center justify-between">
                                                <div className="flex items-center space-x-3">
                                                    <div
                                                        className="h-4 w-4 rounded-full border-2 border-white/30"
                                                        style={{ backgroundColor: zone.color }}
                                                    ></div>
                                                    <span className="font-medium text-white">
                                                        Zone {index + 1}
                                                    </span>
                                                    {assignedCrop && (
                                                        <span className="rounded-full border border-white bg-green-500/20 px-2 py-0.5 text-xs text-green-300">
                                                            ✓ Assigned
                                                        </span>
                                                    )}
                                                </div>
                                            </div>

                                            <select
                                                value={assignedCrop || ''}
                                                onChange={(e) => {
                                                    if (e.target.value) {
                                                        assignPlantToZone(
                                                            zone.id.toString(),
                                                            e.target.value
                                                        );
                                                    } else {
                                                        removePlantFromZone(zone.id.toString());
                                                    }
                                                }}
                                                className="w-full rounded-lg border border-white bg-gray-800 px-3 py-2 text-sm text-white transition-colors focus:border-purple-500 focus:ring-1 focus:ring-purple-500"
                                            >
                                                <option value="">
                                                    Select a crop for this zone...
                                                </option>
                                                {selectedCrops.map((cropValue) => {
                                                    const crop = getCropByValue(cropValue);
                                                    return crop ? (
                                                        <option key={crop.value} value={crop.value}>
                                                            {crop.icon}{' '}
                                                            {crop.name.split('/')[0].trim()}
                                                        </option>
                                                    ) : null;
                                                })}
                                            </select>
                                        </div>
                                    );
                                })}
                            </div>
                        </div>
                    )}

                    {/* Zone Statistics */}
                    {zones.length > 0 && (
                        <div className="rounded-lg border border-white p-3" style={{backgroundColor: '#000005'}}>
                            <div className="mb-2 text-sm text-gray-300">📊 Zone Summary</div>
                            <div className="grid grid-cols-3 gap-2 text-xs">
                                <div>
                                    <span className="text-orange-300">Obstacles:</span>
                                    <span className="ml-1 text-white">{obstacles.length}</span>
                                </div>
                                <div>
                                    <span className="text-green-300">Assigned:</span>
                                    <span className="ml-1 text-white">
                                        {Object.keys(zoneAssignments).length}
                                    </span>
                                </div>
                                <div>
                                    <span className="text-blue-300">Total zones:</span>
                                    <span className="ml-1 text-white">{zones.length}</span>
                                </div>
                            </div>
                        </div>
                    )}

                    {/* Step Navigation */}
                    <div className="rounded-lg border border-white p-3" style={{backgroundColor: '#000005'}}>
                        <div className="flex items-center justify-between">
                            <button
                                onClick={previousStep}
                                className="rounded border border-white px-3 py-1 text-sm text-white transition-colors hover:bg-gray-500"
                                style={{backgroundColor: '#000005'}}
                            >
                                ⬅️ Previous
                            </button>
                            <button
                                onClick={nextStep}
                                disabled={!validateStep(2)}
                                className={`rounded border border-white px-4 py-1 text-sm transition-colors ${
                                    validateStep(2)
                                        ? 'bg-green-600 text-white hover:bg-green-700'
                                        : 'cursor-not-allowed text-gray-400'
                                }`}
                                style={{backgroundColor: validateStep(2) ? undefined : '#000005'}}
                            >
                                Next Step ➡️
                            </button>
                        </div>
                    </div>
                </div>
            )}

            {/* Step 3: Pipe System */}
            {currentStep === 3 && (
                <div className="space-y-3">
                    {/* Step Header */}
                    <div className="rounded-lg border border-white p-3 bg-purple-500/10">
                        <div className="flex items-center justify-between">
                            <span className="text-sm font-medium text-purple-300">
                                🚰 Step 3: Pipe System
                            </span>
                            <span className="text-xs">{pipes.length > 0 ? '✅' : '⏳'}</span>
                        </div>
                        <div className="mt-1 text-xs text-purple-400">
                            Design water distribution network
                        </div>
                    </div>

                    {/* Manual Pipe Drawing */}
                    <div className="rounded-lg border border-white p-3" style={{backgroundColor: '#000005'}}>
                        <div className="mb-2 flex items-center justify-between">
                            <span className="text-sm font-medium text-gray-300">
                                Manual Drawing
                            </span>
                            <span className="text-xs text-gray-400">
                                {pipes.filter((p) => p.type !== 'lateral').length} pipes
                            </span>
                        </div>

                        <div className="space-y-1">
                            {Object.entries(PIPE_TYPES)
                                .filter(([key, config]) => config.manual)
                                .map(([key, config]) => (
                                    <button
                                        key={key}
                                        onClick={() => setCurrentPipeType(key as any)}
                                        className={`w-full rounded border border-white p-2 text-left text-xs transition-colors ${
                                            currentPipeType === key
                                                ? 'bg-purple-600 text-white'
                                                : 'text-gray-300 hover:bg-gray-500'
                                        }`}
                                        style={{backgroundColor: currentPipeType === key ? undefined : '#000005'}}
                                    >
                                        <div className="flex items-center space-x-2">
                                            <span>{config.icon}</span>
                                            <div
                                                className="h-1 w-8 rounded"
                                                style={{ backgroundColor: config.color }}
                                            ></div>
                                            <span>{config.name.replace('Pipe', '')}</span>
                                        </div>
                                    </button>
                                ))}
                        </div>
                    </div>

                    {/* Auto Generate Laterals */}
                    <div className="rounded-lg border border-white p-3 bg-yellow-500/10">
                        <div className="mb-2 flex items-center justify-between">
                            <span className="text-sm font-medium text-yellow-300">
                                ⚡ Auto Generate
                            </span>
                            <span className="text-xs text-yellow-400">
                                {pipes.filter((p) => p.type === 'lateral').length} laterals
                            </span>
                        </div>

                        <div className="space-y-2">
                            <button
                                onClick={generateLateralPipes}
                                disabled={
                                    isGeneratingPipes ||
                                    pipes.filter((p) => p.type === 'submain').length === 0
                                }
                                className={`w-full rounded border border-white px-3 py-2 text-sm transition-colors ${
                                    pipes.filter((p) => p.type === 'submain').length === 0
                                        ? 'cursor-not-allowed text-gray-400'
                                        : isGeneratingPipes
                                          ? 'cursor-not-allowed bg-yellow-500/50 text-gray-300'
                                          : 'bg-yellow-600 text-white hover:bg-yellow-700'
                                }`}
                                style={{backgroundColor: (pipes.filter((p) => p.type === 'submain').length === 0 || isGeneratingPipes) ? '#000005' : undefined}}
                            >
                                {isGeneratingPipes ? '⏳ Generating...' : '⚡ Generate Laterals'}
                            </button>

                            {pipes.filter((p) => p.type === 'lateral').length > 0 && (
                                <button
                                    onClick={clearLateralPipes}
                                    className="w-full rounded border border-white bg-red-600 px-3 py-2 text-sm text-white transition-colors hover:bg-red-700"
                                >
                                    🗑️ Clear Laterals
                                </button>
                            )}
                        </div>

                        {pipes.filter((p) => p.type === 'submain').length === 0 && (
                            <div className="mt-2 text-xs text-yellow-400">
                                💡 Draw submain pipes first
                            </div>
                        )}
                    </div>

                    {/* Pipe Statistics */}
                    {pipes.length > 0 && (
                        <div className="rounded-lg border border-white p-3" style={{backgroundColor: '#000005'}}>
                            <div className="mb-2 text-sm text-gray-300">📊 Pipe Summary</div>
                            <div className="grid grid-cols-2 gap-2 text-xs">
                                <div>
                                    <span className="text-blue-300">Main:</span>
                                    <span className="ml-1 text-white">
                                        {pipes.filter((p) => p.type === 'main').length}
                                    </span>
                                </div>
                                <div>
                                    <span className="text-green-300">Submain:</span>
                                    <span className="ml-1 text-white">
                                        {pipes.filter((p) => p.type === 'submain').length}
                                    </span>
                                </div>
                                <div>
                                    <span className="text-yellow-300">Lateral:</span>
                                    <span className="ml-1 text-white">
                                        {pipes.filter((p) => p.type === 'lateral').length}
                                    </span>
                                </div>
                                <div>
                                    <span className="text-gray-300">Total:</span>
                                    <span className="ml-1 text-white">{pipes.length}</span>
                                </div>
                            </div>
                        </div>
                    )}

                    {/* Step Navigation */}
                    <div className="rounded-lg border border-white p-3" style={{backgroundColor: '#000005'}}>
                        <div className="flex items-center justify-between">
                            <button
                                onClick={previousStep}
                                className="rounded border border-white px-3 py-1 text-sm text-white transition-colors hover:bg-gray-500"
                                style={{backgroundColor: '#000005'}}
                            >
                                ⬅️ Previous
                            </button>
                            <button
                                onClick={nextStep}
                                disabled={!validateStep(3)}
                                className={`rounded border border-white px-4 py-1 text-sm transition-colors ${
                                    validateStep(3)
                                        ? 'bg-cyan-600 text-white hover:bg-cyan-700'
                                        : 'cursor-not-allowed text-gray-400'
                                }`}
                                style={{backgroundColor: validateStep(3) ? undefined : '#000005'}}
                            >
                                Next Step ➡️
                            </button>
                        </div>
                    </div>
                </div>
            )}

            {/* Step 4: Irrigation System */}
            {currentStep === 4 && (
                <div className="space-y-3">
                    {/* Step Header */}
                    <div className="rounded-lg border border-white p-3 bg-cyan-500/10">
                        <div className="flex items-center justify-between">
                            <span className="text-sm font-medium text-cyan-300">
                                🚿 Step 4: Irrigation System
                            </span>
                            <span className="text-xs">
                                {Object.keys(irrigationAssignments).length > 0 ? '✅' : '⏳'}
                            </span>
                        </div>
                        <div className="mt-1 text-xs text-cyan-400">
                            Set irrigation systems for each zone
                        </div>
                    </div>

                    {/* Zone Irrigation Assignment */}
                    {zones.length > 0 && (
                        <div className="rounded-lg border border-white p-4 bg-cyan-500/10">
                            <div className="mb-3 flex items-center justify-between">
                                <div className="flex items-center space-x-2">
                                    <span className="font-medium text-cyan-300">
                                        🚿 Irrigation Systems
                                    </span>
                                    <span className="rounded-full border border-white bg-cyan-500/20 px-2 py-0.5 text-xs text-cyan-300">
                                        {zones.length} zones
                                    </span>
                                </div>
                                <div className="text-xs text-cyan-400">
                                    {Object.keys(irrigationAssignments).length}/{zones.length}{' '}
                                    assigned
                                </div>
                            </div>

                            <div className="grid gap-3">
                                {zones.map((zone: any, index: number) => {
                                    const irrigationType = irrigationAssignments[zone.id];
                                    const dripPointCount =
                                        zoneSummaries[zone.id]?.dripPointCount || 0;
                                    const currentRadiusConfig =
                                        irrigationRadiusConfig[
                                            irrigationType as keyof typeof irrigationRadiusConfig
                                        ];

                                    return (
                                        <div
                                            key={zone.id}
                                            className="relative rounded-lg border border-white p-3 transition-all hover:bg-gray-700/70"
                                            style={{backgroundColor: '#000005'}}
                                        >
                                            <div className="mb-3 flex items-center justify-between">
                                                <div className="flex items-center space-x-3">
                                                    <div
                                                        className="h-4 w-4 rounded-full border-2 border-white/30"
                                                        style={{ backgroundColor: zone.color }}
                                                    ></div>
                                                    <span className="font-medium text-white">
                                                        Zone {index + 1}
                                                    </span>
                                                    {irrigationType && (
                                                        <span className="rounded-full border border-white bg-cyan-500/20 px-2 py-0.5 text-xs text-cyan-300">
                                                            ✓ Assigned
                                                        </span>
                                                    )}
                                                </div>
                                            </div>

                                            <select
                                                value={irrigationType || ''}
                                                onChange={(e) => {
                                                    if (e.target.value) {
                                                        setIrrigationAssignments((prev: any) => ({
                                                            ...prev,
                                                            [zone.id]: e.target.value,
                                                        }));
                                                    } else {
                                                        clearIrrigationForZone(zone.id);
                                                    }
                                                }}
                                                className="w-full rounded-lg border border-white bg-gray-800 px-3 py-2 text-sm text-white transition-colors focus:border-cyan-500 focus:ring-1 focus:ring-cyan-500"
                                            >
                                                <option value="">
                                                    Select irrigation system...
                                                </option>
                                                <option value="sprinkler">🌿 Sprinkler</option>
                                                <option value="mini_sprinkler">
                                                    🌱 Mini Sprinkler
                                                </option>
                                                <option value="micro_spray">
                                                    💦 Micro Spray & Jet
                                                </option>
                                                <option value="drip-tape">💧 Drip Tape</option>
                                            </select>

                                            {/* Irrigation Settings */}
                                            {irrigationType && (
                                                <div className="mt-3 rounded-lg border border-white bg-gray-800 p-3">
                                                    <div className="mb-2 text-xs text-gray-300">
                                                        Settings:
                                                    </div>

                                                    {/* Fanggy005 EDIT: Conditional rendering for settings */}
                                                    {irrigationType === 'drip-tape' ? (
                                                        <div className="space-y-2">
                                                            <div>
                                                                <label
                                                                    htmlFor={`drip-spacing-${zone.id}`}
                                                                    className="block text-xs font-medium text-gray-400"
                                                                >
                                                                    ระยะห่างจุดน้ำหยด (m):
                                                                </label>
                                                                <div className="flex items-center space-x-2">
                                                                    <input
                                                                        id={`drip-spacing-${zone.id}`}
                                                                        type="range"
                                                                        min={0.2}
                                                                        max={0.5}
                                                                        step={0.05}
                                                                        value={
                                                                            dripSpacing[zone.id] ||
                                                                            0.3
                                                                        }
                                                                        onChange={(e) =>
                                                                            setDripSpacing({
                                                                                ...dripSpacing,
                                                                                [zone.id]:
                                                                                    parseFloat(
                                                                                        e.target
                                                                                            .value
                                                                                    ),
                                                                            })
                                                                        }
                                                                        className="w-full"
                                                                    />
                                                                    <span className="text-sm font-semibold text-white">
                                                                        {(
                                                                            dripSpacing[zone.id] ||
                                                                            0.3
                                                                        ).toFixed(2)}
                                                                        m
                                                                    </span>
                                                                </div>
                                                                <div className="text-xs text-gray-500">
                                                                    ระยะห่างระหว่างจุดหยดน้ำบนเทป
                                                                </div>
                                                            </div>
                                                            {dripPointCount > 0 && (
                                                                <div className="text-xs text-cyan-300">
                                                                    คำนวณได้ประมาณ{' '}
                                                                    {dripPointCount.toLocaleString()}{' '}
                                                                    จุด
                                                                </div>
                                                            )}
                                                        </div>
                                                    ) : irrigationType && currentRadiusConfig ? (
                                                        <div className="space-y-2">
                                                            <div>
                                                                <label
                                                                    htmlFor={`radius-${zone.id}`}
                                                                    className="block text-xs font-medium text-gray-400"
                                                                >
                                                                    รัศมีการฉีด (m):
                                                                </label>
                                                                <div className="flex items-center space-x-2">
                                                                    <input
                                                                        id={`radius-${zone.id}`}
                                                                        type="range"
                                                                        min={
                                                                            currentRadiusConfig.min
                                                                        }
                                                                        max={
                                                                            currentRadiusConfig.max
                                                                        }
                                                                        step={
                                                                            currentRadiusConfig.step
                                                                        }
                                                                        value={
                                                                            irrigationRadius[
                                                                                zone.id
                                                                            ] ||
                                                                            currentRadiusConfig.defaultValue
                                                                        }
                                                                        onChange={(e) =>
                                                                            setIrrigationRadius({
                                                                                ...irrigationRadius,
                                                                                [zone.id]:
                                                                                    parseFloat(
                                                                                        e.target
                                                                                            .value
                                                                                    ),
                                                                            })
                                                                        }
                                                                        className="w-full"
                                                                    />
                                                                    <span className="text-sm font-semibold text-white">
                                                                        {(
                                                                            irrigationRadius[
                                                                                zone.id
                                                                            ] ||
                                                                            currentRadiusConfig.defaultValue
                                                                        ).toFixed(2)}
                                                                        m
                                                                    </span>
                                                                </div>
                                                            </div>
                                                            <div className="flex items-center justify-between">
                                                                <span className="text-xs text-gray-400">
                                                                    รูปแบบทับซ้อน:
                                                                </span>
                                                                <label className="flex items-center space-x-2">
                                                                    <input
                                                                        type="checkbox"
                                                                        checked={
                                                                            sprinklerOverlap[
                                                                                zone.id
                                                                            ] || false
                                                                        }
                                                                        onChange={(e) =>
                                                                            setSprinklerOverlap({
                                                                                ...sprinklerOverlap,
                                                                                [zone.id]:
                                                                                    e.target
                                                                                        .checked,
                                                                            })
                                                                        }
                                                                        className="h-3 w-3 rounded border-gray-600 bg-gray-700 text-cyan-600 focus:ring-cyan-500"
                                                                    />
                                                                    <span className="text-xs text-white">
                                                                        {sprinklerOverlap[zone.id]
                                                                            ? 'เปิด'
                                                                            : 'ปิด'}
                                                                    </span>
                                                                </label>
                                                            </div>
                                                        </div>
                                                    ) : null}

                                                    <div className="mt-3 flex space-x-2">
                                                        <button
<<<<<<< HEAD
                                                            onClick={() =>
                                                                generateIrrigationForZone(
                                                                    zone,
                                                                    irrigationType
                                                                )
                                                            }
                                                            className="flex-1 rounded bg-cyan-600 px-3 py-1 text-xs text-white transition-colors hover:bg-cyan-700"
=======
                                                            onClick={() => generateIrrigationForZone(zone, irrigationType)}
                                                            className="flex-1 rounded border border-white bg-cyan-600 px-3 py-1 text-xs text-white transition-colors hover:bg-cyan-700"
>>>>>>> bc3a29ec
                                                        >
                                                            🚿 สร้าง/อัปเดตระบบน้ำ
                                                        </button>
                                                        <button
<<<<<<< HEAD
                                                            onClick={() =>
                                                                clearIrrigationForZone(
                                                                    zone.id.toString()
                                                                )
                                                            }
                                                            className="rounded bg-red-600 px-3 py-1 text-xs text-white transition-colors hover:bg-red-700"
=======
                                                            onClick={() => clearIrrigationForZone(zone.id.toString())}
                                                            className="rounded border border-white bg-red-600 px-3 py-1 text-xs text-white transition-colors hover:bg-red-700"
>>>>>>> bc3a29ec
                                                        >
                                                            🗑️ ลบ
                                                        </button>
                                                    </div>
                                                </div>
                                            )}
                                        </div>
                                    );
                                })}
                            </div>
                        </div>
                    )}

                    {/* Step Navigation */}
                    <div className="rounded-lg border border-white p-3" style={{backgroundColor: '#000005'}}>
                        <div className="flex items-center justify-between">
                            <button
                                onClick={previousStep}
                                className="rounded border border-white px-3 py-1 text-sm text-white transition-colors hover:bg-gray-500"
                                style={{backgroundColor: '#000005'}}
                            >
                                ⬅️ Previous
                            </button>
                            <div className="flex items-center space-x-2">
                                <span className="text-xs text-gray-400">Final Step</span>
                                <span className="text-lg">{validateStep(4) ? '✅' : '⏳'}</span>
                            </div>
                        </div>
                    </div>

                    {/* View Summary Button - Only show when step is completed */}
                    {validateStep(4) && handleCaptureMapAndSummary && (
                        <div className="rounded-lg border border-white p-3 bg-green-500/10">
                            <div className="text-center">
                                <div className="mb-2 text-sm font-medium text-green-300">
                                    🎉 Project Complete!
                                </div>
                                <div className="mb-3 text-xs text-green-400">
                                    All steps completed successfully. Ready to view your project
                                    summary.
                                </div>
                                <button
                                    onClick={handleCaptureMapAndSummary}
                                    className="w-full rounded-lg border border-white bg-green-600 px-4 py-2 font-medium text-white transition-colors hover:bg-green-700"
                                >
                                    📸 บันทึกภาพแผนที่และดูสรุป
                                </button>
                            </div>
                        </div>
                    )}
                </div>
            )}
        </>
    );
};

export default FieldMapToolsPanel;<|MERGE_RESOLUTION|>--- conflicted
+++ resolved
@@ -1,3 +1,5 @@
+/* eslint-disable @typescript-eslint/no-unused-vars */
+/* eslint-disable @typescript-eslint/no-explicit-any */
 import React from 'react';
 import {
     ZONE_COLORS,
@@ -916,33 +918,14 @@
 
                                                     <div className="mt-3 flex space-x-2">
                                                         <button
-<<<<<<< HEAD
-                                                            onClick={() =>
-                                                                generateIrrigationForZone(
-                                                                    zone,
-                                                                    irrigationType
-                                                                )
-                                                            }
-                                                            className="flex-1 rounded bg-cyan-600 px-3 py-1 text-xs text-white transition-colors hover:bg-cyan-700"
-=======
                                                             onClick={() => generateIrrigationForZone(zone, irrigationType)}
                                                             className="flex-1 rounded border border-white bg-cyan-600 px-3 py-1 text-xs text-white transition-colors hover:bg-cyan-700"
->>>>>>> bc3a29ec
                                                         >
                                                             🚿 สร้าง/อัปเดตระบบน้ำ
                                                         </button>
                                                         <button
-<<<<<<< HEAD
-                                                            onClick={() =>
-                                                                clearIrrigationForZone(
-                                                                    zone.id.toString()
-                                                                )
-                                                            }
-                                                            className="rounded bg-red-600 px-3 py-1 text-xs text-white transition-colors hover:bg-red-700"
-=======
                                                             onClick={() => clearIrrigationForZone(zone.id.toString())}
                                                             className="rounded border border-white bg-red-600 px-3 py-1 text-xs text-white transition-colors hover:bg-red-700"
->>>>>>> bc3a29ec
                                                         >
                                                             🗑️ ลบ
                                                         </button>
