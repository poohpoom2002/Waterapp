/* eslint-disable @typescript-eslint/no-unused-vars */
/* eslint-disable @typescript-eslint/no-explicit-any */
// resources\js\pages\components\PumpSelector.tsx
import React, { useState, useEffect, useMemo } from 'react';
import { CalculationResults, IrrigationInput } from '../types/interfaces';
import { useLanguage } from '@/contexts/LanguageContext';
import SearchableDropdown from './SearchableDropdown';
interface PumpSelectorProps {
    results: CalculationResults;
    selectedPump?: any;
    onPumpChange: (pump: any) => void;
    zoneOperationGroups?: ZoneOperationGroup[];
    zoneInputs?: { [zoneId: string]: IrrigationInput };
    simultaneousZonesCount?: number;
    selectedZones?: string[];
    allZoneResults?: any[];
    projectSummary?: any;
    zoneOperationMode?: string;
    projectMode?: 'horticulture' | 'garden' | 'field-crop' | 'greenhouse';
}

interface ZoneOperationGroup {
    id: string;
    zones: string[];
    order: number;
    label: string;
}

const PumpSelector: React.FC<PumpSelectorProps> = ({
    results,
    selectedPump,
    onPumpChange,
    zoneOperationGroups = [],
    zoneInputs = {},
    simultaneousZonesCount = 1,
    selectedZones = [],
    allZoneResults,
    projectSummary,
    zoneOperationMode = 'sequential',
    projectMode = 'horticulture',
}) => {
    const [showImageModal, setShowImageModal] = useState(false);
    const [showAccessoriesModal, setShowAccessoriesModal] = useState(false);
    const [modalImage, setModalImage] = useState({ src: '', alt: '' });
    const { t } = useLanguage();
    
    // คำนวณความต้องการตามเงื่อนไขใหม่สำหรับ horticulture mode
    const getHorticultureRequirements = () => {
        if (projectMode !== 'horticulture') {
            return {
                requiredFlowLPM: requiredFlow,
                minRequiredHead: requiredHead,
                qHeadSpray: 0
            };
        }

        const horticultureSystemDataStr = localStorage.getItem('horticultureSystemData');
        if (!horticultureSystemDataStr) {
            return {
                requiredFlowLPM: requiredFlow,
                minRequiredHead: requiredHead,
                qHeadSpray: 0
            };
        }

        try {
            const horticultureSystemData = JSON.parse(horticultureSystemDataStr);
            const { sprinklerConfig, zones } = horticultureSystemData;
            
            if (!sprinklerConfig || !zones) {
                return {
                    requiredFlowLPM: requiredFlow,
                    minRequiredHead: requiredHead,
                    qHeadSpray: 0
                };
            }

            const qHeadSpray = sprinklerConfig.flowRatePerPlant || 0;
            let requiredFlowLPM = 0;
            
            if (zoneOperationMode === 'simultaneous') {
                requiredFlowLPM = zones.reduce((total: number, zone: any) => total + zone.waterNeedPerMinute, 0);
            } else if (zoneOperationMode === 'custom' && zoneOperationGroups.length > 0) {
                let maxGroupFlow = 0;
                zoneOperationGroups.forEach((group: ZoneOperationGroup) => {
                    const groupFlow = group.zones.reduce((sum: number, zoneId: string) => {
                        const zone = zones.find((z: any) => z.id === zoneId);
                        return sum + (zone?.waterNeedPerMinute || 0);
                    }, 0);
                    maxGroupFlow = Math.max(maxGroupFlow, groupFlow);
                });
                requiredFlowLPM = maxGroupFlow;
            } else {
                requiredFlowLPM = Math.max(...zones.map((zone: any) => zone.waterNeedPerMinute || 0));
            }

            const minRequiredHead = qHeadSpray * 10;

            return {
                requiredFlowLPM,
                minRequiredHead,
                qHeadSpray
            };
        } catch (error) {
            return {
                requiredFlowLPM: requiredFlow,
                minRequiredHead: requiredHead,
                qHeadSpray: 0
            };
        }
    };

    const horticultureReq = getHorticultureRequirements();
    
    // ประเมินความเพียงพอของปั๊มตามเงื่อนไขใหม่
    const evaluatePumpAdequacy = (pump: any) => {
        if (!pump || projectMode !== 'horticulture') {
            return {
                isFlowAdequate: pump?.isFlowAdequate || true,
                isHeadAdequate: pump?.isHeadAdequate || true,
                flowRatio: pump?.flowRatio || 1,
                headRatio: pump?.headRatio || 1
            };
        }

        const maxFlow = pump.max_flow_rate_lpm || pump.maxFlowLPM || 0;
        const maxHead = pump.max_head_m || pump.maxHead || 0;

        const isFlowAdequate = maxFlow >= horticultureReq.requiredFlowLPM;
        const isHeadAdequate = maxHead >= horticultureReq.minRequiredHead;

        const flowRatio = horticultureReq.requiredFlowLPM > 0 ? (maxFlow / horticultureReq.requiredFlowLPM) : 0;
        const headRatio = horticultureReq.minRequiredHead > 0 ? (maxHead / horticultureReq.minRequiredHead) : 0;

        return {
            isFlowAdequate,
            isHeadAdequate,
            flowRatio,
            headRatio
        };
    };
    
    const openImageModal = (src: string, alt: string) => {
        setModalImage({ src, alt });
        setShowImageModal(true);
    };

    const closeImageModal = () => {
        setShowImageModal(false);
        setModalImage({ src: '', alt: '' });
    };

    const requiredFlow = results.flows.main;
    const requiredHead = results.pumpHeadRequired;

    const calculateSimultaneousFlow = () => {
        if (results.projectSummary) {
            return {
                flow: results.projectSummary.selectedGroupFlowLPM,
                head: results.projectSummary.selectedGroupHeadM,
                mode: results.projectSummary.operationMode,
                sourceInfo: t('คำนวณจากระบบ Project Summary'),
            };
        }

        if (!selectedZones || selectedZones.length <= 1 || !zoneInputs) {
            return {
                flow: requiredFlow,
                head: requiredHead,
                mode: 'single',
                sourceInfo: t('โซนเดียว'),
            };
        }

        const zoneFlows = selectedZones
            .map((zoneId) => {
                const zoneInput = zoneInputs[zoneId];
                if (!zoneInput) return { zoneId, flow: 0, head: 0 };

<<<<<<< HEAD
                const flowLPM =
                    (zoneInput.totalTrees * zoneInput.waterPerTreeLiters) /
                    zoneInput.irrigationTimeMinutes;
=======
                // For horticulture mode, waterPerTreeLiters is now in LPM
                const flowLPM = zoneInput.totalTrees * zoneInput.waterPerTreeLiters;
>>>>>>> 14712155
                const headTotal = zoneInput.staticHeadM + zoneInput.pressureHeadM;

                return {
                    zoneId,
                    flow: flowLPM,
                    head: headTotal,
                };
            })
            .sort((a, b) => b.head - a.head);

        const topZones = zoneFlows.slice(0, simultaneousZonesCount);
        const totalFlow = topZones.reduce((sum, zone) => sum + zone.flow, 0);
        const maxHead = topZones.length > 0 ? topZones[0].head : 0;

        return {
            flow: totalFlow,
            head: maxHead,
            mode:
                simultaneousZonesCount === selectedZones.length
                    ? 'simultaneous'
                    : simultaneousZonesCount === 1
                      ? 'sequential'
                      : 'custom',
            sourceInfo: `${simultaneousZonesCount} ${t('โซนพร้อมกัน')} (${t('Fallback calculation')})`,
        };
    };

    const flowData = calculateSimultaneousFlow();
    const actualRequiredFlow = flowData.flow;
    const actualRequiredHead = flowData.head;

    const currentPump = selectedPump || results.autoSelectedPump;
    const autoSelectedPump = results.autoSelectedPump;
    const analyzedPumps = useMemo(() => results.analyzedPumps || [], [results.analyzedPumps]);

    // คำนวณ Pump Head เหมือนใน CalculationSummary.tsx
    const calculatePumpHead = () => {
        // ดึงท่อที่เลือกปัจจุบัน
        const actualBranchPipe = results.autoSelectedBranchPipe;
        const actualSecondaryPipe = results.autoSelectedSecondaryPipe;
        const actualMainPipe = results.autoSelectedMainPipe;
        const actualEmitterPipe = results.autoSelectedEmitterPipe;

        // รวม Head Loss จากท่อทุกประเภท
        const branchHeadLoss = actualBranchPipe?.headLoss || 0;
        const secondaryHeadLoss = actualSecondaryPipe?.headLoss || 0;
        const mainHeadLoss = actualMainPipe?.headLoss || 0;
        const emitterHeadLoss = actualEmitterPipe?.headLoss || 0;
        const totalPipeHeadLoss = branchHeadLoss + secondaryHeadLoss + mainHeadLoss + emitterHeadLoss;

        // คำนวณ Head Loss หัวฉีด (Q หัวฉีด * 10)
        const sprinklerFlowLPM = results.waterPerSprinklerLPM || 6.0;
        const sprinklerHeadLoss = sprinklerFlowLPM * 10;

        return totalPipeHeadLoss + sprinklerHeadLoss;
    };

    // สำหรับกรณีหลายโซน ให้หาค่าสูงสุด
    const getMaxPumpHeadFromAllZones = () => {
        if (allZoneResults && allZoneResults.length > 1) {
            // คำนวณ Pump Head สำหรับแต่ละโซน แล้วหาค่าสูงสุด
            return Math.max(...allZoneResults.map((zone: any) => {
                const zoneHeadLoss = zone.headLoss?.total || 0;
                const zoneSprinklerFlow = zone.waterPerSprinklerLPM || 6.0;
                const zoneSprinklerHeadLoss = zoneSprinklerFlow * 10;
                return zoneHeadLoss + zoneSprinklerHeadLoss;
            }));
        } else {
            // โซนเดียว ใช้การคำนวณปกติ
            return calculatePumpHead();
        }
    };

    const actualPumpHead = getMaxPumpHeadFromAllZones();


    // กรองปั๊มสำหรับ horticulture mode
    const getFilteredPumps = () => {
        if (projectMode !== 'horticulture') {
            return analyzedPumps.sort((a, b) => a.price - b.price);
        }

        // สำหรับ horticulture mode - กรองตามเงื่อนไขเฉพาะ
        const horticultureSystemDataStr = localStorage.getItem('horticultureSystemData');
        if (!horticultureSystemDataStr) {
            return analyzedPumps.sort((a, b) => a.price - b.price);
        }

        try {
            const horticultureSystemData = JSON.parse(horticultureSystemDataStr);
            const { sprinklerConfig, zones, isMultipleZones } = horticultureSystemData;
            
            if (!sprinklerConfig || !zones) {
                return analyzedPumps.sort((a, b) => a.price - b.price);
            }

            const qHeadSpray = sprinklerConfig.flowRatePerPlant || 0; // Q หัวฉีด
            
            // คำนวณความต้องการน้ำตาม mode การเปิดโซน
            let requiredFlowLPM = 0;
            
            if (zoneOperationMode === 'simultaneous') {
                // เปิดพร้อมกันทุกโซน - รวมน้ำทุกโซน
                requiredFlowLPM = zones.reduce((total: number, zone: any) => total + zone.waterNeedPerMinute, 0);
            } else if (zoneOperationMode === 'custom' && zoneOperationGroups.length > 0) {
                // กำหนดเอง - หากลุ่มที่มีความต้องการมากที่สุด
                let maxGroupFlow = 0;
                zoneOperationGroups.forEach((group: ZoneOperationGroup) => {
                    const groupFlow = group.zones.reduce((sum: number, zoneId: string) => {
                        const zone = zones.find((z: any) => z.id === zoneId);
                        return sum + (zone?.waterNeedPerMinute || 0);
                    }, 0);
                    maxGroupFlow = Math.max(maxGroupFlow, groupFlow);
                });
                requiredFlowLPM = maxGroupFlow;
            } else {
                // เปิดทีละโซน (sequential) - ใช้โซนที่ต้องการน้ำมากที่สุด
                requiredFlowLPM = Math.max(...zones.map((zone: any) => zone.waterNeedPerMinute || 0));
            }

            // ใช้ค่า actualPumpHead ที่คำนวณแล้ว (ใช้ค่าสูงสุดจากทุกโซน)
            const maxPumpHeadFromZones = actualPumpHead;
            
            // กรองปั๊มที่เข้าเงื่อนไข
            const compatiblePumps = analyzedPumps.filter((pump: any) => {
                // ตรวจสอบ maxFlow - ต้องมากกว่าที่ต้องการ
                const maxFlow = pump.max_flow_rate_lpm || pump.maxFlowLPM || 0;
                const flowCheck = maxFlow >= requiredFlowLPM;
                
                // ตรวจสอบ maxHead - ต้องมากกว่า Pump Head ของโซนที่สูงสุด
                const maxHead = pump.max_head_m || pump.maxHead || 0;
                const headCheck = maxHead >= maxPumpHeadFromZones;
                
                return flowCheck && headCheck;
            });

            // เรียงตามราคาถูกสุดก่อน
            return compatiblePumps.sort((a, b) => a.price - b.price);
            
        } catch (error) {
            return analyzedPumps.sort((a, b) => a.price - b.price);
        }
    };

    const sortedPumps = getFilteredPumps();

    // Auto-select pump for horticulture mode based on system requirements
    useEffect(() => {
        if (projectMode === 'horticulture' && !selectedPump && analyzedPumps.length > 0) {
            if (sortedPumps.length > 0) {
                // เลือกปั๊มตัวแรก (ราคาถูกสุดที่เข้าเงื่อนไข)
                const bestPump = sortedPumps[0];
                if (bestPump) {
                    onPumpChange(bestPump);
                }
            }
        }
    }, [projectMode, selectedPump, analyzedPumps, onPumpChange, zoneOperationMode, zoneOperationGroups, sortedPumps]);

    const getSelectionStatus = (pump: any) => {
        if (!pump) return null;
        const isAutoSelected = pump.id === autoSelectedPump?.id;

        if (isAutoSelected) {
            return t('🤖 เลือกอัตโนมัติ');
        } else {
            return t('👤 เลือกเอง');
        }
    };

    const getPumpGrouping = (pump: any) => {
        return t('ปั๊มน้ำ');
    };

    const formatRangeValue = (value: any) => {
        if (Array.isArray(value)) return `${value[0]}-${value[1]}`;
        return String(value);
    };

    const renderPumpImage = (pump: any) => {
        const imageUrl = pump.image_url || pump.image || pump.imageUrl;

        if (imageUrl) {
            return (
                <img
                    src={imageUrl}
                    alt={pump.name || 'Pump'}
                    className="h-auto max-h-[100px] w-[100px] cursor-pointer rounded border border-gray-500 object-contain transition-opacity hover:border-blue-400 hover:opacity-80"
                    onError={(e) => {
                        (e.target as HTMLImageElement).style.display = 'none';
                    }}
                    onClick={() => openImageModal(imageUrl, pump.name || 'ปั๊มน้ำ')}
                    title={t('คลิกเพื่อดูรูปขนาดใหญ่')}
                />
            );
        }

        return (
            <div className="flex h-[60px] w-[85px] items-center justify-center rounded border border-gray-600 bg-gray-500 text-xs text-gray-300">
                <img
                    src="/images/water-pump.png"
                    alt="Water Pump"
                    className="h-6 w-6 object-contain"
                />
                {t('ปั๊ม')}
            </div>
        );
    };

    const renderAccessoryImage = (accessory: any) => {
        const imageUrl = accessory.image_url || accessory.image || accessory.imageUrl;

        if (imageUrl) {
            return (
                <img
                    src={imageUrl}
                    alt={accessory.name}
                    className="h-10 w-10 cursor-pointer rounded border border-gray-600 object-cover transition-opacity hover:border-blue-400 hover:opacity-80"
                    onError={(e) => {
                        (e.target as HTMLImageElement).style.display = 'none';
                    }}
                    onClick={() => openImageModal(imageUrl, accessory.name)}
                    title={t('คลิกเพื่อดูรูปขนาดใหญ่')}
                />
            );
        }

        const getIconForType = (type: string) => {
            const icons = {
                foot_valve: '🔧',
                check_valve: '⚙️',
                ball_valve: '🔩',
                pressure_gauge: '📊',
            };
            return icons[type as keyof typeof icons] || '🔧';
        };

        return (
            <div className="flex h-10 w-10 items-center justify-center rounded border border-gray-600 bg-gray-600 text-sm">
                {getIconForType(accessory.accessory_type)}
            </div>
        );
    };

    return (
        <div className="rounded-lg bg-gray-700 p-6">
            <h3 className="mb-4 text-2xl font-bold text-red-500">{t('ปั๊มน้ำ')}</h3>

<<<<<<< HEAD
            <div className="mb-4 rounded bg-gray-600 p-3">
                <h4 className="mb-2 text-sm font-medium text-red-300">⚡ {t('ความต้องการ:')}</h4>
                <div className="text-xs text-gray-300">
                    <p>
=======
            <div className="mb-4 rounded bg-gray-600 p-3 flex flex-row items-center space-x-6">
                <h4 className="text-lg font-medium text-red-300 mr-4 whitespace-nowrap">⚡ {t('ความต้องการ:')}</h4>
                <div className="flex flex-row items-center space-x-4">
                    <span>
>>>>>>> 14712155
                        {t('อัตราการไหล:')}{' '}
                        <span className="font-bold text-blue-300">
                            {Number(horticultureReq.requiredFlowLPM.toFixed(2)).toLocaleString()} {t('LPM')}
                        </span>
<<<<<<< HEAD
                    </p>
                    <p>
                        {t('Head รวม:')}{' '}
                        <span className="font-bold text-yellow-300">
                            {results.projectSummary
                                ? results.projectSummary.selectedGroupHeadM.toFixed(1)
                                : requiredHead.toFixed(1)}{' '}
                            {t('เมตร')}
=======
                    </span>
                    <span>
                        {t('Pump Head:')}{' '}
                        <span className="font-bold text-orange-300">
                            {Number(actualPumpHead.toFixed(2)).toLocaleString()} {t('เมตร')}
>>>>>>> 14712155
                        </span>
                    </span>
                </div>
<<<<<<< HEAD
                {results.projectSummary && (
                    <div className="mt-2 text-xs text-purple-200">
                        <p>
                            🎯 {t('รูปแบบการเปิด:')}{' '}
                            {results.projectSummary.operationMode === 'simultaneous'
                                ? t('เปิดพร้อมกันทุกโซน')
                                : results.projectSummary.operationMode === 'custom'
                                  ? t('เปิดแบบกำหนดเอง')
                                  : t('เปิดทีละโซน')}
                        </p>
                        <p>
                            💧 {t('คำนวณจากโซน:')} {results.projectSummary.criticalZone}
                        </p>
                        {results.projectSummary.criticalGroup && (
                            <p>
                                🔗 {t('กลุ่มที่คำนวณ:')}{' '}
                                {results.projectSummary.criticalGroup.label}
                            </p>
                        )}
                    </div>
                )}
                {selectedZones &&
                    selectedZones.length > 1 &&
                    simultaneousZonesCount &&
                    simultaneousZonesCount > 1 &&
                    !results.projectSummary && (
                        <div className="mt-2 text-xs text-purple-200">
                            <p>
                                🔄 {t('คำนวณสำหรับ')} {simultaneousZonesCount}{' '}
                                {t('โซนที่เปิดพร้อมกัน')}
                            </p>
                            <p>
                                💧 {t('อัตราการไหลรวม:')} {actualRequiredFlow.toFixed(1)} {t('LPM')}{' '}
                                ({t('Fallback')})
                            </p>
                        </div>
                    )}
=======
>>>>>>> 14712155
            </div>

            <div className="mb-4">
                <SearchableDropdown
                    value={currentPump?.id || ''}
                    onChange={(value) => {
                        const selected = analyzedPumps.find(
                            (p) => p.id === parseInt(value.toString())
                        );
                        onPumpChange(selected || null);
                    }}
                    options={[
                        { value: '', label: `-- ${t('ใช้การเลือกอัตโนมัติ')} --` },
                        ...sortedPumps.map((pump) => {
                            const group = getPumpGrouping(pump);
                            const isAuto = pump.id === autoSelectedPump?.id;
                            return {
                                value: pump.id,
<<<<<<< HEAD
                                label: `${isAuto ? '🤖 ' : ''}${pump.name || pump.productCode} - ${pump.powerHP}HP - ${pump.price?.toLocaleString()} ${t('บาท')} | ${group} | ${t('คะแนน:')} ${pump.score}${!pump.isFlowAdequate || !pump.isHeadAdequate ? ' ' + t('(ไม่เพียงพอ)') : ''}`,
                                searchableText: `${pump.productCode || ''} ${pump.name || ''} ${pump.brand || ''} ${pump.powerHP}HP ${group}`,
                                image:
                                    (pump as any).image_url || pump.image || (pump as any).imageUrl,
=======
                                label: `${isAuto ? '🤖 ' : ''}${pump.name || pump.productCode} - ${pump.powerHP}HP - ${pump.price?.toLocaleString()} ${t('บาท')}`,
                                searchableText: `${pump.productCode || ''} ${pump.name || ''} ${pump.brand || ''} ${pump.powerHP}HP`,
                                image: (pump as any).image_url || pump.image || (pump as any).imageUrl,
>>>>>>> 14712155
                                productCode: pump.productCode,
                                name: pump.name,
                                brand: pump.brand,
                                price: pump.price,
                                unit: t('บาท'),
<<<<<<< HEAD
                                score: pump.score,
                                isRecommended: pump.isRecommended,
                                isGoodChoice: pump.isGoodChoice,
                                isUsable: pump.isUsable,
                                isAutoSelected: isAuto,
=======
                                isAutoSelected: isAuto
>>>>>>> 14712155
                            };
                        }),
                    ]}
                    placeholder={`-- ${t('ใช้การเลือกอัตโนมัติ')} --`}
                    searchPlaceholder={t('พิมพ์เพื่อค้นหาปั๊ม (ชื่อ, รหัสสินค้า, แบรนด์)...')}
                    className="w-full"
                />
            </div>

            {currentPump ? (
                <div className="rounded bg-gray-600 p-3">
                    <div className="mb-3 flex items-center justify-between">
                        <h4 className="font-medium text-white">{t('ปั๊มที่เลือก')}</h4>
                    </div>

                    <div className="mb-3 rounded bg-blue-900 p-2">
                        <p className="text-sm text-blue-300">{getSelectionStatus(currentPump)}</p>
                    </div>

                    <div className="grid grid-cols-3 items-center justify-between gap-3 text-sm">
                        <div className="flex items-center justify-center">
                            {renderPumpImage(currentPump)}
                        </div>

                        <div>
                            <p>
                                <strong>{t('รุ่น:')}</strong> {currentPump.productCode}
                            </p>
                            <p>
                                <strong>{t('ชื่อ:')}</strong>{' '}
                                {currentPump.name || currentPump.productCode}
                            </p>
                            <p>
                                <strong>{t('กำลัง:')}</strong>{' '}
                                {currentPump.powerHP != null
                                    ? currentPump.powerHP
                                    : (currentPump.powerKW * 1.341).toFixed(1)}{' '}
                                {t('HP')} ({t('kW')})
                                {currentPump.powerKW != null
                                    ? currentPump.powerKW
                                    : (currentPump.powerHP * 0.7457).toFixed(1)}{' '}
                                {t('kW')}
                            </p>
                            <p>
                                <strong>{t('เฟส:')}</strong> {currentPump.phase} {t('เฟส')}
                            </p>
                            <p>
                                <strong>{t('ท่อเข้า/ออก:')}</strong> {currentPump.inlet_size_inch}"/
                                {currentPump.outlet_size_inch}"
                            </p>
                            {currentPump.brand && (
                                <p>
                                    <strong>{t('แบรนด์:')}</strong> {currentPump.brand}
                                </p>
                            )}
                        </div>

                        <div>
                            <p>
                                <strong>{t('Flow Max:')}</strong> {currentPump.maxFlow || 'N/A'}{' '}
                                {t('LPM')}
                            </p>
                            <p>
                                <strong>{t('Head Max:')}</strong> {currentPump.maxHead || 'N/A'}{' '}
                                {t('เมตร')}
                            </p>
                            <p>
                                <strong>{t('S.D(ความลึกดูด):')}</strong>{' '}
                                {currentPump.suction_depth_m || 'N/A'} {t('เมตร')}
                            </p>
                            <p>
                                <strong>{t('ราคา:')}</strong> {currentPump.price?.toLocaleString()}{' '}
                                {t('บาท')}
                            </p>
                            {currentPump.weight_kg && (
                                <p>
                                    <strong>{t('น้ำหนัก:')}</strong> {currentPump.weight_kg}{' '}
                                    {t('kg')}
                                </p>
                            )}
                        </div>
                    </div>

                    <div className="mt-3 grid grid-cols-2 gap-2 text-sm">
                        {(() => {
                            const adequacy = evaluatePumpAdequacy(currentPump);
                            return (
                                <>
                        <p>
                            <strong>{t('Flow:')}</strong>{' '}
                            <span
                                            className={`font-bold ${adequacy.isFlowAdequate ? 'text-green-300' : 'text-red-300'}`}
                            >
<<<<<<< HEAD
                                {currentPump.isFlowAdequate
                                    ? '✅ ' + t('เพียงพอ')
                                    : '❌ ' + t('ไม่เพียงพอ')}
=======
                                            {adequacy.isFlowAdequate ? '✅ ' + t('เพียงพอ') : '❌ ' + t('ไม่เพียงพอ')}
>>>>>>> 14712155
                            </span>
                            <span className="ml-2 text-gray-400">
                                            ({adequacy.flowRatio.toFixed(1)}x)
                            </span>
                        </p>

                        <p>
                            <strong>{t('Head:')}</strong>{' '}
                            <span
                                            className={`font-bold ${adequacy.isHeadAdequate ? 'text-green-300' : 'text-red-300'}`}
                            >
<<<<<<< HEAD
                                {currentPump.isHeadAdequate
                                    ? '✅ ' + t('เพียงพอ')
                                    : '❌ ' + t('ไม่เพียงพอ')}
=======
                                            {adequacy.isHeadAdequate ? '✅ ' + t('เพียงพอ') : '❌ ' + t('ไม่เพียงพอ')}
>>>>>>> 14712155
                            </span>
                            <span className="ml-2 text-gray-400">
                                            ({adequacy.headRatio.toFixed(1)}x)
                            </span>
                        </p>
                                </>
                            );
                        })()}
                    </div>

<<<<<<< HEAD
                    <div className="mt-3 rounded bg-gray-500 p-2">
                        <h5 className="text-xs font-medium text-yellow-300">
                            {t('การวิเคราะห์:')}
                        </h5>
                        <div className="grid grid-cols-3 gap-2 text-xs">
                            <p>
                                {t('คะแนนรวม:')}{' '}
                                <span className="font-bold">{currentPump.score}</span>/100
                            </p>
                            <p>
                                {t('กำลังประมาณ:')}{' '}
                                <span className="font-bold">
                                    {currentPump.estimatedHP.toFixed(1)}
                                </span>{' '}
                                {t('HP')}
                            </p>
                            <p>
                                {t('ประสิทธิภาพ/บาท:')}{' '}
                                <span className="font-bold">
                                    {currentPump.flowPerBaht.toFixed(3)}
                                </span>
                            </p>
                        </div>
                        <div className="mt-1 text-xs">
                            <p>
                                {t('ความเหมาะสม:')}
                                <span
                                    className={`ml-1 font-bold ${
                                        currentPump.isRecommended
                                            ? 'text-green-300'
                                            : currentPump.isGoodChoice
                                              ? 'text-yellow-300'
                                              : currentPump.isUsable
                                                ? 'text-orange-300'
                                                : 'text-red-300'
                                    }`}
                                >
                                    {currentPump.isRecommended
                                        ? '⭐ ' + t('แนะนำ')
                                        : currentPump.isGoodChoice
                                          ? '✅ ' + t('ดี')
                                          : currentPump.isUsable
                                            ? '⚡ ' + t('ใช้ได้')
                                            : '⚠️ ' + t('ไม่เหมาะสม')}
                                </span>
                            </p>
                        </div>
                    </div>
=======

>>>>>>> 14712155

                    {currentPump.description && (
                        <div className="mt-3 rounded bg-gray-800 p-2">
                            <p className="text-xs text-gray-300">
                                <strong>{t('รายละเอียด:')}</strong> {currentPump.description}
                            </p>
                        </div>
                    )}

                    {currentPump.pumpAccessories && currentPump.pumpAccessories.length > 0 && (
<<<<<<< HEAD
                        <div className="mt-3 rounded bg-purple-900 p-2">
                            <h5 className="mb-2 text-xs font-medium text-purple-300">
                                🔧 {t('อุปกรณ์ประกอบ')} ({currentPump.pumpAccessories.length}{' '}
                                {t('รายการ')}):
                            </h5>
                            <div className="space-y-2">
=======
                        <div className="mt-3 rounded bg-purple-900 p-3">
                            <div className="flex items-center justify-between">
                                <h5 className="text-sm font-medium text-purple-300">
                                    🔧 {t('อุปกรณ์ประกอบ')} ({currentPump.pumpAccessories.length} {t('รายการ')})
                                </h5>
                                <button
                                    onClick={() => setShowAccessoriesModal(true)}
                                    className="rounded bg-purple-600 px-3 py-1 text-xs text-white hover:bg-purple-500 transition-colors"
                                >
                                    {t('ดูอุปกรณ์')}
                                </button>
                            </div>
                            {currentPump.pumpAccessories.some((acc: any) => !acc.is_included) && (
                                <div className="mt-2 text-xs text-purple-200">
                                    <span>{t('ราคาอุปกรณ์เสริม:')}</span>{' '}
                                    <span className="font-medium text-yellow-300">
                                        +
                                        {currentPump.pumpAccessories
                                            .filter((acc: any) => !acc.is_included)
                                            .reduce(
                                                (sum: number, acc: any) =>
                                                    sum + (Number(acc.price) || 0),
                                                0
                                            )
                                            .toLocaleString()}{' '}
                                        {t('บาท')}
                                    </span>
                                </div>
                            )}
                        </div>
                    )}

                    {(() => {
                        const adequacy = evaluatePumpAdequacy(currentPump);
                        return (!adequacy.isFlowAdequate || !adequacy.isHeadAdequate) && (
                        <div className="mt-3 rounded bg-red-900 p-2">
                            <p className="text-sm text-red-300">
                                ⚠️ <strong>{t('คำเตือน:')}</strong> {t('ปั๊มนี้')}
                                    {!adequacy.isFlowAdequate && ' อัตราการไหลไม่เพียงพอ'}
                                    {!adequacy.isFlowAdequate &&
                                        !adequacy.isHeadAdequate &&
                                    ' และ'}
                                    {!adequacy.isHeadAdequate && ' ' + t('ความสูงยกไม่เพียงพอ')}{' '}
                                {t('สำหรับระบบนี้')}
                            </p>
                        </div>
                        );
                    })()}

                </div>
            ) : (
                <div className="rounded bg-gray-600 p-4 text-center">
                    <p className="text-gray-300">{t('ไม่สามารถหาปั๊มที่เหมาะสมได้')}</p>
                    <p className="mt-1 text-sm text-gray-400">{t('อาจไม่มีปั๊มที่เหมาะสมในระบบ')}</p>
                </div>
            )}

            {showImageModal && (
                <div
                    className="fixed inset-0 z-50 flex items-center justify-center bg-black bg-opacity-75"
                    onClick={closeImageModal}
                >
                    <div
                        className="relative max-h-[90vh] max-w-[90vw] p-4"
                        onClick={(e) => e.stopPropagation()}
                    >
                        <button
                            onClick={closeImageModal}
                            className="absolute -right-2 -top-2 z-10 flex h-8 w-8 items-center justify-center rounded-full bg-red-600 text-white hover:bg-red-700"
                            title={t('ปิด')}
                        >
                            ✕
                        </button>
                        <img
                            src={modalImage.src}
                            alt={modalImage.alt}
                            className="max-h-full max-w-full rounded-lg shadow-2xl"
                        />
                        <div className="mt-2 text-center">
                            <p className="inline-block rounded bg-black bg-opacity-50 px-2 py-1 text-sm text-white">
                                {modalImage.alt}
                            </p>
                        </div>
                    </div>
                </div>
            )}

            {showAccessoriesModal && currentPump && currentPump.pumpAccessories && (
                <div
                    className="fixed inset-0 z-50 flex items-center justify-center bg-black bg-opacity-75"
                    onClick={() => setShowAccessoriesModal(false)}
                >
                    <div
                        className="relative max-h-[90vh] max-w-[800px] w-full mx-4 bg-gray-800 rounded-lg shadow-2xl overflow-hidden"
                        onClick={(e) => e.stopPropagation()}
                    >
                        <div className="flex items-center justify-between bg-purple-900 px-4 py-3">
                            <h3 className="text-lg font-medium text-white">
                                🔧 {t('อุปกรณ์ประกอบ')} - {currentPump.name}
                            </h3>
                            <button
                                onClick={() => setShowAccessoriesModal(false)}
                                className="flex h-8 w-8 items-center justify-center rounded-full bg-red-600 text-white hover:bg-red-700"
                                title={t('ปิด')}
                            >
                                ✕
                            </button>
                        </div>

                        <div className="p-4">
                            {currentPump.pumpAccessories.length > 5 && (
                                <div className="mb-3 text-center text-xs text-gray-400">
                                    📜 {t('มีอุปกรณ์')} {currentPump.pumpAccessories.length} {t('รายการ - เลื่อนเพื่อดูเพิ่มเติม')}
                                </div>
                            )}
                            <div className="max-h-[400px] overflow-y-auto space-y-3 pr-2 scrollbar-thin scrollbar-thumb-gray-600 scrollbar-track-gray-800">
>>>>>>> 14712155
                                {currentPump.pumpAccessories
                                    .sort(
                                        (a: any, b: any) =>
                                            (a.sort_order || 0) - (b.sort_order || 0)
                                    )
                                    .map((accessory: any, index: number) => (
                                        <div
                                            key={accessory.id || index}
                                            className="flex items-center justify-between rounded bg-gray-700 p-3"
                                        >
                                            <div className="flex items-center space-x-4">
                                                {renderAccessoryImage(accessory)}
                                                <div className="text-sm">
                                                    <p className="font-medium text-white">
                                                        {accessory.name}
                                                    </p>
                                                    <p className="capitalize text-gray-300">
                                                        {accessory.accessory_type?.replace(
                                                            '_',
                                                            ' '
                                                        )}
                                                        {accessory.size && ` • ${accessory.size}`}
                                                    </p>
                                                    {accessory.specifications &&
                                                        Object.keys(accessory.specifications)
                                                            .length > 0 && (
                                                            <div className="mt-1 text-xs text-gray-400">
                                                                <div className="grid grid-cols-2 gap-x-4 gap-y-1">
                                                                    {Object.entries(
                                                                        accessory.specifications
                                                                    ).map(([key, value]) => (
                                                                        <div key={key}>
                                                                            <span className="font-medium">{key}:</span>{' '}
                                                                            <span>{String(value)}</span>
                                                                        </div>
                                                                    ))}
                                                                </div>
                                                            </div>
                                                        )}
                                                    {accessory.description && (
                                                        <p className="mt-1 text-xs text-gray-400">
                                                            {accessory.description}
                                                        </p>
                                                    )}
                                                </div>
                                            </div>
                                            <div className="text-right">
                                                <div
                                                    className={`text-sm font-medium ${accessory.is_included ? 'text-green-300' : 'text-yellow-300'}`}
                                                >
                                                    {accessory.is_included ? (
                                                        <span>✅ {t('รวมในชุด')}</span>
                                                    ) : (
                                                        <span>
                                                            💰 +
                                                            {Number(
                                                                accessory.price || 0
                                                            ).toLocaleString()}{' '}
                                                            {t('บาท')}
                                                        </span>
                                                    )}
                                                </div>
                                                {!accessory.is_included && (
<<<<<<< HEAD
                                                    <div className="text-purple-200">
=======
                                                    <div className="text-xs text-gray-400 mt-1">
>>>>>>> 14712155
                                                        ({t('แยกขาย')})
                                                    </div>
                                                )}
                                            </div>
                                        </div>
                                    ))}
                            </div>

                            {currentPump.pumpAccessories.some((acc: any) => !acc.is_included) && (
                                <div className="mt-4 rounded bg-purple-800 p-3">
                                    <div className="flex justify-between text-sm">
                                        <span className="text-purple-200">{t('รวมราคาอุปกรณ์เสริม:')}</span>
                                        <span className="font-medium text-yellow-300">
                                            +
                                            {currentPump.pumpAccessories
                                                .filter((acc: any) => !acc.is_included)
                                                .reduce(
                                                    (sum: number, acc: any) =>
                                                        sum + (Number(acc.price) || 0),
                                                    0
                                                )
                                                .toLocaleString()}{' '}
                                            {t('บาท')}
                                        </span>
                                    </div>
                                </div>
                            )}
                        </div>
<<<<<<< HEAD
                    )}

                    {(!currentPump.isFlowAdequate || !currentPump.isHeadAdequate) && (
                        <div className="mt-3 rounded bg-red-900 p-2">
                            <p className="text-sm text-red-300">
                                ⚠️ <strong>{t('คำเตือน:')}</strong> {t('ปั๊มนี้')}
                                {!currentPump.isFlowAdequate && ' อัตราการไหลไม่เพียงพอ'}
                                {!currentPump.isFlowAdequate &&
                                    !currentPump.isHeadAdequate &&
                                    ' และ'}
                                {!currentPump.isHeadAdequate && ' ' + t('ความสูงยกไม่เพียงพอ')}{' '}
                                {t('สำหรับระบบนี้')}
                            </p>
                        </div>
                    )}
                </div>
            ) : (
                <div className="rounded bg-gray-600 p-4 text-center">
                    <p className="text-gray-300">{t('ไม่สามารถหาปั๊มที่เหมาะสมได้')}</p>
                    <p className="mt-1 text-sm text-gray-400">
                        {t('อาจไม่มีปั๊มที่เหมาะสมในระบบ')}
                    </p>
                </div>
            )}

            {showImageModal && (
                <div
                    className="fixed inset-0 z-50 flex items-center justify-center bg-black bg-opacity-75"
                    onClick={closeImageModal}
                >
                    <div
                        className="relative max-h-[90vh] max-w-[90vw] p-4"
                        onClick={(e) => e.stopPropagation()}
                    >
                        <button
                            onClick={closeImageModal}
                            className="absolute -right-2 -top-2 z-10 flex h-8 w-8 items-center justify-center rounded-full bg-red-600 text-white hover:bg-red-700"
                            title={t('ปิด')}
                        >
                            ✕
                        </button>
                        <img
                            src={modalImage.src}
                            alt={modalImage.alt}
                            className="max-h-full max-w-full rounded-lg shadow-2xl"
                        />
                        <div className="mt-2 text-center">
                            <p className="inline-block rounded bg-black bg-opacity-50 px-2 py-1 text-sm text-white">
                                {modalImage.alt}
                            </p>
                        </div>
=======
>>>>>>> 14712155
                    </div>
                </div>
            )}
        </div>
    );
};

export default PumpSelector;<|MERGE_RESOLUTION|>--- conflicted
+++ resolved
@@ -177,14 +177,8 @@
                 const zoneInput = zoneInputs[zoneId];
                 if (!zoneInput) return { zoneId, flow: 0, head: 0 };
 
-<<<<<<< HEAD
-                const flowLPM =
-                    (zoneInput.totalTrees * zoneInput.waterPerTreeLiters) /
-                    zoneInput.irrigationTimeMinutes;
-=======
                 // For horticulture mode, waterPerTreeLiters is now in LPM
                 const flowLPM = zoneInput.totalTrees * zoneInput.waterPerTreeLiters;
->>>>>>> 14712155
                 const headTotal = zoneInput.staticHeadM + zoneInput.pressureHeadM;
 
                 return {
@@ -433,80 +427,22 @@
         <div className="rounded-lg bg-gray-700 p-6">
             <h3 className="mb-4 text-2xl font-bold text-red-500">{t('ปั๊มน้ำ')}</h3>
 
-<<<<<<< HEAD
-            <div className="mb-4 rounded bg-gray-600 p-3">
-                <h4 className="mb-2 text-sm font-medium text-red-300">⚡ {t('ความต้องการ:')}</h4>
-                <div className="text-xs text-gray-300">
-                    <p>
-=======
             <div className="mb-4 rounded bg-gray-600 p-3 flex flex-row items-center space-x-6">
                 <h4 className="text-lg font-medium text-red-300 mr-4 whitespace-nowrap">⚡ {t('ความต้องการ:')}</h4>
                 <div className="flex flex-row items-center space-x-4">
                     <span>
->>>>>>> 14712155
                         {t('อัตราการไหล:')}{' '}
                         <span className="font-bold text-blue-300">
                             {Number(horticultureReq.requiredFlowLPM.toFixed(2)).toLocaleString()} {t('LPM')}
                         </span>
-<<<<<<< HEAD
-                    </p>
-                    <p>
-                        {t('Head รวม:')}{' '}
-                        <span className="font-bold text-yellow-300">
-                            {results.projectSummary
-                                ? results.projectSummary.selectedGroupHeadM.toFixed(1)
-                                : requiredHead.toFixed(1)}{' '}
-                            {t('เมตร')}
-=======
                     </span>
                     <span>
                         {t('Pump Head:')}{' '}
                         <span className="font-bold text-orange-300">
                             {Number(actualPumpHead.toFixed(2)).toLocaleString()} {t('เมตร')}
->>>>>>> 14712155
                         </span>
                     </span>
                 </div>
-<<<<<<< HEAD
-                {results.projectSummary && (
-                    <div className="mt-2 text-xs text-purple-200">
-                        <p>
-                            🎯 {t('รูปแบบการเปิด:')}{' '}
-                            {results.projectSummary.operationMode === 'simultaneous'
-                                ? t('เปิดพร้อมกันทุกโซน')
-                                : results.projectSummary.operationMode === 'custom'
-                                  ? t('เปิดแบบกำหนดเอง')
-                                  : t('เปิดทีละโซน')}
-                        </p>
-                        <p>
-                            💧 {t('คำนวณจากโซน:')} {results.projectSummary.criticalZone}
-                        </p>
-                        {results.projectSummary.criticalGroup && (
-                            <p>
-                                🔗 {t('กลุ่มที่คำนวณ:')}{' '}
-                                {results.projectSummary.criticalGroup.label}
-                            </p>
-                        )}
-                    </div>
-                )}
-                {selectedZones &&
-                    selectedZones.length > 1 &&
-                    simultaneousZonesCount &&
-                    simultaneousZonesCount > 1 &&
-                    !results.projectSummary && (
-                        <div className="mt-2 text-xs text-purple-200">
-                            <p>
-                                🔄 {t('คำนวณสำหรับ')} {simultaneousZonesCount}{' '}
-                                {t('โซนที่เปิดพร้อมกัน')}
-                            </p>
-                            <p>
-                                💧 {t('อัตราการไหลรวม:')} {actualRequiredFlow.toFixed(1)} {t('LPM')}{' '}
-                                ({t('Fallback')})
-                            </p>
-                        </div>
-                    )}
-=======
->>>>>>> 14712155
             </div>
 
             <div className="mb-4">
@@ -525,30 +461,15 @@
                             const isAuto = pump.id === autoSelectedPump?.id;
                             return {
                                 value: pump.id,
-<<<<<<< HEAD
-                                label: `${isAuto ? '🤖 ' : ''}${pump.name || pump.productCode} - ${pump.powerHP}HP - ${pump.price?.toLocaleString()} ${t('บาท')} | ${group} | ${t('คะแนน:')} ${pump.score}${!pump.isFlowAdequate || !pump.isHeadAdequate ? ' ' + t('(ไม่เพียงพอ)') : ''}`,
-                                searchableText: `${pump.productCode || ''} ${pump.name || ''} ${pump.brand || ''} ${pump.powerHP}HP ${group}`,
-                                image:
-                                    (pump as any).image_url || pump.image || (pump as any).imageUrl,
-=======
                                 label: `${isAuto ? '🤖 ' : ''}${pump.name || pump.productCode} - ${pump.powerHP}HP - ${pump.price?.toLocaleString()} ${t('บาท')}`,
                                 searchableText: `${pump.productCode || ''} ${pump.name || ''} ${pump.brand || ''} ${pump.powerHP}HP`,
                                 image: (pump as any).image_url || pump.image || (pump as any).imageUrl,
->>>>>>> 14712155
                                 productCode: pump.productCode,
                                 name: pump.name,
                                 brand: pump.brand,
                                 price: pump.price,
                                 unit: t('บาท'),
-<<<<<<< HEAD
-                                score: pump.score,
-                                isRecommended: pump.isRecommended,
-                                isGoodChoice: pump.isGoodChoice,
-                                isUsable: pump.isUsable,
-                                isAutoSelected: isAuto,
-=======
                                 isAutoSelected: isAuto
->>>>>>> 14712155
                             };
                         }),
                     ]}
@@ -642,13 +563,7 @@
                             <span
                                             className={`font-bold ${adequacy.isFlowAdequate ? 'text-green-300' : 'text-red-300'}`}
                             >
-<<<<<<< HEAD
-                                {currentPump.isFlowAdequate
-                                    ? '✅ ' + t('เพียงพอ')
-                                    : '❌ ' + t('ไม่เพียงพอ')}
-=======
                                             {adequacy.isFlowAdequate ? '✅ ' + t('เพียงพอ') : '❌ ' + t('ไม่เพียงพอ')}
->>>>>>> 14712155
                             </span>
                             <span className="ml-2 text-gray-400">
                                             ({adequacy.flowRatio.toFixed(1)}x)
@@ -660,13 +575,7 @@
                             <span
                                             className={`font-bold ${adequacy.isHeadAdequate ? 'text-green-300' : 'text-red-300'}`}
                             >
-<<<<<<< HEAD
-                                {currentPump.isHeadAdequate
-                                    ? '✅ ' + t('เพียงพอ')
-                                    : '❌ ' + t('ไม่เพียงพอ')}
-=======
                                             {adequacy.isHeadAdequate ? '✅ ' + t('เพียงพอ') : '❌ ' + t('ไม่เพียงพอ')}
->>>>>>> 14712155
                             </span>
                             <span className="ml-2 text-gray-400">
                                             ({adequacy.headRatio.toFixed(1)}x)
@@ -677,58 +586,6 @@
                         })()}
                     </div>
 
-<<<<<<< HEAD
-                    <div className="mt-3 rounded bg-gray-500 p-2">
-                        <h5 className="text-xs font-medium text-yellow-300">
-                            {t('การวิเคราะห์:')}
-                        </h5>
-                        <div className="grid grid-cols-3 gap-2 text-xs">
-                            <p>
-                                {t('คะแนนรวม:')}{' '}
-                                <span className="font-bold">{currentPump.score}</span>/100
-                            </p>
-                            <p>
-                                {t('กำลังประมาณ:')}{' '}
-                                <span className="font-bold">
-                                    {currentPump.estimatedHP.toFixed(1)}
-                                </span>{' '}
-                                {t('HP')}
-                            </p>
-                            <p>
-                                {t('ประสิทธิภาพ/บาท:')}{' '}
-                                <span className="font-bold">
-                                    {currentPump.flowPerBaht.toFixed(3)}
-                                </span>
-                            </p>
-                        </div>
-                        <div className="mt-1 text-xs">
-                            <p>
-                                {t('ความเหมาะสม:')}
-                                <span
-                                    className={`ml-1 font-bold ${
-                                        currentPump.isRecommended
-                                            ? 'text-green-300'
-                                            : currentPump.isGoodChoice
-                                              ? 'text-yellow-300'
-                                              : currentPump.isUsable
-                                                ? 'text-orange-300'
-                                                : 'text-red-300'
-                                    }`}
-                                >
-                                    {currentPump.isRecommended
-                                        ? '⭐ ' + t('แนะนำ')
-                                        : currentPump.isGoodChoice
-                                          ? '✅ ' + t('ดี')
-                                          : currentPump.isUsable
-                                            ? '⚡ ' + t('ใช้ได้')
-                                            : '⚠️ ' + t('ไม่เหมาะสม')}
-                                </span>
-                            </p>
-                        </div>
-                    </div>
-=======
-
->>>>>>> 14712155
 
                     {currentPump.description && (
                         <div className="mt-3 rounded bg-gray-800 p-2">
@@ -739,14 +596,6 @@
                     )}
 
                     {currentPump.pumpAccessories && currentPump.pumpAccessories.length > 0 && (
-<<<<<<< HEAD
-                        <div className="mt-3 rounded bg-purple-900 p-2">
-                            <h5 className="mb-2 text-xs font-medium text-purple-300">
-                                🔧 {t('อุปกรณ์ประกอบ')} ({currentPump.pumpAccessories.length}{' '}
-                                {t('รายการ')}):
-                            </h5>
-                            <div className="space-y-2">
-=======
                         <div className="mt-3 rounded bg-purple-900 p-3">
                             <div className="flex items-center justify-between">
                                 <h5 className="text-sm font-medium text-purple-300">
@@ -800,7 +649,9 @@
             ) : (
                 <div className="rounded bg-gray-600 p-4 text-center">
                     <p className="text-gray-300">{t('ไม่สามารถหาปั๊มที่เหมาะสมได้')}</p>
-                    <p className="mt-1 text-sm text-gray-400">{t('อาจไม่มีปั๊มที่เหมาะสมในระบบ')}</p>
+                    <p className="mt-1 text-sm text-gray-400">
+                        {t('อาจไม่มีปั๊มที่เหมาะสมในระบบ')}
+                    </p>
                 </div>
             )}
 
@@ -863,7 +714,6 @@
                                 </div>
                             )}
                             <div className="max-h-[400px] overflow-y-auto space-y-3 pr-2 scrollbar-thin scrollbar-thumb-gray-600 scrollbar-track-gray-800">
->>>>>>> 14712155
                                 {currentPump.pumpAccessories
                                     .sort(
                                         (a: any, b: any) =>
@@ -927,11 +777,7 @@
                                                     )}
                                                 </div>
                                                 {!accessory.is_included && (
-<<<<<<< HEAD
-                                                    <div className="text-purple-200">
-=======
                                                     <div className="text-xs text-gray-400 mt-1">
->>>>>>> 14712155
                                                         ({t('แยกขาย')})
                                                     </div>
                                                 )}
@@ -960,60 +806,6 @@
                                 </div>
                             )}
                         </div>
-<<<<<<< HEAD
-                    )}
-
-                    {(!currentPump.isFlowAdequate || !currentPump.isHeadAdequate) && (
-                        <div className="mt-3 rounded bg-red-900 p-2">
-                            <p className="text-sm text-red-300">
-                                ⚠️ <strong>{t('คำเตือน:')}</strong> {t('ปั๊มนี้')}
-                                {!currentPump.isFlowAdequate && ' อัตราการไหลไม่เพียงพอ'}
-                                {!currentPump.isFlowAdequate &&
-                                    !currentPump.isHeadAdequate &&
-                                    ' และ'}
-                                {!currentPump.isHeadAdequate && ' ' + t('ความสูงยกไม่เพียงพอ')}{' '}
-                                {t('สำหรับระบบนี้')}
-                            </p>
-                        </div>
-                    )}
-                </div>
-            ) : (
-                <div className="rounded bg-gray-600 p-4 text-center">
-                    <p className="text-gray-300">{t('ไม่สามารถหาปั๊มที่เหมาะสมได้')}</p>
-                    <p className="mt-1 text-sm text-gray-400">
-                        {t('อาจไม่มีปั๊มที่เหมาะสมในระบบ')}
-                    </p>
-                </div>
-            )}
-
-            {showImageModal && (
-                <div
-                    className="fixed inset-0 z-50 flex items-center justify-center bg-black bg-opacity-75"
-                    onClick={closeImageModal}
-                >
-                    <div
-                        className="relative max-h-[90vh] max-w-[90vw] p-4"
-                        onClick={(e) => e.stopPropagation()}
-                    >
-                        <button
-                            onClick={closeImageModal}
-                            className="absolute -right-2 -top-2 z-10 flex h-8 w-8 items-center justify-center rounded-full bg-red-600 text-white hover:bg-red-700"
-                            title={t('ปิด')}
-                        >
-                            ✕
-                        </button>
-                        <img
-                            src={modalImage.src}
-                            alt={modalImage.alt}
-                            className="max-h-full max-w-full rounded-lg shadow-2xl"
-                        />
-                        <div className="mt-2 text-center">
-                            <p className="inline-block rounded bg-black bg-opacity-50 px-2 py-1 text-sm text-white">
-                                {modalImage.alt}
-                            </p>
-                        </div>
-=======
->>>>>>> 14712155
                     </div>
                 </div>
             )}
