// resources\js\pages\components\PumpSelector.tsx
import React, { useState } from 'react';
import { CalculationResults, IrrigationInput } from '../types/interfaces';

interface PumpSelectorProps {
    results: CalculationResults;
    selectedPump?: any;
    onPumpChange: (pump: any) => void;
    zoneOperationGroups?: ZoneOperationGroup[];
    zoneInputs?: { [zoneId: string]: IrrigationInput };
    simultaneousZonesCount?: number;
    selectedZones?: string[];
    allZoneResults?: any[];
    projectSummary?: any;
    zoneOperationMode?: string;
}

<<<<<<< HEAD
=======
interface ZoneOperationGroup {
    id: string;
    zones: string[];
    order: number;
    label: string;
}

>>>>>>> d6290673
const PumpSelector: React.FC<PumpSelectorProps> = ({
    results,
    selectedPump,
    onPumpChange,
    simultaneousZonesCount = 1,
    selectedZones = [],
    zoneInputs = {},
}) => {
    const [showImageModal, setShowImageModal] = useState(false);
    const [modalImage, setModalImage] = useState({ src: '', alt: '' });

    const openImageModal = (src: string, alt: string) => {
        setModalImage({ src, alt });
        setShowImageModal(true);
    };

    const closeImageModal = () => {
        setShowImageModal(false);
        setModalImage({ src: '', alt: '' });
    };

    const requiredFlow = results.flows.main;
    const requiredHead = results.pumpHeadRequired;

<<<<<<< HEAD
    // Calculate actual flow requirement for simultaneous zones
    const calculateSimultaneousFlow = () => {
        if (!selectedZones || selectedZones.length <= 1 || !zoneInputs) {
            return requiredFlow;
        }

        // Sort zones by flow requirement and take the top simultaneous zones
        const zoneFlows = selectedZones
            .map((zoneId) => {
                const zoneInput = zoneInputs[zoneId];
                if (!zoneInput) return { zoneId, flow: 0 };
=======
    const calculateSimultaneousFlow = () => {
        if (results.projectSummary) {
            return {
                flow: results.projectSummary.selectedGroupFlowLPM,
                head: results.projectSummary.selectedGroupHeadM,
                mode: results.projectSummary.operationMode,
                sourceInfo: 'คำนวณจากระบบ Project Summary',
            };
        }

        if (!selectedZones || selectedZones.length <= 1 || !zoneInputs) {
            return {
                flow: requiredFlow,
                head: requiredHead,
                mode: 'single',
                sourceInfo: 'โซนเดียว',
            };
        }

        const zoneFlows = selectedZones
            .map((zoneId) => {
                const zoneInput = zoneInputs[zoneId];
                if (!zoneInput) return { zoneId, flow: 0, head: 0 };
>>>>>>> d6290673

                const flowLPH =
                    (zoneInput.totalTrees * zoneInput.waterPerTreeLiters) /
                    (zoneInput.irrigationTimeMinutes / 60);
<<<<<<< HEAD
                return { zoneId, flow: flowLPH / 60 }; // Convert to LPM
            })
            .sort((a, b) => b.flow - a.flow);

        const topFlows = zoneFlows.slice(0, simultaneousZonesCount);
        return topFlows.reduce((sum, zone) => sum + zone.flow, 0);
    };

    const actualRequiredFlow = calculateSimultaneousFlow();
=======
                const headTotal = zoneInput.staticHeadM + zoneInput.pressureHeadM;

                return {
                    zoneId,
                    flow: flowLPH / 60,
                    head: headTotal,
                };
            })
            .sort((a, b) => b.head - a.head);

        const topZones = zoneFlows.slice(0, simultaneousZonesCount);
        const totalFlow = topZones.reduce((sum, zone) => sum + zone.flow, 0);
        const maxHead = topZones.length > 0 ? topZones[0].head : 0;

        return {
            flow: totalFlow,
            head: maxHead,
            mode:
                simultaneousZonesCount === selectedZones.length
                    ? 'simultaneous'
                    : simultaneousZonesCount === 1
                      ? 'sequential'
                      : 'custom',
            sourceInfo: `${simultaneousZonesCount} โซนพร้อมกัน (Fallback calculation)`,
        };
    };

    const flowData = calculateSimultaneousFlow();
    const actualRequiredFlow = flowData.flow;
    const actualRequiredHead = flowData.head;
>>>>>>> d6290673

    const currentPump = selectedPump || results.autoSelectedPump;
    const autoSelectedPump = results.autoSelectedPump;
    const analyzedPumps = results.analyzedPumps || [];

    const sortedPumps = analyzedPumps.sort((a, b) => {
        if (a.isRecommended !== b.isRecommended) return b.isRecommended ? 1 : -1;
        if (a.isGoodChoice !== b.isGoodChoice) return b.isGoodChoice ? 1 : -1;
        if (a.isUsable !== b.isUsable) return b.isUsable ? 1 : -1;
        return b.score - a.score;
    });

    const getSelectionStatus = (pump: any) => {
        if (!pump) return null;
        const isAutoSelected = pump.id === autoSelectedPump?.id;

        if (isAutoSelected) {
            if (pump.isRecommended) return '🤖⭐ เลือกอัตโนมัติ (แนะนำ)';
            if (pump.isGoodChoice) return '🤖✅ เลือกอัตโนมัติ (ดี)';
            if (pump.isUsable) return '🤖⚡ เลือกอัตโนมัติ (ใช้ได้)';
            return '🤖⚠️ เลือกอัตโนมัติ (ตัวดีที่สุดที่มี)';
        } else {
            return '👤 เลือกเอง';
        }
    };

    const getPumpGrouping = (pump: any) => {
        if (pump.isRecommended) return 'แนะนำ';
        if (pump.isGoodChoice) return 'ตัวเลือกดี';
        if (pump.isUsable) return 'ใช้ได้';
        return 'อื่นๆ';
    };

    const formatRangeValue = (value: any) => {
        if (Array.isArray(value)) return `${value[0]}-${value[1]}`;
        return String(value);
    };

    const renderPumpImage = (pump: any) => {
        const imageUrl = pump.image_url || pump.image || pump.imageUrl;

        if (imageUrl) {
            return (
                <img
                    src={imageUrl}
                    alt={pump.name || 'Pump'}
                    className="h-auto max-h-[100px] w-[100px] cursor-pointer rounded border border-gray-500 object-contain transition-opacity hover:border-blue-400 hover:opacity-80"
                    onError={(e) => {
                        (e.target as HTMLImageElement).style.display = 'none';
                    }}
                    onClick={() => openImageModal(imageUrl, pump.name || 'ปั๊มน้ำ')}
                    title="คลิกเพื่อดูรูปขนาดใหญ่"
                />
            );
        }

        return (
            <div className="flex h-[60px] w-[85px] items-center justify-center rounded border border-gray-600 bg-gray-500 text-xs text-gray-300">
                🚰 ปั๊ม
            </div>
        );
    };

    const renderAccessoryImage = (accessory: any) => {
        const imageUrl = accessory.image_url || accessory.image || accessory.imageUrl;

        if (imageUrl) {
            return (
                <img
                    src={imageUrl}
                    alt={accessory.name}
                    className="h-10 w-10 cursor-pointer rounded border border-gray-600 object-cover transition-opacity hover:border-blue-400 hover:opacity-80"
                    onError={(e) => {
                        (e.target as HTMLImageElement).style.display = 'none';
                    }}
                    onClick={() => openImageModal(imageUrl, accessory.name)}
                    title="คลิกเพื่อดูรูปขนาดใหญ่"
                />
            );
        }

        const getIconForType = (type: string) => {
            const icons = {
                foot_valve: '🔧',
                check_valve: '⚙️',
                ball_valve: '🔩',
                pressure_gauge: '📊',
            };
            return icons[type as keyof typeof icons] || '🔧';
        };

        return (
            <div className="flex h-10 w-10 items-center justify-center rounded border border-gray-600 bg-gray-600 text-sm">
                {getIconForType(accessory.accessory_type)}
            </div>
        );
    };

    return (
        <div className="rounded-lg bg-gray-700 p-6">
            <h3 className="mb-4 text-lg font-semibold text-red-400">
                ปั๊มน้ำ
                <span className="ml-2 text-sm font-normal text-gray-400">
                    (🤖 เลือกอัตโนมัติ + ปรับแต่งได้)
                </span>
            </h3>

            <div className="mb-4 rounded bg-gray-600 p-3">
                <h4 className="mb-2 text-sm font-medium text-red-300">⚡ ความต้องการ:</h4>
                <div className="text-xs text-gray-300">
                    <p>
                        อัตราการไหล:{' '}
                        <span className="font-bold text-blue-300">
                            {results.projectSummary
                                ? results.projectSummary.selectedGroupFlowLPM.toFixed(1)
                                : requiredFlow.toFixed(1)}{' '}
                            LPM
                        </span>
                    </p>
                    <p>
                        Head รวม:{' '}
                        <span className="font-bold text-yellow-300">
                            {results.projectSummary
                                ? results.projectSummary.selectedGroupHeadM.toFixed(1)
                                : requiredHead.toFixed(1)}{' '}
                            เมตร
                        </span>
                    </p>
                </div>
<<<<<<< HEAD
                {selectedZones.length > 1 && simultaneousZonesCount > 1 && (
                    <div className="mt-2 text-xs text-purple-200">
                        <p>🔄 คำนวณสำหรับ {simultaneousZonesCount} โซนที่เปิดพร้อมกัน</p>
                        <p>💧 อัตราการไหลรวม: {actualRequiredFlow.toFixed(1)} LPM</p>
                    </div>
                )}
=======
                {results.projectSummary && (
                    <div className="mt-2 text-xs text-purple-200">
                        <p>
                            🎯 รูปแบบการเปิด:{' '}
                            {results.projectSummary.operationMode === 'simultaneous'
                                ? 'เปิดพร้อมกันทุกโซน'
                                : results.projectSummary.operationMode === 'custom'
                                  ? 'เปิดแบบกำหนดเอง'
                                  : 'เปิดทีละโซน'}
                        </p>
                        <p>💧 คำนวณจากโซน: {results.projectSummary.criticalZone}</p>
                        {results.projectSummary.criticalGroup && (
                            <p>🔗 กลุ่มที่คำนวณ: {results.projectSummary.criticalGroup.label}</p>
                        )}
                    </div>
                )}
                {selectedZones &&
                    selectedZones.length > 1 &&
                    simultaneousZonesCount &&
                    simultaneousZonesCount > 1 &&
                    !results.projectSummary && (
                        <div className="mt-2 text-xs text-purple-200">
                            <p>🔄 คำนวณสำหรับ {simultaneousZonesCount} โซนที่เปิดพร้อมกัน</p>
                            <p>💧 อัตราการไหลรวม: {actualRequiredFlow.toFixed(1)} LPM (Fallback)</p>
                        </div>
                    )}
>>>>>>> d6290673
            </div>

            <div className="mb-4">
                <label className="mb-2 block text-sm font-medium text-gray-300">
                    เลือกปั๊มน้ำ:
                </label>
                <select
                    value={currentPump?.id || ''}
                    onChange={(e) => {
                        const selected = analyzedPumps.find(
                            (p) => p.id === parseInt(e.target.value)
                        );
                        onPumpChange(selected || null);
                    }}
                    className="w-full rounded border border-gray-500 bg-gray-600 p-2 text-white focus:border-blue-400"
                >
                    <option value="">-- ใช้การเลือกอัตโนมัติ --</option>
                    {sortedPumps.map((pump) => {
                        const group = getPumpGrouping(pump);
                        const isAuto = pump.id === autoSelectedPump?.id;
                        return (
                            <option key={pump.id} value={pump.id}>
                                {isAuto ? '🤖 ' : ''}
                                {pump.name || pump.productCode} - {pump.powerHP}HP -{' '}
                                {pump.price?.toLocaleString()} บาท | {group} | คะแนน: {pump.score}
                                {!pump.isFlowAdequate || !pump.isHeadAdequate
                                    ? ' (ไม่เพียงพอ)'
                                    : ''}
                            </option>
                        );
                    })}
                </select>
                <p className="mt-1 text-xs text-gray-400">
                    เว้นว่างไว้เพื่อใช้การเลือกอัตโนมัติ หรือเลือกปั๊มที่ต้องการ
                </p>
            </div>

            {currentPump ? (
                <div className="rounded bg-gray-600 p-3">
                    <div className="mb-3 flex items-center justify-between">
                        <h4 className="font-medium text-white">ปั๊มที่เลือก</h4>
                        <span className="text-sm font-bold text-green-300">
                            คะแนน: {currentPump.score}/100
                        </span>
                    </div>

                    <div className="mb-3 rounded bg-blue-900 p-2">
                        <p className="text-sm text-blue-300">{getSelectionStatus(currentPump)}</p>
                    </div>

                    <div className="grid grid-cols-3 items-center justify-between gap-3 text-sm">
                        <div className="flex items-center justify-center">
                            {renderPumpImage(currentPump)}
                        </div>

                        <div>
                            <p>
                                <strong>รุ่น:</strong> {currentPump.productCode}
                            </p>
                            <p>
                                <strong>ชื่อ:</strong> {currentPump.name || currentPump.productCode}
                            </p>
                            <p>
                                <strong>กำลัง:</strong>{' '}
                                {currentPump.powerHP != null
                                    ? currentPump.powerHP
                                    : (currentPump.powerKW * 1.341).toFixed(1)}{' '}
                                HP (
                                {currentPump.powerKW != null
                                    ? currentPump.powerKW
                                    : (currentPump.powerHP * 0.7457).toFixed(1)}{' '}
                                kW)
                            </p>
                            <p>
                                <strong>เฟส:</strong> {currentPump.phase} เฟส
                            </p>
                            <p>
                                <strong>ท่อเข้า/ออก:</strong> {currentPump.inlet_size_inch}"/
                                {currentPump.outlet_size_inch}"
                            </p>
                            {currentPump.brand && (
                                <p>
                                    <strong>แบรนด์:</strong> {currentPump.brand}
                                </p>
                            )}
                        </div>

                        <div>
                            <p>
                                <strong>Flow Max:</strong> {currentPump.maxFlow || 'N/A'} LPM
                            </p>
                            <p>
                                <strong>Head Max:</strong> {currentPump.maxHead || 'N/A'} เมตร
                            </p>
                            <p>
                                <strong>S.D(ความลึกดูด):</strong>{' '}
                                {currentPump.suction_depth_m || 'N/A'} เมตร
                            </p>
                            <p>
                                <strong>ราคา:</strong> {currentPump.price?.toLocaleString()} บาท
                            </p>
                            {currentPump.weight_kg && (
                                <p>
                                    <strong>น้ำหนัก:</strong> {currentPump.weight_kg} kg
                                </p>
                            )}
                        </div>
                    </div>

                    <div className="mt-3 grid grid-cols-2 gap-2 text-sm">
                        <p>
                            <strong>Flow:</strong>{' '}
                            <span
                                className={`font-bold ${currentPump.isFlowAdequate ? 'text-green-300' : 'text-red-300'}`}
                            >
                                {currentPump.isFlowAdequate ? '✅ เพียงพอ' : '❌ ไม่เพียงพอ'}
                            </span>
                            <span className="ml-2 text-gray-400">
                                ({currentPump.flowRatio.toFixed(1)}x)
                            </span>
                        </p>

                        <p>
                            <strong>Head:</strong>{' '}
                            <span
                                className={`font-bold ${currentPump.isHeadAdequate ? 'text-green-300' : 'text-red-300'}`}
                            >
                                {currentPump.isHeadAdequate ? '✅ เพียงพอ' : '❌ ไม่เพียงพอ'}
                            </span>
                            <span className="ml-2 text-gray-400">
                                ({currentPump.headRatio.toFixed(1)}x)
                            </span>
                        </p>
                    </div>

                    <div className="mt-3 rounded bg-gray-500 p-2">
                        <h5 className="text-xs font-medium text-yellow-300">การวิเคราะห์:</h5>
                        <div className="grid grid-cols-3 gap-2 text-xs">
                            <p>
                                คะแนนรวม: <span className="font-bold">{currentPump.score}</span>/100
                            </p>
                            <p>
                                กำลังประมาณ:{' '}
                                <span className="font-bold">
                                    {currentPump.estimatedHP.toFixed(1)}
                                </span>{' '}
                                HP
                            </p>
                            <p>
                                ประสิทธิภาพ/บาท:{' '}
                                <span className="font-bold">
                                    {currentPump.flowPerBaht.toFixed(3)}
                                </span>
                            </p>
                        </div>
                        <div className="mt-1 text-xs">
                            <p>
                                ความเหมาะสม:
                                <span
                                    className={`ml-1 font-bold ${
                                        currentPump.isRecommended
                                            ? 'text-green-300'
                                            : currentPump.isGoodChoice
                                              ? 'text-yellow-300'
                                              : currentPump.isUsable
                                                ? 'text-orange-300'
                                                : 'text-red-300'
                                    }`}
                                >
                                    {currentPump.isRecommended
                                        ? '⭐ แนะนำ'
                                        : currentPump.isGoodChoice
                                          ? '✅ ดี'
                                          : currentPump.isUsable
                                            ? '⚡ ใช้ได้'
                                            : '⚠️ ไม่เหมาะสม'}
                                </span>
                            </p>
                        </div>
                    </div>

                    {currentPump.description && (
                        <div className="mt-3 rounded bg-gray-800 p-2">
                            <p className="text-xs text-gray-300">
                                <strong>รายละเอียด:</strong> {currentPump.description}
                            </p>
                        </div>
                    )}

                    <div className="mt-3 rounded bg-blue-900 p-2">
                        <h5 className="text-xs font-medium text-blue-300">ช่วงการทำงาน:</h5>
                        <div className="grid grid-cols-2 gap-2 text-xs">
                            <div>
                                <p>
                                    อัตราการไหล: {formatRangeValue(currentPump.flow_rate_lpm)} LPM
                                </p>
                                <p>Head: {formatRangeValue(currentPump.head_m)} เมตร</p>
                            </div>
                            <div>
                                <p>ขนาดท่อเข้า: {currentPump.inlet_size_inch}"</p>
                                <p>ขนาดท่อออก: {currentPump.outlet_size_inch}"</p>
                            </div>
                        </div>
                    </div>

                    {selectedPump &&
                        selectedPump.id !== autoSelectedPump?.id &&
                        autoSelectedPump && (
                            <div className="mt-3 rounded bg-yellow-900 p-2">
                                <h5 className="text-xs font-medium text-yellow-300">
                                    เปรียบเทียบกับการเลือกอัตโนมัติ:
                                </h5>
                                <div className="grid grid-cols-2 gap-2 text-xs">
                                    <div>
                                        <p className="text-gray-300">
                                            อัตโนมัติ: {autoSelectedPump.productCode}
                                        </p>
                                        <p className="text-gray-300">
                                            กำลัง: {autoSelectedPump.powerHP}HP
                                        </p>
                                        <p className="text-gray-300">
                                            คะแนน: {autoSelectedPump.score}
                                        </p>
                                        <p className="text-gray-300">
                                            ราคา: {autoSelectedPump.price?.toLocaleString()}
                                        </p>
                                    </div>
                                    <div>
                                        <p className="text-white">
                                            เลือกเอง: {selectedPump.productCode}
                                        </p>
                                        <p className="text-white">
                                            กำลัง: {selectedPump.powerHP}HP
                                        </p>
                                        <p className="text-white">คะแนน: {selectedPump.score}</p>
                                        <p className="text-white">
                                            ราคา: {selectedPump.price?.toLocaleString()}
                                        </p>
                                    </div>
                                </div>
                                <div className="mt-1 text-xs">
                                    <p className="text-yellow-200">
                                        ส่วนต่างคะแนน:
                                        <span
                                            className={`ml-1 font-bold ${selectedPump.score >= autoSelectedPump.score ? 'text-green-300' : 'text-red-300'}`}
                                        >
                                            {selectedPump.score >= autoSelectedPump.score
                                                ? '+'
                                                : ''}
                                            {(selectedPump.score - autoSelectedPump.score).toFixed(
                                                1
                                            )}{' '}
                                            คะแนน
                                        </span>
                                    </p>
                                    <p className="text-yellow-200">
                                        ส่วนต่างราคา:
                                        <span
                                            className={`ml-1 font-bold ${selectedPump.price <= autoSelectedPump.price ? 'text-green-300' : 'text-red-300'}`}
                                        >
                                            {selectedPump.price <= autoSelectedPump.price
                                                ? '-'
                                                : '+'}
                                            {Math.abs(
                                                selectedPump.price - autoSelectedPump.price
                                            ).toLocaleString()}{' '}
                                            บาท
                                        </span>
                                    </p>
                                </div>
                            </div>
                        )}

                    {currentPump.pumpAccessories && currentPump.pumpAccessories.length > 0 && (
                        <div className="mt-3 rounded bg-purple-900 p-2">
                            <h5 className="mb-2 text-xs font-medium text-purple-300">
                                🔧 อุปกรณ์ประกอบ ({currentPump.pumpAccessories.length} รายการ):
                            </h5>
                            <div className="space-y-2">
                                {currentPump.pumpAccessories
                                    .sort(
                                        (a: any, b: any) =>
                                            (a.sort_order || 0) - (b.sort_order || 0)
                                    )
                                    .map((accessory: any, index: number) => (
                                        <div
                                            key={accessory.id || index}
                                            className="flex items-center justify-between rounded bg-purple-800 p-2"
                                        >
                                            <div className="flex items-center space-x-3">
                                                {renderAccessoryImage(accessory)}
                                                <div className="text-xs">
                                                    <p className="font-medium text-white">
                                                        {accessory.name}
                                                    </p>
                                                    <p className="capitalize text-purple-200">
                                                        {accessory.accessory_type?.replace(
                                                            '_',
                                                            ' '
                                                        )}
                                                        {accessory.size && ` • ${accessory.size}`}
                                                    </p>
                                                    {accessory.specifications &&
                                                        Object.keys(accessory.specifications)
                                                            .length > 0 && (
                                                            <p className="text-purple-300">
                                                                {Object.entries(
                                                                    accessory.specifications
                                                                )
                                                                    .slice(0, 1)
                                                                    .map(
                                                                        ([key, value]) =>
                                                                            `${key}: ${value}`
                                                                    )
                                                                    .join(', ')}
                                                                {Object.keys(
                                                                    accessory.specifications
                                                                ).length > 1 && '...'}
                                                            </p>
                                                        )}
                                                </div>
                                            </div>
                                            <div className="text-right text-xs">
                                                <div
                                                    className={`font-medium ${accessory.is_included ? 'text-green-300' : 'text-yellow-300'}`}
                                                >
                                                    {accessory.is_included ? (
                                                        <span>✅ รวมในชุด</span>
                                                    ) : (
                                                        <span>
                                                            💰 +
                                                            {Number(
                                                                accessory.price || 0
                                                            ).toLocaleString()}{' '}
                                                            บาท
                                                        </span>
                                                    )}
                                                </div>
                                                {!accessory.is_included && (
                                                    <div className="text-purple-200">(แยกขาย)</div>
                                                )}
                                            </div>
                                        </div>
                                    ))}
                            </div>

                            {currentPump.pumpAccessories.some((acc: any) => !acc.is_included) && (
                                <div className="mt-2 rounded bg-purple-800 p-2 text-xs">
                                    <div className="flex justify-between text-purple-200">
                                        <span>ราคาอุปกรณ์เสริม:</span>
                                        <span className="font-medium text-yellow-300">
                                            +
                                            {currentPump.pumpAccessories
                                                .filter((acc: any) => !acc.is_included)
                                                .reduce(
                                                    (sum: number, acc: any) =>
                                                        sum + (Number(acc.price) || 0),
                                                    0
                                                )
                                                .toLocaleString()}{' '}
                                            บาท
                                        </span>
                                    </div>
                                </div>
                            )}
                        </div>
                    )}

                    {(!currentPump.isFlowAdequate || !currentPump.isHeadAdequate) && (
                        <div className="mt-3 rounded bg-red-900 p-2">
                            <p className="text-sm text-red-300">
                                ⚠️ <strong>คำเตือน:</strong> ปั๊มนี้
                                {!currentPump.isFlowAdequate && ' อัตราการไหลไม่เพียงพอ'}
                                {!currentPump.isFlowAdequate &&
                                    !currentPump.isHeadAdequate &&
                                    ' และ'}
                                {!currentPump.isHeadAdequate && ' ความสูงยกไม่เพียงพอ'}{' '}
                                สำหรับระบบนี้
                            </p>
                        </div>
                    )}

                    {(currentPump.flowRatio > 3 || currentPump.headRatio > 3) && (
                        <div className="mt-3 rounded bg-yellow-900 p-2">
                            <p className="text-sm text-yellow-300">
                                💰 <strong>หมายเหตุ:</strong> ปั๊มนี้มีขนาดใหญ่เกินความต้องการ
                                อาจสิ้นเปลืองพลังงาน ควรพิจารณาใช้ปั๊มขนาดเล็กกว่า
                            </p>
                        </div>
                    )}
                </div>
            ) : (
                <div className="rounded bg-gray-600 p-4 text-center">
                    <p className="text-gray-300">ไม่สามารถหาปั๊มที่เหมาะสมได้</p>
                    <p className="mt-1 text-sm text-gray-400">อาจไม่มีปั๊มที่เหมาะสมในระบบ</p>
                </div>
            )}

            {showImageModal && (
                <div
                    className="fixed inset-0 z-50 flex items-center justify-center bg-black bg-opacity-75"
                    onClick={closeImageModal}
                >
                    <div
                        className="relative max-h-[90vh] max-w-[90vw] p-4"
                        onClick={(e) => e.stopPropagation()}
                    >
                        <button
                            onClick={closeImageModal}
                            className="absolute -right-2 -top-2 z-10 flex h-8 w-8 items-center justify-center rounded-full bg-red-600 text-white hover:bg-red-700"
                            title="ปิด"
                        >
                            ✕
                        </button>
                        <img
                            src={modalImage.src}
                            alt={modalImage.alt}
                            className="max-h-full max-w-full rounded-lg shadow-2xl"
                        />
                        <div className="mt-2 text-center">
                            <p className="inline-block rounded bg-black bg-opacity-50 px-2 py-1 text-sm text-white">
                                {modalImage.alt}
                            </p>
                        </div>
                    </div>
                </div>
            )}
        </div>
    );
};

export default PumpSelector;<|MERGE_RESOLUTION|>--- conflicted
+++ resolved
@@ -15,8 +15,6 @@
     zoneOperationMode?: string;
 }
 
-<<<<<<< HEAD
-=======
 interface ZoneOperationGroup {
     id: string;
     zones: string[];
@@ -24,7 +22,6 @@
     label: string;
 }
 
->>>>>>> d6290673
 const PumpSelector: React.FC<PumpSelectorProps> = ({
     results,
     selectedPump,
@@ -49,19 +46,6 @@
     const requiredFlow = results.flows.main;
     const requiredHead = results.pumpHeadRequired;
 
-<<<<<<< HEAD
-    // Calculate actual flow requirement for simultaneous zones
-    const calculateSimultaneousFlow = () => {
-        if (!selectedZones || selectedZones.length <= 1 || !zoneInputs) {
-            return requiredFlow;
-        }
-
-        // Sort zones by flow requirement and take the top simultaneous zones
-        const zoneFlows = selectedZones
-            .map((zoneId) => {
-                const zoneInput = zoneInputs[zoneId];
-                if (!zoneInput) return { zoneId, flow: 0 };
-=======
     const calculateSimultaneousFlow = () => {
         if (results.projectSummary) {
             return {
@@ -85,22 +69,10 @@
             .map((zoneId) => {
                 const zoneInput = zoneInputs[zoneId];
                 if (!zoneInput) return { zoneId, flow: 0, head: 0 };
->>>>>>> d6290673
 
                 const flowLPH =
                     (zoneInput.totalTrees * zoneInput.waterPerTreeLiters) /
                     (zoneInput.irrigationTimeMinutes / 60);
-<<<<<<< HEAD
-                return { zoneId, flow: flowLPH / 60 }; // Convert to LPM
-            })
-            .sort((a, b) => b.flow - a.flow);
-
-        const topFlows = zoneFlows.slice(0, simultaneousZonesCount);
-        return topFlows.reduce((sum, zone) => sum + zone.flow, 0);
-    };
-
-    const actualRequiredFlow = calculateSimultaneousFlow();
-=======
                 const headTotal = zoneInput.staticHeadM + zoneInput.pressureHeadM;
 
                 return {
@@ -131,7 +103,6 @@
     const flowData = calculateSimultaneousFlow();
     const actualRequiredFlow = flowData.flow;
     const actualRequiredHead = flowData.head;
->>>>>>> d6290673
 
     const currentPump = selectedPump || results.autoSelectedPump;
     const autoSelectedPump = results.autoSelectedPump;
@@ -261,14 +232,6 @@
                         </span>
                     </p>
                 </div>
-<<<<<<< HEAD
-                {selectedZones.length > 1 && simultaneousZonesCount > 1 && (
-                    <div className="mt-2 text-xs text-purple-200">
-                        <p>🔄 คำนวณสำหรับ {simultaneousZonesCount} โซนที่เปิดพร้อมกัน</p>
-                        <p>💧 อัตราการไหลรวม: {actualRequiredFlow.toFixed(1)} LPM</p>
-                    </div>
-                )}
-=======
                 {results.projectSummary && (
                     <div className="mt-2 text-xs text-purple-200">
                         <p>
@@ -295,7 +258,6 @@
                             <p>💧 อัตราการไหลรวม: {actualRequiredFlow.toFixed(1)} LPM (Fallback)</p>
                         </div>
                     )}
->>>>>>> d6290673
             </div>
 
             <div className="mb-4">
