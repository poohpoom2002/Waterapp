--- conflicted
+++ resolved
@@ -212,17 +212,8 @@
                                 {option.isAutoSelected && <span className="text-sm">🤖</span>}
 
                                 {/* Recommendation symbol */}
-<<<<<<< HEAD
-                                {option.score !== undefined && (
-                                    <span className={`text-sm ${recommendation.color}`}>
-                                        {recommendation.symbol}
-                                    </span>
-                                )}
-
-=======
 
                                 
->>>>>>> 14712155
                                 {option.productCode && (
                                     <span className="font-medium text-blue-300">
                                         {option.productCode}
@@ -232,26 +223,15 @@
                                     <span className="font-medium text-white">{option.name}</span>
                                 )}
                             </div>
-<<<<<<< HEAD
-
-                            <div className="mt-1 flex items-center justify-between">
-=======
                             
                             
                             
                             <div className="flex items-center justify-between mt-1">
->>>>>>> 14712155
                                 <div className="flex items-center space-x-2 text-xs text-gray-300">
                                     {option.brand && (
                                         <span className="text-yellow-300">{option.brand}</span>
                                     )}
 
-<<<<<<< HEAD
-                                    {/* Score */}
-                                    {option.score !== undefined && (
-                                        <span className="text-purple-300">
-                                            {t('คะแนน:')} {option.score}/100
-=======
                                     {/* Head Loss calculation display */}
                             {option.headLoss !== undefined && (
                                 <div className="mt-1 rounded px-2 py-1">
@@ -261,7 +241,6 @@
                                         }`}>
                                             Head Loss: {option.headLoss.toFixed(3)} ม.
                                             {option.hasWarning && ' ⚠️'}
->>>>>>> 14712155
                                         </span>
                                     </div>
                                     {option.calculationDetails && (
@@ -269,17 +248,11 @@
                                             {option.calculationDetails}
                                         </div>
                                     )}
-<<<<<<< HEAD
-
-                                    {/* Recommendation text */}
-                                    {option.score !== undefined && (
-=======
                                 </div>
                             )}
                                     
                                     {/* Recommendation text - only show if recommendation exists */}
                                     {recommendation && (
->>>>>>> 14712155
                                         <span className={`${recommendation.color}`}>
                                             {recommendation.text}
                                         </span>
