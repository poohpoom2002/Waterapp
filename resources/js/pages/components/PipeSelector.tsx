--- conflicted
+++ resolved
@@ -75,7 +75,7 @@
                 // สำหรับ emitter pipe ใช้ข้อมูลพิเศษ
                 if (horticultureSystemData?.sprinklerConfig) {
                     // หาความยาวท่อ emitter ที่ยาวที่สุดจาก localStorage
-                    const currentProject = localStorage.getItem('currentHorticultureProject');
+                    const currentProject = localStorage.getItem('horticultureIrrigationData');
                     let longestEmitterLength = 10; // default
 
                     if (currentProject) {
@@ -195,52 +195,6 @@
                     );
                 }
 
-<<<<<<< HEAD
-    return (
-        <div
-            className={`rounded-lg p-6 ${config.title === t('ท่อย่อย') ? 'bg-yellow-500' : config.title === t('ท่อเมนรอง') ? 'bg-purple-500' : 'bg-blue-500'}`}
-        >
-            <h3 className={`mb-4 text-2xl font-bold text-black`}>{config.title}</h3>
-
-            <div className="mb-4">
-                <SearchableDropdown
-                    value={currentPipe?.id || ''}
-                    onChange={(value) => {
-                        const selected = config.analyzedPipes.find(
-                            (p) => p.id === parseInt(value.toString())
-                        );
-                        onPipeChange(selected || null);
-                    }}
-                    options={[
-                        { value: '', label: `-- ${t('ใช้การเลือกอัตโนมัติ')} --` },
-                        ...sortedPipes.map((pipe) => {
-                            const group = getPipeGrouping(pipe);
-                            const isAuto = pipe.id === config.autoSelectedPipe?.id;
-                            const rolls = calculateCurrentPipeRolls(pipe);
-                            const currentHeadLossPer100m = getHeadLossPer100m(pipe);
-                            return {
-                                value: pipe.id,
-                                label: `${isAuto ? '🤖 ' : ''}${pipe.name || pipe.productCode || pipe.product_code} - ${pipe.sizeMM}mm - ${pipe.price?.toLocaleString()} ${t('บาท/ม้วน')}`,
-                                searchableText: `${pipe.productCode || pipe.product_code} ${pipe.name || ''} ${pipe.brand || ''} ${pipe.sizeMM}mm ${pipe.pipeType || ''} ${group}`,
-                                image: pipe.image,
-                                productCode: pipe.productCode || pipe.product_code,
-                                name: pipe.name,
-                                brand: pipe.brand,
-                                price: pipe.price,
-                                unit: t('บาท/ม้วน'),
-                                score: pipe.score,
-                                isRecommended: pipe.isRecommended,
-                                isGoodChoice: pipe.isGoodChoice,
-                                isUsable: pipe.isUsable,
-                                isAutoSelected: isAuto,
-                            };
-                        }),
-                    ]}
-                    placeholder={`-- ${t('ใช้การเลือกอัตโนมัติ')} --`}
-                    searchPlaceholder={t('พิมพ์เพื่อค้นหาท่อ (ชื่อ, รหัสสินค้า, ขนาด)...')}
-                    className="w-full"
-                />
-=======
                 // กรองตามแรงดันหัวฉีด
                 if (sprinklerPressure) {
                     filteredPipes = filteredPipes.filter(
@@ -663,7 +617,6 @@
                     <div className="mb-2 text-4xl">🚧</div>
                     <p>ระบบใหม่สำหรับ Horticulture เท่านั้น</p>
                 </div>
->>>>>>> 14712155
             </div>
         );
     }
@@ -1082,45 +1035,6 @@
                     </div>
                 )}
 
-<<<<<<< HEAD
-                    <div className="mt-3 rounded bg-gray-500 p-2">
-                        <h5 className="text-xs font-medium text-yellow-300">
-                            🎯 {t('การวิเคราะห์ตามมาตรฐาน:')}
-                        </h5>
-                        <div className="grid grid-cols-3 gap-2 text-xs">
-                            <p>
-                                {t('คะแนนรวม:')}{' '}
-                                <span className="font-bold">{currentPipe?.score}</span>
-                                /100
-                            </p>
-                            <p>
-                                {t('Major Loss:')}{' '}
-                                <span className="font-bold text-red-400">
-                                    {config.headLoss.major.toFixed(2)} ม.
-                                </span>
-                            </p>
-                            <p>
-                                {t('Minor Loss:')}{' '}
-                                <span className="font-bold text-orange-400">
-                                    {config.headLoss.minor.toFixed(2)} ม.
-                                </span>
-                            </p>
-                        </div>
-                        <div className="mt-2 grid grid-cols-2 gap-2 text-xs">
-                            <p>
-                                {t('Velocity Head:')}{' '}
-                                <span className="font-bold text-blue-300">
-                                    {(Math.pow(config.velocity, 2) / (2 * 9.81)).toFixed(3)} ม.
-                                </span>
-                            </p>
-                            <p>
-                                {t('C-Factor:')}{' '}
-                                <span className="font-bold text-purple-300">
-                                    {results.coefficients ? results.coefficients[pipeType] : 140}
-                                </span>
-                            </p>
-                        </div>
-=======
                 {/* แสดงการตรวจสอบ Hierarchy */}
                 {selectedPipe && selectedPipeSizes && Object.keys(selectedPipeSizes).length > 0 && (
                     <div className="mt-4 rounded bg-blue-800/50 p-3">
@@ -1257,52 +1171,9 @@
                                 );
                             }
                         })()}
->>>>>>> 14712155
                     </div>
                 )}
 
-<<<<<<< HEAD
-                    <div className="mt-3 rounded bg-purple-900 p-2">
-                        <h5 className="text-xs font-medium text-purple-300">
-                            ✅ {t('การตรวจสอบมาตรฐาน:')}
-                        </h5>
-                        <div className="text-xs">
-                            <p>
-                                {t('ความเร็วน้ำ:')}{' '}
-                                <span
-                                    className={`ml-1 font-bold ${
-                                        config.velocity >= 0.8 && config.velocity <= 2.0
-                                            ? 'text-green-300'
-                                            : config.velocity >= 0.6 && config.velocity <= 2.5
-                                              ? 'text-yellow-300'
-                                              : 'text-red-300'
-                                    }`}
-                                >
-                                    {config.velocity >= 0.8 && config.velocity <= 2.0
-                                        ? '✅ ' + t('เหมาะสมมาก (0.8-2.0 m/s)')
-                                        : config.velocity >= 0.6 && config.velocity <= 2.5
-                                          ? '⚠️ ' + t('ใช้ได้ (0.6-2.5 m/s)')
-                                          : '❌ ' + t('อยู่นอกช่วงที่แนะนำ')}
-                                </span>
-                            </p>
-                            <p className="mt-1">
-                                {t('Head Loss:')}{' '}
-                                <span
-                                    className={`ml-1 font-bold ${
-                                        getHeadLossPer100m(currentPipe) <= 3
-                                            ? 'text-green-300'
-                                            : getHeadLossPer100m(currentPipe) <= 6
-                                              ? 'text-yellow-300'
-                                              : 'text-red-300'
-                                    }`}
-                                >
-                                    {getHeadLossPer100m(currentPipe) <= 3
-                                        ? '✅ ' + t('ต่ำมาก (<3 m/100m)')
-                                        : getHeadLossPer100m(currentPipe) <= 6
-                                          ? '⚠️ ' + t('ปานกลาง (3-6 m/100m)')
-                                          : '❌ ' + t('สูงเกินไป (>6 m/100m)')}
-                                </span>
-=======
                 {/* แสดง warnings */}
                 {warnings.length > 0 && (
                     <div className="mt-4 rounded bg-red-900 p-3">
@@ -1310,47 +1181,9 @@
                         {warnings.map((warning, index) => (
                             <p key={index} className="text-sm text-red-200">
                                 {warning}
->>>>>>> 14712155
                             </p>
                         ))}
                     </div>
-<<<<<<< HEAD
-                </div>
-            ) : (
-                <div className="rounded bg-gray-600 p-4 text-center">
-                    <p className="text-gray-300">{t('ไม่สามารถหาท่อประเภทนี้ได้')}</p>
-                    <p className="mt-1 text-sm text-gray-400">
-                        {t('อาจไม่มีข้อมูลท่อที่เหมาะสมในระบบ')}
-                    </p>
-                </div>
-            )}
-
-            {showImageModal && (
-                <div
-                    className="fixed inset-0 z-50 flex items-center justify-center bg-black bg-opacity-75"
-                    onClick={closeImageModal}
-                >
-                    <div
-                        className="relative max-h-[90vh] max-w-[90vw] p-4"
-                        onClick={(e) => e.stopPropagation()}
-                    >
-                        <button
-                            onClick={closeImageModal}
-                            className="absolute -right-2 -top-2 z-10 flex h-8 w-8 items-center justify-center rounded-full bg-red-600 text-white hover:bg-red-700"
-                            title={t('ปิด')}
-                        >
-                            ✕
-                        </button>
-                        <img
-                            src={modalImage.src}
-                            alt={modalImage.alt}
-                            className="max-h-full max-w-full rounded-lg shadow-2xl"
-                        />
-                        <div className="mt-2 text-center">
-                            <p className="inline-block rounded bg-black bg-opacity-50 px-2 py-1 text-sm text-white">
-                                {modalImage.alt}
-                            </p>
-=======
                 )}
 
                 {/* แสดงข้อมูลท่อที่เลือก */}
@@ -1441,7 +1274,6 @@
 
                                 
                             </div>
->>>>>>> 14712155
                         </div>
                     </div>
                 )}
