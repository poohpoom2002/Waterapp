// resources\js\pages\components\QuotationDocument.tsx
import React, { useState, useEffect, useRef } from 'react';
import { CalculationResults, QuotationData, QuotationDataCustomer } from '../types/interfaces';

interface QuotationItem {
    id: string;
    seq: number;
    image: string;
    date: string;
    description: string;
    quantity: number;
    unitPrice: number;
    discount: number;
    taxes: string;
    originalData?: any;
}

interface Equipment {
    id: number;
    productCode: string;
    name: string;
    brand: string;
    image: string;
    price: number;
    category_id: number;
    category?: {
        name: string;
        display_name: string;
    };
}

interface QuotationDocumentProps {
    show: boolean;
    results: CalculationResults;
    quotationData: QuotationData;
    quotationDataCustomer: QuotationDataCustomer;
    selectedSprinkler: any;
    selectedPump: any;
    selectedBranchPipe: any;
    selectedSecondaryPipe: any;
    selectedMainPipe: any;
    onClose: () => void;
}

const QuotationDocument: React.FC<QuotationDocumentProps> = ({
    show,
    results,
    quotationData,
    quotationDataCustomer,
    selectedSprinkler,
    selectedPump,
    selectedBranchPipe,
    selectedSecondaryPipe,
    selectedMainPipe,
    onClose,
}) => {
    const [items, setItems] = useState<QuotationItem[]>([]);
    const [currentPage, setCurrentPage] = useState(1);
    const [isEditing, setIsEditing] = useState(false);
    const [showEquipmentSelector, setShowEquipmentSelector] = useState(false);
    const [equipmentList, setEquipmentList] = useState<Equipment[]>([]);
    const [equipmentCategories, setEquipmentCategories] = useState<any[]>([]);
    const [selectedCategory, setSelectedCategory] = useState<string>('');
    const [equipmentSearchTerm, setEquipmentSearchTerm] = useState<string>('');
    const [isLoadingEquipment, setIsLoadingEquipment] = useState(false);
    const fileInputRefs = useRef<{ [key: string]: HTMLInputElement | null }>({});

    const getItemsPerPage = (page: number, totalPages: number, totalItems: number) => {
        if (page === 1) {
            if (totalPages === 1) {
                return Math.min(10, Math.max(0, totalItems));
            }
            return 10;
        } else if (page === totalPages) {
            return Math.min(11, 14);
        } else {
            return 14;
        }
    };

    const calculateTotalPages = (totalItems: number) => {
<<<<<<< HEAD
        if (totalItems <= 7) return 1; // หน้าเดียว เหลือพื้นที่สำหรับ total

        let remainingItems = totalItems - 10; // หักหน้าแรก 10 รายการ
=======
        if (totalItems <= 7) return 1;

        let remainingItems = totalItems - 10;
>>>>>>> a5d69224
        let additionalPages = 0;

        while (remainingItems > 0) {
            if (remainingItems <= 11) {
                additionalPages += 1;
                break;
            } else {
                remainingItems -= 14;
                additionalPages += 1;
            }
        }

        return 1 + additionalPages;
    };

    const totalPages = calculateTotalPages(items.length);

    useEffect(() => {
        if (show) {
            loadEquipmentCategories();
        }
    }, [show]);

    const loadEquipmentCategories = async () => {
        try {
            const response = await fetch('/api/equipment-categories');
            if (response.ok) {
                const categories = await response.json();
                setEquipmentCategories(categories);
            }
        } catch (error) {
            console.error('Failed to load equipment categories:', error);
        }
    };

    const loadEquipmentByCategory = async (categoryId: string) => {
        if (!categoryId) {
            setEquipmentList([]);
            return;
        }

        setIsLoadingEquipment(true);
        try {
            const searchParams = new URLSearchParams({
                category_id: categoryId,
                is_active: 'true',
                per_page: '100',
            });

            if (equipmentSearchTerm) {
                searchParams.append('search', equipmentSearchTerm);
            }

            const response = await fetch(`/api/equipments?${searchParams}`);
            if (response.ok) {
                const data = await response.json();
                const equipments = data.data || data;
                setEquipmentList(equipments);
            }
        } catch (error) {
            console.error('Failed to load equipment:', error);
        } finally {
            setIsLoadingEquipment(false);
        }
    };

    useEffect(() => {
        if (selectedCategory) {
            const timeoutId = setTimeout(() => {
                loadEquipmentByCategory(selectedCategory);
            }, 1000);

            return () => clearTimeout(timeoutId);
        }
    }, [selectedCategory, equipmentSearchTerm]);

    const handleImageUpload = (itemId: string, file: File) => {
        const reader = new FileReader();
        reader.onload = (e) => {
            const imageUrl = e.target?.result as string;
            updateItem(itemId, 'image', imageUrl);
        };
        reader.readAsDataURL(file);
    };

    const openFileDialog = (itemId: string) => {
        const input = document.createElement('input');
        input.type = 'file';
        input.accept = 'image/*';
        input.onchange = (e) => {
            const file = (e.target as HTMLInputElement).files?.[0];
            if (file) {
                handleImageUpload(itemId, file);
            }
        };
        input.click();
    };

    const addEquipmentFromDatabase = (equipment: Equipment) => {
        const newItem: QuotationItem = {
            id: `equipment_${equipment.id}_${Date.now()}`,
            seq: items.length + 1,
            image: equipment.image || '',
            date: '',
            description: `${equipment.productCode} - ${equipment.name}${equipment.brand ? ` (${equipment.brand})` : ''}`,
            quantity: 1,
            unitPrice: equipment.price,
            discount: 30.0,
            taxes: 'Output\nVAT\n7%',
            originalData: equipment,
        };

        setItems([...items, newItem]);
        setShowEquipmentSelector(false);

        setSelectedCategory('');
        setEquipmentSearchTerm('');
        setEquipmentList([]);
    };

    const moveItem = (index: number, direction: 'up' | 'down') => {
        const newItems = [...items];
        const targetIndex = direction === 'up' ? index - 1 : index + 1;

        if (targetIndex < 0 || targetIndex >= newItems.length) return;

        [newItems[index], newItems[targetIndex]] = [newItems[targetIndex], newItems[index]];

        const updatedItems = newItems.map((item, i) => ({ ...item, seq: i + 1 }));
        setItems(updatedItems);
    };

    const getImageUrl = (item: QuotationItem) => {
        if (item.image) return item.image;

        if (item.originalData) {
            const data = item.originalData;
            return data.image_url || data.image || data.imageUrl;
        }

        return null;
    };

    useEffect(() => {
        if (!show) return;

        console.log('useEffect triggered with:', {
            show,
            selectedSprinkler: !!selectedSprinkler,
            selectedPump: !!selectedPump,
            selectedBranchPipe: !!selectedBranchPipe,
            selectedSecondaryPipe: !!selectedSecondaryPipe,
            selectedMainPipe: !!selectedMainPipe,
            results: !!results,
        });

        if (
            (!selectedSprinkler &&
                !selectedBranchPipe &&
                !selectedSecondaryPipe &&
                !selectedMainPipe &&
                !selectedPump) ||
            !results
        ) {
            console.log('Missing equipment or results, skipping initialization');
            return;
        }

        const initialItems: QuotationItem[] = [];
        let seq = 1;

        if (selectedSprinkler && results) {
            console.log('Adding sprinkler:', selectedSprinkler);
            initialItems.push({
                id: 'sprinkler',
                seq: seq++,
                image: selectedSprinkler.image_url || selectedSprinkler.image || '',
                date: '',
                description: selectedSprinkler.name || 'Sprinkler',
                quantity: results.totalSprinklers || 0,
                unitPrice: selectedSprinkler.price || 0,
                discount: 30.0,
                taxes: 'Output\nVAT\n7%',
                originalData: selectedSprinkler,
            });
        }

        if (selectedBranchPipe && results) {
            console.log('Adding branch pipe:', selectedBranchPipe);
            initialItems.push({
                id: 'branchPipe',
                seq: seq++,
                image: selectedBranchPipe.image_url || selectedBranchPipe.image || '',
                date: '',
                description: `${selectedBranchPipe.productCode || ''} ${selectedBranchPipe.pipeType || ''} ${selectedBranchPipe.sizeMM || ''}" ยาว ${selectedBranchPipe.lengthM || ''} ม.`,
                quantity: results.branchPipeRolls || 0,
                unitPrice: selectedBranchPipe.price || 0,
                discount: 30.0,
                taxes: 'Output\nVAT\n7%',
                originalData: selectedBranchPipe,
            });
        }

        if (selectedSecondaryPipe && results) {
            console.log('Adding secondary pipe:', selectedSecondaryPipe);
            initialItems.push({
                id: 'secondaryPipe',
                seq: seq++,
                image: selectedSecondaryPipe.image_url || selectedSecondaryPipe.image || '',
                date: '',
                description: `${selectedSecondaryPipe.productCode || ''} ${selectedSecondaryPipe.pipeType || ''} ${selectedSecondaryPipe.sizeMM || ''}" ยาว ${selectedSecondaryPipe.lengthM || ''} ม.`,
                quantity: results.secondaryPipeRolls || 0,
                unitPrice: selectedSecondaryPipe.price || 0,
                discount: 30.0,
                taxes: 'Output\nVAT\n7%',
                originalData: selectedSecondaryPipe,
            });
        }

        if (selectedMainPipe && results) {
            console.log('Adding main pipe:', selectedMainPipe);
            initialItems.push({
                id: 'mainPipe',
                seq: seq++,
                image: selectedMainPipe.image_url || selectedMainPipe.image || '',
                date: '',
                description: `${selectedMainPipe.productCode || ''} ${selectedMainPipe.pipeType || ''} ${selectedMainPipe.sizeMM || ''}" ยาว ${selectedMainPipe.lengthM || ''} ม.`,
                quantity: results.mainPipeRolls || 0,
                unitPrice: selectedMainPipe.price || 0,
                discount: 30.0,
                taxes: 'Output\nVAT\n7%',
                originalData: selectedMainPipe,
            });
        }

        if (selectedPump && results) {
            console.log('Adding pump:', selectedPump);
            initialItems.push({
                id: 'pump',
                seq: seq++,
                image: selectedPump.image_url || selectedPump.image || '', // FIXED
                date: '',
                description: `${selectedPump.productCode || selectedPump.product_code || ''} ${selectedPump.powerHP || ''} HP ${selectedPump.sizeMM || ''}" ${selectedPump.phase || ''} phase`,
                quantity: 1,
                unitPrice: selectedPump.price || 0,
                discount: 30.0,
                taxes: 'Output\nVAT\n7%',
                originalData: selectedPump,
            });

            if (selectedPump.pumpAccessories && selectedPump.pumpAccessories.length > 0) {
                console.log('Adding pump accessories:', selectedPump.pumpAccessories);
                selectedPump.pumpAccessories
                    .sort(
                        (a: { sort_order: any }, b: { sort_order: any }) =>
                            (a.sort_order || 0) - (b.sort_order || 0)
                    )
                    .forEach(
                        (accessory: {
                            id: any;
                            name: any;
                            size: any;
                            is_included: any;
                            price: any;
                            image_url: any;
                            image: any;
                        }) => {
                            initialItems.push({
                                id: `pump_accessory_${accessory.id || seq}`,
                                seq: seq++,
                                image: accessory.image_url || accessory.image || '', // FIXED
                                date: '',
                                description: `${accessory.name}${accessory.size ? ` (${accessory.size})` : ''} - ${accessory.is_included ? 'รวมในชุด' : 'แยกขาย'}`,
                                quantity: 1,
                                unitPrice: accessory.is_included ? 0 : accessory.price || 0,
                                discount: 0,
                                taxes: 'Output\nVAT\n7%',
                                originalData: accessory,
                            });
                        }
                    );
            }

            if (
                !selectedPump.pumpAccessories &&
                selectedPump.pumpAccessory &&
                selectedPump.pumpAccessory.length > 0
            ) {
                console.log(
                    'Adding pump accessories from pumpAccessory field:',
                    selectedPump.pumpAccessory
                );
                selectedPump.pumpAccessory
                    .sort(
                        (a: { sort_order: any }, b: { sort_order: any }) =>
                            (a.sort_order || 0) - (b.sort_order || 0)
                    )
                    .forEach(
                        (accessory: {
                            id: any;
                            name: any;
                            size: any;
                            is_included: any;
                            price: any;
                            image_url: any;
                            image: any;
                        }) => {
                            initialItems.push({
                                id: `pump_accessory_${accessory.id || seq}`,
                                seq: seq++,
                                image: accessory.image_url || accessory.image || '', // FIXED
                                date: '',
                                description: `${accessory.name}${accessory.size ? ` (${accessory.size})` : ''} - ${accessory.is_included ? 'รวมในชุด' : 'แยกขาย'}`,
                                quantity: 1,
                                unitPrice: accessory.is_included ? 0 : accessory.price || 0,
                                discount: 30.0,
                                taxes: 'Output\nVAT\n7%',
                                originalData: accessory,
                            });
                        }
                    );
            }
        }

        console.log('Final initialItems:', initialItems);

        if (initialItems.length > 0) {
            setItems(initialItems);
            setCurrentPage(1);
        }
    }, [
        show,
        selectedSprinkler,
        selectedPump,
        selectedBranchPipe,
        selectedSecondaryPipe,
        selectedMainPipe,
        results,
    ]);

    const calculateItemAmount = (item: QuotationItem) => {
        return item.unitPrice * item.quantity - item.unitPrice * (item.discount / 100);
    };

    const calculateTotal = () => {
        return items.reduce((total, item) => total + calculateItemAmount(item), 0);
    };

    const updateItem = (id: string, field: keyof QuotationItem, value: any) => {
        setItems((prevItems) =>
            prevItems.map((item) => (item.id === id ? { ...item, [field]: value } : item))
        );
    };

    const addNewItem = () => {
        const newItem: QuotationItem = {
            id: `item_${Date.now()}`,
            seq: items.length + 1,
            image: '',
            date: '',
            description: 'รายการใหม่',
            quantity: 1,
            unitPrice: 0,
            discount: 0,
            taxes: 'Output\nVAT\n7%',
        };
        setItems([...items, newItem]);
    };

    const removeItem = (id: string) => {
        setItems((prevItems) => {
            const filteredItems = prevItems.filter((item) => item.id !== id);
            return filteredItems.map((item, index) => ({ ...item, seq: index + 1 }));
        });
    };

    const getItemsForPage = (page: number) => {
        const itemsPerPage = getItemsPerPage(page, totalPages, items.length);

        if (page === 1) {
            return items.slice(0, itemsPerPage);
        } else {
            const startIndex = 10 + (page - 2) * 14;
            const endIndex = startIndex + itemsPerPage;
            return items.slice(startIndex, endIndex);
        }
    };

    const renderTotalTable = (grandTotal: number, isForPrint: boolean = false) => {
        const tableClasses = isForPrint
            ? 'w-[250px] border-collapse border-gray-400 text-sm'
            : 'w-[250px] border-collapse border-gray-400 text-sm';

        const cellClasses = isForPrint
            ? 'border border-x-0 border-gray-400 p-1 text-left align-top font-bold'
            : 'border border-x-0 border-gray-400 p-1 text-left align-top font-bold';

        const valueCellClasses = isForPrint
            ? 'w-[100px] border border-x-0 border-gray-400 p-1 text-right align-top'
            : 'w-[100px] border border-x-0 border-gray-400 p-1 text-right align-top';

        return `
            <table class="${tableClasses}">
                <tbody>
                    <tr class="border-gray-400">
                        <td class="${cellClasses}">Subtotal</td>
                        <td class="${valueCellClasses}">${grandTotal.toFixed(2)} ฿</td>
                    </tr>
                    <tr class="border-gray-400">
                        <td class="${cellClasses}">Vat 7%</td>
                        <td class="${valueCellClasses}">${(grandTotal * 0.07).toFixed(2)} ฿</td>
                    </tr>
                    <tr class="border-gray-400">
                        <td class="${cellClasses}">Subtotal Without Discount</td>
                        <td class="${valueCellClasses}">${(grandTotal * 1.07).toFixed(2)} ฿</td>
                    </tr>
                    <tr class="border-gray-400">
                        <td class="${cellClasses}">Discount Subtotal</td>
                        <td class="${valueCellClasses}">0.00 ฿</td>
                    </tr>
                    <tr class="border-gray-400">
                        <td class="${cellClasses}">Total</td>
                        <td class="${valueCellClasses}">${(grandTotal * 1.07).toFixed(2)} ฿</td>
                    </tr>
                </tbody>
            </table>
        `;
    };

    const EquipmentSelector = React.memo(() => {
        const [localSearchTerm, setLocalSearchTerm] = useState(equipmentSearchTerm);
        const [localSelectedCategory, setLocalSelectedCategory] = useState(selectedCategory);

        useEffect(() => {
            const timeoutId = setTimeout(() => {
                setEquipmentSearchTerm(localSearchTerm);
            }, 300);
            return () => clearTimeout(timeoutId);
        }, [localSearchTerm]);

        useEffect(() => {
            setSelectedCategory(localSelectedCategory);
        }, [localSelectedCategory]);

        useEffect(() => {
            if (localSelectedCategory !== selectedCategory) {
                setLocalSearchTerm('');
                setEquipmentSearchTerm('');
            }
        }, [localSelectedCategory, selectedCategory]);

        return (
            <div className="fixed inset-0 z-[60] flex items-center justify-center bg-black bg-opacity-50">
                <div className="max-h-[80vh] w-[800px] overflow-auto rounded-lg bg-white p-6">
                    <div className="mb-4 flex items-center justify-between">
                        <h3 className="text-lg font-semibold text-gray-800">
                            เลือกอุปกรณ์จากฐานข้อมูล
                        </h3>
                        <button
                            onClick={() => {
                                setShowEquipmentSelector(false);
                                setLocalSearchTerm('');
                                setLocalSelectedCategory('');
                            }}
                            className="px-2 py-1 text-xl text-gray-500 hover:text-gray-700"
                        >
                            ✕
                        </button>
                    </div>

                    <div className="mb-4">
                        <label className="mb-2 block text-sm font-medium text-gray-700">
                            เลือกประเภทอุปกรณ์
                        </label>
                        <select
                            value={localSelectedCategory}
                            onChange={(e) => setLocalSelectedCategory(e.target.value)}
                            className="w-full rounded border border-gray-300 p-2 text-gray-800 focus:border-blue-500 focus:outline-none"
                        >
                            <option value="">-- เลือกประเภท --</option>
                            {equipmentCategories.map((category) => (
                                <option key={category.id} value={category.id}>
                                    {category.display_name}
                                </option>
                            ))}
                        </select>
                    </div>

                    {localSelectedCategory && (
                        <div className="mb-4">
                            <label className="mb-2 block text-sm font-medium text-gray-700">
                                ค้นหาอุปกรณ์
                            </label>
                            <input
                                key={`search-${localSelectedCategory}`}
                                type="text"
                                value={localSearchTerm}
                                onChange={(e) => setLocalSearchTerm(e.target.value)}
                                placeholder="ชื่อ, รุ่น, แบรนด์..."
                                className="w-full rounded border border-gray-300 bg-white p-2 text-gray-800 focus:border-blue-500 focus:outline-none"
                                autoComplete="off"
                            />
                        </div>
                    )}

                    {isLoadingEquipment ? (
                        <div className="flex items-center justify-center py-8">
                            <div className="text-gray-500">กำลังโหลด...</div>
                        </div>
                    ) : (
                        <div className="max-h-[400px] overflow-auto">
                            {equipmentList.length === 0 && localSelectedCategory ? (
                                <div className="py-8 text-center text-gray-500">ไม่พบอุปกรณ์</div>
                            ) : (
                                <div className="space-y-2">
                                    {equipmentList.map((equipment) => (
                                        <div
                                            key={equipment.id}
                                            className="flex items-center justify-between rounded border border-gray-200 p-3 hover:bg-gray-50"
                                        >
                                            <div className="flex items-center space-x-3">
                                                {equipment.image ? (
                                                    <img
                                                        src={equipment.image}
                                                        alt={equipment.name}
                                                        className="h-10 w-10 rounded object-cover"
                                                        onError={(e) => {
                                                            (
                                                                e.target as HTMLImageElement
                                                            ).style.display = 'none';
                                                            const fallback = (
                                                                e.target as HTMLElement
                                                            ).nextElementSibling as HTMLElement;
                                                            if (fallback)
                                                                fallback.style.display = 'flex';
                                                        }}
                                                    />
                                                ) : null}
                                                <div
                                                    className="flex h-10 w-10 items-center justify-center rounded bg-gray-200 text-xs text-gray-500"
                                                    style={{
                                                        display: equipment.image ? 'none' : 'flex',
                                                    }}
                                                >
                                                    📦
                                                </div>
                                                <div>
                                                    <div className="font-medium text-gray-800">
                                                        {equipment.productCode}
                                                    </div>
                                                    <div className="text-sm text-gray-600">
                                                        {equipment.name}
                                                        {equipment.brand && ` (${equipment.brand})`}
                                                    </div>
                                                    <div className="text-sm font-medium text-blue-600">
                                                        {equipment.price.toLocaleString()} บาท
                                                    </div>
                                                </div>
                                            </div>
                                            <button
                                                onClick={() => {
                                                    addEquipmentFromDatabase(equipment);
                                                    setLocalSearchTerm('');
                                                    setLocalSelectedCategory('');
                                                }}
                                                className="rounded bg-blue-500 px-3 py-1 text-sm text-white transition-colors hover:bg-blue-600"
                                            >
                                                เพิ่ม
                                            </button>
                                        </div>
                                    ))}
                                </div>
                            )}
                        </div>
                    )}
                </div>
            </div>
        );
    });

    const handlePrint = () => {
        const currentItems = items;
        const currentTotalPages = calculateTotalPages(currentItems.length);

        const printContainer = document.createElement('div');
        printContainer.className = 'print-document-container';
        printContainer.style.display = 'none';

        let allPagesHTML = '';
        for (let page = 1; page <= currentTotalPages; page++) {
            let pageItems;
            const itemsPerPage = getItemsPerPage(page, currentTotalPages, currentItems.length);

            if (page === 1) {
                pageItems = currentItems.slice(0, itemsPerPage);
            } else {
                const startIndex = 10 + (page - 2) * 14;
                const endIndex = startIndex + itemsPerPage;
                pageItems = currentItems.slice(startIndex, endIndex);
            }

            const headerHTML = `
                <div class="print-header mb-2 flex items-center justify-between">
                    <div class="flex items-center">
                        <img
                            src="https://f.btwcdn.com/store-50036/store/e4c1b5ae-cf8e-5017-536b-66ecd994018d.jpg"
                            alt="logo"
                            class="print-logo h-10 w-10"
                        />
                    </div>
                </div>
                <hr class="print-hr mb-4 border-gray-800" />
                <div class="print-company-info mb-4 self-start text-sm">
                    <p class="font-semibold">บจก. กนกโปรดักส์ (สำนักงานใหญ่)</p>
                    <p>15 ซ. พระยามนธาตุ แยก 10</p>
                    <p>แขวงคลองบางบอน เขตบางบอน</p>
                    <p>กรุงเทพมหานคร 10150</p>
                </div>
            `;

            const customerInfoHTML =
                page === 1
                    ? `
                <div class="print-customer-info mb-6 self-end text-left text-sm">
                    <p class="font-semibold">[1234] ${quotationDataCustomer.name || '-'}</p>
                    <p>${quotationDataCustomer.address1 || '-'}</p>
                    <p>${quotationDataCustomer.address2 || '-'}</p>
                    <p>${quotationDataCustomer.phone || '-'}</p>
                </div>
            `
                    : '';

            const quotationDetailsHTML =
                page === 1
                    ? `
                <h1 class="print-title mb-4 text-xl font-bold">Quotation # QT1234567890</h1>
                <div class="print-details mb-4 flex flex-row gap-9 text-left text-sm">
                    <div>
                        <strong>Your Reference:</strong>
                        <p>${quotationData.yourReference || '-'}</p>
                    </div>
                    <div>
                        <strong>Quotation Date:</strong>
                        <p>${quotationData.quotationDate || '-'}</p>
                    </div>
                    <div>
                        <strong>Salesperson:</strong>
                        <p>${quotationData.salesperson || '-'}</p>
                    </div>
                    <div>
                        <strong>Payment Terms:</strong>
                        <p>${quotationData.paymentTerms || '-'}</p>
                    </div>
                </div>
            `
                    : '';

            const tableHeaderHTML = `
                <thead>
                    <tr class="bg-gray-100">
                        <th class="border border-gray-400 p-2 text-center" colspan="5">
                            Commitment
                        </th>
                        <th class="border border-gray-400 p-2 text-center" colspan="5">
                            Disc. Fixed
                        </th>
                    </tr>
                    <tr class="bg-gray-100">
                        <th class="w-[50px] border border-gray-400 p-1 text-center">Seq</th>
                        <th class="w-[60px] border border-gray-400 p-1 text-center">Image</th>
                        <th class="w-[80px] border border-gray-400 p-1 text-center">Date</th>
                        <th class="w-[250px] border border-gray-400 p-1 text-center">Description</th>
                        <th class="w-[80px] border border-gray-400 p-1 text-center">Quantity</th>
                        <th class="w-[80px] border border-gray-400 p-1 text-center">Unit Price</th>
                        <th class="w-[80px] border border-gray-400 p-1 text-center">Disc.(%)</th>
                        <th class="w-[80px] border border-gray-400 p-1 text-center">Amount</th>
                        <th class="w-[80px] border border-gray-400 p-1 text-center">Taxes</th>
                        <th class="w-[80px] border border-gray-400 p-1 text-center">Amount</th>
                    </tr>
                </thead>
            `;

            const tableRows = pageItems
                .map((item) => {
                    const itemAmount = calculateItemAmount(item);
                    const imageUrl = getImageUrl(item);
                    const imageHTML = imageUrl
                        ? `<img src="${imageUrl}" alt="item image" class="w-10 h-10 mx-auto object-cover" />`
                        : '';

                    return `
                    <tr>
                        <td class="border border-gray-400 p-1 text-center align-top">${item.seq}</td>
                        <td class="border border-gray-400 p-1 text-center align-top">${imageHTML}</td>
                        <td class="border border-gray-400 p-1 text-center align-top">${item.date}</td>
                        <td class="border border-gray-400 p-1 text-left align-top">${item.description}</td>
                        <td class="border border-gray-400 p-1 text-right align-top">
                            ${item.quantity.toFixed(4)}<br />Unit
                        </td>
                        <td class="border border-gray-400 p-1 text-right align-top">${item.unitPrice.toFixed(4)}</td>
                        <td class="border border-gray-400 p-1 text-right align-top">${item.discount.toFixed(3)}</td>
                        <td class="border border-gray-400 p-1 text-right align-top">${(item.unitPrice * (item.discount / 100)).toFixed(2)}</td>
                        <td class="border border-gray-400 p-1 text-right align-top">${item.taxes.replace(/\n/g, '<br />')}</td>
                        <td class="border border-gray-400 p-1 text-right align-top">${itemAmount.toFixed(2)} ฿</td>
                    </tr>
                `;
                })
                .join('');

            const tableHTML = `
                <table class="print-table w-full border-collapse border border-gray-400 text-xs">
                    ${tableHeaderHTML}
                    <tbody>
                        ${tableRows}
                    </tbody>
                </table>
            `;

            const grandTotal = calculateTotal();
            const totalHTML =
                page === currentTotalPages
                    ? `
                <div class="mt-4 flex justify-end">
                    ${renderTotalTable(grandTotal, true)}
                </div>
            `
                    : '';

            const footerHTML = `
                <div class="print-footer-container mt-auto text-center text-xs">
                    <hr class="print-footer-hr mb-2 border-gray-800" />
                    <div class="print-footer">
                        <p>Phone: 02-451-1111 Tax ID: 0105549044446</p>
                        <p>Page: ${page} / ${currentTotalPages}</p>
                    </div>
                </div>
            `;

            const pageBreak = page < currentTotalPages ? 'page-break-after: always;' : '';
            allPagesHTML += `
                <div class="mx-auto flex h-[1123px] w-[794px] flex-col bg-white p-8 text-black shadow-lg" style="${pageBreak}">
                    <div class="print-page flex min-h-full flex-col">
                        ${headerHTML}
                        ${customerInfoHTML}
                        ${quotationDetailsHTML}
                        ${tableHTML}
                        ${totalHTML}
                        ${footerHTML}
                    </div>
                </div>
            `;
        }

        printContainer.innerHTML = allPagesHTML;
        document.body.appendChild(printContainer);

        setTimeout(() => {
            printContainer.style.display = 'block';
            window.print();

            setTimeout(() => {
                if (document.body.contains(printContainer)) {
                    document.body.removeChild(printContainer);
                }
            }, 2000);
        }, 100);
    };

    const renderHeader = () => (
        <>
            <div className="print-header mb-2 flex items-center justify-between">
                <div className="flex items-center">
                    <img
                        src="https://f.btwcdn.com/store-50036/store/e4c1b5ae-cf8e-5017-536b-66ecd994018d.jpg"
                        alt="logo"
                        className="print-logo h-10 w-10"
                    />
                </div>
            </div>
            <hr className="print-hr mb-4 border-gray-800" />
            <div className="print-company-info mb-4 self-start text-sm">
                <p className="font-semibold">บจก. กนกโปรดักส์ (สำนักงานใหญ่)</p>
                <p>15 ซ. พระยามนธาตุ แยก 10</p>
                <p>แขวงคลองบางบอน เขตบางบอน</p>
                <p>กรุงเทพมหานคร 10150</p>
            </div>
        </>
    );

    const renderFooter = (page: number) => (
        <div className="print-footer-container mt-auto text-center text-xs">
            <hr className="print-footer-hr mb-2 border-gray-800" />
            <div className="print-footer">
                <p>Phone: 02-451-1111 Tax ID: 0105549044446</p>
                <p>
                    Page: {page} / {totalPages}
                </p>
            </div>
        </div>
    );

    const renderCustomerInfo = () => (
        <div className="print-customer-info mb-6 self-end text-left text-sm">
            <p className="font-semibold">[1234] {quotationDataCustomer.name || '-'}</p>
            <p>{quotationDataCustomer.address1 || '-'}</p>
            <p>{quotationDataCustomer.address2 || '-'}</p>
            <p>{quotationDataCustomer.phone || '-'}</p>
        </div>
    );

    const renderQuotationDetails = () => (
        <>
            <h1 className="print-title mb-4 text-xl font-bold">Quotation # QT1234567890</h1>
            <div className="print-details mb-4 flex flex-row gap-9 text-left text-sm">
                <div>
                    <strong>Your Reference:</strong>
                    <p>{quotationData.yourReference || '-'}</p>
                </div>
                <div>
                    <strong>Quotation Date:</strong>
                    <p>{quotationData.quotationDate || '-'}</p>
                </div>
                <div>
                    <strong>Salesperson:</strong>
                    <p>{quotationData.salesperson || '-'}</p>
                </div>
                <div>
                    <strong>Payment Terms:</strong>
                    <p>{quotationData.paymentTerms || '-'}</p>
                </div>
            </div>
        </>
    );

    const renderTableHeader = () => (
        <thead>
            <tr className="bg-gray-100">
                <th className="border border-gray-400 p-2 text-center" colSpan={5}>
                    Commitment
                </th>
                <th className="border border-gray-400 p-2 text-center" colSpan={5}>
                    Disc. Fixed
                </th>
            </tr>
            <tr className="bg-gray-100">
                <th className="w-[50px] border border-gray-400 p-1 text-center">Seq</th>
                <th className="w-[60px] border border-gray-400 p-1 text-center">Image</th>
                <th className="w-[80px] border border-gray-400 p-1 text-center">Date</th>
                <th className="w-[250px] border border-gray-400 p-1 text-center">Description</th>
                <th className="w-[80px] border border-gray-400 p-1 text-center">Quantity</th>
                <th className="w-[80px] border border-gray-400 p-1 text-center">Unit Price</th>
                <th className="w-[80px] border border-gray-400 p-1 text-center">Disc.(%)</th>
                <th className="w-[80px] border border-gray-400 p-1 text-center">Amount</th>
                <th className="w-[80px] border border-gray-400 p-1 text-center">Taxes</th>
                <th className="w-[80px] border border-gray-400 p-1 text-center">Amount</th>
                {isEditing && (
                    <th className="no-print w-[120px] border border-gray-400 p-1 text-center">
                        Actions
                    </th>
                )}
            </tr>
        </thead>
    );

    const renderTableRow = (item: QuotationItem, index: number) => {
        const imageUrl = getImageUrl(item);
        const currentPageItems = getItemsForPage(currentPage);
        const currentIndex = currentPageItems.findIndex((i) => i.id === item.id);
        const absoluteIndex =
            currentPage === 1 ? currentIndex : 10 + (currentPage - 2) * 14 + currentIndex;

        return (
            <tr key={item.id}>
                <td className="border border-gray-400 p-1 text-center align-top">{item.seq}</td>
                <td className="border border-gray-400 p-1 text-center align-top">
                    {isEditing ? (
                        <div
                            className="group relative mx-auto flex h-10 w-10 cursor-pointer items-center justify-center rounded border-2 border-dashed border-gray-300 hover:border-blue-400"
                            onClick={() => openFileDialog(item.id)}
                            title="คลิกเพื่อเพิ่มรูปภาพ"
                        >
                            {imageUrl ? (
                                <img
                                    src={imageUrl}
                                    alt="item image"
                                    className="h-full w-full rounded object-cover"
                                />
                            ) : (
                                <span className="text-xs text-gray-400 group-hover:text-blue-400">
                                    📷
                                </span>
                            )}
                            <div className="absolute inset-0 rounded bg-black bg-opacity-0 transition-all duration-200 group-hover:bg-opacity-20"></div>
                        </div>
                    ) : imageUrl ? (
                        <img
                            src={imageUrl}
                            alt="item image"
                            className="mx-auto h-10 w-10 object-cover"
                        />
                    ) : (
                        ''
                    )}
                </td>
                <td className="border border-gray-400 p-1 text-center align-top">
                    {isEditing ? (
                        <input
                            type="date"
                            value={item.date}
                            onChange={(e) => updateItem(item.id, 'date', e.target.value)}
                            className="w-full border-none bg-transparent text-center text-xs"
                        />
                    ) : (
                        item.date
                    )}
                </td>
                <td className="border border-gray-400 p-1 text-left align-top">
                    {isEditing ? (
                        <textarea
                            value={item.description}
                            onChange={(e) => updateItem(item.id, 'description', e.target.value)}
                            className="h-12 w-full resize-none border-none bg-transparent text-xs"
                            rows={2}
                        />
                    ) : (
                        item.description
                    )}
                </td>
                <td className="border border-gray-400 p-1 text-right align-top">
                    {isEditing ? (
                        <input
                            type="number"
                            value={item.quantity}
                            onChange={(e) =>
                                updateItem(item.id, 'quantity', parseFloat(e.target.value) || 0)
                            }
                            className="w-full border-none bg-transparent text-right text-xs"
                            step="0.0001"
                        />
                    ) : (
                        `${item.quantity.toFixed(4)}`
                    )}
                    <br />
                    Unit
                </td>
                <td className="border border-gray-400 p-1 text-right align-top">
                    {isEditing ? (
                        <input
                            type="number"
                            value={item.unitPrice}
                            onChange={(e) =>
                                updateItem(item.id, 'unitPrice', parseFloat(e.target.value) || 0)
                            }
                            className="w-full border-none bg-transparent text-right text-xs"
                            step="0.001"
                        />
                    ) : (
                        item.unitPrice.toFixed(4)
                    )}
                </td>
                <td className="border border-gray-400 p-1 text-right align-top">
                    {isEditing ? (
                        <input
                            type="number"
                            value={item.discount}
                            onChange={(e) =>
                                updateItem(item.id, 'discount', parseFloat(e.target.value) || 0)
                            }
                            className="w-full border-none bg-transparent text-right text-xs"
                            step="0.001"
                            max="100"
                            min="0"
                        />
                    ) : (
                        item.discount.toFixed(3)
                    )}
                </td>
                <td className="border border-gray-400 p-1 text-right align-top">
                    {(item.unitPrice * (item.discount / 100)).toFixed(2)}
                </td>
                <td className="border border-gray-400 p-1 text-right align-top">
                    {item.taxes.split('\n').map((line, i) => (
                        <React.Fragment key={i}>
                            {line}
                            {i < item.taxes.split('\n').length - 1 && <br />}
                        </React.Fragment>
                    ))}
                </td>
                <td className="border border-gray-400 p-1 text-right align-top">
                    {calculateItemAmount(item).toFixed(2)} ฿
                </td>
                {isEditing && (
                    <td className="no-print border border-gray-400 p-1 text-center align-top">
                        <div className="flex flex-col space-y-1">
                            <div className="flex space-x-1">
                                <button
                                    onClick={() => moveItem(absoluteIndex, 'up')}
                                    disabled={absoluteIndex === 0}
                                    className="rounded px-1 py-0.5 text-xs text-blue-500 hover:bg-blue-50 hover:text-blue-700 disabled:cursor-not-allowed disabled:opacity-50"
                                    title="ขึ้น"
                                >
                                    ↑
                                </button>
                                <button
                                    onClick={() => moveItem(absoluteIndex, 'down')}
                                    disabled={absoluteIndex === items.length - 1}
                                    className="rounded px-1 py-0.5 text-xs text-blue-500 hover:bg-blue-50 hover:text-blue-700 disabled:cursor-not-allowed disabled:opacity-50"
                                    title="ลง"
                                >
                                    ↓
                                </button>
                            </div>
                            <button
                                onClick={() => removeItem(item.id)}
                                className="rounded px-2 py-1 text-xs text-red-500 hover:bg-red-50 hover:text-red-700"
                            >
                                ลบ
                            </button>
                        </div>
                    </td>
                )}
            </tr>
        );
    };

    if (!show) return null;

    return (
        <div className="fixed inset-0 z-50 overflow-auto bg-gray-800">
            <style
                dangerouslySetInnerHTML={{
                    __html: `
                    @media print {
                        @page {
                            size: A4 portrait;
                            margin: 0;
                        }
                        
                        * {
                            -webkit-print-color-adjust: exact !important;
                            color-adjust: exact !important;
                            box-sizing: border-box !important;
                        }
                        
                        body > *:not(.print-document-container) {
                            display: none !important;
                        }
                        
                        .print-document-container {
                            display: block !important;
                            position: static !important;
                            width: 100% !important;
                            height: auto !important;
                            margin: 0 !important;
                            padding: 0 !important;
                            background: white !important;
                            font-family: ui-sans-serif, system-ui, -apple-system, BlinkMacSystemFont, "Segoe UI", Roboto, "Helvetica Neue", Arial, "Noto Sans", sans-serif !important;
                        }
                        
                        .mx-auto { margin-left: auto !important; margin-right: auto !important; }
                        .flex { display: flex !important; }
                        .h-\\[1123px\\] { height: 1123px !important; }
                        .w-\\[794px\\] { width: 794px !important; }
                        .flex-col { flex-direction: column !important; }
                        .bg-white { background-color: white !important; }
                        .p-8 { padding: 2rem !important; }
                        .text-black { color: black !important; }
                        .shadow-lg { box-shadow: none !important; }
                        
                        .print-page { 
                            display: flex !important; 
                            min-height: 100% !important; 
                            flex-direction: column !important; 
                        }
                        
                        .mb-2 { margin-bottom: 0.5rem !important; }
                        .mb-4 { margin-bottom: 1rem !important; }
                        .mb-6 { margin-bottom: 1.5rem !important; }
                        .mt-auto { margin-top: auto !important; }
                        .mt-4 { margin-top: 1rem !important; }
                        
                        .items-center { align-items: center !important; }
                        .justify-between { justify-content: space-between !important; }
                        .justify-end { justify-content: flex-end !important; }
                        .self-start { align-self: flex-start !important; }
                        .self-end { align-self: flex-end !important; }
                        
                        .h-10 { height: 2.5rem !important; }
                        .w-10 { width: 2.5rem !important; }
                        
                        .border-gray-800 { border-color: rgb(31, 41, 55) !important; }
                        .border-gray-400 { border-color: rgb(156, 163, 175) !important; }
                        .bg-gray-100 { background-color: rgb(243, 244, 246) !important; }
                        
                        .text-sm { font-size: 0.875rem !important; line-height: 1.25rem !important; }
                        .text-xs { font-size: 0.75rem !important; line-height: 1rem !important; }
                        .text-xl { font-size: 1.25rem !important; line-height: 1.75rem !important; }
                        .text-lg { font-size: 1.125rem !important; line-height: 1.75rem !important; }
                        
                        .font-semibold { font-weight: 600 !important; }
                        .font-bold { font-weight: 700 !important; }
                        
                        .text-left { text-align: left !important; }
                        .text-right { text-align: right !important; }
                        .text-center { text-align: center !important; }
                        
                        .flex-row { flex-direction: row !important; }
                        .gap-9 { gap: 2.25rem !important; }
                        
                        .w-full { width: 100% !important; }
                        .border-collapse { border-collapse: collapse !important; }
                        .border { border-width: 1px !important; }
                        .border-x-0 { border-left-width: 0 !important; border-right-width: 0 !important; }
                        
                        .w-\\[50px\\] { width: 50px !important; }
                        .w-\\[60px\\] { width: 60px !important; }
                        .w-\\[80px\\] { width: 80px !important; }
                        .w-\\[100px\\] { width: 100px !important; }
                        .w-\\[120px\\] { width: 120px !important; }
                        .w-\\[200px\\] { width: 200px !important; }
                        .w-\\[250px\\] { width: 250px !important; }
                        .p-1 { padding: 0.25rem !important; }
                        .p-2 { padding: 0.5rem !important; }
                        .align-top { vertical-align: top !important; }
                        
                        .no-print { display: none !important; }
                        
                        strong { font-weight: bold !important; }
                        
                        hr { 
                            border: none !important; 
                            border-top: 1px solid !important; 
                        }
                    }
                `,
                }}
            />

            <div className="mx-auto my-8 max-w-4xl p-4">
                <div className="no-print fixed bottom-4 left-4 rounded bg-gray-900 p-2 text-xs text-white">
                    <div>Items: {items.length}</div>
                    <div>
                        Page: {currentPage}/{totalPages}
                    </div>
                    <div>Items on this page: {getItemsForPage(currentPage).length}</div>
                    <div>Editing: {isEditing ? 'Yes' : 'No'}</div>
                </div>

                {isEditing && (
                    <div className="no-print fixed left-1/2 top-16 z-50 max-w-md -translate-x-1/2 transform rounded border border-yellow-400 bg-yellow-100 px-4 py-3 text-yellow-700 shadow-lg">
                        <div className="flex">
                            <div className="py-1">
                                <svg
                                    className="mr-4 h-6 w-6 fill-current text-yellow-500"
                                    xmlns="http://www.w3.org/2000/svg"
                                    viewBox="0 0 20 20"
                                >
                                    <path d="M2.93 17.07A10 10 0 1 1 17.07 2.93 10 10 0 0 1 2.93 17.07zm12.73-1.41A8 8 0 1 0 4.34 4.34a8 8 0 0 0 11.32 11.32zM9 11V9h2v6H9v-4zm0-6h2v2H9V5z" />
                                </svg>
                            </div>
                            <div>
                                <p className="font-bold">หมายเหตุ:</p>
                                <p className="text-sm">
                                    รายการที่เพิ่มใหม่จะหายไปเมื่อรีเฟรชหน้า
                                    เนื่องจากข้อจำกัดของระบบ กรุณาพิมพ์หรือบันทึกก่อนออกจากหน้านี้
                                </p>
                            </div>
                        </div>
                    </div>
                )}

                <div className="no-print fixed left-0 right-0 top-0 z-50 flex justify-between bg-gray-900 px-8 py-4">
                    <div className="flex space-x-2">
                        <button
                            onClick={onClose}
                            className="rounded bg-gray-500 px-4 py-2 text-white hover:bg-gray-600"
                        >
                            ปิด
                        </button>
                        <button
                            onClick={() => setIsEditing(!isEditing)}
                            className={`rounded px-4 py-2 text-white ${
                                isEditing
                                    ? 'bg-green-500 hover:bg-green-600'
                                    : 'bg-yellow-500 hover:bg-yellow-600'
                            }`}
                        >
                            {isEditing ? 'เสร็จสิ้น' : 'แก้ไข'}
                        </button>
                        {isEditing && (
                            <>
                                <button
                                    onClick={addNewItem}
                                    className="rounded bg-blue-500 px-4 py-2 text-white hover:bg-blue-600"
                                >
                                    เพิ่มรายการ
                                </button>
                                <button
                                    onClick={() => setShowEquipmentSelector(true)}
                                    className="rounded bg-purple-500 px-4 py-2 text-white hover:bg-purple-600"
                                >
                                    เลือกจากฐานข้อมูล
                                </button>
                            </>
                        )}
                    </div>

                    <div className="flex items-center space-x-4">
                        {totalPages > 1 && (
                            <div className="flex items-center space-x-2">
                                <button
                                    onClick={() => setCurrentPage(Math.max(1, currentPage - 1))}
                                    disabled={currentPage === 1}
                                    className="rounded bg-gray-600 px-3 py-1 text-white disabled:opacity-50"
                                >
                                    ก่อนหน้า
                                </button>
                                <span className="text-white">
                                    หน้า {currentPage} / {totalPages}
                                </span>
                                <button
                                    onClick={() =>
                                        setCurrentPage(Math.min(totalPages, currentPage + 1))
                                    }
                                    disabled={currentPage === totalPages}
                                    className="rounded bg-gray-600 px-3 py-1 text-white disabled:opacity-50"
                                >
                                    ถัดไป
                                </button>
                            </div>
                        )}

                        {!isEditing && (
                            <button
                                onClick={handlePrint}
                                className="rounded bg-blue-500 px-4 py-2 text-white hover:bg-blue-600"
                            >
                                พิมพ์
                            </button>
                        )}
                    </div>
                </div>

                {showEquipmentSelector && <EquipmentSelector />}

                <div className="mx-auto flex h-[1123px] w-[794px] flex-col bg-white p-8 text-black shadow-lg">
                    <div className="print-page flex min-h-full flex-col">
                        {renderHeader()}

                        {currentPage === 1 && (
                            <>
                                {renderCustomerInfo()}
                                {renderQuotationDetails()}
                            </>
                        )}

                        <table className="print-table w-full border-collapse border border-gray-400 text-xs">
                            {renderTableHeader()}
                            <tbody>
                                {getItemsForPage(currentPage).map((item, index) =>
                                    renderTableRow(item, index)
                                )}
                            </tbody>
                        </table>

                        <div className="mt-4 flex justify-end">
                            {currentPage === totalPages && (
                                <table className="w-[250px] border-collapse border-gray-400 text-sm">
                                    <tbody>
                                        <tr className="border-gray-400">
                                            <td className="border border-x-0 border-gray-400 p-1 text-left align-top font-bold">
                                                Subtotal
                                            </td>
                                            <td className="w-[100px] border border-x-0 border-gray-400 p-1 text-right align-top">
                                                {calculateTotal().toFixed(2)} ฿
                                            </td>
                                        </tr>
                                        <tr className="border-gray-400">
                                            <td className="border border-x-0 border-gray-400 p-1 text-left align-top font-bold">
                                                Vat 7%
                                            </td>
                                            <td className="w-[100px] border border-x-0 border-gray-400 p-1 text-right align-top">
                                                {(calculateTotal() * 0.07).toFixed(2)} ฿
                                            </td>
                                        </tr>
                                        <tr className="border-gray-400">
                                            <td className="border border-x-0 border-gray-400 p-1 text-left align-top font-bold">
                                                Subtotal Without Discount
                                            </td>
                                            <td className="w-[100px] border border-x-0 border-gray-400 p-1 text-right align-top">
                                                {(calculateTotal() * 1.07).toFixed(2)} ฿
                                            </td>
                                        </tr>
                                        <tr className="border-gray-400">
                                            <td className="border border-x-0 border-gray-400 p-1 text-left align-top font-bold">
                                                Discount Subtotal
                                            </td>
                                            <td className="w-[100px] border border-x-0 border-gray-400 p-1 text-right align-top">
                                                0.00 ฿
                                            </td>
                                        </tr>
                                        <tr className="border-gray-400">
                                            <td className="border border-x-0 border-gray-400 p-1 text-left align-top font-bold">
                                                Total
                                            </td>
                                            <td className="w-[100px] border border-x-0 border-gray-400 p-1 text-right align-top">
                                                {(calculateTotal() * 1.07).toFixed(2)} ฿
                                            </td>
                                        </tr>
                                    </tbody>
                                </table>
                            )}
                        </div>

                        {renderFooter(currentPage)}
                    </div>
                </div>
            </div>
        </div>
    );
};

<<<<<<< HEAD
export default QuotationDocument;

// // components/QuotationDocument.tsx - Enhanced with all fixes + Subtotal fixes
// import React, { useState, useEffect, useRef } from 'react';
// import { CalculationResults, QuotationData, QuotationDataCustomer } from '../types/interfaces';

// interface QuotationItem {
//     id: string;
//     seq: number;
//     image: string;
//     date: string;
//     description: string;
//     quantity: number;
//     unitPrice: number;
//     discount: number;
//     taxes: string;
//     originalData?: any;
// }

// interface Equipment {
//     id: number;
//     productCode: string;
//     name: string;
//     brand: string;
//     image: string;
//     price: number;
//     category_id: number;
//     category?: {
//         name: string;
//         display_name: string;
//     };
// }

// interface QuotationDocumentProps {
//     show: boolean;
//     results: CalculationResults;
//     quotationData: QuotationData;
//     quotationDataCustomer: QuotationDataCustomer;
//     selectedSprinkler: any;
//     selectedPump: any;
//     selectedBranchPipe: any;
//     selectedSecondaryPipe: any;
//     selectedMainPipe: any;
//     onClose: () => void;
// }

// const QuotationDocument: React.FC<QuotationDocumentProps> = ({
//     show,
//     results,
//     quotationData,
//     quotationDataCustomer,
//     selectedSprinkler,
//     selectedPump,
//     selectedBranchPipe,
//     selectedSecondaryPipe,
//     selectedMainPipe,
//     onClose,
// }) => {
//     const [items, setItems] = useState<QuotationItem[]>([]);
//     const [currentPage, setCurrentPage] = useState(1);
//     const [isEditing, setIsEditing] = useState(false);
//     const [showEquipmentSelector, setShowEquipmentSelector] = useState(false);
//     const [equipmentList, setEquipmentList] = useState<Equipment[]>([]);
//     const [equipmentCategories, setEquipmentCategories] = useState<any[]>([]);
//     const [selectedCategory, setSelectedCategory] = useState<string>('');
//     const [equipmentSearchTerm, setEquipmentSearchTerm] = useState<string>('');
//     const [isLoadingEquipment, setIsLoadingEquipment] = useState(false);
//     const fileInputRefs = useRef<{ [key: string]: HTMLInputElement | null }>({});

//     // หน้าแรก 10 รายการ, หน้าอื่นๆ 14 รายการ
//     // แต่หน้าสุดท้ายต้องเหลือพื้นที่สำหรับ total table (5 แถว) หรือย้ายไปหน้าใหม่
//     const getItemsPerPage = (page: number, totalPages: number, totalItems: number, hasTotal: boolean = false) => {
//         if (page === 1) {
//             if (totalPages === 1) {
//                 // หน้าเดียว: ถ้ามี total และพื้นที่พอ
//                 return hasTotal ? Math.min(5, totalItems) : Math.min(10, totalItems);
//             }
//             return 10;
//         } else if (page === totalPages) {
//             // หน้าสุดท้าย: ถ้าเป็นหน้าที่มีแค่ total table
//             if (hasTotal && totalItems > 0) {
//                 const remainingItems = totalItems - 10 - (totalPages - 2) * 14;
//                 return remainingItems;
//             }
//             return 14;
//         } else {
//             return 14;
//         }
//     };

//     // คำนวณจำนวนหน้าทั้งหมด - ปรับให้คิดถึง total table แบบกลุ่ม
//     const calculateTotalPages = (totalItems: number) => {
//         if (totalItems === 0) return 1;

//         if (totalItems <= 5) {
//             // รายการน้อย สามารถใส่ total ในหน้าเดียวได้
//             return 1;
//         }

//         let remainingItems = totalItems - 10; // หักหน้าแรก 10 รายการ
//         let additionalPages = 0;

//         while (remainingItems > 0) {
//             if (remainingItems <= 9) {
//                 // หน้าสุดท้าย: ถ้าเหลือ 9 รายการหรือน้อยกว่า สามารถใส่ total ได้
//                 additionalPages += 1;
//                 break;
//             } else {
//                 // หน้ากลาง: ใส่ได้ 14 รายการ
//                 remainingItems -= 14;
//                 additionalPages += 1;
//             }
//         }

//         // ตรวจสอบว่าหน้าสุดท้ายมีพื้นที่พอสำหรับ total table หรือไม่
//         const lastPageItems = totalItems - 10 - (additionalPages - 1) * 14;
//         if (lastPageItems > 9) {
//             // ถ้าหน้าสุดท้ายมีรายการมากกว่า 9 รายการ ต้องสร้างหน้าใหม่สำหรับ total
//             additionalPages += 1;
//         }

//         return 1 + additionalPages;
//     };

//     // ตรวจสอบว่าหน้าไหนมี total table
//     const shouldShowTotal = (page: number) => {
//         if (items.length === 0) return page === 1;

//         if (items.length <= 5) {
//             return page === 1; // หน้าเดียว
//         }

//         const itemsInLastPage = items.length - 10 - (totalPages - 2) * 14;
//         if (totalPages > 1 && itemsInLastPage <= 9 && itemsInLastPage > 0) {
//             return page === totalPages; // total อยู่ในหน้าสุดท้ายที่มีรายการ
//         } else {
//             return page === totalPages && itemsInLastPage <= 0; // total อยู่ในหน้าใหม่ที่ไม่มีรายการ
//         }
//     };

//     const totalPages = calculateTotalPages(items.length);

//     // Load equipment data when component mounts
//     useEffect(() => {
//         if (show) {
//             loadEquipmentCategories();
//         }
//     }, [show]);

//     // Load categories
//     const loadEquipmentCategories = async () => {
//         try {
//             const response = await fetch('/api/equipment-categories');
//             if (response.ok) {
//                 const categories = await response.json();
//                 setEquipmentCategories(categories);
//             }
//         } catch (error) {
//             console.error('Failed to load equipment categories:', error);
//         }
//     };

//     // Load equipment by category
//     const loadEquipmentByCategory = async (categoryId: string) => {
//         if (!categoryId) {
//             setEquipmentList([]);
//             return;
//         }

//         setIsLoadingEquipment(true);
//         try {
//             const searchParams = new URLSearchParams({
//                 category_id: categoryId,
//                 is_active: 'true',
//                 per_page: '100',
//             });

//             if (equipmentSearchTerm) {
//                 searchParams.append('search', equipmentSearchTerm);
//             }

//             const response = await fetch(`/api/equipments?${searchParams}`);
//             if (response.ok) {
//                 const data = await response.json();
//                 // Handle both paginated and non-paginated responses
//                 const equipments = data.data || data;
//                 setEquipmentList(equipments);
//             }
//         } catch (error) {
//             console.error('Failed to load equipment:', error);
//         } finally {
//             setIsLoadingEquipment(false);
//         }
//     };

//     // Load equipment when category or search term changes
//     useEffect(() => {
//         if (selectedCategory) {
//             const timeoutId = setTimeout(() => {
//                 loadEquipmentByCategory(selectedCategory);
//             }, 1000); // Debounce search

//             return () => clearTimeout(timeoutId);
//         }
//     }, [selectedCategory, equipmentSearchTerm]);

//     // ฟังก์ชันจัดการการอัปโหลดรูปภาพ
//     const handleImageUpload = (itemId: string, file: File) => {
//         const reader = new FileReader();
//         reader.onload = (e) => {
//             const imageUrl = e.target?.result as string;
//             updateItem(itemId, 'image', imageUrl);
//         };
//         reader.readAsDataURL(file);
//     };

//     // ฟังก์ชันเปิด file dialog
//     const openFileDialog = (itemId: string) => {
//         const input = document.createElement('input');
//         input.type = 'file';
//         input.accept = 'image/*';
//         input.onchange = (e) => {
//             const file = (e.target as HTMLInputElement).files?.[0];
//             if (file) {
//                 handleImageUpload(itemId, file);
//             }
//         };
//         input.click();
//     };

//     // ฟังก์ชันเพิ่มอุปกรณ์จากฐานข้อมูล
//     const addEquipmentFromDatabase = (equipment: Equipment) => {
//         const newItem: QuotationItem = {
//             id: `equipment_${equipment.id}_${Date.now()}`,
//             seq: items.length + 1,
//             image: equipment.image || '',
//             date: '',
//             description: `${equipment.productCode} - ${equipment.name}${equipment.brand ? ` (${equipment.brand})` : ''}`,
//             quantity: 1,
//             unitPrice: equipment.price,
//             discount: 30.0,
//             taxes: 'Output\nVAT\n7%',
//             originalData: equipment,
//         };

//         setItems([...items, newItem]);
//         setShowEquipmentSelector(false);

//         // Reset selector state
//         setSelectedCategory('');
//         setEquipmentSearchTerm('');
//         setEquipmentList([]);
//     };

//     // ฟังก์ชันจัดเรียงลำดับ
//     const moveItem = (index: number, direction: 'up' | 'down') => {
//         const newItems = [...items];
//         const targetIndex = direction === 'up' ? index - 1 : index + 1;

//         if (targetIndex < 0 || targetIndex >= newItems.length) return;

//         // Swap items
//         [newItems[index], newItems[targetIndex]] = [newItems[targetIndex], newItems[index]];

//         // Update sequence numbers
//         const updatedItems = newItems.map((item, i) => ({ ...item, seq: i + 1 }));
//         setItems(updatedItems);
//     };

//     // Helper function สำหรับการแสดงรูปภาพ - FIXED
//     const getImageUrl = (item: QuotationItem) => {
//         // ตรวจสอบ field image ทั้งหมดที่เป็นไปได้
//         if (item.image) return item.image;

//         // ตรวจสอบจาก originalData
//         if (item.originalData) {
//             const data = item.originalData;
//             return data.image_url || data.image || data.imageUrl;
//         }

//         return null;
//     };

//     // Initialize items from selected equipment
//     useEffect(() => {
//         if (!show) return;

//         console.log('useEffect triggered with:', {
//             show,
//             selectedSprinkler: !!selectedSprinkler,
//             selectedPump: !!selectedPump,
//             selectedBranchPipe: !!selectedBranchPipe,
//             selectedSecondaryPipe: !!selectedSecondaryPipe,
//             selectedMainPipe: !!selectedMainPipe,
//             results: !!results,
//         });

//         if (
//             (!selectedSprinkler &&
//                 !selectedBranchPipe &&
//                 !selectedSecondaryPipe &&
//                 !selectedMainPipe &&
//                 !selectedPump) ||
//             !results
//         ) {
//             console.log('Missing equipment or results, skipping initialization');
//             return;
//         }

//         const initialItems: QuotationItem[] = [];
//         let seq = 1;

//         if (selectedSprinkler && results) {
//             console.log('Adding sprinkler:', selectedSprinkler);
//             initialItems.push({
//                 id: 'sprinkler',
//                 seq: seq++,
//                 image: selectedSprinkler.image_url || selectedSprinkler.image || '',
//                 date: '',
//                 description: selectedSprinkler.name || 'Sprinkler',
//                 quantity: results.totalSprinklers || 0,
//                 unitPrice: selectedSprinkler.price || 0,
//                 discount: 30.0,
//                 taxes: 'Output\nVAT\n7%',
//                 originalData: selectedSprinkler,
//             });
//         }

//         if (selectedBranchPipe && results) {
//             console.log('Adding branch pipe:', selectedBranchPipe);
//             initialItems.push({
//                 id: 'branchPipe',
//                 seq: seq++,
//                 image: selectedBranchPipe.image_url || selectedBranchPipe.image || '',
//                 date: '',
//                 description: `${selectedBranchPipe.productCode || ''} ${selectedBranchPipe.pipeType || ''} ${selectedBranchPipe.sizeMM || ''}" ยาว ${selectedBranchPipe.lengthM || ''} ม.`,
//                 quantity: results.branchPipeRolls || 0,
//                 unitPrice: selectedBranchPipe.price || 0,
//                 discount: 30.0,
//                 taxes: 'Output\nVAT\n7%',
//                 originalData: selectedBranchPipe,
//             });
//         }

//         if (selectedSecondaryPipe && results) {
//             console.log('Adding secondary pipe:', selectedSecondaryPipe);
//             initialItems.push({
//                 id: 'secondaryPipe',
//                 seq: seq++,
//                 image: selectedSecondaryPipe.image_url || selectedSecondaryPipe.image || '',
//                 date: '',
//                 description: `${selectedSecondaryPipe.productCode || ''} ${selectedSecondaryPipe.pipeType || ''} ${selectedSecondaryPipe.sizeMM || ''}" ยาว ${selectedSecondaryPipe.lengthM || ''} ม.`,
//                 quantity: results.secondaryPipeRolls || 0,
//                 unitPrice: selectedSecondaryPipe.price || 0,
//                 discount: 30.0,
//                 taxes: 'Output\nVAT\n7%',
//                 originalData: selectedSecondaryPipe,
//             });
//         }

//         if (selectedMainPipe && results) {
//             console.log('Adding main pipe:', selectedMainPipe);
//             initialItems.push({
//                 id: 'mainPipe',
//                 seq: seq++,
//                 image: selectedMainPipe.image_url || selectedMainPipe.image || '',
//                 date: '',
//                 description: `${selectedMainPipe.productCode || ''} ${selectedMainPipe.pipeType || ''} ${selectedMainPipe.sizeMM || ''}" ยาว ${selectedMainPipe.lengthM || ''} ม.`,
//                 quantity: results.mainPipeRolls || 0,
//                 unitPrice: selectedMainPipe.price || 0,
//                 discount: 30.0,
//                 taxes: 'Output\nVAT\n7%',
//                 originalData: selectedMainPipe,
//             });
//         }

//         if (selectedPump && results) {
//             console.log('Adding pump:', selectedPump);
//             initialItems.push({
//                 id: 'pump',
//                 seq: seq++,
//                 image: selectedPump.image_url || selectedPump.image || '', // FIXED
//                 date: '',
//                 description: `${selectedPump.productCode || selectedPump.product_code || ''} ${selectedPump.powerHP || ''} HP ${selectedPump.sizeMM || ''}" ${selectedPump.phase || ''} phase`,
//                 quantity: 1,
//                 unitPrice: selectedPump.price || 0,
//                 discount: 30.0,
//                 taxes: 'Output\nVAT\n7%',
//                 originalData: selectedPump,
//             });

//             // เพิ่มอุปกรณ์ประกอบของปั๊ม - FIXED
//             if (selectedPump.pumpAccessories && selectedPump.pumpAccessories.length > 0) {
//                 console.log('Adding pump accessories:', selectedPump.pumpAccessories);
//                 selectedPump.pumpAccessories
//                     .sort(
//                         (a: { sort_order: any }, b: { sort_order: any }) =>
//                             (a.sort_order || 0) - (b.sort_order || 0)
//                     )
//                     .forEach(
//                         (accessory: {
//                             id: any;
//                             name: any;
//                             size: any;
//                             is_included: any;
//                             price: any;
//                             image_url: any;
//                             image: any;
//                         }) => {
//                             initialItems.push({
//                                 id: `pump_accessory_${accessory.id || seq}`,
//                                 seq: seq++,
//                                 image: accessory.image_url || accessory.image || '', // FIXED
//                                 date: '',
//                                 description: `${accessory.name}${accessory.size ? ` (${accessory.size})` : ''} - ${accessory.is_included ? 'รวมในชุด' : 'แยกขาย'}`,
//                                 quantity: 1,
//                                 unitPrice: accessory.is_included ? 0 : accessory.price || 0,
//                                 discount: 0,
//                                 taxes: 'Output\nVAT\n7%',
//                                 originalData: accessory,
//                             });
//                         }
//                     );
//             }

//             // ตรวจสอบ pumpAccessory field อีกครั้งเพื่อ backward compatibility
//             if (
//                 !selectedPump.pumpAccessories &&
//                 selectedPump.pumpAccessory &&
//                 selectedPump.pumpAccessory.length > 0
//             ) {
//                 console.log(
//                     'Adding pump accessories from pumpAccessory field:',
//                     selectedPump.pumpAccessory
//                 );
//                 selectedPump.pumpAccessory
//                     .sort(
//                         (a: { sort_order: any }, b: { sort_order: any }) =>
//                             (a.sort_order || 0) - (b.sort_order || 0)
//                     )
//                     .forEach(
//                         (accessory: {
//                             id: any;
//                             name: any;
//                             size: any;
//                             is_included: any;
//                             price: any;
//                             image_url: any;
//                             image: any;
//                         }) => {
//                             initialItems.push({
//                                 id: `pump_accessory_${accessory.id || seq}`,
//                                 seq: seq++,
//                                 image: accessory.image_url || accessory.image || '', // FIXED
//                                 date: '',
//                                 description: `${accessory.name}${accessory.size ? ` (${accessory.size})` : ''} - ${accessory.is_included ? 'รวมในชุด' : 'แยกขาย'}`,
//                                 quantity: 1,
//                                 unitPrice: accessory.is_included ? 0 : accessory.price || 0,
//                                 discount: 30.0,
//                                 taxes: 'Output\nVAT\n7%',
//                                 originalData: accessory,
//                             });
//                         }
//                     );
//             }
//         }

//         console.log('Final initialItems:', initialItems);

//         if (initialItems.length > 0) {
//             setItems(initialItems);
//             setCurrentPage(1);
//         }
//     }, [
//         show,
//         selectedSprinkler,
//         selectedPump,
//         selectedBranchPipe,
//         selectedSecondaryPipe,
//         selectedMainPipe,
//         results,
//     ]);

//     const calculateItemAmount = (item: QuotationItem) => {
//         return item.unitPrice * item.quantity - item.unitPrice * (item.discount / 100);
//     };

//     const calculateTotal = () => {
//         return items.reduce((total, item) => total + calculateItemAmount(item), 0);
//     };

//     const updateItem = (id: string, field: keyof QuotationItem, value: any) => {
//         setItems((prevItems) =>
//             prevItems.map((item) => (item.id === id ? { ...item, [field]: value } : item))
//         );
//     };

//     const addNewItem = () => {
//         const newItem: QuotationItem = {
//             id: `item_${Date.now()}`,
//             seq: items.length + 1,
//             image: '',
//             date: '',
//             description: 'รายการใหม่',
//             quantity: 1,
//             unitPrice: 0,
//             discount: 0,
//             taxes: 'Output\nVAT\n7%',
//         };
//         setItems([...items, newItem]);
//     };

//     const removeItem = (id: string) => {
//         setItems((prevItems) => {
//             const filteredItems = prevItems.filter((item) => item.id !== id);
//             return filteredItems.map((item, index) => ({ ...item, seq: index + 1 }));
//         });
//     };

//     const getItemsForPage = (page: number) => {
//         if (items.length === 0) return [];

//         if (page === 1) {
//             if (totalPages === 1) {
//                 // หน้าเดียว: แสดงรายการทั้งหมด
//                 return items;
//             }
//             return items.slice(0, 10);
//         } else {
//             const startIndex = 10 + (page - 2) * 14;

//             // ตรวจสอบว่าเป็นหน้าสุดท้ายหรือไม่
//             if (page === totalPages) {
//                 const remainingItems = items.length - startIndex;
//                 if (remainingItems <= 9 && remainingItems > 0) {
//                     // หน้าสุดท้ายที่มีรายการและ total
//                     return items.slice(startIndex, startIndex + remainingItems);
//                 } else if (remainingItems <= 0) {
//                     // หน้าสุดท้ายที่มีแค่ total table
//                     return [];
//                 } else {
//                     // หน้าสุดท้ายที่มีรายการเยอะเกินไป ไม่มี total
//                     return items.slice(startIndex, startIndex + 14);
//                 }
//             } else {
//                 // หน้ากลาง
//                 return items.slice(startIndex, startIndex + 14);
//             }
//         }
//     };

//     // ฟังก์ชันสำหรับ render total table - ใช้ร่วมกันระหว่างหน้าจอและการพิมพ์
//     const renderTotalTable = (grandTotal: number, isForPrint: boolean = false) => {
//         const tableClasses = isForPrint ?
//             "w-[250px] border-collapse border-gray-400 text-sm" :
//             "w-[250px] border-collapse border-gray-400 text-sm";

//         const cellClasses = isForPrint ?
//             "border border-x-0 border-gray-400 p-1 text-left align-top font-bold" :
//             "border border-x-0 border-gray-400 p-1 text-left align-top font-bold";

//         const valueCellClasses = isForPrint ?
//             "w-[100px] border border-x-0 border-gray-400 p-1 text-right align-top" :
//             "w-[100px] border border-x-0 border-gray-400 p-1 text-right align-top";

//         return `
//             <table class="${tableClasses}">
//                 <tbody>
//                     <tr class="border-gray-400">
//                         <td class="${cellClasses}">Subtotal</td>
//                         <td class="${valueCellClasses}">${grandTotal.toFixed(2)} ฿</td>
//                     </tr>
//                     <tr class="border-gray-400">
//                         <td class="${cellClasses}">Vat 7%</td>
//                         <td class="${valueCellClasses}">${(grandTotal * 0.07).toFixed(2)} ฿</td>
//                     </tr>
//                     <tr class="border-gray-400">
//                         <td class="${cellClasses}">Subtotal Without Discount</td>
//                         <td class="${valueCellClasses}">${(grandTotal * 1.07).toFixed(2)} ฿</td>
//                     </tr>
//                     <tr class="border-gray-400">
//                         <td class="${cellClasses}">Discount Subtotal</td>
//                         <td class="${valueCellClasses}">0.00 ฿</td>
//                     </tr>
//                     <tr class="border-gray-400">
//                         <td class="${cellClasses}">Total</td>
//                         <td class="${valueCellClasses}">${(grandTotal * 1.07).toFixed(2)} ฿</td>
//                     </tr>
//                 </tbody>
//             </table>
//         `;
//     };

//     // Equipment Selector Modal Component - Fixed input issue
//     const EquipmentSelector = React.memo(() => {
//         // Local state เพื่อหลีกเลี่ยง re-render จาก parent
//         const [localSearchTerm, setLocalSearchTerm] = useState(equipmentSearchTerm);
//         const [localSelectedCategory, setLocalSelectedCategory] = useState(selectedCategory);

//         // Debounced search effect
//         useEffect(() => {
//             const timeoutId = setTimeout(() => {
//                 setEquipmentSearchTerm(localSearchTerm);
//             }, 300);
//             return () => clearTimeout(timeoutId);
//         }, [localSearchTerm]);

//         // Category change effect
//         useEffect(() => {
//             setSelectedCategory(localSelectedCategory);
//         }, [localSelectedCategory]);

//         // Reset search when category changes
//         useEffect(() => {
//             if (localSelectedCategory !== selectedCategory) {
//                 setLocalSearchTerm('');
//                 setEquipmentSearchTerm('');
//             }
//         }, [localSelectedCategory, selectedCategory]);

//         return (
//             <div className="fixed inset-0 z-[60] flex items-center justify-center bg-black bg-opacity-50">
//                 <div className="max-h-[80vh] w-[800px] overflow-auto rounded-lg bg-white p-6">
//                     <div className="mb-4 flex items-center justify-between">
//                         <h3 className="text-lg font-semibold text-gray-800">
//                             เลือกอุปกรณ์จากฐานข้อมูล
//                         </h3>
//                         <button
//                             onClick={() => {
//                                 setShowEquipmentSelector(false);
//                                 // Reset states when closing
//                                 setLocalSearchTerm('');
//                                 setLocalSelectedCategory('');
//                             }}
//                             className="px-2 py-1 text-xl text-gray-500 hover:text-gray-700"
//                         >
//                             ✕
//                         </button>
//                     </div>

//                     {/* Category Selection */}
//                     <div className="mb-4">
//                         <label className="mb-2 block text-sm font-medium text-gray-700">
//                             เลือกประเภทอุปกรณ์
//                         </label>
//                         <select
//                             value={localSelectedCategory}
//                             onChange={(e) => setLocalSelectedCategory(e.target.value)}
//                             className="w-full rounded border border-gray-300 p-2 text-gray-800 focus:border-blue-500 focus:outline-none"
//                         >
//                             <option value="">-- เลือกประเภท --</option>
//                             {equipmentCategories.map((category) => (
//                                 <option key={category.id} value={category.id}>
//                                     {category.display_name}
//                                 </option>
//                             ))}
//                         </select>
//                     </div>

//                     {/* Search */}
//                     {localSelectedCategory && (
//                         <div className="mb-4">
//                             <label className="mb-2 block text-sm font-medium text-gray-700">
//                                 ค้นหาอุปกรณ์
//                             </label>
//                             <input
//                                 key={`search-${localSelectedCategory}`} // Force re-mount when category changes
//                                 type="text"
//                                 value={localSearchTerm}
//                                 onChange={(e) => setLocalSearchTerm(e.target.value)}
//                                 placeholder="ชื่อ, รุ่น, แบรนด์..."
//                                 className="w-full rounded border border-gray-300 bg-white p-2 text-gray-800 focus:border-blue-500 focus:outline-none"
//                                 autoComplete="off"
//                             />
//                         </div>
//                     )}

//                     {/* Equipment List */}
//                     {isLoadingEquipment ? (
//                         <div className="flex items-center justify-center py-8">
//                             <div className="text-gray-500">กำลังโหลด...</div>
//                         </div>
//                     ) : (
//                         <div className="max-h-[400px] overflow-auto">
//                             {equipmentList.length === 0 && localSelectedCategory ? (
//                                 <div className="py-8 text-center text-gray-500">ไม่พบอุปกรณ์</div>
//                             ) : (
//                                 <div className="space-y-2">
//                                     {equipmentList.map((equipment) => (
//                                         <div
//                                             key={equipment.id}
//                                             className="flex items-center justify-between rounded border border-gray-200 p-3 hover:bg-gray-50"
//                                         >
//                                             <div className="flex items-center space-x-3">
//                                                 {equipment.image ? (
//                                                     <img
//                                                         src={equipment.image}
//                                                         alt={equipment.name}
//                                                         className="h-10 w-10 rounded object-cover"
//                                                         onError={(e) => {
//                                                             (
//                                                                 e.target as HTMLImageElement
//                                                             ).style.display = 'none';
//                                                             const fallback = (
//                                                                 e.target as HTMLElement
//                                                             ).nextElementSibling as HTMLElement;
//                                                             if (fallback)
//                                                                 fallback.style.display = 'flex';
//                                                         }}
//                                                     />
//                                                 ) : null}
//                                                 <div
//                                                     className="flex h-10 w-10 items-center justify-center rounded bg-gray-200 text-xs text-gray-500"
//                                                     style={{
//                                                         display: equipment.image ? 'none' : 'flex',
//                                                     }}
//                                                 >
//                                                     📦
//                                                 </div>
//                                                 <div>
//                                                     <div className="font-medium text-gray-800">
//                                                         {equipment.productCode}
//                                                     </div>
//                                                     <div className="text-sm text-gray-600">
//                                                         {equipment.name}
//                                                         {equipment.brand && ` (${equipment.brand})`}
//                                                     </div>
//                                                     <div className="text-sm font-medium text-blue-600">
//                                                         {equipment.price.toLocaleString()} บาท
//                                                     </div>
//                                                 </div>
//                                             </div>
//                                             <button
//                                                 onClick={() => {
//                                                     addEquipmentFromDatabase(equipment);
//                                                     // Reset states after adding
//                                                     setLocalSearchTerm('');
//                                                     setLocalSelectedCategory('');
//                                                 }}
//                                                 className="rounded bg-blue-500 px-3 py-1 text-sm text-white transition-colors hover:bg-blue-600"
//                                             >
//                                                 เพิ่ม
//                                             </button>
//                                         </div>
//                                     ))}
//                                 </div>
//                             )}
//                         </div>
//                     )}
//                 </div>
//             </div>
//         );
//     });

//     const handlePrint = () => {
//         const currentItems = items;
//         const currentTotalPages = calculateTotalPages(currentItems.length);

//         // สร้าง print container
//         const printContainer = document.createElement('div');
//         printContainer.className = 'print-document-container';
//         printContainer.style.display = 'none';

//         let allPagesHTML = '';
//         for (let page = 1; page <= currentTotalPages; page++) {
//             // ใช้ function เดียวกันกับการแสดงบนหน้าจอ
//             const pageItems = (() => {
//                 if (currentItems.length === 0) return [];

//                 if (page === 1) {
//                     if (currentTotalPages === 1) {
//                         return currentItems;
//                     }
//                     return currentItems.slice(0, 10);
//                 } else {
//                     const startIndex = 10 + (page - 2) * 14;

//                     if (page === currentTotalPages) {
//                         const remainingItems = currentItems.length - startIndex;
//                         if (remainingItems <= 9 && remainingItems > 0) {
//                             return currentItems.slice(startIndex, startIndex + remainingItems);
//                         } else if (remainingItems <= 0) {
//                             return [];
//                         } else {
//                             return currentItems.slice(startIndex, startIndex + 14);
//                         }
//                     } else {
//                         return currentItems.slice(startIndex, startIndex + 14);
//                     }
//                 }
//             })();

//             // ตรวจสอบว่าหน้านี้มี total หรือไม่
//             const shouldShowTotalOnThisPage = (() => {
//                 if (currentItems.length === 0) return page === 1;

//                 if (currentItems.length <= 5) {
//                     return page === 1;
//                 }

//                 const itemsInLastPage = currentItems.length - 10 - (currentTotalPages - 2) * 14;
//                 if (currentTotalPages > 1 && itemsInLastPage <= 9 && itemsInLastPage > 0) {
//                     return page === currentTotalPages;
//                 } else {
//                     return page === currentTotalPages && itemsInLastPage <= 0;
//                 }
//             })();

//             // สร้าง HTML structure เหมือนกับหน้าจอทุกประการ
//             const headerHTML = `
//                 <div class="print-header mb-2 flex items-center justify-between">
//                     <div class="flex items-center">
//                         <img
//                             src="https://f.btwcdn.com/store-50036/store/e4c1b5ae-cf8e-5017-536b-66ecd994018d.jpg"
//                             alt="logo"
//                             class="print-logo h-10 w-10"
//                         />
//                     </div>
//                 </div>
//                 <hr class="print-hr mb-4 border-gray-800" />
//                 <div class="print-company-info mb-4 self-start text-sm">
//                     <p class="font-semibold">บจก. กนกโปรดักส์ (สำนักงานใหญ่)</p>
//                     <p>15 ซ. พระยามนธาตุ แยก 10</p>
//                     <p>แขวงคลองบางบอน เขตบางบอน</p>
//                     <p>กรุงเทพมหานคร 10150</p>
//                 </div>
//             `;

//             const customerInfoHTML =
//                 page === 1
//                     ? `
//                 <div class="print-customer-info mb-6 self-end text-left text-sm">
//                     <p class="font-semibold">[1234] ${quotationDataCustomer.name || '-'}</p>
//                     <p>${quotationDataCustomer.address1 || '-'}</p>
//                     <p>${quotationDataCustomer.address2 || '-'}</p>
//                     <p>${quotationDataCustomer.phone || '-'}</p>
//                 </div>
//             `
//                     : '';

//             const quotationDetailsHTML =
//                 page === 1
//                     ? `
//                 <h1 class="print-title mb-4 text-xl font-bold">Quotation # QT1234567890</h1>
//                 <div class="print-details mb-4 flex flex-row gap-9 text-left text-sm">
//                     <div>
//                         <strong>Your Reference:</strong>
//                         <p>${quotationData.yourReference || '-'}</p>
//                     </div>
//                     <div>
//                         <strong>Quotation Date:</strong>
//                         <p>${quotationData.quotationDate || '-'}</p>
//                     </div>
//                     <div>
//                         <strong>Salesperson:</strong>
//                         <p>${quotationData.salesperson || '-'}</p>
//                     </div>
//                     <div>
//                         <strong>Payment Terms:</strong>
//                         <p>${quotationData.paymentTerms || '-'}</p>
//                     </div>
//                 </div>
//             `
//                     : '';

//             const tableHeaderHTML = `
//                 <thead>
//                     <tr class="bg-gray-100">
//                         <th class="border border-gray-400 p-2 text-center" colspan="5">
//                             Commitment
//                         </th>
//                         <th class="border border-gray-400 p-2 text-center" colspan="5">
//                             Disc. Fixed
//                         </th>
//                     </tr>
//                     <tr class="bg-gray-100">
//                         <th class="w-[50px] border border-gray-400 p-1 text-center">Seq</th>
//                         <th class="w-[60px] border border-gray-400 p-1 text-center">Image</th>
//                         <th class="w-[80px] border border-gray-400 p-1 text-center">Date</th>
//                         <th class="w-[250px] border border-gray-400 p-1 text-center">Description</th>
//                         <th class="w-[80px] border border-gray-400 p-1 text-center">Quantity</th>
//                         <th class="w-[80px] border border-gray-400 p-1 text-center">Unit Price</th>
//                         <th class="w-[80px] border border-gray-400 p-1 text-center">Disc.(%)</th>
//                         <th class="w-[80px] border border-gray-400 p-1 text-center">Amount</th>
//                         <th class="w-[80px] border border-gray-400 p-1 text-center">Taxes</th>
//                         <th class="w-[80px] border border-gray-400 p-1 text-center">Amount</th>
//                     </tr>
//                 </thead>
//             `;

//             const tableRows = pageItems
//                 .map((item) => {
//                     const itemAmount = calculateItemAmount(item);
//                     const imageUrl = getImageUrl(item);
//                     const imageHTML = imageUrl
//                         ? `<img src="${imageUrl}" alt="item image" class="w-10 h-10 mx-auto object-cover" />`
//                         : '';

//                     return `
//                     <tr>
//                         <td class="border border-gray-400 p-1 text-center align-top">${item.seq}</td>
//                         <td class="border border-gray-400 p-1 text-center align-top">${imageHTML}</td>
//                         <td class="border border-gray-400 p-1 text-center align-top">${item.date}</td>
//                         <td class="border border-gray-400 p-1 text-left align-top">${item.description}</td>
//                         <td class="border border-gray-400 p-1 text-right align-top">
//                             ${item.quantity.toFixed(4)}<br />Unit
//                         </td>
//                         <td class="border border-gray-400 p-1 text-right align-top">${item.unitPrice.toFixed(4)}</td>
//                         <td class="border border-gray-400 p-1 text-right align-top">${item.discount.toFixed(3)}</td>
//                         <td class="border border-gray-400 p-1 text-right align-top">${(item.unitPrice * (item.discount / 100)).toFixed(2)}</td>
//                         <td class="border border-gray-400 p-1 text-right align-top">${item.taxes.replace(/\n/g, '<br />')}</td>
//                         <td class="border border-gray-400 p-1 text-right align-top">${itemAmount.toFixed(2)} ฿</td>
//                     </tr>
//                 `;
//                 })
//                 .join('');

//             const tableHTML = pageItems.length > 0 ? `
//                 <table class="print-table w-full border-collapse border border-gray-400 text-xs">
//                     ${tableHeaderHTML}
//                     <tbody>
//                         ${tableRows}
//                     </tbody>
//                 </table>
//             ` : '';

//             const grandTotal = calculateTotal();
//             const totalHTML =
//                 shouldShowTotalOnThisPage
//                     ? `
//                 <div class="mt-4 flex justify-end">
//                     ${renderTotalTable(grandTotal, true)}
//                 </div>
//             `
//                     : '';

//             const footerHTML = `
//                 <div class="print-footer-container mt-auto text-center text-xs">
//                     <hr class="print-footer-hr mb-2 border-gray-800" />
//                     <div class="print-footer">
//                         <p>Phone: 02-451-1111 Tax ID: 0105549044446</p>
//                         <p>Page: ${page} / ${currentTotalPages}</p>
//                     </div>
//                 </div>
//             `;

//             // สร้างหน้าใหม่พร้อม page break และใช้ class structure เดียวกันกับหน้าจอ
//             const pageBreak = page < currentTotalPages ? 'page-break-after: always;' : '';
//             allPagesHTML += `
//                 <div class="mx-auto flex h-[1123px] w-[794px] flex-col bg-white p-8 text-black shadow-lg" style="${pageBreak}">
//                     <div class="print-page flex min-h-full flex-col">
//                         ${headerHTML}
//                         ${customerInfoHTML}
//                         ${quotationDetailsHTML}
//                         ${tableHTML}
//                         ${totalHTML}
//                         ${footerHTML}
//                     </div>
//                 </div>
//             `;
//         }

//         printContainer.innerHTML = allPagesHTML;
//         document.body.appendChild(printContainer);

//         // รอให้ DOM โหลดเสร็จก่อนพิมพ์
//         setTimeout(() => {
//             printContainer.style.display = 'block';
//             window.print();

//             // ลบ container หลังพิมพ์เสร็จ
//             setTimeout(() => {
//                 if (document.body.contains(printContainer)) {
//                     document.body.removeChild(printContainer);
//                 }
//             }, 2000);
//         }, 100);
//     };

//     const renderHeader = () => (
//         <>
//             <div className="print-header mb-2 flex items-center justify-between">
//                 <div className="flex items-center">
//                     <img
//                         src="https://f.btwcdn.com/store-50036/store/e4c1b5ae-cf8e-5017-536b-66ecd994018d.jpg"
//                         alt="logo"
//                         className="print-logo h-10 w-10"
//                     />
//                 </div>
//             </div>
//             <hr className="print-hr mb-4 border-gray-800" />
//             <div className="print-company-info mb-4 self-start text-sm">
//                 <p className="font-semibold">บจก. กนกโปรดักส์ (สำนักงานใหญ่)</p>
//                 <p>15 ซ. พระยามนธาตุ แยก 10</p>
//                 <p>แขวงคลองบางบอน เขตบางบอน</p>
//                 <p>กรุงเทพมหานคร 10150</p>
//             </div>
//         </>
//     );

//     const renderFooter = (page: number) => (
//         <div className="print-footer-container mt-auto text-center text-xs">
//             <hr className="print-footer-hr mb-2 border-gray-800" />
//             <div className="print-footer">
//                 <p>Phone: 02-451-1111 Tax ID: 0105549044446</p>
//                 <p>
//                     Page: {page} / {totalPages}
//                 </p>
//             </div>
//         </div>
//     );

//     const renderCustomerInfo = () => (
//         <div className="print-customer-info mb-6 self-end text-left text-sm">
//             <p className="font-semibold">[1234] {quotationDataCustomer.name || '-'}</p>
//             <p>{quotationDataCustomer.address1 || '-'}</p>
//             <p>{quotationDataCustomer.address2 || '-'}</p>
//             <p>{quotationDataCustomer.phone || '-'}</p>
//         </div>
//     );

//     const renderQuotationDetails = () => (
//         <>
//             <h1 className="print-title mb-4 text-xl font-bold">Quotation # QT1234567890</h1>
//             <div className="print-details mb-4 flex flex-row gap-9 text-left text-sm">
//                 <div>
//                     <strong>Your Reference:</strong>
//                     <p>{quotationData.yourReference || '-'}</p>
//                 </div>
//                 <div>
//                     <strong>Quotation Date:</strong>
//                     <p>{quotationData.quotationDate || '-'}</p>
//                 </div>
//                 <div>
//                     <strong>Salesperson:</strong>
//                     <p>{quotationData.salesperson || '-'}</p>
//                 </div>
//                 <div>
//                     <strong>Payment Terms:</strong>
//                     <p>{quotationData.paymentTerms || '-'}</p>
//                 </div>
//             </div>
//         </>
//     );

//     const renderTableHeader = () => (
//         <thead>
//             <tr className="bg-gray-100">
//                 <th className="border border-gray-400 p-2 text-center" colSpan={5}>
//                     Commitment
//                 </th>
//                 <th className="border border-gray-400 p-2 text-center" colSpan={5}>
//                     Disc. Fixed
//                 </th>
//             </tr>
//             <tr className="bg-gray-100">
//                 <th className="w-[50px] border border-gray-400 p-1 text-center">Seq</th>
//                 <th className="w-[60px] border border-gray-400 p-1 text-center">Image</th>
//                 <th className="w-[80px] border border-gray-400 p-1 text-center">Date</th>
//                 <th className="w-[250px] border border-gray-400 p-1 text-center">Description</th>
//                 <th className="w-[80px] border border-gray-400 p-1 text-center">Quantity</th>
//                 <th className="w-[80px] border border-gray-400 p-1 text-center">Unit Price</th>
//                 <th className="w-[80px] border border-gray-400 p-1 text-center">Disc.(%)</th>
//                 <th className="w-[80px] border border-gray-400 p-1 text-center">Amount</th>
//                 <th className="w-[80px] border border-gray-400 p-1 text-center">Taxes</th>
//                 <th className="w-[80px] border border-gray-400 p-1 text-center">Amount</th>
//                 {isEditing && (
//                     <th className="no-print w-[120px] border border-gray-400 p-1 text-center">
//                         Actions
//                     </th>
//                 )}
//             </tr>
//         </thead>
//     );

//     const renderTableRow = (item: QuotationItem, index: number) => {
//         const imageUrl = getImageUrl(item);
//         const currentPageItems = getItemsForPage(currentPage);
//         const currentIndex = currentPageItems.findIndex((i) => i.id === item.id);
//         const absoluteIndex =
//             currentPage === 1 ? currentIndex : 10 + (currentPage - 2) * 14 + currentIndex;

//         return (
//             <tr key={item.id}>
//                 <td className="border border-gray-400 p-1 text-center align-top">{item.seq}</td>
//                 <td className="border border-gray-400 p-1 text-center align-top">
//                     {isEditing ? (
//                         <div
//                             className="group relative mx-auto flex h-10 w-10 cursor-pointer items-center justify-center rounded border-2 border-dashed border-gray-300 hover:border-blue-400"
//                             onClick={() => openFileDialog(item.id)}
//                             title="คลิกเพื่อเพิ่มรูปภาพ"
//                         >
//                             {imageUrl ? (
//                                 <img
//                                     src={imageUrl}
//                                     alt="item image"
//                                     className="h-full w-full rounded object-cover"
//                                 />
//                             ) : (
//                                 <span className="text-xs text-gray-400 group-hover:text-blue-400">
//                                     📷
//                                 </span>
//                             )}
//                             <div className="absolute inset-0 rounded bg-black bg-opacity-0 transition-all duration-200 group-hover:bg-opacity-20"></div>
//                         </div>
//                     ) : imageUrl ? (
//                         <img
//                             src={imageUrl}
//                             alt="item image"
//                             className="mx-auto h-10 w-10 object-cover"
//                         />
//                     ) : (
//                         ''
//                     )}
//                 </td>
//                 <td className="border border-gray-400 p-1 text-center align-top">
//                     {isEditing ? (
//                         <input
//                             type="date"
//                             value={item.date}
//                             onChange={(e) => updateItem(item.id, 'date', e.target.value)}
//                             className="w-full border-none bg-transparent text-center text-xs"
//                         />
//                     ) : (
//                         item.date
//                     )}
//                 </td>
//                 <td className="border border-gray-400 p-1 text-left align-top">
//                     {isEditing ? (
//                         <textarea
//                             value={item.description}
//                             onChange={(e) => updateItem(item.id, 'description', e.target.value)}
//                             className="h-12 w-full resize-none border-none bg-transparent text-xs"
//                             rows={2}
//                         />
//                     ) : (
//                         item.description
//                     )}
//                 </td>
//                 <td className="border border-gray-400 p-1 text-right align-top">
//                     {isEditing ? (
//                         <input
//                             type="number"
//                             value={item.quantity}
//                             onChange={(e) =>
//                                 updateItem(item.id, 'quantity', parseFloat(e.target.value) || 0)
//                             }
//                             className="w-full border-none bg-transparent text-right text-xs"
//                             step="0.0001"
//                         />
//                     ) : (
//                         `${item.quantity.toFixed(4)}`
//                     )}
//                     <br />
//                     Unit
//                 </td>
//                 <td className="border border-gray-400 p-1 text-right align-top">
//                     {isEditing ? (
//                         <input
//                             type="number"
//                             value={item.unitPrice}
//                             onChange={(e) =>
//                                 updateItem(item.id, 'unitPrice', parseFloat(e.target.value) || 0)
//                             }
//                             className="w-full border-none bg-transparent text-right text-xs"
//                             step="0.001"
//                         />
//                     ) : (
//                         item.unitPrice.toFixed(4)
//                     )}
//                 </td>
//                 <td className="border border-gray-400 p-1 text-right align-top">
//                     {isEditing ? (
//                         <input
//                             type="number"
//                             value={item.discount}
//                             onChange={(e) =>
//                                 updateItem(item.id, 'discount', parseFloat(e.target.value) || 0)
//                             }
//                             className="w-full border-none bg-transparent text-right text-xs"
//                             step="0.001"
//                             max="100"
//                             min="0"
//                         />
//                     ) : (
//                         item.discount.toFixed(3)
//                     )}
//                 </td>
//                 <td className="border border-gray-400 p-1 text-right align-top">
//                     {(item.unitPrice * (item.discount / 100)).toFixed(2)}
//                 </td>
//                 <td className="border border-gray-400 p-1 text-right align-top">
//                     {item.taxes.split('\n').map((line, i) => (
//                         <React.Fragment key={i}>
//                             {line}
//                             {i < item.taxes.split('\n').length - 1 && <br />}
//                         </React.Fragment>
//                     ))}
//                 </td>
//                 <td className="border border-gray-400 p-1 text-right align-top">
//                     {calculateItemAmount(item).toFixed(2)} ฿
//                 </td>
//                 {isEditing && (
//                     <td className="no-print border border-gray-400 p-1 text-center align-top">
//                         <div className="flex flex-col space-y-1">
//                             {/* Move Up/Down buttons */}
//                             <div className="flex space-x-1">
//                                 <button
//                                     onClick={() => moveItem(absoluteIndex, 'up')}
//                                     disabled={absoluteIndex === 0}
//                                     className="rounded px-1 py-0.5 text-xs text-blue-500 hover:bg-blue-50 hover:text-blue-700 disabled:cursor-not-allowed disabled:opacity-50"
//                                     title="ขึ้น"
//                                 >
//                                     ↑
//                                 </button>
//                                 <button
//                                     onClick={() => moveItem(absoluteIndex, 'down')}
//                                     disabled={absoluteIndex === items.length - 1}
//                                     className="rounded px-1 py-0.5 text-xs text-blue-500 hover:bg-blue-50 hover:text-blue-700 disabled:cursor-not-allowed disabled:opacity-50"
//                                     title="ลง"
//                                 >
//                                     ↓
//                                 </button>
//                             </div>
//                             {/* Delete button */}
//                             <button
//                                 onClick={() => removeItem(item.id)}
//                                 className="rounded px-2 py-1 text-xs text-red-500 hover:bg-red-50 hover:text-red-700"
//                             >
//                                 ลบ
//                             </button>
//                         </div>
//                     </td>
//                 )}
//             </tr>
//         );
//     };

//     if (!show) return null;

//     return (
//         <div className="fixed inset-0 z-50 overflow-auto bg-gray-800">
//             {/* Enhanced Print Styles - ปรับให้ตรงกับ Tailwind structure */}
//             <style
//                 dangerouslySetInnerHTML={{
//                     __html: `
//                     @media print {
//                         @page {
//                             size: A4 portrait;
//                             margin: 0;
//                         }

//                         * {
//                             -webkit-print-color-adjust: exact !important;
//                             color-adjust: exact !important;
//                             box-sizing: border-box !important;
//                         }

//                         body > *:not(.print-document-container) {
//                             display: none !important;
//                         }

//                         .print-document-container {
//                             display: block !important;
//                             position: static !important;
//                             width: 100% !important;
//                             height: auto !important;
//                             margin: 0 !important;
//                             padding: 0 !important;
//                             background: white !important;
//                             font-family: ui-sans-serif, system-ui, -apple-system, BlinkMacSystemFont, "Segoe UI", Roboto, "Helvetica Neue", Arial, "Noto Sans", sans-serif !important;
//                         }

//                         /* ใช้ class structure เดียวกันกับหน้าจอ */
//                         .mx-auto { margin-left: auto !important; margin-right: auto !important; }
//                         .flex { display: flex !important; }
//                         .h-\\[1123px\\] { height: 1123px !important; }
//                         .w-\\[794px\\] { width: 794px !important; }
//                         .flex-col { flex-direction: column !important; }
//                         .bg-white { background-color: white !important; }
//                         .p-8 { padding: 2rem !important; }
//                         .text-black { color: black !important; }
//                         .shadow-lg { box-shadow: none !important; }

//                         .print-page {
//                             display: flex !important;
//                             min-height: 100% !important;
//                             flex-direction: column !important;
//                         }

//                         .mb-2 { margin-bottom: 0.5rem !important; }
//                         .mb-4 { margin-bottom: 1rem !important; }
//                         .mb-6 { margin-bottom: 1.5rem !important; }
//                         .mt-auto { margin-top: auto !important; }
//                         .mt-4 { margin-top: 1rem !important; }

//                         .items-center { align-items: center !important; }
//                         .justify-between { justify-content: space-between !important; }
//                         .justify-end { justify-content: flex-end !important; }
//                         .self-start { align-self: flex-start !important; }
//                         .self-end { align-self: flex-end !important; }

//                         .h-10 { height: 2.5rem !important; }
//                         .w-10 { width: 2.5rem !important; }

//                         .border-gray-800 { border-color: rgb(31, 41, 55) !important; }
//                         .border-gray-400 { border-color: rgb(156, 163, 175) !important; }
//                         .bg-gray-100 { background-color: rgb(243, 244, 246) !important; }

//                         .text-sm { font-size: 0.875rem !important; line-height: 1.25rem !important; }
//                         .text-xs { font-size: 0.75rem !important; line-height: 1rem !important; }
//                         .text-xl { font-size: 1.25rem !important; line-height: 1.75rem !important; }
//                         .text-lg { font-size: 1.125rem !important; line-height: 1.75rem !important; }

//                         .font-semibold { font-weight: 600 !important; }
//                         .font-bold { font-weight: 700 !important; }

//                         .text-left { text-align: left !important; }
//                         .text-right { text-align: right !important; }
//                         .text-center { text-align: center !important; }

//                         .flex-row { flex-direction: row !important; }
//                         .gap-9 { gap: 2.25rem !important; }

//                         .w-full { width: 100% !important; }
//                         .border-collapse { border-collapse: collapse !important; }
//                         .border { border-width: 1px !important; }
//                         .border-x-0 { border-left-width: 0 !important; border-right-width: 0 !important; }

//                         .w-\\[50px\\] { width: 50px !important; }
//                         .w-\\[60px\\] { width: 60px !important; }
//                         .w-\\[80px\\] { width: 80px !important; }
//                         .w-\\[100px\\] { width: 100px !important; }
//                         .w-\\[120px\\] { width: 120px !important; }
//                         .w-\\[200px\\] { width: 200px !important; }
//                         .w-\\[250px\\] { width: 250px !important; }
//                         .p-1 { padding: 0.25rem !important; }
//                         .p-2 { padding: 0.5rem !important; }
//                         .align-top { vertical-align: top !important; }

//                         .no-print { display: none !important; }

//                         strong { font-weight: bold !important; }

//                         hr {
//                             border: none !important;
//                             border-top: 1px solid !important;
//                         }
//                     }
//                 `,
//                 }}
//             />

//             <div className="mx-auto my-8 max-w-4xl p-4">
//                 {/* Debug Information */}
//                 <div className="no-print fixed bottom-4 left-4 rounded bg-gray-900 p-2 text-xs text-white">
//                     <div>Items: {items.length}</div>
//                     <div>
//                         Page: {currentPage}/{totalPages}
//                     </div>
//                     <div>Items on this page: {getItemsForPage(currentPage).length}</div>
//                     <div>Show Total: {shouldShowTotal(currentPage) ? 'Yes' : 'No'}</div>
//                     <div>Editing: {isEditing ? 'Yes' : 'No'}</div>
//                 </div>

//                 {/* Warning message about data persistence */}
//                 {isEditing && (
//                     <div className="no-print fixed left-1/2 top-16 z-50 max-w-md -translate-x-1/2 transform rounded border border-yellow-400 bg-yellow-100 px-4 py-3 text-yellow-700 shadow-lg">
//                         <div className="flex">
//                             <div className="py-1">
//                                 <svg
//                                     className="mr-4 h-6 w-6 fill-current text-yellow-500"
//                                     xmlns="http://www.w3.org/2000/svg"
//                                     viewBox="0 0 20 20"
//                                 >
//                                     <path d="M2.93 17.07A10 10 0 1 1 17.07 2.93 10 10 0 0 1 2.93 17.07zm12.73-1.41A8 8 0 1 0 4.34 4.34a8 8 0 0 0 11.32 11.32zM9 11V9h2v6H9v-4zm0-6h2v2H9V5z" />
//                                 </svg>
//                             </div>
//                             <div>
//                                 <p className="font-bold">หมายเหตุ:</p>
//                                 <p className="text-sm">
//                                     รายการที่เพิ่มใหม่จะหายไปเมื่อรีเฟรชหน้า
//                                     เนื่องจากข้อจำกัดของระบบ กรุณาพิมพ์หรือบันทึกก่อนออกจากหน้านี้
//                                 </p>
//                             </div>
//                         </div>
//                     </div>
//                 )}

//                 {/* Control buttons */}
//                 <div className="no-print fixed left-0 right-0 top-0 z-50 flex justify-between bg-gray-900 px-8 py-4">
//                     <div className="flex space-x-2">
//                         <button
//                             onClick={onClose}
//                             className="rounded bg-gray-500 px-4 py-2 text-white hover:bg-gray-600"
//                         >
//                             ปิด
//                         </button>
//                         <button
//                             onClick={() => setIsEditing(!isEditing)}
//                             className={`rounded px-4 py-2 text-white ${
//                                 isEditing
//                                     ? 'bg-green-500 hover:bg-green-600'
//                                     : 'bg-yellow-500 hover:bg-yellow-600'
//                             }`}
//                         >
//                             {isEditing ? 'เสร็จสิ้น' : 'แก้ไข'}
//                         </button>
//                         {isEditing && (
//                             <>
//                                 <button
//                                     onClick={addNewItem}
//                                     className="rounded bg-blue-500 px-4 py-2 text-white hover:bg-blue-600"
//                                 >
//                                     เพิ่มรายการ
//                                 </button>
//                                 <button
//                                     onClick={() => setShowEquipmentSelector(true)}
//                                     className="rounded bg-purple-500 px-4 py-2 text-white hover:bg-purple-600"
//                                 >
//                                     เลือกจากฐานข้อมูล
//                                 </button>
//                             </>
//                         )}
//                     </div>

//                     <div className="flex items-center space-x-4">
//                         {totalPages > 1 && (
//                             <div className="flex items-center space-x-2">
//                                 <button
//                                     onClick={() => setCurrentPage(Math.max(1, currentPage - 1))}
//                                     disabled={currentPage === 1}
//                                     className="rounded bg-gray-600 px-3 py-1 text-white disabled:opacity-50"
//                                 >
//                                     ก่อนหน้า
//                                 </button>
//                                 <span className="text-white">
//                                     หน้า {currentPage} / {totalPages}
//                                 </span>
//                                 <button
//                                     onClick={() =>
//                                         setCurrentPage(Math.min(totalPages, currentPage + 1))
//                                     }
//                                     disabled={currentPage === totalPages}
//                                     className="rounded bg-gray-600 px-3 py-1 text-white disabled:opacity-50"
//                                 >
//                                     ถัดไป
//                                 </button>
//                             </div>
//                         )}

//                         {!isEditing && (
//                             <button
//                                 onClick={handlePrint}
//                                 className="rounded bg-blue-500 px-4 py-2 text-white hover:bg-blue-600"
//                             >
//                                 พิมพ์
//                             </button>
//                         )}
//                     </div>
//                 </div>

//                 {/* Equipment Selector Modal */}
//                 {showEquipmentSelector && <EquipmentSelector />}

//                 {/* Document Content for Display - Current Page Only */}
//                 <div className="mx-auto flex h-[1123px] w-[794px] flex-col bg-white p-8 text-black shadow-lg">
//                     <div className="print-page flex min-h-full flex-col">
//                         {renderHeader()}

//                         {currentPage === 1 && (
//                             <>
//                                 {renderCustomerInfo()}
//                                 {renderQuotationDetails()}
//                             </>
//                         )}

//                         {/* Table */}
//                         <table className="print-table w-full border-collapse border border-gray-400 text-xs">
//                             {renderTableHeader()}
//                             <tbody>
//                                 {getItemsForPage(currentPage).map((item, index) =>
//                                     renderTableRow(item, index)
//                                 )}
//                             </tbody>
//                         </table>

//                         {/* Total - แสดงตาม logic ใหม่ */}
//                         <div className="mt-4 flex justify-end">
//                             {shouldShowTotal(currentPage) && (
//                                 <table className="w-[250px] border-collapse border-gray-400 text-sm">
//                                     <tbody>
//                                         <tr className="border-gray-400">
//                                             <td className="border border-x-0 border-gray-400 p-1 text-left align-top font-bold">
//                                                 Subtotal
//                                             </td>
//                                             <td className="w-[100px] border border-x-0 border-gray-400 p-1 text-right align-top">
//                                                 {calculateTotal().toFixed(2)} ฿
//                                             </td>
//                                         </tr>
//                                         <tr className="border-gray-400">
//                                             <td className="border border-x-0 border-gray-400 p-1 text-left align-top font-bold">
//                                                 Vat 7%
//                                             </td>
//                                             <td className="w-[100px] border border-x-0 border-gray-400 p-1 text-right align-top">
//                                                 {(calculateTotal() * 0.07).toFixed(2)} ฿
//                                             </td>
//                                         </tr>
//                                         <tr className="border-gray-400">
//                                             <td className="border border-x-0 border-gray-400 p-1 text-left align-top font-bold">
//                                                 Subtotal Without Discount
//                                             </td>
//                                             <td className="w-[100px] border border-x-0 border-gray-400 p-1 text-right align-top">
//                                                 {(calculateTotal() * 1.07).toFixed(2)} ฿
//                                             </td>
//                                         </tr>
//                                         <tr className="border-gray-400">
//                                             <td className="border border-x-0 border-gray-400 p-1 text-left align-top font-bold">
//                                                 Discount Subtotal
//                                             </td>
//                                             <td className="w-[100px] border border-x-0 border-gray-400 p-1 text-right align-top">
//                                                 0.00 ฿
//                                             </td>
//                                         </tr>
//                                         <tr className="border-gray-400">
//                                             <td className="border border-x-0 border-gray-400 p-1 text-left align-top font-bold">
//                                                 Total
//                                             </td>
//                                             <td className="w-[100px] border border-x-0 border-gray-400 p-1 text-right align-top">
//                                                 {(calculateTotal() * 1.07).toFixed(2)} ฿
//                                             </td>
//                                         </tr>
//                                     </tbody>
//                                 </table>
//                             )}
//                         </div>

//                         {renderFooter(currentPage)}
//                     </div>
//                 </div>
//             </div>
//         </div>
//     );
// };

// export default QuotationDocument;
=======
export default QuotationDocument;
>>>>>>> a5d69224
<|MERGE_RESOLUTION|>--- conflicted
+++ resolved
@@ -79,15 +79,9 @@
     };
 
     const calculateTotalPages = (totalItems: number) => {
-<<<<<<< HEAD
         if (totalItems <= 7) return 1; // หน้าเดียว เหลือพื้นที่สำหรับ total
-
+        
         let remainingItems = totalItems - 10; // หักหน้าแรก 10 รายการ
-=======
-        if (totalItems <= 7) return 1;
-
-        let remainingItems = totalItems - 10;
->>>>>>> a5d69224
         let additionalPages = 0;
 
         while (remainingItems > 0) {
@@ -1410,8 +1404,9 @@
     );
 };
 
-<<<<<<< HEAD
 export default QuotationDocument;
+
+
 
 // // components/QuotationDocument.tsx - Enhanced with all fixes + Subtotal fixes
 // import React, { useState, useEffect, useRef } from 'react';
@@ -1504,15 +1499,15 @@
 //     // คำนวณจำนวนหน้าทั้งหมด - ปรับให้คิดถึง total table แบบกลุ่ม
 //     const calculateTotalPages = (totalItems: number) => {
 //         if (totalItems === 0) return 1;
-
+        
 //         if (totalItems <= 5) {
 //             // รายการน้อย สามารถใส่ total ในหน้าเดียวได้
 //             return 1;
 //         }
-
+        
 //         let remainingItems = totalItems - 10; // หักหน้าแรก 10 รายการ
 //         let additionalPages = 0;
-
+        
 //         while (remainingItems > 0) {
 //             if (remainingItems <= 9) {
 //                 // หน้าสุดท้าย: ถ้าเหลือ 9 รายการหรือน้อยกว่า สามารถใส่ total ได้
@@ -1524,25 +1519,25 @@
 //                 additionalPages += 1;
 //             }
 //         }
-
+        
 //         // ตรวจสอบว่าหน้าสุดท้ายมีพื้นที่พอสำหรับ total table หรือไม่
 //         const lastPageItems = totalItems - 10 - (additionalPages - 1) * 14;
 //         if (lastPageItems > 9) {
 //             // ถ้าหน้าสุดท้ายมีรายการมากกว่า 9 รายการ ต้องสร้างหน้าใหม่สำหรับ total
 //             additionalPages += 1;
 //         }
-
+        
 //         return 1 + additionalPages;
 //     };
 
 //     // ตรวจสอบว่าหน้าไหนมี total table
 //     const shouldShowTotal = (page: number) => {
 //         if (items.length === 0) return page === 1;
-
+        
 //         if (items.length <= 5) {
 //             return page === 1; // หน้าเดียว
 //         }
-
+        
 //         const itemsInLastPage = items.length - 10 - (totalPages - 2) * 14;
 //         if (totalPages > 1 && itemsInLastPage <= 9 && itemsInLastPage > 0) {
 //             return page === totalPages; // total อยู่ในหน้าสุดท้ายที่มีรายการ
@@ -1932,7 +1927,7 @@
 
 //     const getItemsForPage = (page: number) => {
 //         if (items.length === 0) return [];
-
+        
 //         if (page === 1) {
 //             if (totalPages === 1) {
 //                 // หน้าเดียว: แสดงรายการทั้งหมด
@@ -1941,7 +1936,7 @@
 //             return items.slice(0, 10);
 //         } else {
 //             const startIndex = 10 + (page - 2) * 14;
-
+            
 //             // ตรวจสอบว่าเป็นหน้าสุดท้ายหรือไม่
 //             if (page === totalPages) {
 //                 const remainingItems = items.length - startIndex;
@@ -1964,14 +1959,14 @@
 
 //     // ฟังก์ชันสำหรับ render total table - ใช้ร่วมกันระหว่างหน้าจอและการพิมพ์
 //     const renderTotalTable = (grandTotal: number, isForPrint: boolean = false) => {
-//         const tableClasses = isForPrint ?
-//             "w-[250px] border-collapse border-gray-400 text-sm" :
+//         const tableClasses = isForPrint ? 
+//             "w-[250px] border-collapse border-gray-400 text-sm" : 
 //             "w-[250px] border-collapse border-gray-400 text-sm";
-
+        
 //         const cellClasses = isForPrint ?
 //             "border border-x-0 border-gray-400 p-1 text-left align-top font-bold" :
 //             "border border-x-0 border-gray-400 p-1 text-left align-top font-bold";
-
+            
 //         const valueCellClasses = isForPrint ?
 //             "w-[100px] border border-x-0 border-gray-400 p-1 text-right align-top" :
 //             "w-[100px] border border-x-0 border-gray-400 p-1 text-right align-top";
@@ -2179,7 +2174,7 @@
 //             // ใช้ function เดียวกันกับการแสดงบนหน้าจอ
 //             const pageItems = (() => {
 //                 if (currentItems.length === 0) return [];
-
+                
 //                 if (page === 1) {
 //                     if (currentTotalPages === 1) {
 //                         return currentItems;
@@ -2187,7 +2182,7 @@
 //                     return currentItems.slice(0, 10);
 //                 } else {
 //                     const startIndex = 10 + (page - 2) * 14;
-
+                    
 //                     if (page === currentTotalPages) {
 //                         const remainingItems = currentItems.length - startIndex;
 //                         if (remainingItems <= 9 && remainingItems > 0) {
@@ -2206,11 +2201,11 @@
 //             // ตรวจสอบว่าหน้านี้มี total หรือไม่
 //             const shouldShowTotalOnThisPage = (() => {
 //                 if (currentItems.length === 0) return page === 1;
-
+                
 //                 if (currentItems.length <= 5) {
 //                     return page === 1;
 //                 }
-
+                
 //                 const itemsInLastPage = currentItems.length - 10 - (currentTotalPages - 2) * 14;
 //                 if (currentTotalPages > 1 && itemsInLastPage <= 9 && itemsInLastPage > 0) {
 //                     return page === currentTotalPages;
@@ -2662,17 +2657,17 @@
 //                             size: A4 portrait;
 //                             margin: 0;
 //                         }
-
+                        
 //                         * {
 //                             -webkit-print-color-adjust: exact !important;
 //                             color-adjust: exact !important;
 //                             box-sizing: border-box !important;
 //                         }
-
+                        
 //                         body > *:not(.print-document-container) {
 //                             display: none !important;
 //                         }
-
+                        
 //                         .print-document-container {
 //                             display: block !important;
 //                             position: static !important;
@@ -2683,7 +2678,7 @@
 //                             background: white !important;
 //                             font-family: ui-sans-serif, system-ui, -apple-system, BlinkMacSystemFont, "Segoe UI", Roboto, "Helvetica Neue", Arial, "Noto Sans", sans-serif !important;
 //                         }
-
+                        
 //                         /* ใช้ class structure เดียวกันกับหน้าจอ */
 //                         .mx-auto { margin-left: auto !important; margin-right: auto !important; }
 //                         .flex { display: flex !important; }
@@ -2694,52 +2689,52 @@
 //                         .p-8 { padding: 2rem !important; }
 //                         .text-black { color: black !important; }
 //                         .shadow-lg { box-shadow: none !important; }
-
-//                         .print-page {
-//                             display: flex !important;
-//                             min-height: 100% !important;
-//                             flex-direction: column !important;
+                        
+//                         .print-page { 
+//                             display: flex !important; 
+//                             min-height: 100% !important; 
+//                             flex-direction: column !important; 
 //                         }
-
+                        
 //                         .mb-2 { margin-bottom: 0.5rem !important; }
 //                         .mb-4 { margin-bottom: 1rem !important; }
 //                         .mb-6 { margin-bottom: 1.5rem !important; }
 //                         .mt-auto { margin-top: auto !important; }
 //                         .mt-4 { margin-top: 1rem !important; }
-
+                        
 //                         .items-center { align-items: center !important; }
 //                         .justify-between { justify-content: space-between !important; }
 //                         .justify-end { justify-content: flex-end !important; }
 //                         .self-start { align-self: flex-start !important; }
 //                         .self-end { align-self: flex-end !important; }
-
+                        
 //                         .h-10 { height: 2.5rem !important; }
 //                         .w-10 { width: 2.5rem !important; }
-
+                        
 //                         .border-gray-800 { border-color: rgb(31, 41, 55) !important; }
 //                         .border-gray-400 { border-color: rgb(156, 163, 175) !important; }
 //                         .bg-gray-100 { background-color: rgb(243, 244, 246) !important; }
-
+                        
 //                         .text-sm { font-size: 0.875rem !important; line-height: 1.25rem !important; }
 //                         .text-xs { font-size: 0.75rem !important; line-height: 1rem !important; }
 //                         .text-xl { font-size: 1.25rem !important; line-height: 1.75rem !important; }
 //                         .text-lg { font-size: 1.125rem !important; line-height: 1.75rem !important; }
-
+                        
 //                         .font-semibold { font-weight: 600 !important; }
 //                         .font-bold { font-weight: 700 !important; }
-
+                        
 //                         .text-left { text-align: left !important; }
 //                         .text-right { text-align: right !important; }
 //                         .text-center { text-align: center !important; }
-
+                        
 //                         .flex-row { flex-direction: row !important; }
 //                         .gap-9 { gap: 2.25rem !important; }
-
+                        
 //                         .w-full { width: 100% !important; }
 //                         .border-collapse { border-collapse: collapse !important; }
 //                         .border { border-width: 1px !important; }
 //                         .border-x-0 { border-left-width: 0 !important; border-right-width: 0 !important; }
-
+                        
 //                         .w-\\[50px\\] { width: 50px !important; }
 //                         .w-\\[60px\\] { width: 60px !important; }
 //                         .w-\\[80px\\] { width: 80px !important; }
@@ -2750,14 +2745,14 @@
 //                         .p-1 { padding: 0.25rem !important; }
 //                         .p-2 { padding: 0.5rem !important; }
 //                         .align-top { vertical-align: top !important; }
-
+                        
 //                         .no-print { display: none !important; }
-
+                        
 //                         strong { font-weight: bold !important; }
-
-//                         hr {
-//                             border: none !important;
-//                             border-top: 1px solid !important;
+                        
+//                         hr { 
+//                             border: none !important; 
+//                             border-top: 1px solid !important; 
 //                         }
 //                     }
 //                 `,
@@ -2956,7 +2951,4 @@
 //     );
 // };
 
-// export default QuotationDocument;
-=======
-export default QuotationDocument;
->>>>>>> a5d69224
+// export default QuotationDocument;