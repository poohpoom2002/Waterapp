--- conflicted
+++ resolved
@@ -36,92 +36,22 @@
 }) => {
     const { t } = useLanguage();
 
-<<<<<<< HEAD
-    // Show for horticulture, garden, and greenhouse modes
-    if (projectMode !== 'horticulture' && projectMode !== 'garden' && projectMode !== 'greenhouse') {
-=======
-    // Only show for horticulture, garden, greenhouse and field-crop modes
-    if (projectMode !== 'horticulture' && projectMode !== 'garden' && projectMode !== 'greenhouse' && projectMode !== 'field-crop') {
->>>>>>> b492fc04
+    // Only show for supported modes
+    if (projectMode !== 'horticulture' && projectMode !== 'garden' && projectMode !== 'field-crop' && projectMode !== 'greenhouse') {
         return null;
     }
 
     // Don't show if no data
     const systemData = projectMode === 'garden' ? gardenSystemData : 
-<<<<<<< HEAD
-                      projectMode === 'greenhouse' ? greenhouseData : horticultureSystemData;
-    
-    if (projectMode === 'greenhouse') {
-        // For greenhouse mode, we don't need sprinklerPressure check
-        if (!greenhouseData || !activeZoneId) {
-            return null;
-        }
-    } else {
-        // For horticulture and garden modes, check sprinklerPressure
-        if (!sprinklerPressure || !systemData || !activeZoneId) {
-            return null;
-        }
+                      projectMode === 'greenhouse' ? greenhouseData : 
+                      horticultureSystemData;
+    if (!sprinklerPressure || !systemData || !activeZoneId) {
+        return null;
     }
 
     const calculationData = useMemo(() => {
-        // Handle greenhouse mode differently
-        if (projectMode === 'greenhouse') {
-            const plot = greenhouseData?.summary?.plotStats?.find((p: any) => p.plotId === activeZoneId);
-            if (!plot) return null;
-            
-            return {
-                plotId: plot.plotId,
-                plotName: plot.plotName,
-                pipeStats: plot.pipeStats,
-                equipmentCount: plot.equipmentCount,
-                area: plot.area,
-                effectivePlantingArea: plot.effectivePlantingArea,
-                cropType: plot.cropType,
-                cropIcon: plot.cropIcon,
-                isGreenhouse: true,
-            };
-        }
-        
         const zone = systemData.zones?.find((z: any) => z.id === activeZoneId);
         if (!zone?.bestPipes) return null;
-=======
-                      projectMode === 'field-crop' ? null : 
-                      projectMode === 'greenhouse' ? null : horticultureSystemData; // field-crop and greenhouse don't use systemData
-    if (!sprinklerPressure || (!systemData && projectMode !== 'field-crop' && projectMode !== 'greenhouse') || !activeZoneId) {
-        return null;
-    }
-
-    const calculationData = useMemo(() => {
-        let zone: any;
-        
-        // For field-crop and greenhouse modes, we don't need zone data, just use selected pipes directly
-        if (projectMode === 'field-crop') {
-            // Create mock zone data for field-crop mode
-            zone = {
-                bestPipes: {
-                    branch: { length: 50, count: 1, waterFlowRate: 6.0, details: { type: 'branch' } },
-                    subMain: { length: 100, count: 1, waterFlowRate: 60.0, details: { type: 'subMain' } },
-                    main: { length: 200, count: 1, waterFlowRate: 120.0, details: { type: 'main' } },
-                }
-            };
-        } else if (projectMode === 'greenhouse') {
-            // Create mock zone data for greenhouse mode
-            zone = {
-                bestPipes: {
-                    branch: { length: 30, count: 1, waterFlowRate: 6.0, details: { type: 'branch' } },
-                    subMain: { length: 50, count: 1, waterFlowRate: 30.0, details: { type: 'subMain' } },
-                    main: { length: 0, count: 1, waterFlowRate: 0, details: { type: 'main' } }, // greenhouse usually doesn't have main pipe
-                }
-            };
-        } else {
-            // For other modes, use systemData
-            zone = systemData?.zones?.find((z: any) => z.id === activeZoneId);
-        }
-        
-        if (!zone?.bestPipes) {
-            return null;
-        }
->>>>>>> b492fc04
 
         // คำนวณ head loss สำหรับแต่ละประเภทท่อ
         const branchCalc =
@@ -213,8 +143,7 @@
         }
 
         const branchSubMainCombined = (branchCalc?.headLoss || 0) + (subMainCalc?.headLoss || 0);
-        const head20Percent = sprinklerPressure?.head20PercentM || 0;
-
+        const head20Percent = sprinklerPressure.head20PercentM;
 
         return {
             branchCalc,
@@ -230,125 +159,15 @@
         return null;
     }
 
-    // Handle greenhouse mode rendering
-    if (projectMode === 'greenhouse' && calculationData.isGreenhouse) {
-        const { plotId, plotName, pipeStats, equipmentCount, area, effectivePlantingArea, cropType, cropIcon } = calculationData;
-        
+    // Handle greenhouse mode rendering - simplified version
+    if (projectMode === 'greenhouse') {
         return (
             <div className="mt-6 rounded bg-green-900 p-4">
                 <h4 className="mb-3 text-lg font-bold text-green-300">
-                    🔧 ข้อมูลท่อ - {cropIcon} {plotName}
+                    🔧 ข้อมูลท่อ - โหมดเรือนกระจก
                 </h4>
-
-                <div className="space-y-4">
-                    {/* Basic Plot Information */}
-                    <div className="rounded bg-green-800 p-3">
-                        <h5 className="mb-2 font-medium text-green-200">📊 ข้อมูลพื้นฐาน</h5>
-                        <div className="grid grid-cols-2 gap-4 text-sm">
-                            <div className="flex justify-between">
-                                <span className="text-green-300">พื้นที่แปลง:</span>
-                                <span className="text-white">{area.toFixed(2)} ตร.ม.</span>
-                            </div>
-                            <div className="flex justify-between">
-                                <span className="text-green-300">พื้นที่ปลูกจริง:</span>
-                                <span className="text-white">{effectivePlantingArea.toFixed(2)} ตร.ม.</span>
-                            </div>
-                            <div className="flex justify-between">
-                                <span className="text-green-300">พืชที่ปลูก:</span>
-                                <span className="text-white">{cropType || 'ไม่ระบุ'}</span>
-                            </div>
-                        </div>
-                    </div>
-
-                    {/* Pipe Statistics */}
-                    <div className="rounded bg-green-800 p-3">
-                        <h5 className="mb-2 font-medium text-green-200">🔧 สถิติท่อ</h5>
-                        <div className="grid grid-cols-2 gap-4 text-sm">
-                            <div>
-                                <h6 className="mb-1 text-green-300">ท่อหลัก (Main Pipe)</h6>
-                                <div className="space-y-1 pl-2">
-                                    <div className="flex justify-between">
-                                        <span className="text-green-200">ความยาวรวม:</span>
-                                        <span className="text-white">{pipeStats.main.totalLength.toFixed(1)} ม.</span>
-                                    </div>
-                                    <div className="flex justify-between">
-                                        <span className="text-green-200">ท่อที่ยาวที่สุด:</span>
-                                        <span className="text-white">{pipeStats.main.longest.toFixed(1)} ม.</span>
-                                    </div>
-                                    <div className="flex justify-between">
-                                        <span className="text-green-200">จำนวนท่อ:</span>
-                                        <span className="text-white">{pipeStats.main.count} ท่อ</span>
-                                    </div>
-                                </div>
-                            </div>
-                            <div>
-                                <h6 className="mb-1 text-green-300">ท่อย่อย (Sub Pipe)</h6>
-                                <div className="space-y-1 pl-2">
-                                    <div className="flex justify-between">
-                                        <span className="text-green-200">ความยาวรวม:</span>
-                                        <span className="text-white">{pipeStats.sub.totalLength.toFixed(1)} ม.</span>
-                                    </div>
-                                    <div className="flex justify-between">
-                                        <span className="text-green-200">ท่อที่ยาวที่สุด:</span>
-                                        <span className="text-white">{pipeStats.sub.longest.toFixed(1)} ม.</span>
-                                    </div>
-                                    <div className="flex justify-between">
-                                        <span className="text-green-200">จำนวนท่อ:</span>
-                                        <span className="text-white">{pipeStats.sub.count} ท่อ</span>
-                                    </div>
-                                </div>
-                            </div>
-                            <div>
-                                <h6 className="mb-1 text-green-300">ท่อน้ำหยด (Drip Pipe)</h6>
-                                <div className="space-y-1 pl-2">
-                                    <div className="flex justify-between">
-                                        <span className="text-green-200">ความยาวรวม:</span>
-                                        <span className="text-white">{pipeStats.drip.totalLength.toFixed(1)} ม.</span>
-                                    </div>
-                                    <div className="flex justify-between">
-                                        <span className="text-green-200">ท่อที่ยาวที่สุด:</span>
-                                        <span className="text-white">{pipeStats.drip.longest.toFixed(1)} ม.</span>
-                                    </div>
-                                    <div className="flex justify-between">
-                                        <span className="text-green-200">จำนวนท่อ:</span>
-                                        <span className="text-white">{pipeStats.drip.count} ท่อ</span>
-                                    </div>
-                                </div>
-                            </div>
-                            <div>
-                                <h6 className="mb-1 text-green-300">สรุปท่อ</h6>
-                                <div className="space-y-1 pl-2">
-                                    <div className="flex justify-between">
-                                        <span className="text-green-200">ความยาวรวมทั้งหมด:</span>
-                                        <span className="text-white">{pipeStats.totalLength.toFixed(1)} ม.</span>
-                                    </div>
-                                    <div className="flex justify-between">
-                                        <span className="text-green-200">เส้นทางที่ยาวที่สุด:</span>
-                                        <span className="text-white">{pipeStats.longestPath.toFixed(1)} ม.</span>
-                                    </div>
-                                </div>
-                            </div>
-                        </div>
-                    </div>
-
-                    {/* Equipment Count */}
-                    <div className="rounded bg-green-800 p-3">
-                        <h5 className="mb-2 font-medium text-green-200">⚙️ จำนวนอุปกรณ์</h5>
-                        <div className="grid grid-cols-3 gap-4 text-sm">
-                            <div className="flex justify-between">
-                                <span className="text-green-300">สปริงเกลอร์:</span>
-                                <span className="text-white">{equipmentCount.sprinklers} ตัว</span>
-                            </div>
-                            <div className="flex justify-between">
-                                <span className="text-green-300">ปั๊ม:</span>
-                                <span className="text-white">{equipmentCount.pumps} ตัว</span>
-                            </div>
-                            <div className="flex justify-between">
-                                <span className="text-green-300">วาล์ว:</span>
-                                <span className="text-white">{equipmentCount.valves} ตัว</span>
-                            </div>
-                        </div>
-                    </div>
+                <div className="text-sm text-green-200">
+                    <p>การแสดงผลสำหรับโหมดเรือนกระจกจะได้รับการพัฒนาต่อไป</p>
                 </div>
             </div>
         );
