--- conflicted
+++ resolved
@@ -336,30 +336,7 @@
                     }
                 }
             });
-<<<<<<< HEAD
-
-            Object.values(pipeSummary.branch).forEach((item) => {
-                item.quantity = calculatePipeRolls(item.totalLength, item.pipe.lengthM);
-                item.totalCost = item.pipe.price * item.quantity;
-                totalBranchPipeCost += item.totalCost;
-            });
-
-            Object.values(pipeSummary.secondary).forEach((item) => {
-                item.quantity = calculatePipeRolls(item.totalLength, item.pipe.lengthM);
-                item.totalCost = item.pipe.price * item.quantity;
-                totalSecondaryPipeCost += item.totalCost;
-            });
-
-            Object.values(pipeSummary.main).forEach((item) => {
-                item.quantity = calculatePipeRolls(item.totalLength, item.pipe.lengthM);
-                item.totalCost = item.pipe.price * item.quantity;
-                totalMainPipeCost += item.totalCost;
-            });
         } else {
-            // Single zone for both garden and horticulture
-=======
-        } else {
->>>>>>> 5804ae9d
             const currentSprinkler = zoneSprinklers[activeZoneId];
             const currentPipes = selectedPipes[activeZoneId] || {};
             const currentInput = zoneInputs[activeZoneId];
@@ -492,10 +469,7 @@
             totalBranchPipeCost +
             totalSecondaryPipeCost +
             totalMainPipeCost +
-<<<<<<< HEAD
-=======
             extraPipeCost +
->>>>>>> 5804ae9d
             pumpCost;
 
         return {
@@ -550,10 +524,6 @@
             ? 'หลายโซน'
             : 'โซนเดียว';
 
-<<<<<<< HEAD
-    // Get total area
-=======
->>>>>>> 5804ae9d
     const getTotalArea = () => {
         if (projectMode === 'garden' && gardenStats) {
             return gardenStats.summary.totalArea / 1600;
@@ -1021,14 +991,11 @@
                                 <p className="mt-1 text-xs text-yellow-200">
                                     * ไม่รวมปั๊มน้ำ (ใช้แรงดันประปา)
                                 </p>
-<<<<<<< HEAD
-=======
                             )}
                             {(costs as any).extraPipeCost > 0 && (
                                 <p className="mt-1 text-xs text-blue-200">
                                     * รวมท่อเสริม (Riser/แขนง)
                                 </p>
->>>>>>> 5804ae9d
                             )}
                         </div>
                         <div className="text-right">
@@ -1047,14 +1014,7 @@
                                     <p>
                                         ราคาต่อไร่:{' '}
                                         {totalArea > 0
-<<<<<<< HEAD
-                                            ? (
-                                                  costs.totalCost /
-                                                  (totalArea * 1600)
-                                              )?.toLocaleString()
-=======
                                             ? (costs.totalCost / totalArea)?.toLocaleString()
->>>>>>> 5804ae9d
                                             : 0}{' '}
                                         บาท
                                     </p>
@@ -1096,87 +1056,6 @@
                 </div>
             </div>
 
-<<<<<<< HEAD
-            {/* ===== PERFORMANCE SUMMARY ===== */}
-            <div className="mt-6 rounded bg-orange-900 p-4">
-                <h3 className="mb-2 text-sm font-semibold text-orange-300">📊 ประสิทธิภาพระบบ:</h3>
-                <div className="grid grid-cols-1 gap-2 text-xs md:grid-cols-2">
-                    <div>
-                        <h4 className="mb-1 font-medium text-orange-200">อุปกรณ์ที่แนะนำ:</h4>
-                        <ul className="space-y-1 text-green-300">
-                            {Object.values(costs.sprinklerSummary).some(
-                                (item) => item.sprinkler.score >= 70
-                            ) && (
-                                <li>
-                                    • {projectMode === 'garden' ? 'หัวฉีด' : 'สปริงเกอร์'}:
-                                    มีตัวที่แนะนำ
-                                </li>
-                            )}
-                            {Object.values(costs.pipeSummary.branch).some(
-                                (item) => item.pipe.isRecommended
-                            ) && <li>• ท่อย่อย: มีตัวที่แนะนำ</li>}
-                            {Object.values(costs.pipeSummary.secondary).some(
-                                (item) => item.pipe.isRecommended
-                            ) && <li>• ท่อรอง: มีตัวที่แนะนำ</li>}
-                            {Object.values(costs.pipeSummary.main).some(
-                                (item) => item.pipe.isRecommended
-                            ) && <li>• ท่อหลัก: มีตัวที่แนะนำ</li>}
-                            {showPump && effectivePump?.isRecommended && (
-                                <li>• ปั๊ม: {effectivePump.productCode}</li>
-                            )}
-                        </ul>
-                    </div>
-                    <div>
-                        <h4 className="mb-1 font-medium text-orange-200">สถิติการเลือก:</h4>
-                        <ul className="space-y-1 text-yellow-300">
-                            <li>
-                                • {projectMode === 'garden' ? 'หัวฉีด' : 'สปริงเกอร์'}:{' '}
-                                {uniqueSprinklers} ชนิด ({totalSprinklerHeads} หัว)
-                            </li>
-                            <li>
-                                • ท่อทั้งหมด:{' '}
-                                {uniqueBranchPipes + uniqueSecondaryPipes + uniqueMainPipes} ชนิด (
-                                {totalPipeRolls} ม้วน)
-                            </li>
-                            {showPump && <li>• ปั๊ม: 1 ตัว ({effectivePump?.powerHP || 0} HP)</li>}
-                            <li>• ประสิทธิภาพ: {effectivePump?.score || 0}/100 คะแนน</li>
-                        </ul>
-                    </div>
-                </div>
-            </div>
-
-            {/* ===== RECOMMENDATIONS ===== */}
-            {costs.totalCost > 0 && (
-                <div className="mt-4 rounded bg-purple-900 p-3">
-                    <h3 className="mb-2 text-sm font-semibold text-purple-300">💡 คำแนะนำ:</h3>
-                    <div className="space-y-1 text-xs text-purple-100">
-                        <p>• ราคานี้เป็นการประมาณการตามอุปกรณ์ที่เลือก (อัตโนมัติ + ปรับแต่ง)</p>
-                        <p>• การคำนวณจำนวนม้วนใช้สูตร: Math.ceil(ความยาวรวม ÷ ความยาวต่อม้วน)</p>
-                        {systemMode === 'หลายโซน' && (
-                            <>
-                                <p>
-                                    • ระบบหลายโซน: ท่อแต่ละโซนคำนวณแยก
-                                    {showPump && ', ปั๊มใช้ร่วมกัน'}
-                                </p>
-                                <p>• สามารถติดตั้งทีละโซนเพื่อกระจายต้นทุน</p>
-                            </>
-                        )}
-                        {projectMode === 'garden' && (
-                            <>
-                                <p>• เหมาะสำหรับสวนบ้านขนาดเล็กถึงกลาง</p>
-                                {!showPump && <p>• ใช้แรงดันจากระบบประปาบ้าน ไม่ต้องใช้ปั๊ม</p>}
-                            </>
-                        )}
-                        <p>• ควรตรวจสอบสต็อกสินค้าก่อนสั่งซื้อ</p>
-                        <p>• ราคาไม่รวมค่าติดตั้งและอุปกรณ์เสริม</p>
-                        {costs.totalCost > 100000 && <p>• โครงการขนาดใหญ่อาจได้รับส่วนลดพิเศษ</p>}
-                    </div>
-                </div>
-            )}
-
-            {/* ===== QUOTATION BUTTON ===== */}
-=======
->>>>>>> 5804ae9d
             <div className="mt-6 text-center">
                 <button
                     onClick={onQuotationClick}
