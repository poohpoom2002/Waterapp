// resources\js\pages\components\CostSummary.tsx
/* eslint-disable @typescript-eslint/no-unused-vars */
/* eslint-disable @typescript-eslint/no-explicit-any */
import React from 'react';
import { AnalyzedPipe, CalculationResults, IrrigationInput } from '../types/interfaces';
import { HorticultureProjectData } from '../../utils/horticultureUtils';
import { GardenPlannerData } from '../../utils/homeGardenData';
import { GardenStatistics } from '../../utils/gardenStatistics';
import { calculatePipeRolls } from '../utils/calculations';
import { useLanguage } from '../../contexts/LanguageContext';

interface CostSummaryProps {
    results: CalculationResults;
    zoneSprinklers: { [zoneId: string]: any };
    selectedPipes: { [zoneId: string]: { branch?: any; secondary?: any; main?: any; emitter?: any } };
    selectedPump: any;
    activeZoneId: string;
    projectData?: HorticultureProjectData | null;
    gardenData?: GardenPlannerData | null;
    gardenStats?: GardenStatistics | null;
    zoneInputs: { [zoneId: string]: IrrigationInput };
    onQuotationClick: () => void;
    projectMode?: 'horticulture' | 'garden' | 'field-crop' | 'greenhouse';
    showPump?: boolean;
    fieldCropData?: any;
    greenhouseData?: any;
}

interface SprinklerSummary {
    [sprinklerId: string]: {
        sprinkler: any;
        quantity: number;
        zones: string[];
        totalCost: number;
    };
}

interface PipeSummary {
    branch: {
        [pipeId: string]: {
            pipe: any;
            totalLength: number;
            quantity: number;
            zones: string[];
            totalCost: number;
            includesExtra?: boolean;
            extraLength?: number;
        };
    };
    secondary: {
        [pipeId: string]: {
            pipe: any;
            totalLength: number;
            quantity: number;
            zones: string[];
            totalCost: number;
        };
    };
    main: {
        [pipeId: string]: {
            pipe: any;
            totalLength: number;
            quantity: number;
            zones: string[];
            totalCost: number;
        };
    };
    emitter: {
        [pipeId: string]: {
            pipe: any;
            totalLength: number;
            quantity: number;
            zones: string[];
            totalCost: number;
        };
    };
}

const CostSummary: React.FC<CostSummaryProps> = ({
    results,
    zoneSprinklers,
    selectedPipes,
    selectedPump,
    activeZoneId,
    projectData,
    gardenData,
    gardenStats,
    zoneInputs,
    onQuotationClick,
    projectMode = 'horticulture',
    showPump = true,
    fieldCropData,
    greenhouseData,
}) => {
    const { t } = useLanguage();

    const getItemName = () => {
        switch (projectMode) {
            case 'garden':
                return t('หัวฉีด');
            case 'field-crop':
                return t('จุดปลูก');
            case 'greenhouse':
                return t('หัวฉีด');
            default:
                return t('ต้นไม้');
        }
    };

    const getEquipmentName = () => {
        switch (projectMode) {
            case 'garden':
                return t('หัวฉีด');
            case 'field-crop':
                return t('หัวฉีด');
            case 'greenhouse':
                return t('หัวฉีด');
            default:
                return t('หัวฉีด');
        }
    };

    const getAreaUnit = () => {
        // Fix: All project modes now consistently use rai
        return t('ไร่');
    };

    const formatArea = (area: number) => {
        // Fix: Since farmSizeRai is now consistently in rai for all modes
        return `${area.toFixed(1)} ไร่`;
    };

    const getProjectIcon = () => {
        switch (projectMode) {
            case 'garden':
                return '🏡';
            case 'field-crop':
                return '🌾';
            case 'greenhouse':
                return '🏠';
            default:
                return '🌿';
        }
    };

    const calculateTotalCosts = () => {
        let totalSprinklerCost = 0;
        let totalBranchPipeCost = 0;
        let totalSecondaryPipeCost = 0;
        let totalMainPipeCost = 0;
        let totalEmitterPipeCost = 0;

        const sprinklerSummary: SprinklerSummary = {};
        const pipeSummary: PipeSummary = { branch: {}, secondary: {}, main: {}, emitter: {} };
        let extraPipeSummary: any = null;

        const processExtraPipe = (
            zoneId: string,
            zoneInput: IrrigationInput,
            sprinklerCount: number
        ) => {
            if (
                zoneInput.extraPipePerSprinkler &&
                zoneInput.extraPipePerSprinkler.pipeId &&
                zoneInput.extraPipePerSprinkler.lengthPerHead > 0
            ) {
                const extraPipeId = zoneInput.extraPipePerSprinkler.pipeId;
                const extraLength = sprinklerCount * zoneInput.extraPipePerSprinkler.lengthPerHead;

                const zonePipes = selectedPipes[zoneId] || {};
                const branchPipe = zonePipes.branch || results.autoSelectedBranchPipe;
                const secondaryPipe = zonePipes.secondary || results.autoSelectedSecondaryPipe;
                const mainPipe = zonePipes.main || results.autoSelectedMainPipe;

                if (branchPipe && branchPipe.id === extraPipeId) {
                    const key = `${branchPipe.id}`;
                    if (!pipeSummary.branch[key]) {
                        pipeSummary.branch[key] = {
                            pipe: branchPipe,
                            totalLength: 0,
                            quantity: 0,
                            zones: [],
                            totalCost: 0,
                            includesExtra: true,
                            extraLength: 0,
                        };
                    }
                    pipeSummary.branch[key].extraLength =
                        (pipeSummary.branch[key].extraLength || 0) + extraLength;
                    pipeSummary.branch[key].includesExtra = true;
                    return true;
                }

                if (secondaryPipe && secondaryPipe.id === extraPipeId) {
                    const key = `${secondaryPipe.id}`;
                    if (!pipeSummary.secondary[key]) {
                        pipeSummary.secondary[key] = {
                            pipe: secondaryPipe,
                            totalLength: 0,
                            quantity: 0,
                            zones: [],
                            totalCost: 0,
                        };
                    }
                    return true;
                }

                if (mainPipe && mainPipe.id === extraPipeId) {
                    const key = `${mainPipe.id}`;
                    if (!pipeSummary.main[key]) {
                        pipeSummary.main[key] = {
                            pipe: mainPipe,
                            totalLength: 0,
                            quantity: 0,
                            zones: [],
                            totalCost: 0,
                        };
                    }
                    return true;
                }

                let pipe: AnalyzedPipe | undefined;
                if (results.analyzedBranchPipes) {
                    pipe = results.analyzedBranchPipes.find((p) => p.id === extraPipeId);
                }
                if (!pipe && results.analyzedSecondaryPipes) {
                    pipe = results.analyzedSecondaryPipes.find((p) => p.id === extraPipeId);
                }
                if (!pipe && results.analyzedMainPipes) {
                    pipe = results.analyzedMainPipes.find((p) => p.id === extraPipeId);
                }

                if (pipe) {
                    if (!extraPipeSummary) {
                        extraPipeSummary = {
                            pipe,
                            totalLength: extraLength,
                            zones: [zoneId],
                        };
                    } else if (extraPipeSummary.pipe.id === extraPipeId) {
                        extraPipeSummary.totalLength += extraLength;
                        if (!extraPipeSummary.zones.includes(zoneId)) {
                            extraPipeSummary.zones.push(zoneId);
                        }
                    }
                }

                return false;
            }
            return false;
        };

        if (projectMode === 'garden' && gardenStats) {
            gardenStats.zones.forEach((zone) => {
                // Fix: Handle both single-zone ('main-area') and multi-zone (actual zone ID) cases
                const effectiveZoneId = gardenStats.zones.length === 1 ? 'main-area' : zone.zoneId;
                const zoneSprinkler = zoneSprinklers[effectiveZoneId];
                const zonePipes = selectedPipes[effectiveZoneId] || {};
                const zoneInput = zoneInputs[effectiveZoneId];

                if (zoneSprinkler) {
                    // Fix: Use zoneInput.totalTrees instead of zone.sprinklerCount for garden mode
                    const sprinklerQuantity = zoneInput?.totalTrees || zone.sprinklerCount || 0;
                    const sprinklerCost = zoneSprinkler.price * sprinklerQuantity;
                    totalSprinklerCost += sprinklerCost;

                    const key = `${zoneSprinkler.id}`;
                    if (!sprinklerSummary[key]) {
                        sprinklerSummary[key] = {
                            sprinkler: zoneSprinkler,
                            quantity: 0,
                            zones: [],
                            totalCost: 0,
                        };
                    }
                    sprinklerSummary[key].quantity += sprinklerQuantity;
                    sprinklerSummary[key].zones.push(zone.zoneName);
                    sprinklerSummary[key].totalCost += sprinklerCost;
                }

                if (zoneInput) {
                    // Fix: Use zoneInput.totalTrees for extra pipe calculation too
                    const sprinklerCount = zoneInput?.totalTrees || zone.sprinklerCount || 0;
                    processExtraPipe(effectiveZoneId, zoneInput, sprinklerCount);

                    const branchPipe = zonePipes.branch || results.autoSelectedBranchPipe;
                    if (branchPipe && zoneInput.totalBranchPipeM > 0) {
                        const key = `${branchPipe.id}`;
                        if (!pipeSummary.branch[key]) {
                            pipeSummary.branch[key] = {
                                pipe: branchPipe,
                                totalLength: 0,
                                quantity: 0,
                                zones: [],
                                totalCost: 0,
                            };
                        }
                        pipeSummary.branch[key].totalLength += zoneInput.totalBranchPipeM;
                        pipeSummary.branch[key].zones.push(zone.zoneName);
                    }

                    const secondaryPipe = zonePipes.secondary || results.autoSelectedSecondaryPipe;
                    if (secondaryPipe && zoneInput.totalSecondaryPipeM > 0) {
                        const key = `${secondaryPipe.id}`;
                        if (!pipeSummary.secondary[key]) {
                            pipeSummary.secondary[key] = {
                                pipe: secondaryPipe,
                                totalLength: 0,
                                quantity: 0,
                                zones: [],
                                totalCost: 0,
                            };
                        }
                        pipeSummary.secondary[key].totalLength += zoneInput.totalSecondaryPipeM;
                        pipeSummary.secondary[key].zones.push(zone.zoneName);
                    }

                    const mainPipe = zonePipes.main || results.autoSelectedMainPipe;
                    if (mainPipe && zoneInput.totalMainPipeM > 0) {
                        const key = `${mainPipe.id}`;
                        if (!pipeSummary.main[key]) {
                            pipeSummary.main[key] = {
                                pipe: mainPipe,
                                totalLength: 0,
                                quantity: 0,
                                zones: [],
                                totalCost: 0,
                            };
                        }
                        pipeSummary.main[key].totalLength += zoneInput.totalMainPipeM;
                        pipeSummary.main[key].zones.push(zone.zoneName);
                    }
                }
            });
        } else if (projectMode === 'field-crop' && fieldCropData) {
            fieldCropData.zones.info.forEach((zone: any) => {
                const zoneSprinkler = zoneSprinklers[zone.id];
                const zonePipes = selectedPipes[zone.id] || {};
                const zoneInput = zoneInputs[zone.id];

                if (zoneSprinkler) {
                    const sprinklerQuantity =
                        projectMode === 'field-crop'
                            ? zoneInput?.totalTrees ||
                              zone.sprinklerCount ||
                              Math.ceil((zone.totalPlantingPoints || 100) / 10)
                            : zone.totalPlantingPoints || zone.sprinklerCount || 100;
                    const sprinklerCost = zoneSprinkler.price * sprinklerQuantity;
                    totalSprinklerCost += sprinklerCost;

                    const key = `${zoneSprinkler.id}`;
                    if (!sprinklerSummary[key]) {
                        sprinklerSummary[key] = {
                            sprinkler: zoneSprinkler,
                            quantity: 0,
                            zones: [],
                            totalCost: 0,
                        };
                    }
                    sprinklerSummary[key].quantity += sprinklerQuantity;
                    sprinklerSummary[key].zones.push(zone.name);
                    sprinklerSummary[key].totalCost += sprinklerCost;
                }

                if (zoneInput) {
                    const sprinklerCount =
                        projectMode === 'field-crop'
                            ? zoneInput?.totalTrees ||
                              zone.sprinklerCount ||
                              Math.ceil((zone.totalPlantingPoints || 100) / 10)
                            : zone.totalPlantingPoints || 100;
                    processExtraPipe(zone.id, zoneInput, sprinklerCount);

                    const branchPipe = zonePipes.branch || results.autoSelectedBranchPipe;
                    if (branchPipe && zoneInput.totalBranchPipeM > 0) {
                        const key = `${branchPipe.id}`;
                        if (!pipeSummary.branch[key]) {
                            pipeSummary.branch[key] = {
                                pipe: branchPipe,
                                totalLength: 0,
                                quantity: 0,
                                zones: [],
                                totalCost: 0,
                            };
                        }
                        pipeSummary.branch[key].totalLength += zoneInput.totalBranchPipeM;
                        pipeSummary.branch[key].zones.push(zone.name);
                    }

                    const secondaryPipe = zonePipes.secondary || results.autoSelectedSecondaryPipe;
                    if (secondaryPipe && zoneInput.totalSecondaryPipeM > 0) {
                        const key = `${secondaryPipe.id}`;
                        if (!pipeSummary.secondary[key]) {
                            pipeSummary.secondary[key] = {
                                pipe: secondaryPipe,
                                totalLength: 0,
                                quantity: 0,
                                zones: [],
                                totalCost: 0,
                            };
                        }
                        pipeSummary.secondary[key].totalLength += zoneInput.totalSecondaryPipeM;
                        pipeSummary.secondary[key].zones.push(zone.name);
                    }

                    const mainPipe = zonePipes.main || results.autoSelectedMainPipe;
                    if (mainPipe && zoneInput.totalMainPipeM > 0) {
                        const key = `${mainPipe.id}`;
                        if (!pipeSummary.main[key]) {
                            pipeSummary.main[key] = {
                                pipe: mainPipe,
                                totalLength: 0,
                                quantity: 0,
                                zones: [],
                                totalCost: 0,
                            };
                        }
                        pipeSummary.main[key].totalLength += zoneInput.totalMainPipeM;
                        pipeSummary.main[key].zones.push(zone.name);
                    }

                    const emitterPipe = zonePipes.emitter || results.autoSelectedEmitterPipe;
                    if (emitterPipe && zoneInput.totalEmitterPipeM && zoneInput.totalEmitterPipeM > 0) {
                        const key = `${emitterPipe.id}`;
                        if (!pipeSummary.emitter[key]) {
                            pipeSummary.emitter[key] = {
                                pipe: emitterPipe,
                                totalLength: 0,
                                quantity: 0,
                                zones: [],
                                totalCost: 0,
                            };
                        }
                        pipeSummary.emitter[key].totalLength += zoneInput.totalEmitterPipeM;
                        pipeSummary.emitter[key].zones.push(zone.name);
                    }
                }
            });
        } else if (projectMode === 'greenhouse' && greenhouseData) {
            greenhouseData.summary.plotStats.forEach((plot: any) => {
                const zoneSprinkler = zoneSprinklers[plot.plotId];
                const zonePipes = selectedPipes[plot.plotId] || {};
                const zoneInput = zoneInputs[plot.plotId];

                if (zoneSprinkler) {
                    // ใช้จำนวนหัวฉีดแทนจำนวนพืช
                    const sprinklerQuantity =
                        plot.equipmentCount.sprinklers || plot.production.totalPlants || 100;
                    const sprinklerCost = zoneSprinkler.price * sprinklerQuantity;
                    totalSprinklerCost += sprinklerCost;

                    const key = `${zoneSprinkler.id}`;
                    if (!sprinklerSummary[key]) {
                        sprinklerSummary[key] = {
                            sprinkler: zoneSprinkler,
                            quantity: 0,
                            zones: [],
                            totalCost: 0,
                        };
                    }
                    sprinklerSummary[key].quantity += sprinklerQuantity;
                    sprinklerSummary[key].zones.push(plot.plotName);
                    sprinklerSummary[key].totalCost += sprinklerCost;
                }

                if (zoneInput) {
                    // ใช้จำนวนหัวฉีดแทนจำนวนพืช
                    const sprinklerCount =
                        plot.equipmentCount.sprinklers || plot.production.totalPlants || 100;
                    processExtraPipe(plot.plotId, zoneInput, sprinklerCount);

                    const branchPipe = zonePipes.branch || results.autoSelectedBranchPipe;
                    if (branchPipe && zoneInput.totalBranchPipeM > 0) {
                        const key = `${branchPipe.id}`;
                        if (!pipeSummary.branch[key]) {
                            pipeSummary.branch[key] = {
                                pipe: branchPipe,
                                totalLength: 0,
                                quantity: 0,
                                zones: [],
                                totalCost: 0,
                            };
                        }
                        pipeSummary.branch[key].totalLength += zoneInput.totalBranchPipeM;
                        pipeSummary.branch[key].zones.push(plot.plotName);
                    }

                    const secondaryPipe = zonePipes.secondary || results.autoSelectedSecondaryPipe;
                    if (secondaryPipe && zoneInput.totalSecondaryPipeM > 0) {
                        const key = `${secondaryPipe.id}`;
                        if (!pipeSummary.secondary[key]) {
                            pipeSummary.secondary[key] = {
                                pipe: secondaryPipe,
                                totalLength: 0,
                                quantity: 0,
                                zones: [],
                                totalCost: 0,
                            };
                        }
                        pipeSummary.secondary[key].totalLength += zoneInput.totalSecondaryPipeM;
                        pipeSummary.secondary[key].zones.push(plot.plotName);
                    }

                    const mainPipe = zonePipes.main || results.autoSelectedMainPipe;
                    if (mainPipe && zoneInput.totalMainPipeM > 0) {
                        const key = `${mainPipe.id}`;
                        if (!pipeSummary.main[key]) {
                            pipeSummary.main[key] = {
                                pipe: mainPipe,
                                totalLength: 0,
                                quantity: 0,
                                zones: [],
                                totalCost: 0,
                            };
                        }
                        pipeSummary.main[key].totalLength += zoneInput.totalMainPipeM;
                        pipeSummary.main[key].zones.push(plot.plotName);
                    }

                    const emitterPipe = zonePipes.emitter || results.autoSelectedEmitterPipe;
                    if (emitterPipe && zoneInput.totalEmitterPipeM && zoneInput.totalEmitterPipeM > 0) {
                        const key = `${emitterPipe.id}`;
                        if (!pipeSummary.emitter[key]) {
                            pipeSummary.emitter[key] = {
                                pipe: emitterPipe,
                                totalLength: 0,
                                quantity: 0,
                                zones: [],
                                totalCost: 0,
                            };
                        }
                        pipeSummary.emitter[key].totalLength += zoneInput.totalEmitterPipeM;
                        pipeSummary.emitter[key].zones.push(plot.plotName);
                    }
                }
            });
        } else if (projectData?.useZones && projectData.zones.length > 1) {
            projectData.zones.forEach((zone) => {
                const zoneSprinkler = zoneSprinklers[zone.id];
                const zonePipes = selectedPipes[zone.id] || {};
                const zoneInput = zoneInputs[zone.id];

                if (zoneSprinkler) {
                    const sprinklerQuantity = zone.plantCount;
                    const sprinklerCost = zoneSprinkler.price * sprinklerQuantity;
                    totalSprinklerCost += sprinklerCost;

                    const key = `${zoneSprinkler.id}`;
                    if (!sprinklerSummary[key]) {
                        sprinklerSummary[key] = {
                            sprinkler: zoneSprinkler,
                            quantity: 0,
                            zones: [],
                            totalCost: 0,
                        };
                    }
                    sprinklerSummary[key].quantity += sprinklerQuantity;
                    sprinklerSummary[key].zones.push(zone.name);
                    sprinklerSummary[key].totalCost += sprinklerCost;
                }

                if (zoneInput) {
                    processExtraPipe(zone.id, zoneInput, zone.plantCount);

                    const branchPipe = zonePipes.branch || results.autoSelectedBranchPipe;
                    if (branchPipe && zoneInput.totalBranchPipeM > 0) {
                        const key = `${branchPipe.id}`;
                        if (!pipeSummary.branch[key]) {
                            pipeSummary.branch[key] = {
                                pipe: branchPipe,
                                totalLength: 0,
                                quantity: 0,
                                zones: [],
                                totalCost: 0,
                            };
                        }
                        pipeSummary.branch[key].totalLength += zoneInput.totalBranchPipeM;
                        pipeSummary.branch[key].zones.push(zone.name);
                    }

                    const secondaryPipe = zonePipes.secondary || results.autoSelectedSecondaryPipe;
                    if (secondaryPipe && zoneInput.totalSecondaryPipeM > 0) {
                        const key = `${secondaryPipe.id}`;
                        if (!pipeSummary.secondary[key]) {
                            pipeSummary.secondary[key] = {
                                pipe: secondaryPipe,
                                totalLength: 0,
                                quantity: 0,
                                zones: [],
                                totalCost: 0,
                            };
                        }
                        pipeSummary.secondary[key].totalLength += zoneInput.totalSecondaryPipeM;
                        pipeSummary.secondary[key].zones.push(zone.name);
                    }

                    const mainPipe = zonePipes.main || results.autoSelectedMainPipe;
                    if (mainPipe && zoneInput.totalMainPipeM > 0) {
                        const key = `${mainPipe.id}`;
                        if (!pipeSummary.main[key]) {
                            pipeSummary.main[key] = {
                                pipe: mainPipe,
                                totalLength: 0,
                                quantity: 0,
                                zones: [],
                                totalCost: 0,
                            };
                        }
                        pipeSummary.main[key].totalLength += zoneInput.totalMainPipeM;
                        pipeSummary.main[key].zones.push(zone.name);
                    }

                    const emitterPipe = zonePipes.emitter || results.autoSelectedEmitterPipe;
                    if (emitterPipe && zoneInput.totalEmitterPipeM && zoneInput.totalEmitterPipeM > 0) {
                        const key = `${emitterPipe.id}`;
                        if (!pipeSummary.emitter[key]) {
                            pipeSummary.emitter[key] = {
                                pipe: emitterPipe,
                                totalLength: 0,
                                quantity: 0,
                                zones: [],
                                totalCost: 0,
                            };
                        }
                        pipeSummary.emitter[key].totalLength += zoneInput.totalEmitterPipeM;
                        pipeSummary.emitter[key].zones.push(zone.name);
                    }
                }
            });
        } else {
            // แสดงสรุปอุปกรณ์ทั้งหมดรวมกัน ไม่แยกตามโซนที่เลือก
            Object.keys(zoneInputs).forEach((zoneId) => {
                const zoneSprinkler = zoneSprinklers[zoneId];
                const zonePipes = selectedPipes[zoneId] || {};
                const zoneInput = zoneInputs[zoneId];

                if (zoneSprinkler && zoneInput) {
                    const sprinklerQuantity = zoneInput.totalTrees || results.totalSprinklers || 0;
                    const sprinklerCost = zoneSprinkler.price * sprinklerQuantity;
                    totalSprinklerCost += sprinklerCost;

                    const key = `${zoneSprinkler.id}`;
                    if (!sprinklerSummary[key]) {
                        sprinklerSummary[key] = {
                            sprinkler: zoneSprinkler,
                            quantity: 0,
                            zones: [],
                            totalCost: 0,
                        };
                    }
                    sprinklerSummary[key].quantity += sprinklerQuantity;
                    sprinklerSummary[key].zones.push(zoneId === 'main-area' ? t('พื้นที่หลัก') : `โซน ${zoneId}`);
                    sprinklerSummary[key].totalCost += sprinklerCost;
                }

                if (zoneInput) {
                    const sprinklerCount = zoneInput.totalTrees || results.totalSprinklers || 0;
                    processExtraPipe(zoneId, zoneInput, sprinklerCount);

                    const branchPipe = zonePipes.branch || results.autoSelectedBranchPipe;
                    if (branchPipe && zoneInput.totalBranchPipeM > 0) {
                        const key = `${branchPipe.id}`;
                        if (!pipeSummary.branch[key]) {
                            pipeSummary.branch[key] = {
                                pipe: branchPipe,
                                totalLength: 0,
                                quantity: 0,
                                zones: [],
                                totalCost: 0,
                            };
                        }
                        pipeSummary.branch[key].totalLength += zoneInput.totalBranchPipeM;
                        pipeSummary.branch[key].zones.push(zoneId === 'main-area' ? t('พื้นที่หลัก') : `โซน ${zoneId}`);
                    }

                    const secondaryPipe = zonePipes.secondary || results.autoSelectedSecondaryPipe;
                    if (secondaryPipe && zoneInput.totalSecondaryPipeM > 0) {
                        const key = `${secondaryPipe.id}`;
                        if (!pipeSummary.secondary[key]) {
                            pipeSummary.secondary[key] = {
                                pipe: secondaryPipe,
                                totalLength: 0,
                                quantity: 0,
                                zones: [],
                                totalCost: 0,
                            };
                        }
                        pipeSummary.secondary[key].totalLength += zoneInput.totalSecondaryPipeM;
                        pipeSummary.secondary[key].zones.push(zoneId === 'main-area' ? t('พื้นที่หลัก') : `โซน ${zoneId}`);
                    }

                    const mainPipe = zonePipes.main || results.autoSelectedMainPipe;
                    if (mainPipe && zoneInput.totalMainPipeM > 0) {
                        const key = `${mainPipe.id}`;
                        if (!pipeSummary.main[key]) {
                            pipeSummary.main[key] = {
                                pipe: mainPipe,
                                totalLength: 0,
                                quantity: 0,
                                zones: [],
                                totalCost: 0,
                            };
                        }
                        pipeSummary.main[key].totalLength += zoneInput.totalMainPipeM;
                        pipeSummary.main[key].zones.push(zoneId === 'main-area' ? t('พื้นที่หลัก') : `โซน ${zoneId}`);
                    }

                    const emitterPipe = zonePipes.emitter || results.autoSelectedEmitterPipe;
                    if (emitterPipe && zoneInput.totalEmitterPipeM && zoneInput.totalEmitterPipeM > 0) {
                        const key = `${emitterPipe.id}`;
                        if (!pipeSummary.emitter[key]) {
                            pipeSummary.emitter[key] = {
                                pipe: emitterPipe,
                                totalLength: 0,
                                quantity: 0,
                                zones: [],
                                totalCost: 0,
                            };
                        }
                        pipeSummary.emitter[key].totalLength += zoneInput.totalEmitterPipeM;
                        pipeSummary.emitter[key].zones.push(zoneId === 'main-area' ? t('พื้นที่หลัก') : `โซน ${zoneId}`);
                    }
                }
            });
        }

        Object.values(pipeSummary.branch).forEach((item) => {
            const totalLength = item.totalLength + (item.extraLength || 0);
            item.quantity = calculatePipeRolls(totalLength, item.pipe.lengthM);
            item.totalCost = item.pipe.price * item.quantity;
            totalBranchPipeCost += item.totalCost;
        });

        Object.values(pipeSummary.secondary).forEach((item) => {
            item.quantity = calculatePipeRolls(item.totalLength, item.pipe.lengthM);
            item.totalCost = item.pipe.price * item.quantity;
            totalSecondaryPipeCost += item.totalCost;
        });

        Object.values(pipeSummary.main).forEach((item) => {
            item.quantity = calculatePipeRolls(item.totalLength, item.pipe.lengthM);
            item.totalCost = item.pipe.price * item.quantity;
            totalMainPipeCost += item.totalCost;
        });

        Object.values(pipeSummary.emitter).forEach((item) => {
            item.quantity = calculatePipeRolls(item.totalLength, item.pipe.lengthM);
            item.totalCost = item.pipe.price * item.quantity;
            totalEmitterPipeCost += item.totalCost;
        });

        let extraPipeCost = 0;
        if (extraPipeSummary) {
            extraPipeSummary.quantity = calculatePipeRolls(
                extraPipeSummary.totalLength,
                extraPipeSummary.pipe.lengthM
            );
            extraPipeSummary.totalCost = extraPipeSummary.pipe.price * extraPipeSummary.quantity;
            extraPipeCost = extraPipeSummary.totalCost;
        }

        if (
            (!projectData?.useZones || projectData.zones.length === 1) &&
            (!gardenStats || gardenStats.zones.length === 1) &&
            (!fieldCropData || fieldCropData.zones.info.length === 1) &&
            (!greenhouseData || greenhouseData.summary.plotStats.length === 1)
        ) {
            totalBranchPipeCost = 0;
            totalSecondaryPipeCost = 0;
            totalMainPipeCost = 0;
            totalEmitterPipeCost = 0;

            Object.values(pipeSummary.branch).forEach((item) => {
                const totalLength = item.totalLength + (item.extraLength || 0);
                item.quantity = calculatePipeRolls(totalLength, item.pipe.lengthM);
                item.totalCost = item.pipe.price * item.quantity;
                totalBranchPipeCost += item.totalCost;
            });

            Object.values(pipeSummary.secondary).forEach((item) => {
                item.quantity = calculatePipeRolls(item.totalLength, item.pipe.lengthM);
                item.totalCost = item.pipe.price * item.quantity;
                totalSecondaryPipeCost += item.totalCost;
            });

            Object.values(pipeSummary.main).forEach((item) => {
                item.quantity = calculatePipeRolls(item.totalLength, item.pipe.lengthM);
                item.totalCost = item.pipe.price * item.quantity;
                totalMainPipeCost += item.totalCost;
            });

            Object.values(pipeSummary.emitter).forEach((item) => {
                item.quantity = calculatePipeRolls(item.totalLength, item.pipe.lengthM);
                item.totalCost = item.pipe.price * item.quantity;
                totalEmitterPipeCost += item.totalCost;
            });
        }

        const pumpCost = showPump ? selectedPump?.price || results.autoSelectedPump?.price || 0 : 0;
        const totalCost =
            totalSprinklerCost +
            totalBranchPipeCost +
            totalSecondaryPipeCost +
            totalMainPipeCost +
            totalEmitterPipeCost +
            extraPipeCost +
            pumpCost;

        return {
            totalSprinklerCost,
            totalBranchPipeCost,
            totalSecondaryPipeCost,
            totalMainPipeCost,
            totalEmitterPipeCost,
            pumpCost,
            totalCost,
            sprinklerSummary,
            pipeSummary,
            extraPipeSummary,
            extraPipeCost,
        };
    };

    const costs = calculateTotalCosts();
    const effectivePump = selectedPump || results.autoSelectedPump;

    const getSelectionStatus = (equipment: any, type: string, isAuto: boolean) => {
        if (!equipment) return `❌ ${t('ไม่มี')}${type}`;

        if (isAuto) {
            if (equipment.isRecommended) return `🤖⭐ ${type} ${t('ที่แนะนำ')} (อัตโนมัติ)`;
            if (equipment.isGoodChoice) return `🤖✅ ${type} ${t('ตัวเลือกดี')} (อัตโนมัติ)`;
            if (equipment.isUsable) return `🤖⚡ ${type} ${t('ใช้ได้')} (อัตโนมัติ)`;
            return `🤖⚠️ ${type} ${t('ที่ดีที่สุดที่มี')} (อัตโนมัติ)`;
        } else {
            return `👤 ${type} ${t('ที่เลือกเอง')}`;
        }
    };

    const uniqueSprinklers = Object.keys(costs.sprinklerSummary).length;
    const uniqueBranchPipes = Object.keys(costs.pipeSummary.branch).length;
    const uniqueSecondaryPipes = Object.keys(costs.pipeSummary.secondary).length;
    const uniqueMainPipes = Object.keys(costs.pipeSummary.main).length;
    const uniqueEmitterPipes = Object.keys(costs.pipeSummary.emitter).length;

    const totalPipeRolls =
        Object.values(costs.pipeSummary.branch).reduce((sum, item) => sum + item.quantity, 0) +
        Object.values(costs.pipeSummary.secondary).reduce((sum, item) => sum + item.quantity, 0) +
        Object.values(costs.pipeSummary.main).reduce((sum, item) => sum + item.quantity, 0) +
        Object.values(costs.pipeSummary.emitter).reduce((sum, item) => sum + item.quantity, 0) +
        ((costs as any).extraPipeSummary?.quantity || 0);

    const totalSprinklerHeads = Object.values(costs.sprinklerSummary).reduce(
        (sum, item) => sum + item.quantity,
        0
    );

    const systemMode = (() => {
        if (projectMode === 'horticulture' && projectData?.useZones && projectData.zones.length > 1)
            return t('หลายโซน');
        if (projectMode === 'garden' && gardenStats && gardenStats.zones.length > 1)
            return t('หลายโซน');
        if (projectMode === 'field-crop' && fieldCropData && fieldCropData.zones.info.length > 1)
            return t('หลายโซน');
        if (
            projectMode === 'greenhouse' &&
            greenhouseData &&
            greenhouseData.summary.plotStats.length > 1
        )
            return t('หลายโซน');
        return t('โซนเดียว');
    })();

    const getTotalArea = () => {
        if (projectMode === 'garden' && gardenStats) {
            return gardenStats.summary.totalArea / 1600;
        }
        if (projectMode === 'field-crop' && fieldCropData) {
            return fieldCropData.area.size / 1600;
        }
        if (projectMode === 'greenhouse' && greenhouseData) {
            return greenhouseData.summary.totalPlotArea; // ใช้ตารางเมตรโดยตรง
        }
        return projectData?.totalArea ? projectData.totalArea / 1600 : 0;
    };

    const getTotalZones = () => {
        if (projectMode === 'garden' && gardenStats) return gardenStats.zones.length;
        if (projectMode === 'field-crop' && fieldCropData) return fieldCropData.zones.info.length;
        if (projectMode === 'greenhouse' && greenhouseData)
            return greenhouseData.summary.plotStats.length;
        return projectData?.zones.length || 0;
    };

    const totalArea = getTotalArea();
    const totalZones = getTotalZones();

    const getProjectSummary = () => {
        if (projectMode === 'field-crop' && fieldCropData) {
            return {
                totalWaterNeed: fieldCropData.summary?.totalWaterRequirementPerDay || 0,
                totalProduction: fieldCropData.summary?.totalEstimatedYield || 0,
                totalIncome: fieldCropData.summary?.totalEstimatedIncome || 0,
                waterUnit: 'ลิตร/ครั้ง',
                productionUnit: 'กก.',
            };
        }

        if (projectMode === 'greenhouse' && greenhouseData) {
            return {
                totalWaterNeed:
                    greenhouseData.summary?.overallProduction?.waterRequirementPerIrrigation || 0,
                totalProduction: greenhouseData.summary?.overallProduction?.estimatedYield || 0,
                totalIncome: greenhouseData.summary?.overallProduction?.estimatedIncome || 0,
                totalSprinklers:
                    greenhouseData.summary?.overallEquipmentCount?.sprinklers ||
                    greenhouseData.summary?.overallProduction?.totalPlants ||
                    greenhouseData.summary?.plotStats?.reduce(
                        (sum, plot) => sum + (plot.production?.totalPlants || 0),
                        0
                    ) ||
                    0,
                waterUnit: 'ลิตร/ครั้ง',
                productionUnit: 'กก.',
            };
        }

        return null;
    };

    const projectSummary = getProjectSummary();

    return (
        <div className="rounded-lg bg-gray-700 p-6">
            <h2 className="mb-4 text-2xl font-bold text-yellow-400">
                💰 {t('สรุปอุปกรณ์ทั้งหมด')} {getProjectIcon()}
            </h2>

            {projectSummary && (
                <div className="mb-6 rounded-lg bg-blue-900 p-4">
                    <h3 className="mb-3 text-lg font-bold text-blue-300">
                        📊 {t('สรุปโครงการทั้งหมด')}
                    </h3>
                    <div className="grid grid-cols-2 gap-4 text-sm text-gray-300 md:grid-cols-4">
                        <div>
                            <p className="text-blue-200">{t('พื้นที่รวม:')}</p>
                            <p className="font-bold text-white">
                                {projectMode === 'greenhouse'
                                    ? formatArea(totalArea)
                                    : formatArea(totalArea * 1600)}
                            </p>
                        </div>
                        <div>
                            <p className="text-blue-200">{t('ความต้องการน้ำ:')}</p>
                            <p className="font-bold text-white">
                                {(projectSummary.totalWaterNeed || 0).toLocaleString()}{' '}
                                {projectSummary.waterUnit}
                            </p>
                        </div>
                        {projectMode === 'greenhouse' && projectSummary.totalSprinklers > 0 && (
                            <div>
                                <p className="text-blue-200">{t('จำนวนหัวฉีดรวม:')}</p>
                                <p className="font-bold text-white">
                                    {(projectSummary.totalSprinklers || 0).toLocaleString()}{' '}
                                    {t('หัว')}
                                </p>
                            </div>
                        )}
                        {(projectSummary.totalProduction || 0) > 0 && (
                            <div>
                                <p className="text-blue-200">{t('ผลผลิตประมาณ:')}</p>
                                <p className="font-bold text-green-300">
                                    {(projectSummary.totalProduction || 0).toLocaleString()}{' '}
                                    {projectSummary.productionUnit}
                                </p>
                            </div>
                        )}
                        {(projectSummary.totalIncome || 0) > 0 && (
                            <div>
                                <p className="text-blue-200">{t('รายได้ประมาณ:')}</p>
                                <p className="font-bold text-green-300">
                                    {Number(
                                        (projectSummary.totalIncome || 0).toFixed(2)
                                    ).toLocaleString('th-TH')}{' '}
                                    {t('บาท')}
                                </p>
                            </div>
                        )}
                    </div>
                </div>
            )}

            {uniqueSprinklers > 0 && (
                <div className="mb-4 rounded bg-green-900 p-3">
                    <h3 className="mb-2 text-sm font-semibold text-green-300">
                        💧 {t('รายละเอียดหัวฉีด')}
                    </h3>
                    <div className="space-y-2">
                        {Object.values(costs.sprinklerSummary)
                            .sort((a, b) => {
                                const zoneA = (a.zones[0] || '').toString().toLowerCase();
                                const zoneB = (b.zones[0] || '').toString().toLowerCase();
                                if (zoneA < zoneB) return -1;
                                if (zoneA > zoneB) return 1;
                                return 0;
                            })
                            .map((item, index) => (
                                <div
                                    key={index}
                                    className="flex items-center justify-between rounded bg-green-800 p-2"
                                >
                                    <div className="flex items-center space-x-3">
                                        <img
                                            src={item.sprinkler.image}
                                            alt=""
                                            className="h-10 w-10"
                                        />
                                        <div className="text-sm">
                                            <p className="font-medium text-white">
                                                {item.sprinkler.name}
                                            </p>
                                            <p className="text-green-200">
                                                {item.sprinkler.productCode} |{' '}
                                                {Number(
                                                    (item.sprinkler.price || 0).toFixed(2)
                                                ).toLocaleString('th-TH')}{' '}
                                                {t('บาท')}/{t('หัว')}
                                            </p>
                                            <p className="text-xs text-green-300">
                                                {t('ใช้ในโซน:')} {item.zones.join(', ')}
                                            </p>
                                        </div>
                                    </div>
                                    <div className="text-right text-sm">
                                        <p className="text-green-200">
                                            {(item.quantity || 0).toLocaleString()} {t('หัว')}
                                        </p>
                                        <p className="font-bold text-white">
                                            {Number(
                                                (item.totalCost || 0).toFixed(2)
                                            ).toLocaleString('th-TH')}{' '}
                                            {t('บาท')}
                                        </p>
                                        <p className="text-xs text-green-300">
                                            {Number(
                                                (
                                                    Number(item.totalCost) / Number(item.quantity)
                                                ).toFixed(2)
                                            ).toLocaleString('th-TH')}{' '}
                                            {t('บาท')}/{t('หัว')}
                                        </p>
                                    </div>
                                </div>
                            ))}
                    </div>
                </div>
            )}

            {(uniqueBranchPipes > 0 || uniqueSecondaryPipes > 0 || uniqueMainPipes > 0 || uniqueEmitterPipes > 0) && (
                <div className="mb-4 rounded bg-purple-900 p-3">
                    <h3 className="mb-2 text-sm font-semibold text-purple-300">
                        🔧 {t('รายละเอียดท่อ:')}
                    </h3>
                    <div className="space-y-3">
                        {uniqueBranchPipes > 0 && (
                            <div>
                                <h4 className="mb-1 text-xs font-medium text-purple-200">
                                    {t('ท่อย่อย')} ({uniqueBranchPipes} {t('ชนิด')}):
                                </h4>
                                <div className="space-y-1">
                                    {Object.values(costs.pipeSummary.branch).map((item, index) => (
                                        <div
                                            key={index}
                                            className="flex items-center justify-between rounded bg-purple-800 p-2"
                                        >
                                            <div className="text-sm">
                                                <p className="font-medium text-white">
                                                    {item.pipe.name || item.pipe.productCode} -{' '}
                                                    {item.pipe.sizeMM}mm
                                                    {item.pipe.isRecommended && (
                                                        <span className="ml-1 text-green-400">
                                                            ⭐
                                                        </span>
                                                    )}
                                                    {item.includesExtra && (
                                                        <span className="ml-1 text-yellow-400">
                                                            +{t('Riser')}
                                                        </span>
                                                    )}
                                                </p>
                                                <p className="text-xs text-purple-200">
                                                    {item.zones.join(', ')} |{' '}
                                                    {Number(
                                                        (Number(item.pipe.price) || 0).toFixed(2)
                                                    ).toLocaleString('th-TH')}{' '}
                                                    {t('บาท/ม้วน')} ({item.pipe.lengthM}{' '}
                                                    {t('ม./ม้วน')})
                                                </p>
                                                <p className="text-xs text-purple-300">
                                                    {t('รวมความยาว:')}{' '}
                                                    {(item.totalLength || 0).toLocaleString()}{' '}
                                                    {t('ม.')}
                                                    {item.extraLength && item.extraLength > 0 && (
                                                        <span className="text-yellow-300">
                                                            {' '}
                                                            (+ {t('Riser')}{' '}
                                                            {item.extraLength.toFixed(1)} ม.)
                                                        </span>
                                                    )}{' '}
                                                    | {t('ประสิทธิภาพ:')}{' '}
                                                    {(
                                                        ((item.totalLength +
                                                            (item.extraLength || 0)) /
                                                            (item.quantity * item.pipe.lengthM)) *
                                                        100
                                                    ).toFixed(0)}
                                                    %
                                                </p>
                                            </div>
                                            <div className="text-right text-sm">
                                                <p className="text-purple-200">
                                                    {item.quantity} {t('ม้วน')}
                                                </p>
                                                <p className="font-bold text-white">
                                                    {Number(
                                                        (item.totalCost || 0).toFixed(2)
                                                    ).toLocaleString('th-TH')}{' '}
                                                    {t('บาท')}
                                                </p>
                                                <p className="text-xs text-purple-300">
                                                    {Number(
                                                        (
                                                            (item.totalCost /
                                                                (item.totalLength +
                                                                    (item.extraLength || 0))) *
                                                            100
                                                        ).toFixed(2)
                                                    ).toLocaleString('th-TH')}{' '}
                                                    {t('บาท/100ม.')}
                                                </p>
                                            </div>
                                        </div>
                                    ))}
                                </div>
                            </div>
                        )}

                        {uniqueSecondaryPipes > 0 && (
                            <div>
                                <h4 className="mb-1 text-xs font-medium text-purple-200">
                                    {t('ท่อเมนรอง')} ({uniqueSecondaryPipes} {t('ชนิด')}):
                                </h4>
                                <div className="space-y-1">
                                    {Object.values(costs.pipeSummary.secondary).map(
                                        (item, index) => (
                                            <div
                                                key={index}
                                                className="flex items-center justify-between rounded bg-purple-800 p-2"
                                            >
                                                <div className="text-sm">
                                                    <p className="font-medium text-white">
                                                        {item.pipe.name || item.pipe.productCode} -{' '}
                                                        {item.pipe.sizeMM}mm
                                                        {item.pipe.isRecommended && (
                                                            <span className="ml-1 text-green-400">
                                                                ⭐
                                                            </span>
                                                        )}
                                                    </p>
                                                    <p className="text-xs text-purple-200">
                                                        {item.zones.join(', ')} |{' '}
                                                        {Number(
                                                            (item.pipe.price || 0).toFixed(2)
                                                        ).toLocaleString('th-TH')}{' '}
                                                        {t('บาท/ม้วน')}({item.pipe.lengthM}{' '}
                                                        {t('ม./ม้วน')}) | {t('คะแนน:')}{' '}
                                                        {item.pipe.score || 'N/A'}
                                                    </p>
                                                    <p className="text-xs text-purple-300">
                                                        {t('รวมความยาว:')}{' '}
                                                        {(item.totalLength || 0).toLocaleString()}{' '}
                                                        {t('ม.')}
                                                    </p>
                                                </div>
                                                <div className="text-right text-sm">
                                                    <p className="text-purple-200">
                                                        {item.quantity} {t('ม้วน')}
                                                    </p>
                                                    <p className="font-bold text-white">
                                                        {Number(
                                                            (item.totalCost || 0).toFixed(2)
                                                        ).toLocaleString('th-TH')}{' '}
                                                        {t('บาท')}
                                                    </p>
                                                    <p className="text-xs text-purple-300">
                                                        {Number(
                                                            (
                                                                (item.totalCost /
                                                                    item.totalLength) *
                                                                100
                                                            ).toFixed(2)
                                                        ).toLocaleString('th-TH')}{' '}
                                                        {t('บาท/100ม.')}
                                                    </p>
                                                </div>
                                            </div>
                                        )
                                    )}
                                </div>
                            </div>
                        )}

                        {uniqueMainPipes > 0 && (
                            <div>
                                <h4 className="mb-1 text-xs font-medium text-purple-200">
                                    {t('ท่อเมนหลัก')} ({uniqueMainPipes} {t('ชนิด')}):
                                </h4>
                                <div className="space-y-1">
                                    {Object.values(costs.pipeSummary.main).map((item, index) => (
                                        <div
                                            key={index}
                                            className="flex items-center justify-between rounded bg-purple-800 p-2"
                                        >
                                            <div className="text-sm">
                                                <p className="font-medium text-white">
                                                    {item.pipe.name || item.pipe.productCode} -{' '}
                                                    {item.pipe.sizeMM}mm
                                                    {item.pipe.isRecommended && (
                                                        <span className="ml-1 text-green-400">
                                                            ⭐
                                                        </span>
                                                    )}
                                                </p>
                                                <p className="text-xs text-purple-200">
                                                    {item.zones.join(', ')} |{' '}
                                                    {Number(
                                                        (item.pipe.price || 0).toFixed(2)
                                                    ).toLocaleString('th-TH')}{' '}
                                                    {t('บาท/ม้วน')} ({item.pipe.lengthM}{' '}
                                                    {t('ม./ม้วน')})
                                                </p>
                                                <p className="text-xs text-purple-300">
                                                    {t('รวมความยาว:')}{' '}
                                                    {(item.totalLength || 0).toLocaleString()}{' '}
                                                    {t('ม.')}
                                                </p>
                                            </div>
                                            <div className="text-right text-sm">
                                                <p className="text-purple-200">
                                                    {item.quantity} {t('ม้วน')}
                                                </p>
                                                <p className="font-bold text-white">
                                                    {Number((item.totalCost || 0).toFixed(2)).toLocaleString('th-TH')}{' '}
                                                    {t('บาท')}
                                                </p>
                                                <p className="text-xs text-purple-300">
                                                    {Number((
                                                        (item.totalCost / item.totalLength) *
                                                        100
                                                    ).toFixed(2)).toLocaleString('th-TH')}{' '}
                                                    {t('บาท/100ม.')}
                                                </p>
                                            </div>
                                        </div>
                                    ))}
                                </div>
                            </div>
                        )}

                        {uniqueEmitterPipes > 0 && (
                            <div>
                                <h4 className="mb-1 text-xs font-medium text-purple-200">
                                    {t('ท่อย่อยแยก')} ({uniqueEmitterPipes} {t('ชนิด')}):
                                </h4>
                                <div className="space-y-1">
                                    {Object.values(costs.pipeSummary.emitter).map((item, index) => (
                                        <div
                                            key={index}
                                            className="flex items-center justify-between rounded bg-purple-800 p-2"
                                        >
                                            <div className="text-sm">
                                                <p className="font-medium text-white">
                                                    {item.pipe.name || item.pipe.productCode} -{' '}
                                                    {item.pipe.sizeMM}mm
                                                    {item.pipe.isRecommended && (
                                                        <span className="ml-1 text-green-400">
                                                            ⭐
                                                        </span>
                                                    )}
                                                </p>
                                                <p className="text-xs text-purple-200">
                                                    {item.zones.join(', ')} |{' '}
                                                    {Number((item.pipe.price || 0).toFixed(2)).toLocaleString('th-TH')}{' '}
                                                    {t('บาท/ม้วน')} ({item.pipe.lengthM}{' '}
                                                    {t('ม./ม้วน')})
                                                </p>
                                                <p className="text-xs text-purple-300">
                                                    {t('รวมความยาว:')}{' '}
                                                    {(item.totalLength || 0).toLocaleString()}{' '}
                                                    {t('ม.')}
                                                </p>
                                            </div>
                                            <div className="text-right text-sm">
                                                <p className="text-purple-200">
                                                    {item.quantity} {t('ม้วน')}
                                                </p>
                                                <p className="font-bold text-white">
                                                    {Number(
                                                        (item.totalCost || 0).toFixed(2)
                                                    ).toLocaleString('th-TH')}{' '}
                                                    {t('บาท')}
                                                </p>
                                                <p className="text-xs text-purple-300">
                                                    {Number(
                                                        (
                                                            (item.totalCost / item.totalLength) *
                                                            100
                                                        ).toFixed(2)
                                                    ).toLocaleString('th-TH')}{' '}
                                                    {t('บาท/100ม.')}
                                                </p>
                                            </div>
                                        </div>
                                    ))}
                                </div>
                            </div>
                        )}

                        {(costs as any).extraPipeSummary && (
                            <div className="mt-2 rounded bg-blue-900 p-2">
                                <h4 className="mb-1 text-xs font-medium text-blue-200">
                                    {t('ท่อเสริม')} ({t('Riser/แขนง')}) - {t('แยกแสดง:')}
                                </h4>
                                <div className="flex items-center justify-between text-sm">
                                    <div>
                                        <p className="font-medium text-white">
                                            {(costs as any).extraPipeSummary.pipe.name ||
                                                (costs as any).extraPipeSummary.pipe
                                                    .productCode}{' '}
                                            - {(costs as any).extraPipeSummary.pipe.sizeMM}mm
                                        </p>
                                        <p className="text-xs text-blue-200">
                                            {t('รวมความยาว:')}{' '}
                                            {(
                                                (costs as any).extraPipeSummary?.totalLength || 0
                                            ).toLocaleString()}{' '}
                                            {t('ม.')} | {t('ใช้ในโซน:')}{' '}
                                            {(costs as any).extraPipeSummary.zones.join(', ')}
                                        </p>
                                    </div>
                                    <div className="text-right">
                                        <p className="text-blue-200">
                                            {(costs as any).extraPipeSummary.quantity} {t('ม้วน')}
                                        </p>
                                        <p className="font-bold text-white">
                                            {Number(
                                                (
                                                    (costs as any).extraPipeSummary?.totalCost || 0
                                                ).toFixed(2)
                                            ).toLocaleString('th-TH')}{' '}
                                            {t('บาท')}
                                        </p>
                                    </div>
                                </div>
                            </div>
                        )}
                    </div>
                </div>
            )}

            <div className="grid grid-cols-1 gap-4 md:grid-cols-2 lg:grid-cols-3">
                <div className="rounded bg-gray-600 p-4">
                    <h4 className="font-medium text-green-300">
                        💧 {getEquipmentName()} {t('ทั้งหมด')}
                    </h4>
                    <p className="text-sm">
                        {uniqueSprinklers} {t('ชนิด')} | {t('รวม')}{' '}
                        {(totalSprinklerHeads || 0).toLocaleString()} {t('หัว')}
                    </p>
                    {systemMode === 'หลายโซน' && (
                        <p className="text-xs text-gray-300">
                            ({totalZones} {projectMode === 'greenhouse' ? t('แปลง') : t('โซน')})
                        </p>
                    )}
                    <p className="text-xl font-bold">
                        {Number((costs.totalSprinklerCost || 0).toFixed(2)).toLocaleString('th-TH')}{' '}
                        {t('บาท')}
                    </p>
                    <p className="text-xs text-green-300">
                        (
                        {totalSprinklerHeads > 0
                            ? Number(
                                  (costs.totalSprinklerCost / totalSprinklerHeads).toFixed(2)
                              ).toLocaleString('th-TH')
                            : 0}{' '}
                        {t('บาท')}/{t('หัว')})
                    </p>
                </div>

                {showPump && (
                    <div className="rounded bg-gray-600 p-4">
                        <h4 className="font-medium text-red-300">⚡ {t('ปั๊มน้ำ')}</h4>
                        <p className="text-sm">
                            {effectivePump
                                ? effectivePump.name || effectivePump.productCode
                                : t('ไม่มีข้อมูล')}
                        </p>
                        <p className="text-sm">
                            {t('จำนวน:')} 1 {t('ตัว')} ({effectivePump?.powerHP || 'N/A'} {t('HP')})
                        </p>
                        <p className="text-xl font-bold">
                            {Number((costs.pumpCost || 0).toFixed(2)).toLocaleString('th-TH')}{' '}
                            {t('บาท')}
                        </p>
                        {effectivePump && (
                            <p className="mt-1 text-xs text-green-300">
                                {getSelectionStatus(
                                    effectivePump,
                                    t('ปั๊ม'),
                                    effectivePump.id === results.autoSelectedPump?.id
                                )}
                            </p>
                        )}
                    </div>
                )}

                <div className="rounded bg-gray-600 p-4">
                    <h4 className="font-medium text-purple-300">🔧 {t('ท่อทั้งหมด')}</h4>
                    <div className="space-y-1 text-sm">
                        <p>
                            {t('ท่อย่อย:')}{' '}
                            {Number((costs.totalBranchPipeCost || 0).toFixed(2)).toLocaleString(
                                'th-TH'
                            )}{' '}
                            {t('บาท')}
                            <span className="text-xs text-gray-400">
                                {' '}
                                (
                                {Object.values(costs.pipeSummary.branch).reduce(
                                    (sum, item) => sum + item.quantity,
                                    0
                                )}{' '}
                                {t('ม้วน')})
                            </span>
                        </p>
                        {costs.totalSecondaryPipeCost > 0 && (
                            <p>
                                {t('ท่อรอง:')}{' '}
                                {Number(
                                    (costs.totalSecondaryPipeCost || 0).toFixed(2)
                                ).toLocaleString('th-TH')}{' '}
                                {t('บาท')}
                                <span className="text-xs text-gray-400">
                                    {' '}
                                    (
                                    {Object.values(costs.pipeSummary.secondary).reduce(
                                        (sum, item) => sum + item.quantity,
                                        0
                                    )}{' '}
                                    {t('ม้วน')})
                                </span>
                            </p>
                        )}
                        {costs.totalMainPipeCost > 0 && (
                            <p>
                                {t('ท่อหลัก:')}{' '}
                                {Number((costs.totalMainPipeCost || 0).toFixed(2)).toLocaleString(
                                    'th-TH'
                                )}{' '}
                                {t('บาท')}
                                <span className="text-xs text-gray-400">
                                    {' '}
                                    (
                                    {Object.values(costs.pipeSummary.main).reduce(
                                        (sum, item) => sum + item.quantity,
                                        0
                                    )}{' '}
                                    {t('ม้วน')})
                                </span>
                            </p>
                        )}
                        {costs.totalEmitterPipeCost > 0 && (
                            <p>
                                {t('ท่อย่อยแยก:')}{' '}
                                {Number((costs.totalEmitterPipeCost || 0).toFixed(2)).toLocaleString('th-TH')}{' '}
                                {t('บาท')}
                                <span className="text-xs text-gray-400">
                                    {' '}
                                    (
                                    {Object.values(costs.pipeSummary.emitter).reduce(
                                        (sum, item) => sum + item.quantity,
                                        0
                                    )}{' '}
                                    {t('ม้วน')})
                                </span>
                            </p>
                        )}
                        {(costs as any).extraPipeCost > 0 && (
                            <p>
                                {t('ท่อเสริม:')}{' '}
                                {Number(
                                    ((costs as any).extraPipeCost || 0).toFixed(2)
                                ).toLocaleString('th-TH')}{' '}
                                {t('บาท')}
                                <span className="text-xs text-gray-400">
                                    {' '}
                                    ({(costs as any).extraPipeSummary?.quantity} ม้วน)
                                </span>
                            </p>
                        )}
                    </div>
                    <p className="text-xl font-bold">
<<<<<<< HEAD
                        {Number(
                            (
                                (costs.totalBranchPipeCost || 0) +
                                (costs.totalSecondaryPipeCost || 0) +
                                (costs.totalMainPipeCost || 0) +
                                ((costs as any).extraPipeCost || 0)
                            ).toFixed(2)
                        ).toLocaleString('th-TH')}{' '}
=======
                        {Number((
                            (costs.totalBranchPipeCost || 0) +
                            (costs.totalSecondaryPipeCost || 0) +
                            (costs.totalMainPipeCost || 0) +
                            (costs.totalEmitterPipeCost || 0) +
                            ((costs as any).extraPipeCost || 0)
                        ).toFixed(2)).toLocaleString('th-TH')}{' '}
>>>>>>> 14712155
                        {t('บาท')}
                    </p>
                    <p className="text-xs text-purple-300">
                        ({totalPipeRolls} {t('ม้วนรวม')})
                    </p>
                </div>

                <div className="rounded bg-gradient-to-r from-green-600 to-blue-600 p-4 md:col-span-2 lg:col-span-3">
                    <h4 className="font-medium text-white">
                        💎 {t('รวมทั้งหมด')} {getProjectIcon()}
                        {projectMode === 'field-crop'
                            ? t(' (พืชไร่)')
                            : projectMode === 'greenhouse'
                              ? t(' (โรงเรือน)')
                              : ''}
                    </h4>
                    <p className="text-sm text-green-100">
                        {t('ราคาสุทธิ')} ({t('ไม่รวม VAT')})
                    </p>
                    <div className="mt-2 grid grid-cols-2 gap-4">
                        <div>
                            <p className="text-2xl font-bold text-white">
                                {Number((Number(costs.totalCost) || 0).toFixed(2)).toLocaleString(
                                    'th-TH'
                                )}{' '}
                                {t('บาท')}
                            </p>
                            <p className="mt-1 text-xs text-green-200">
                                * {t('รวมอุปกรณ์ที่เลือกอัตโนมัติและปรับแต่ง')}
                            </p>
                            {!showPump &&
                                (projectMode === 'garden' ||
                                    projectMode === 'field-crop' ||
                                    projectMode === 'greenhouse') && (
                                    <p className="mt-1 text-xs text-yellow-200">
                                        * {t('ไม่รวมปั๊มน้ำ')} ({t('ใช้แรงดันประปา')})
                                    </p>
                                )}
                            {(costs as any).extraPipeCost > 0 && (
                                <p className="mt-1 text-xs text-blue-200">
                                    * {t('รวมท่อเสริม')} ({t('Riser/แขนง')})
                                </p>
                            )}
                        </div>
                        <div className="text-right">
                            {systemMode === 'หลายโซน' ? (
                                <div className="text-sm text-green-100">
                                    <p>
                                        {t('ราคาต่อโซน:')}{' '}
                                        {totalZones > 0
                                            ? Number(
                                                  ((costs.totalCost || 0) / totalZones).toFixed(2)
                                              ).toLocaleString('th-TH')
                                            : 0}{' '}
                                        {t('บาท')}
                                    </p>
                                    <p>
                                        {t('ราคาต่อไร่:')}{' '}
                                        {totalArea > 0
                                            ? Number(
                                                  ((costs.totalCost || 0) / totalArea).toFixed(2)
                                              ).toLocaleString('th-TH')
                                            : 0}{' '}
                                        {t('บาท')}
                                    </p>
                                    <p>
                                        {t('ราคาต่อ')}
                                        {getItemName()}:{' '}
                                        {totalSprinklerHeads > 0
                                            ? Number(
                                                  (costs.totalCost / totalSprinklerHeads).toFixed(2)
                                              ).toLocaleString('th-TH')
                                            : 0}{' '}
                                        {t('บาท')}
                                    </p>
                                </div>
                            ) : (
                                <div className="text-sm text-green-100">
                                    <p>
                                        {t('ราคาต่อไร่:')}{' '}
                                        {totalArea > 0
                                            ? Number(
                                                  ((costs.totalCost || 0) / totalArea).toFixed(2)
                                              ).toLocaleString('th-TH')
                                            : 0}{' '}
                                        {t('บาท')}
                                    </p>
                                    <p>
                                        {t('ราคาต่อ')}
                                        {getItemName()}:{' '}
                                        {totalSprinklerHeads > 0
                                            ? Number(
                                                  (
                                                      (costs.totalCost || 0) / totalSprinklerHeads
                                                  ).toFixed(2)
                                              ).toLocaleString('th-TH')
                                            : 0}{' '}
                                        {t('บาท')}
                                    </p>
                                    <p>
                                        {t('ราคาต่อม้วน:')}{' '}
                                        {totalPipeRolls > 0
                                            ? Number(
                                                  ((costs.totalCost || 0) / totalPipeRolls).toFixed(
                                                      2
                                                  )
                                              ).toLocaleString('th-TH')
                                            : 0}{' '}
                                        {t('บาท')}
                                    </p>
                                </div>
                            )}
                        </div>
                    </div>
                </div>
            </div>

            <div className="mt-6 text-center">
                <button
                    onClick={onQuotationClick}
                    className="rounded bg-gradient-to-r from-blue-500 to-purple-600 px-8 py-3 text-lg font-bold text-white hover:from-blue-600 hover:to-purple-700 focus:outline-none focus:ring-2 focus:ring-blue-500"
                    disabled={(costs.totalCost || 0) === 0}
                >
                    📋 {t('ออกใบเสนอราคา')}
                </button>
                {(costs.totalCost || 0) === 0 && (
                    <p className="mt-2 text-sm text-red-400">
                        {t('กรุณาเลือก')}
                        {getEquipmentName()}
                        {t('เพื่อให้ระบบคำนวณราคา')}
                    </p>
                )}
            </div>
        </div>
    );
};

export default CostSummary;<|MERGE_RESOLUTION|>--- conflicted
+++ resolved
@@ -881,7 +881,45 @@
         if (projectMode === 'greenhouse' && greenhouseData) {
             return greenhouseData.summary.totalPlotArea; // ใช้ตารางเมตรโดยตรง
         }
-        return projectData?.totalArea ? projectData.totalArea / 1600 : 0;
+        // For horticulture projects, check multiple sources for area data
+        if (projectMode === 'horticulture') {
+            console.log('🔍 CostSummary getTotalArea - horticulture mode:', {
+                hasProjectData: !!projectData,
+                totalArea: projectData?.totalArea,
+                totalAreaInRai: projectData?.totalArea ? projectData.totalArea / 1600 : 0
+            });
+            // Try projectData.totalArea (in square meters, convert to rai)
+            if (projectData?.totalArea && projectData.totalArea > 0) {
+                return projectData.totalArea / 1600;
+            }
+            // Finally try calculating from mainArea coordinates
+            if (projectData?.mainArea && projectData.mainArea.length >= 3) {
+                // Import the area calculation function
+                const calculateAreaFromCoordinates = (coordinates: any[]): number => {
+                    if (!coordinates || coordinates.length < 3) return 0;
+                    try {
+                        let area = 0;
+                        for (let i = 0; i < coordinates.length; i++) {
+                            const j = (i + 1) % coordinates.length;
+                            area += coordinates[i].lat * coordinates[j].lng;
+                            area -= coordinates[j].lat * coordinates[i].lng;
+                        }
+                        area = Math.abs(area) / 2;
+                        const avgLat = coordinates.reduce((sum, coord) => sum + coord.lat, 0) / coordinates.length;
+                        const latFactor = 111000;
+                        const lngFactor = 111000 * Math.cos((avgLat * Math.PI) / 180);
+                        const areaInSquareMeters = area * latFactor * lngFactor;
+                        return Math.max(0, areaInSquareMeters);
+                    } catch (error) {
+                        console.error('Error calculating area:', error);
+                        return 0;
+                    }
+                };
+                const calculatedArea = calculateAreaFromCoordinates(projectData.mainArea);
+                return calculatedArea / 1600;
+            }
+        }
+        return 0;
     };
 
     const getTotalZones = () => {
@@ -947,6 +985,8 @@
                             <p className="font-bold text-white">
                                 {projectMode === 'greenhouse'
                                     ? formatArea(totalArea)
+                                    : projectMode === 'horticulture'
+                                    ? formatArea(totalArea * 1)
                                     : formatArea(totalArea * 1600)}
                             </p>
                         </div>
@@ -1510,16 +1550,6 @@
                         )}
                     </div>
                     <p className="text-xl font-bold">
-<<<<<<< HEAD
-                        {Number(
-                            (
-                                (costs.totalBranchPipeCost || 0) +
-                                (costs.totalSecondaryPipeCost || 0) +
-                                (costs.totalMainPipeCost || 0) +
-                                ((costs as any).extraPipeCost || 0)
-                            ).toFixed(2)
-                        ).toLocaleString('th-TH')}{' '}
-=======
                         {Number((
                             (costs.totalBranchPipeCost || 0) +
                             (costs.totalSecondaryPipeCost || 0) +
@@ -1527,7 +1557,6 @@
                             (costs.totalEmitterPipeCost || 0) +
                             ((costs as any).extraPipeCost || 0)
                         ).toFixed(2)).toLocaleString('th-TH')}{' '}
->>>>>>> 14712155
                         {t('บาท')}
                     </p>
                     <p className="text-xs text-purple-300">
