// resources\js\pages\components\CostSummary.tsx
/* eslint-disable @typescript-eslint/no-unused-vars */
/* eslint-disable @typescript-eslint/no-explicit-any */
import React from 'react';
import {
    AnalyzedPipe,
    CalculationResults,
    IrrigationInput,
    SprinklerSetItem,
} from '../types/interfaces';
import { HorticultureProjectData } from '../../utils/horticultureUtils';
import { GardenPlannerData } from '../../utils/homeGardenData';
import { GardenStatistics } from '../../utils/gardenStatistics';
import { calculatePipeRolls } from '../utils/calculations';
import { useLanguage } from '../../contexts/LanguageContext';
import { getEnhancedFieldCropData, FieldCropData } from '../../utils/fieldCropData';

interface CostSummaryProps {
    results: CalculationResults;
    zoneSprinklers: { [zoneId: string]: any };
    selectedPipes: {
        [zoneId: string]: { branch?: any; secondary?: any; main?: any; emitter?: any };
    };
    selectedPump: any;
    activeZoneId: string;
    projectData?: HorticultureProjectData | null;
    gardenData?: GardenPlannerData | null;
    gardenStats?: GardenStatistics | null;
    zoneInputs: { [zoneId: string]: IrrigationInput };
    onQuotationClick: () => void;
    projectMode?: 'horticulture' | 'garden' | 'field-crop' | 'greenhouse';
    showPump?: boolean;
    fieldCropData?: any;
    greenhouseData?: any;
    sprinklerEquipmentSets?: { [zoneId: string]: any };
    connectionEquipments?: { [zoneId: string]: any[] };
}

interface SprinklerSummary {
    [sprinklerId: string]: {
        sprinkler: any;
        quantity: number;
        zones: string[];
        totalCost: number;
    };
}

interface PipeSummary {
    branch: {
        [pipeId: string]: {
            pipe: any;
            totalLength: number;
            quantity: number;
            zones: string[];
            totalCost: number;
            includesExtra?: boolean;
            extraLength?: number;
        };
    };
    secondary: {
        [pipeId: string]: {
            pipe: any;
            totalLength: number;
            quantity: number;
            zones: string[];
            totalCost: number;
            includesExtra?: boolean;
            extraLength?: number;
        };
    };
    main: {
        [pipeId: string]: {
            pipe: any;
            totalLength: number;
            quantity: number;
            zones: string[];
            totalCost: number;
            includesExtra?: boolean;
            extraLength?: number;
        };
    };
    emitter: {
        [pipeId: string]: {
            pipe: any;
            totalLength: number;
            quantity: number;
            zones: string[];
            totalCost: number;
            includesExtra?: boolean;
            extraLength?: number;
        };
    };
}

const CostSummary: React.FC<CostSummaryProps> = ({
    results,
    zoneSprinklers,
    selectedPipes,
    selectedPump,
    activeZoneId,
    projectData,
    gardenData,
    gardenStats,
    zoneInputs,
    onQuotationClick,
    projectMode = 'horticulture',
    showPump = true,
    fieldCropData,
    greenhouseData,
    sprinklerEquipmentSets = {},
    connectionEquipments = {},
}) => {
    const { t } = useLanguage();

    const getItemName = () => {
        switch (projectMode) {
            case 'garden':
                return t('หัวฉีด');
            case 'field-crop':
                return t('จุดปลูก');
            case 'greenhouse':
            default:
                return t('ต้นไม้');
        }
    };

    const getEquipmentName = () => {
        switch (projectMode) {
            case 'garden':
                return t('หัวฉีด');
            case 'field-crop':
                return t('หัวฉีด');
            case 'greenhouse':
            default:
                return t('หัวฉีด');
        }
    };

    const getAreaUnit = () => {
        // Fix: All project modes now consistently use rai
        return t('ไร่');
    };

    const formatArea = (area: number) => {
        // Fix: Since farmSizeRai is now consistently in rai for all modes
        return `${area.toFixed(1)} ไร่`;
    };

    const getProjectIcon = () => {
        switch (projectMode) {
            case 'garden':
                return '🏡';
            case 'field-crop':
                return '🌾';
            case 'greenhouse':
                return '🏠';
            default:
                return '🌿';
        }
    };

    const calculateTotalCosts = () => {
        let totalSprinklerCost = 0;
        let totalBranchPipeCost = 0;
        let totalSecondaryPipeCost = 0;
        let totalMainPipeCost = 0;
        let totalEmitterPipeCost = 0;

        const sprinklerSummary: SprinklerSummary = {};
        const pipeSummary: PipeSummary = { branch: {}, secondary: {}, main: {}, emitter: {} };
        let extraPipeSummary: any = null;

        const processExtraPipe = (
            zoneId: string,
            zoneInput: IrrigationInput,
            sprinklerCount: number
        ) => {
            // Legacy support for extraPipePerSprinkler (kept for backward compatibility)
            if (
                zoneInput.extraPipePerSprinkler &&
                zoneInput.extraPipePerSprinkler.pipeId &&
                zoneInput.extraPipePerSprinkler.lengthPerHead > 0
            ) {
                const extraPipeId = zoneInput.extraPipePerSprinkler.pipeId;
                const extraLength = sprinklerCount * zoneInput.extraPipePerSprinkler.lengthPerHead;

                const zonePipes = selectedPipes[zoneId] || {};
                const branchPipe = zonePipes.branch || results.autoSelectedBranchPipe;
                const secondaryPipe = zonePipes.secondary || results.autoSelectedSecondaryPipe;
                const mainPipe = zonePipes.main || results.autoSelectedMainPipe;

                if (branchPipe && branchPipe.id === extraPipeId) {
                    const key = `${branchPipe.id}`;
                    if (!pipeSummary.branch[key]) {
                        pipeSummary.branch[key] = {
                            pipe: branchPipe,
                            totalLength: 0,
                            quantity: 0,
                            zones: [],
                            totalCost: 0,
                            includesExtra: true,
                            extraLength: 0,
                        };
                    }
                    pipeSummary.branch[key].extraLength =
                        (pipeSummary.branch[key].extraLength || 0) + extraLength;
                    pipeSummary.branch[key].includesExtra = true;
                    return true;
                }

                if (secondaryPipe && secondaryPipe.id === extraPipeId) {
                    const key = `${secondaryPipe.id}`;
                    if (!pipeSummary.secondary[key]) {
                        pipeSummary.secondary[key] = {
                            pipe: secondaryPipe,
                            totalLength: 0,
                            quantity: 0,
                            zones: [],
                            totalCost: 0,
                        };
                    }
                    return true;
                }

                if (mainPipe && mainPipe.id === extraPipeId) {
                    const key = `${mainPipe.id}`;
                    if (!pipeSummary.main[key]) {
                        pipeSummary.main[key] = {
                            pipe: mainPipe,
                            totalLength: 0,
                            quantity: 0,
                            zones: [],
                            totalCost: 0,
                        };
                    }
                    return true;
                }

                let pipe: AnalyzedPipe | undefined;
                if (results.analyzedBranchPipes) {
                    pipe = results.analyzedBranchPipes.find((p) => p.id === extraPipeId);
                }
                if (!pipe && results.analyzedSecondaryPipes) {
                    pipe = results.analyzedSecondaryPipes.find((p) => p.id === extraPipeId);
                }
                if (!pipe && results.analyzedMainPipes) {
                    pipe = results.analyzedMainPipes.find((p) => p.id === extraPipeId);
                }

                if (pipe) {
                    if (!extraPipeSummary) {
                        extraPipeSummary = {
                            pipe,
                            totalLength: extraLength,
                            zones: [zoneId],
                        };
                    } else if (extraPipeSummary.pipe.id === extraPipeId) {
                        extraPipeSummary.totalLength += extraLength;
                        if (!extraPipeSummary.zones.includes(zoneId)) {
                            extraPipeSummary.zones.push(zoneId);
                        }
                    }
                }

                return false;
            }

            // New support for sprinklerEquipmentSet
            if (
                zoneInput.sprinklerEquipmentSet &&
                zoneInput.sprinklerEquipmentSet.selectedItems &&
                zoneInput.sprinklerEquipmentSet.selectedItems.length > 0
            ) {
                let hasProcessedPipe = false;

                zoneInput.sprinklerEquipmentSet.selectedItems.forEach((item) => {
                    const categoryName = item.equipment.category?.name?.toLowerCase();
                    const isPipe = categoryName === 'pipe' || categoryName?.includes('pipe');

                    if (isPipe && item.quantity > 0) {
                        const extraPipeId = item.equipment.id;
                        const extraLength = item.quantity; // quantity is already length for pipes

                        const zonePipes = selectedPipes[zoneId] || {};
                        const branchPipe = zonePipes.branch || results.autoSelectedBranchPipe;
                        const secondaryPipe =
                            zonePipes.secondary || results.autoSelectedSecondaryPipe;
                        const mainPipe = zonePipes.main || results.autoSelectedMainPipe;
                        const emitterPipe = zonePipes.emitter || results.autoSelectedEmitterPipe;

                        // Check if extra pipe is same as branch pipe
                        if (branchPipe && branchPipe.id === extraPipeId) {
                            const key = `${branchPipe.id}`;
                            if (!pipeSummary.branch[key]) {
                                pipeSummary.branch[key] = {
                                    pipe: branchPipe,
                                    totalLength: 0,
                                    quantity: 0,
                                    zones: [],
                                    totalCost: 0,
                                    includesExtra: true,
                                    extraLength: 0,
                                };
                            }
                            pipeSummary.branch[key].extraLength =
                                (pipeSummary.branch[key].extraLength || 0) + extraLength;
                            pipeSummary.branch[key].includesExtra = true;
                            if (!pipeSummary.branch[key].zones.includes(zoneId)) {
                                pipeSummary.branch[key].zones.push(zoneId);
                            }
                            hasProcessedPipe = true;
                            return;
                        }

                        // Check if extra pipe is same as secondary pipe
                        if (secondaryPipe && secondaryPipe.id === extraPipeId) {
                            const key = `${secondaryPipe.id}`;
                            if (!pipeSummary.secondary[key]) {
                                pipeSummary.secondary[key] = {
                                    pipe: secondaryPipe,
                                    totalLength: 0,
                                    quantity: 0,
                                    zones: [],
                                    totalCost: 0,
                                    includesExtra: true,
                                    extraLength: 0,
                                };
                            }
                            pipeSummary.secondary[key].extraLength =
                                (pipeSummary.secondary[key].extraLength || 0) + extraLength;
                            pipeSummary.secondary[key].includesExtra = true;
                            if (!pipeSummary.secondary[key].zones.includes(zoneId)) {
                                pipeSummary.secondary[key].zones.push(zoneId);
                            }
                            hasProcessedPipe = true;
                            return;
                        }

                        // Check if extra pipe is same as main pipe
                        if (mainPipe && mainPipe.id === extraPipeId) {
                            const key = `${mainPipe.id}`;
                            if (!pipeSummary.main[key]) {
                                pipeSummary.main[key] = {
                                    pipe: mainPipe,
                                    totalLength: 0,
                                    quantity: 0,
                                    zones: [],
                                    totalCost: 0,
                                    includesExtra: true,
                                    extraLength: 0,
                                };
                            }
                            pipeSummary.main[key].extraLength =
                                (pipeSummary.main[key].extraLength || 0) + extraLength;
                            pipeSummary.main[key].includesExtra = true;
                            if (!pipeSummary.main[key].zones.includes(zoneId)) {
                                pipeSummary.main[key].zones.push(zoneId);
                            }
                            hasProcessedPipe = true;
                            return;
                        }

                        // Check if extra pipe is same as emitter pipe
                        if (emitterPipe && emitterPipe.id === extraPipeId) {
                            const key = `${emitterPipe.id}`;
                            if (!pipeSummary.emitter[key]) {
                                pipeSummary.emitter[key] = {
                                    pipe: emitterPipe,
                                    totalLength: 0,
                                    quantity: 0,
                                    zones: [],
                                    totalCost: 0,
                                    includesExtra: true,
                                    extraLength: 0,
                                };
                            }
                            pipeSummary.emitter[key].extraLength =
                                (pipeSummary.emitter[key].extraLength || 0) + extraLength;
                            pipeSummary.emitter[key].includesExtra = true;
                            if (!pipeSummary.emitter[key].zones.includes(zoneId)) {
                                pipeSummary.emitter[key].zones.push(zoneId);
                            }
                            hasProcessedPipe = true;
                            return;
                        }

                        // If not matching any main pipes, create as separate extra pipe
                        const pipeData = {
                            id: item.equipment.id,
                            name: item.equipment.name,
                            productCode: item.equipment.product_code,
                            price: item.equipment.price || 0,
                            sizeMM: 20, // fallback size for pipes
                            lengthM: 100, // standard roll length
                            image: item.equipment.image,
                        };

                        if (!extraPipeSummary) {
                            extraPipeSummary = {
                                pipe: pipeData,
                                totalLength: extraLength,
                                zones: [zoneId],
                            };
                        } else if (extraPipeSummary.pipe.id === pipeData.id) {
                            extraPipeSummary.totalLength += extraLength;
                            if (!extraPipeSummary.zones.includes(zoneId)) {
                                extraPipeSummary.zones.push(zoneId);
                            }
                        }

                        hasProcessedPipe = true;
                    }
                });

                return hasProcessedPipe;
            }

            return false;
        };

        if (projectMode === 'garden' && gardenStats) {
            gardenStats.zones.forEach((zone) => {
                // Fix: Handle both single-zone ('main-area') and multi-zone (actual zone ID) cases
                const effectiveZoneId = gardenStats.zones.length === 1 ? 'main-area' : zone.zoneId;
                const zoneSprinkler = zoneSprinklers[effectiveZoneId];
                const zonePipes = selectedPipes[effectiveZoneId] || {};
                const zoneInput = zoneInputs[effectiveZoneId];

                if (zoneSprinkler) {
                    // Fix: Use zoneInput.totalTrees instead of zone.sprinklerCount for garden mode
                    const sprinklerQuantity = zoneInput?.totalTrees || zone.sprinklerCount || 0;
                    const sprinklerCost = zoneSprinkler.price * sprinklerQuantity;
                    totalSprinklerCost += sprinklerCost;

                    const key = `${zoneSprinkler.id}`;
                    if (!sprinklerSummary[key]) {
                        sprinklerSummary[key] = {
                            sprinkler: zoneSprinkler,
                            quantity: 0,
                            zones: [],
                            totalCost: 0,
                        };
                    }
                    sprinklerSummary[key].quantity += sprinklerQuantity;
                    sprinklerSummary[key].zones.push(zone.zoneName);
                    sprinklerSummary[key].totalCost += sprinklerCost;
                }

                if (zoneInput) {
                    // Fix: Use zoneInput.totalTrees for extra pipe calculation too
                    const sprinklerCount = zoneInput?.totalTrees || zone.sprinklerCount || 0;
                    processExtraPipe(effectiveZoneId, zoneInput, sprinklerCount);

                    const branchPipe = zonePipes.branch || results.autoSelectedBranchPipe;
                    if (branchPipe && zoneInput.totalBranchPipeM > 0) {
                        const key = `${branchPipe.id}`;
                        if (!pipeSummary.branch[key]) {
                            pipeSummary.branch[key] = {
                                pipe: branchPipe,
                                totalLength: 0,
                                quantity: 0,
                                zones: [],
                                totalCost: 0,
                            };
                        }
                        pipeSummary.branch[key].totalLength += zoneInput.totalBranchPipeM;
                        pipeSummary.branch[key].zones.push(zone.zoneName);
                    }

                    const secondaryPipe = zonePipes.secondary || results.autoSelectedSecondaryPipe;
                    if (secondaryPipe && zoneInput.totalSecondaryPipeM > 0) {
                        const key = `${secondaryPipe.id}`;
                        if (!pipeSummary.secondary[key]) {
                            pipeSummary.secondary[key] = {
                                pipe: secondaryPipe,
                                totalLength: 0,
                                quantity: 0,
                                zones: [],
                                totalCost: 0,
                            };
                        }
                        pipeSummary.secondary[key].totalLength += zoneInput.totalSecondaryPipeM;
                        pipeSummary.secondary[key].zones.push(zone.zoneName);
                    }

                    const mainPipe = zonePipes.main || results.autoSelectedMainPipe;
                    if (mainPipe && zoneInput.totalMainPipeM > 0) {
                        const key = `${mainPipe.id}`;
                        if (!pipeSummary.main[key]) {
                            pipeSummary.main[key] = {
                                pipe: mainPipe,
                                totalLength: 0,
                                quantity: 0,
                                zones: [],
                                totalCost: 0,
                            };
                        }
                        pipeSummary.main[key].totalLength += zoneInput.totalMainPipeM;
                        pipeSummary.main[key].zones.push(zone.zoneName);
                    }
                }
            });
        } else if (projectMode === 'field-crop' && fieldCropData) {
            fieldCropData.zones.info.forEach((zone: any) => {
                const zoneSprinkler = zoneSprinklers[zone.id];
                const zonePipes = selectedPipes[zone.id] || {};
                const zoneInput = zoneInputs[zone.id];

                if (zoneSprinkler) {
                    const sprinklerQuantity =
                        projectMode === 'field-crop'
                            ? zoneInput?.totalTrees ||
                              zone.sprinklerCount ||
                              Math.ceil((zone.totalPlantingPoints || 100) / 10)
                            : zone.totalPlantingPoints || zone.sprinklerCount || 100;
                    const sprinklerCost = zoneSprinkler.price * sprinklerQuantity;
                    totalSprinklerCost += sprinklerCost;

                    const key = `${zoneSprinkler.id}`;
                    if (!sprinklerSummary[key]) {
                        sprinklerSummary[key] = {
                            sprinkler: zoneSprinkler,
                            quantity: 0,
                            zones: [],
                            totalCost: 0,
                        };
                    }
                    sprinklerSummary[key].quantity += sprinklerQuantity;
                    sprinklerSummary[key].zones.push(zone.name);
                    sprinklerSummary[key].totalCost += sprinklerCost;
                }

                if (zoneInput) {
                    const sprinklerCount =
                        projectMode === 'field-crop'
                            ? zoneInput?.totalTrees ||
                              zone.sprinklerCount ||
                              Math.ceil((zone.totalPlantingPoints || 100) / 10)
                            : zone.totalPlantingPoints || 100;
                    processExtraPipe(zone.id, zoneInput, sprinklerCount);

                    const branchPipe = zonePipes.branch || results.autoSelectedBranchPipe;
                    if (branchPipe && zoneInput.totalBranchPipeM > 0) {
                        const key = `${branchPipe.id}`;
                        if (!pipeSummary.branch[key]) {
                            pipeSummary.branch[key] = {
                                pipe: branchPipe,
                                totalLength: 0,
                                quantity: 0,
                                zones: [],
                                totalCost: 0,
                            };
                        }
                        pipeSummary.branch[key].totalLength += zoneInput.totalBranchPipeM;
                        pipeSummary.branch[key].zones.push(zone.name);
                    }

                    const secondaryPipe = zonePipes.secondary || results.autoSelectedSecondaryPipe;
                    if (secondaryPipe && zoneInput.totalSecondaryPipeM > 0) {
                        const key = `${secondaryPipe.id}`;
                        if (!pipeSummary.secondary[key]) {
                            pipeSummary.secondary[key] = {
                                pipe: secondaryPipe,
                                totalLength: 0,
                                quantity: 0,
                                zones: [],
                                totalCost: 0,
                            };
                        }
                        pipeSummary.secondary[key].totalLength += zoneInput.totalSecondaryPipeM;
                        pipeSummary.secondary[key].zones.push(zone.name);
                    }

                    const mainPipe = zonePipes.main || results.autoSelectedMainPipe;
                    if (mainPipe && zoneInput.totalMainPipeM > 0) {
                        const key = `${mainPipe.id}`;
                        if (!pipeSummary.main[key]) {
                            pipeSummary.main[key] = {
                                pipe: mainPipe,
                                totalLength: 0,
                                quantity: 0,
                                zones: [],
                                totalCost: 0,
                            };
                        }
                        pipeSummary.main[key].totalLength += zoneInput.totalMainPipeM;
                        pipeSummary.main[key].zones.push(zone.name);
                    }

                    const emitterPipe = zonePipes.emitter || results.autoSelectedEmitterPipe;
                    if (
                        emitterPipe &&
                        zoneInput.totalEmitterPipeM &&
                        zoneInput.totalEmitterPipeM > 0
                    ) {
                        const key = `${emitterPipe.id}`;
                        if (!pipeSummary.emitter[key]) {
                            pipeSummary.emitter[key] = {
                                pipe: emitterPipe,
                                totalLength: 0,
                                quantity: 0,
                                zones: [],
                                totalCost: 0,
                            };
                        }
                        pipeSummary.emitter[key].totalLength += zoneInput.totalEmitterPipeM;
                        pipeSummary.emitter[key].zones.push(zone.name);
                    }
                }
            });
        } else if (projectMode === 'greenhouse' && greenhouseData) {
            greenhouseData.summary.plotStats.forEach((plot: any) => {
                const zoneSprinkler = zoneSprinklers[plot.plotId];
                const zonePipes = selectedPipes[plot.plotId] || {};
                const zoneInput = zoneInputs[plot.plotId];

                if (zoneSprinkler) {
                    // คำนวณจำนวนหัวฉีดจากข้อมูล greenhouse
                    let sprinklerQuantity = plot.equipmentCount?.sprinklers || 0;
                    
                    if (sprinklerQuantity === 0) {
                        // fallback: คำนวณจากจำนวนต้นไม้และพื้นที่
                        const totalPlants = plot.production?.totalPlants || 0;
                        const effectiveArea = plot.effectivePlantingArea || plot.area || 0;
                        
                        if (totalPlants > 0) {
                            // ประมาณ 1 หัวฉีดต่อ 10-20 ต้น (ขึ้นกับชนิดพืช)
                            sprinklerQuantity = Math.ceil(totalPlants / 15);
                        } else if (effectiveArea > 0) {
                            // ประมาณ 1 หัวฉีดต่อ 4-6 ตารางเมตร
                            sprinklerQuantity = Math.ceil(effectiveArea / 5);
                        } else {
                            sprinklerQuantity = 10; // ค่า default ขั้นต่ำ
                        }
                    }
                    
                    const sprinklerCost = zoneSprinkler.price * sprinklerQuantity;
                    totalSprinklerCost += sprinklerCost;

                    const key = `${zoneSprinkler.id}`;
                    if (!sprinklerSummary[key]) {
                        sprinklerSummary[key] = {
                            sprinkler: zoneSprinkler,
                            quantity: 0,
                            zones: [],
                            totalCost: 0,
                        };
                    }
                    sprinklerSummary[key].quantity += sprinklerQuantity;
                    sprinklerSummary[key].zones.push(plot.plotName || `โซน ${plot.plotId}`);
                    sprinklerSummary[key].totalCost += sprinklerCost;
                }

                if (zoneInput) {
                    // ใช้จำนวนหัวฉีดที่คำนวณได้
                    let sprinklerCount = plot.equipmentCount?.sprinklers || 0;
                    if (sprinklerCount === 0) {
                        const totalPlants = plot.production?.totalPlants || 0;
                        const effectiveArea = plot.effectivePlantingArea || plot.area || 0;
                        
                        if (totalPlants > 0) {
                            sprinklerCount = Math.ceil(totalPlants / 15);
                        } else if (effectiveArea > 0) {
                            sprinklerCount = Math.ceil(effectiveArea / 5);
                        } else {
                            sprinklerCount = 10;
                        }
                    }
                    
                    processExtraPipe(plot.plotId, zoneInput, sprinklerCount);

                    const branchPipe = zonePipes.branch || results.autoSelectedBranchPipe;
                    if (branchPipe && zoneInput.totalBranchPipeM > 0) {
                        const key = `${branchPipe.id}`;
                        if (!pipeSummary.branch[key]) {
                            pipeSummary.branch[key] = {
                                pipe: branchPipe,
                                totalLength: 0,
                                quantity: 0,
                                zones: [],
                                totalCost: 0,
                            };
                        }
                        pipeSummary.branch[key].totalLength += zoneInput.totalBranchPipeM;
                        pipeSummary.branch[key].zones.push(plot.plotName || `โซน ${plot.plotId}`);
                    }

                    // Greenhouse ไม่มีท่อเมนรอง - ข้าม secondary pipe
                    // const secondaryPipe = zonePipes.secondary || results.autoSelectedSecondaryPipe;
                    // (ไม่ต้องคำนวณท่อเมนรองสำหรับ greenhouse)

                    const mainPipe = zonePipes.main || results.autoSelectedMainPipe;
                    if (mainPipe && zoneInput.totalMainPipeM > 0) {
                        const key = `${mainPipe.id}`;
                        if (!pipeSummary.main[key]) {
                            pipeSummary.main[key] = {
                                pipe: mainPipe,
                                totalLength: 0,
                                quantity: 0,
                                zones: [],
                                totalCost: 0,
                            };
                        }
                        pipeSummary.main[key].totalLength += zoneInput.totalMainPipeM;
                        pipeSummary.main[key].zones.push(plot.plotName || `โซน ${plot.plotId}`);
                    }

                    const emitterPipe = zonePipes.emitter || results.autoSelectedEmitterPipe;
                    if (
                        emitterPipe &&
                        zoneInput.totalEmitterPipeM &&
                        zoneInput.totalEmitterPipeM > 0
                    ) {
                        const key = `${emitterPipe.id}`;
                        if (!pipeSummary.emitter[key]) {
                            pipeSummary.emitter[key] = {
                                pipe: emitterPipe,
                                totalLength: 0,
                                quantity: 0,
                                zones: [],
                                totalCost: 0,
                            };
                        }
                        pipeSummary.emitter[key].totalLength += zoneInput.totalEmitterPipeM;
                        pipeSummary.emitter[key].zones.push(plot.plotName || `โซน ${plot.plotId}`);
                    }
                }
            });
        } else if (projectData?.useZones && projectData.zones.length > 1) {
            projectData.zones.forEach((zone) => {
                const zoneSprinkler = zoneSprinklers[zone.id];
                const zonePipes = selectedPipes[zone.id] || {};
                const zoneInput = zoneInputs[zone.id];

                if (zoneSprinkler) {
                    const sprinklerQuantity = zone.plantCount;
                    const sprinklerCost = zoneSprinkler.price * sprinklerQuantity;
                    totalSprinklerCost += sprinklerCost;

                    const key = `${zoneSprinkler.id}`;
                    if (!sprinklerSummary[key]) {
                        sprinklerSummary[key] = {
                            sprinkler: zoneSprinkler,
                            quantity: 0,
                            zones: [],
                            totalCost: 0,
                        };
                    }
                    sprinklerSummary[key].quantity += sprinklerQuantity;
                    sprinklerSummary[key].zones.push(zone.name);
                    sprinklerSummary[key].totalCost += sprinklerCost;
                }

                if (zoneInput) {
                    processExtraPipe(zone.id, zoneInput, zone.plantCount);

                    const branchPipe = zonePipes.branch || results.autoSelectedBranchPipe;
                    if (branchPipe && zoneInput.totalBranchPipeM > 0) {
                        const key = `${branchPipe.id}`;
                        if (!pipeSummary.branch[key]) {
                            pipeSummary.branch[key] = {
                                pipe: branchPipe,
                                totalLength: 0,
                                quantity: 0,
                                zones: [],
                                totalCost: 0,
                            };
                        }
                        pipeSummary.branch[key].totalLength += zoneInput.totalBranchPipeM;
                        pipeSummary.branch[key].zones.push(zone.name);
                    }

                    const secondaryPipe = zonePipes.secondary || results.autoSelectedSecondaryPipe;
                    if (secondaryPipe && zoneInput.totalSecondaryPipeM > 0) {
                        const key = `${secondaryPipe.id}`;
                        if (!pipeSummary.secondary[key]) {
                            pipeSummary.secondary[key] = {
                                pipe: secondaryPipe,
                                totalLength: 0,
                                quantity: 0,
                                zones: [],
                                totalCost: 0,
                            };
                        }
                        pipeSummary.secondary[key].totalLength += zoneInput.totalSecondaryPipeM;
                        pipeSummary.secondary[key].zones.push(zone.name);
                    }

                    const mainPipe = zonePipes.main || results.autoSelectedMainPipe;
                    if (mainPipe && zoneInput.totalMainPipeM > 0) {
                        const key = `${mainPipe.id}`;
                        if (!pipeSummary.main[key]) {
                            pipeSummary.main[key] = {
                                pipe: mainPipe,
                                totalLength: 0,
                                quantity: 0,
                                zones: [],
                                totalCost: 0,
                            };
                        }
                        pipeSummary.main[key].totalLength += zoneInput.totalMainPipeM;
                        pipeSummary.main[key].zones.push(zone.name);
                    }

                    const emitterPipe = zonePipes.emitter || results.autoSelectedEmitterPipe;
                    if (
                        emitterPipe &&
                        zoneInput.totalEmitterPipeM &&
                        zoneInput.totalEmitterPipeM > 0
                    ) {
                        const key = `${emitterPipe.id}`;
                        if (!pipeSummary.emitter[key]) {
                            pipeSummary.emitter[key] = {
                                pipe: emitterPipe,
                                totalLength: 0,
                                quantity: 0,
                                zones: [],
                                totalCost: 0,
                            };
                        }
                        pipeSummary.emitter[key].totalLength += zoneInput.totalEmitterPipeM;
                        pipeSummary.emitter[key].zones.push(zone.name);
                    }
                }
            });
        } else {
            // แสดงสรุปอุปกรณ์ทั้งหมดรวมกัน ไม่แยกตามโซนที่เลือก
            Object.keys(zoneInputs).forEach((zoneId) => {
                const zoneSprinkler = zoneSprinklers[zoneId];
                const zonePipes = selectedPipes[zoneId] || {};
                const zoneInput = zoneInputs[zoneId];

                if (zoneSprinkler && zoneInput) {
                    const sprinklerQuantity = zoneInput.totalTrees || results.totalSprinklers || 0;
                    const sprinklerCost = zoneSprinkler.price * sprinklerQuantity;
                    totalSprinklerCost += sprinklerCost;

                    const key = `${zoneSprinkler.id}`;
                    if (!sprinklerSummary[key]) {
                        sprinklerSummary[key] = {
                            sprinkler: zoneSprinkler,
                            quantity: 0,
                            zones: [],
                            totalCost: 0,
                        };
                    }
                    sprinklerSummary[key].quantity += sprinklerQuantity;
                    sprinklerSummary[key].zones.push(
                        zoneId === 'main-area' ? t('พื้นที่หลัก') : `โซน ${zoneId}`
                    );
                    sprinklerSummary[key].totalCost += sprinklerCost;
                }

                if (zoneInput) {
                    const sprinklerCount = zoneInput.totalTrees || results.totalSprinklers || 0;
                    processExtraPipe(zoneId, zoneInput, sprinklerCount);

                    const branchPipe = zonePipes.branch || results.autoSelectedBranchPipe;
                    if (branchPipe && zoneInput.totalBranchPipeM > 0) {
                        const key = `${branchPipe.id}`;
                        if (!pipeSummary.branch[key]) {
                            pipeSummary.branch[key] = {
                                pipe: branchPipe,
                                totalLength: 0,
                                quantity: 0,
                                zones: [],
                                totalCost: 0,
                            };
                        }
                        pipeSummary.branch[key].totalLength += zoneInput.totalBranchPipeM;
                        pipeSummary.branch[key].zones.push(
                            zoneId === 'main-area' ? t('พื้นที่หลัก') : `โซน ${zoneId}`
                        );
                    }

                    const secondaryPipe = zonePipes.secondary || results.autoSelectedSecondaryPipe;
                    if (secondaryPipe && zoneInput.totalSecondaryPipeM > 0) {
                        const key = `${secondaryPipe.id}`;
                        if (!pipeSummary.secondary[key]) {
                            pipeSummary.secondary[key] = {
                                pipe: secondaryPipe,
                                totalLength: 0,
                                quantity: 0,
                                zones: [],
                                totalCost: 0,
                            };
                        }
                        pipeSummary.secondary[key].totalLength += zoneInput.totalSecondaryPipeM;
                        pipeSummary.secondary[key].zones.push(
                            zoneId === 'main-area' ? t('พื้นที่หลัก') : `โซน ${zoneId}`
                        );
                    }

                    const mainPipe = zonePipes.main || results.autoSelectedMainPipe;
                    if (mainPipe && zoneInput.totalMainPipeM > 0) {
                        const key = `${mainPipe.id}`;
                        if (!pipeSummary.main[key]) {
                            pipeSummary.main[key] = {
                                pipe: mainPipe,
                                totalLength: 0,
                                quantity: 0,
                                zones: [],
                                totalCost: 0,
                            };
                        }
                        pipeSummary.main[key].totalLength += zoneInput.totalMainPipeM;
                        pipeSummary.main[key].zones.push(
                            zoneId === 'main-area' ? t('พื้นที่หลัก') : `โซน ${zoneId}`
                        );
                    }

                    const emitterPipe = zonePipes.emitter || results.autoSelectedEmitterPipe;
                    if (
                        emitterPipe &&
                        zoneInput.totalEmitterPipeM &&
                        zoneInput.totalEmitterPipeM > 0
                    ) {
                        const key = `${emitterPipe.id}`;
                        if (!pipeSummary.emitter[key]) {
                            pipeSummary.emitter[key] = {
                                pipe: emitterPipe,
                                totalLength: 0,
                                quantity: 0,
                                zones: [],
                                totalCost: 0,
                            };
                        }
                        pipeSummary.emitter[key].totalLength += zoneInput.totalEmitterPipeM;
                        pipeSummary.emitter[key].zones.push(
                            zoneId === 'main-area' ? t('พื้นที่หลัก') : `โซน ${zoneId}`
                        );
                    }
                }
            });
        }

        Object.values(pipeSummary.branch).forEach((item) => {
            const totalLength = item.totalLength + (item.extraLength || 0);
            item.quantity = calculatePipeRolls(totalLength, item.pipe.lengthM);
            item.totalCost = item.pipe.price * item.quantity;
            totalBranchPipeCost += item.totalCost;
        });

        Object.values(pipeSummary.secondary).forEach((item) => {
            const totalLength = item.totalLength + (item.extraLength || 0);
            item.quantity = calculatePipeRolls(totalLength, item.pipe.lengthM);
            item.totalCost = item.pipe.price * item.quantity;
            totalSecondaryPipeCost += item.totalCost;
        });

        Object.values(pipeSummary.main).forEach((item) => {
            const totalLength = item.totalLength + (item.extraLength || 0);
            item.quantity = calculatePipeRolls(totalLength, item.pipe.lengthM);
            item.totalCost = item.pipe.price * item.quantity;
            totalMainPipeCost += item.totalCost;
        });

        Object.values(pipeSummary.emitter).forEach((item) => {
            const totalLength = item.totalLength + (item.extraLength || 0);
            item.quantity = calculatePipeRolls(totalLength, item.pipe.lengthM);
            item.totalCost = item.pipe.price * item.quantity;
            totalEmitterPipeCost += item.totalCost;
        });

        let extraPipeCost = 0;
        if (extraPipeSummary) {
            extraPipeSummary.quantity = calculatePipeRolls(
                extraPipeSummary.totalLength,
                extraPipeSummary.pipe.lengthM
            );
            extraPipeSummary.totalCost = extraPipeSummary.pipe.price * extraPipeSummary.quantity;
            extraPipeCost = extraPipeSummary.totalCost;
        }

        if (
            (!projectData?.useZones || projectData.zones.length === 1) &&
            (!gardenStats || gardenStats.zones.length === 1) &&
            (!fieldCropData || fieldCropData.zones.info.length === 1) &&
            (!greenhouseData || greenhouseData.summary.plotStats.length === 1)
        ) {
            totalBranchPipeCost = 0;
            totalSecondaryPipeCost = 0;
            totalMainPipeCost = 0;
            totalEmitterPipeCost = 0;

            Object.values(pipeSummary.branch).forEach((item) => {
                const totalLength = item.totalLength + (item.extraLength || 0);
                item.quantity = calculatePipeRolls(totalLength, item.pipe.lengthM);
                item.totalCost = item.pipe.price * item.quantity;
                totalBranchPipeCost += item.totalCost;
            });

            Object.values(pipeSummary.secondary).forEach((item) => {
                const totalLength = item.totalLength + (item.extraLength || 0);
                item.quantity = calculatePipeRolls(totalLength, item.pipe.lengthM);
                item.totalCost = item.pipe.price * item.quantity;
                totalSecondaryPipeCost += item.totalCost;
            });

            Object.values(pipeSummary.main).forEach((item) => {
                const totalLength = item.totalLength + (item.extraLength || 0);
                item.quantity = calculatePipeRolls(totalLength, item.pipe.lengthM);
                item.totalCost = item.pipe.price * item.quantity;
                totalMainPipeCost += item.totalCost;
            });

            Object.values(pipeSummary.emitter).forEach((item) => {
                const totalLength = item.totalLength + (item.extraLength || 0);
                item.quantity = calculatePipeRolls(totalLength, item.pipe.lengthM);
                item.totalCost = item.pipe.price * item.quantity;
                totalEmitterPipeCost += item.totalCost;
            });
        }

        // คำนวณราคาปั๊มน้ำรวมอุปกรณ์ประกอบ
        let pumpCost = 0;
        let pumpAccessoriesCost = 0;
        if (showPump) {
            const effectivePump = selectedPump || results.autoSelectedPump;
            if (effectivePump) {
                pumpCost = effectivePump.price || 0;

                // คำนวณราคาอุปกรณ์ประกอบ (เฉพาะที่ไม่ได้รวมในชุด)
                if (effectivePump.pumpAccessories && effectivePump.pumpAccessories.length > 0) {
                    pumpAccessoriesCost = effectivePump.pumpAccessories
                        .filter((accessory: any) => !accessory.is_included)
                        .reduce((sum: number, accessory: any) => {
                            return sum + (Number(accessory.price) || 0);
                        }, 0);
                }
            }
        }
        // คำนวณราคา Sprinkler Equipment Sets
        let sprinklerEquipmentSetsCost = 0;
        if (sprinklerEquipmentSets && Object.keys(sprinklerEquipmentSets).length > 0) {
            console.log('🔍 Debug sprinklerEquipmentSets:', sprinklerEquipmentSets);
            Object.values(sprinklerEquipmentSets).forEach((equipmentSet: any) => {
                console.log('🔍 Debug equipmentSet:', equipmentSet);
                if (equipmentSet.selectedItems) {
                    // ใช้ selectedItems แทน groups
                    equipmentSet.selectedItems.forEach((item: any) => {
                        console.log('🔍 Debug item:', item);
                        const itemCost =
                            (item.unit_price || item.equipment?.price || 0) * (item.quantity || 0);
                        console.log('🔍 Debug itemCost:', itemCost);
                        sprinklerEquipmentSetsCost += itemCost;
                    });
                } else if (equipmentSet.groups) {
                    // Fallback สำหรับโครงสร้างเดิม
                    equipmentSet.groups.forEach((group: any) => {
                        if (group.items) {
                            group.items.forEach((item: any) => {
                                sprinklerEquipmentSetsCost +=
                                    (item.unit_price || 0) * (item.quantity || 0);
                            });
                        }
                    });
                }
            });
        }

        // คำนวณราคา Connection Equipment
        let connectionEquipmentsCost = 0;
        if (connectionEquipments && Object.keys(connectionEquipments).length > 0) {
            Object.values(connectionEquipments).forEach((equipments: any[]) => {
                equipments.forEach((equipment: any) => {
                    connectionEquipmentsCost +=
                        (equipment.equipment?.price || 0) * (equipment.count || 0);
                });
            });
        }

        const totalCost =
            totalSprinklerCost +
            totalBranchPipeCost +
            totalSecondaryPipeCost +
            totalMainPipeCost +
            totalEmitterPipeCost +
            extraPipeCost +
            pumpCost +
            pumpAccessoriesCost +
            sprinklerEquipmentSetsCost +
            connectionEquipmentsCost;

        return {
            totalSprinklerCost,
            totalBranchPipeCost,
            totalSecondaryPipeCost,
            totalMainPipeCost,
            totalEmitterPipeCost,
            pumpCost,
            pumpAccessoriesCost,
            totalCost,
            sprinklerSummary,
            pipeSummary,
            extraPipeSummary,
            extraPipeCost,
            sprinklerEquipmentSetsCost,
            connectionEquipmentsCost,
        };
    };

    const costs = calculateTotalCosts();
    const effectivePump = selectedPump || results.autoSelectedPump;

    const getSelectionStatus = (equipment: any, type: string, isAuto: boolean) => {
        if (!equipment) return `❌ ${t('ไม่มี')}${type}`;

        if (isAuto) {
            if (equipment.isRecommended) return `🤖⭐ ${type} ${t('ที่แนะนำ')} (อัตโนมัติ)`;
            if (equipment.isGoodChoice) return `🤖✅ ${type} ${t('ตัวเลือกดี')} (อัตโนมัติ)`;
            if (equipment.isUsable) return `🤖⚡ ${type} ${t('ใช้ได้')} (อัตโนมัติ)`;
            return `🤖⚠️ ${type} ${t('ที่ดีที่สุดที่มี')} (อัตโนมัติ)`;
        } else {
            return `👤 ${type} ${t('ที่เลือกเอง')}`;
        }
    };

    const uniqueSprinklers = Object.keys(costs.sprinklerSummary).length;
    const uniqueBranchPipes = Object.keys(costs.pipeSummary.branch).length;
    const uniqueSecondaryPipes = Object.keys(costs.pipeSummary.secondary).length;
    const uniqueMainPipes = Object.keys(costs.pipeSummary.main).length;
    const uniqueEmitterPipes = Object.keys(costs.pipeSummary.emitter).length;

    const totalPipeRolls =
        Object.values(costs.pipeSummary.branch).reduce((sum, item) => sum + item.quantity, 0) +
        Object.values(costs.pipeSummary.secondary).reduce((sum, item) => sum + item.quantity, 0) +
        Object.values(costs.pipeSummary.main).reduce((sum, item) => sum + item.quantity, 0) +
        Object.values(costs.pipeSummary.emitter).reduce((sum, item) => sum + item.quantity, 0) +
        ((costs as any).extraPipeSummary?.quantity || 0);

    const totalSprinklerHeads = Object.values(costs.sprinklerSummary).reduce(
        (sum, item) => sum + item.quantity,
        0
    );

    const systemMode = (() => {
        if (projectMode === 'horticulture' && projectData?.useZones && projectData.zones.length > 1)
            return t('หลายโซน');
        if (projectMode === 'garden' && gardenStats && gardenStats.zones.length > 1)
            return t('หลายโซน');
        if (projectMode === 'field-crop' && fieldCropData && fieldCropData.zones.info.length > 1)
            return t('หลายโซน');
        if (
            projectMode === 'greenhouse' &&
            greenhouseData &&
            greenhouseData.summary.plotStats.length > 1
        )
            return t('หลายโซน');
        return t('โซนเดียว');
    })();

    const getTotalArea = () => {
        if (projectMode === 'garden' && gardenStats) {
            return gardenStats.summary.totalArea / 1600;
        }
        if (projectMode === 'field-crop' && fieldCropData) {
            return fieldCropData.area.sizeInRai; // ใช้ sizeInRai ที่คำนวณแล้ว
        }
        if (projectMode === 'greenhouse' && greenhouseData) {
            return greenhouseData.summary.totalPlotArea; // ใช้ตารางเมตรโดยตรง
        }
        return projectData?.totalArea ? projectData.totalArea / 1600 : 0;
    };

    const getTotalZones = () => {
        if (projectMode === 'garden' && gardenStats) return gardenStats.zones.length;
        if (projectMode === 'field-crop' && fieldCropData) return fieldCropData.zones.info.length;
        if (projectMode === 'greenhouse' && greenhouseData)
            return greenhouseData.summary.plotStats.length;
        return projectData?.zones.length || 0;
    };

    const totalArea = getTotalArea();
    const totalZones = getTotalZones();

    const getProjectSummary = () => {
        if (projectMode === 'field-crop') {
            // Try to get field-crop data from props first, then from localStorage
            const fcData = fieldCropData || getEnhancedFieldCropData();
            if (fcData) {
                // Try to get water requirement from fieldCropSystemData first
                let totalWaterNeed = fcData.summary?.totalWaterRequirementPerDay || 0;
                try {
                    const fieldCropSystemDataStr = localStorage.getItem('fieldCropSystemData');
                    if (fieldCropSystemDataStr) {
                        const fieldCropSystemData = JSON.parse(fieldCropSystemDataStr);
                        if (fieldCropSystemData?.sprinklerConfig?.totalFlowRatePerMinute) {
                            // Convert LPM to liters per irrigation (assuming 30 minutes irrigation)
                            totalWaterNeed = fieldCropSystemData.sprinklerConfig.totalFlowRatePerMinute * 30;
                        }
                    }
                } catch (error) {
                    console.error('Error parsing fieldCropSystemData in CostSummary:', error);
                }
                
                return {
                    totalWaterNeed: totalWaterNeed,
                    totalProduction: fcData.summary?.totalEstimatedYield || 0,
                    totalIncome: fcData.summary?.totalEstimatedIncome || 0,
                    totalSprinklers: fcData.summary?.totalPlantingPoints || 0,
                    totalIrrigationPoints: fcData.irrigation?.totalCount || 0,
                    irrigationByType: fcData.irrigation?.byType || {},
                    waterUnit: 'ลิตร/ครั้ง',
                    productionUnit: 'กก.',
                };
            }
        }

        if (projectMode === 'greenhouse' && greenhouseData) {
            return {
                totalWaterNeed:
                    greenhouseData.summary?.overallProduction?.waterRequirementPerIrrigation || 0,
                totalProduction: greenhouseData.summary?.overallProduction?.estimatedYield || 0,
                totalIncome: greenhouseData.summary?.overallProduction?.estimatedIncome || 0,
                totalSprinklers:
                    greenhouseData.summary?.overallEquipmentCount?.sprinklers ||
                    greenhouseData.summary?.overallProduction?.totalPlants ||
                    greenhouseData.summary?.plotStats?.reduce(
                        (sum, plot) => sum + (plot.production?.totalPlants || 0),
                        0
                    ) ||
                    0,
                waterUnit: 'ลิตร/ครั้ง',
                productionUnit: 'กก.',
            };
        }

        return null;
    };

    const projectSummary = getProjectSummary();

    return (
        <div className="rounded-lg bg-gray-700 p-6">
            <h2 className="mb-4 text-2xl font-bold text-yellow-400">
                💰 {t('สรุปอุปกรณ์ทั้งหมด')} {getProjectIcon()}
            </h2>

<<<<<<< HEAD
=======
            {projectSummary && (
                <div className="mb-6 rounded-lg bg-blue-900 p-4">
                    <h3 className="mb-3 text-lg font-bold text-blue-300">
                        📊 {t('สรุปโครงการทั้งหมด')}
                    </h3>
                    <div className="grid grid-cols-2 gap-4 text-sm text-gray-300 md:grid-cols-4">
                        <div>
                            <p className="text-blue-200">{t('พื้นที่รวม:')}</p>
                            <p className="font-bold text-white">
                                {projectMode === 'greenhouse'
                                    ? formatArea(totalArea)
                                    : formatArea(totalArea)}
                            </p>
                        </div>
                        <div>
                            <p className="text-blue-200">{t('ความต้องการน้ำ:')}</p>
                            <p className="font-bold text-white">
                                {(projectSummary.totalWaterNeed || 0).toLocaleString()}{' '}
                                {projectSummary.waterUnit}
                            </p>
                        </div>
                        {projectMode === 'greenhouse' && projectSummary.totalSprinklers > 0 && (
                            <div>
                                <p className="text-blue-200">{t('จำนวนหัวฉีดรวม:')}</p>
                                <p className="font-bold text-white">
                                    {(projectSummary.totalSprinklers || 0).toLocaleString()}{' '}
                                    {t('หัว')}
                                </p>
                            </div>
                        )}
                        {projectMode === 'field-crop' && projectSummary.totalIrrigationPoints > 0 && (
                            <div>
                                <p className="text-blue-200">{t('จุดให้น้ำรวม:')}</p>
                                <p className="font-bold text-white">
                                    {(projectSummary.totalIrrigationPoints || 0).toLocaleString()}{' '}
                                    {t('จุด')}
                                </p>
                            </div>
                        )}
                        {(projectSummary.totalProduction || 0) > 0 && (
                            <div>
                                <p className="text-blue-200">{t('ผลผลิตประมาณ:')}</p>
                                <p className="font-bold text-green-300">
                                    {(projectSummary.totalProduction || 0).toLocaleString()}{' '}
                                    {projectSummary.productionUnit}
                                </p>
                            </div>
                        )}
                        {(projectSummary.totalIncome || 0) > 0 && (
                            <div>
                                <p className="text-blue-200">{t('รายได้ประมาณ:')}</p>
                                <p className="font-bold text-green-300">
                                    {Number(
                                        (projectSummary.totalIncome || 0).toFixed(2)
                                    ).toLocaleString('th-TH')}{' '}
                                    {t('บาท')}
                                </p>
                            </div>
                        )}
                    </div>

                    {/* Field-crop specific irrigation information */}
                    {projectMode === 'field-crop' && projectSummary.irrigationByType && (
                        <div className="mt-3 border-t border-blue-700 pt-3">
                            <h4 className="mb-2 text-sm font-semibold text-blue-200">
                                🌱 {t('ประเภทระบบให้น้ำ')}
                            </h4>
                            <div className="grid grid-cols-2 gap-4 text-sm">
                                {projectSummary.irrigationByType.sprinkler > 0 && (
                                    <div>
                                        <p className="text-blue-200">{t('สปริงเกลอร์:')}</p>
                                        <p className="font-bold text-white">
                                            {projectSummary.irrigationByType.sprinkler.toLocaleString()} {t('จุด')}
                                        </p>
                                    </div>
                                )}
                                {projectSummary.irrigationByType.dripTape > 0 && (
                                    <div>
                                        <p className="text-blue-200">{t('เทปหยด:')}</p>
                                        <p className="font-bold text-white">
                                            {projectSummary.irrigationByType.dripTape.toLocaleString()} {t('จุด')}
                                        </p>
                                    </div>
                                )}
                                {projectSummary.irrigationByType.pivot > 0 && (
                                    <div>
                                        <p className="text-blue-200">{t('ปิโวต์:')}</p>
                                        <p className="font-bold text-white">
                                            {projectSummary.irrigationByType.pivot.toLocaleString()} {t('จุด')}
                                        </p>
                                    </div>
                                )}
                                {projectSummary.irrigationByType.waterJetTape > 0 && (
                                    <div>
                                        <p className="text-blue-200">{t('เทปน้ำพุ่ง:')}</p>
                                        <p className="font-bold text-white">
                                            {projectSummary.irrigationByType.waterJetTape.toLocaleString()} {t('จุด')}
                                        </p>
                                    </div>
                                )}
                            </div>
                        </div>
                    )}
                </div>
            )}

>>>>>>> b4ffdc2d
            {uniqueSprinklers > 0 && (
                <div className="mb-4 rounded bg-green-900 p-3">
                    <h3 className="mb-2 text-sm font-semibold text-green-300">
                        💧 {t('รายละเอียดหัวฉีด')}
                    </h3>
                    <div className="space-y-2">
                        {Object.values(costs.sprinklerSummary)
                            .sort((a, b) => {
                                const zoneA = (a.zones[0] || '').toString().toLowerCase();
                                const zoneB = (b.zones[0] || '').toString().toLowerCase();
                                if (zoneA < zoneB) return -1;
                                if (zoneA > zoneB) return 1;
                                return 0;
                            })
                            .map((item, index) => (
                                <div
                                    key={index}
                                    className="flex items-center justify-between rounded bg-green-800 p-2"
                                >
                                    <div className="flex items-center space-x-3">
                                        {item.sprinkler.image ? (
                                            <img
                                                src={item.sprinkler.image}
                                                alt=""
                                                className="h-10 w-10"
                                            />
                                        ) : (
                                            <p className="flex h-10 w-10 items-center justify-center bg-gray-500 text-center align-middle text-xs text-gray-300">
                                                {t('ไม่มีรูป')}
                                            </p>
                                        )}
                                        <div className="text-sm">
                                            <p className="font-medium text-white">
                                                {item.sprinkler.name}
                                            </p>
                                            <p className="text-green-200">
                                                {item.sprinkler.productCode} |{' '}
                                                {Number(
                                                    (item.sprinkler.price || 0).toFixed(2)
                                                ).toLocaleString('th-TH')}{' '}
                                                {t('บาท')}/{t('หัว')}
                                            </p>
                                            <p className="text-xs text-green-300">
                                                {t('ใช้ในโซน:')} {item.zones.join(', ')}
                                            </p>
                                        </div>
                                    </div>
                                    <div className="text-right text-sm">
                                        <p className="text-green-200">
                                            {(item.quantity || 0).toLocaleString()} {t('หัว')}
                                        </p>
                                        <p className="font-bold text-white">
                                            {Number(
                                                (item.totalCost || 0).toFixed(2)
                                            ).toLocaleString('th-TH')}{' '}
                                            {t('บาท')}
                                        </p>
                                        <p className="text-xs text-green-300">
                                            {Number(
                                                (
                                                    Number(item.totalCost) / Number(item.quantity)
                                                ).toFixed(2)
                                            ).toLocaleString('th-TH')}{' '}
                                            {t('บาท')}/{t('หัว')}
                                        </p>
                                    </div>
                                </div>
                            ))}
                    </div>
                </div>
            )}

            {(uniqueBranchPipes > 0 ||
                uniqueSecondaryPipes > 0 ||
                uniqueMainPipes > 0 ||
                uniqueEmitterPipes > 0) && (
                <div className="mb-4 rounded bg-purple-900 p-3">
                    <h3 className="mb-2 text-sm font-semibold text-purple-300">
                        🔧 {t('รายละเอียดท่อ:')}
                    </h3>
                    <div className="space-y-3">
                        {uniqueBranchPipes > 0 && (
                            <div>
                                <h4 className="mb-1 text-xs font-medium text-purple-200">
                                    {t('ท่อย่อย')} ({uniqueBranchPipes} {t('ชนิด')}):
                                </h4>
                                <div className="space-y-1">
                                    {Object.values(costs.pipeSummary.branch).map((item, index) => (
                                        <div
                                            key={index}
                                            className="flex items-center justify-between rounded bg-purple-800 p-2"
                                        >
                                            <div className="flex items-center space-x-3">
                                                {item.pipe.image ? (
                                                    <img
                                                        src={item.pipe.image}
                                                        alt=""
                                                        className="h-10 w-10"
                                                    />
                                                ) : (
                                                    <p className="flex h-10 w-10 items-center justify-center bg-gray-500 text-center align-middle text-xs text-gray-300">
                                                        {t('ไม่มีรูป')}
                                                    </p>
                                                )}
                                                <div className="text-sm">
                                                    <p className="font-medium text-white">
                                                        {item.pipe.name || item.pipe.productCode} -{' '}
                                                        {item.pipe.sizeMM}mm
                                                        {item.pipe.isRecommended && (
                                                            <span className="ml-1 text-green-400">
                                                                ⭐
                                                            </span>
                                                        )}
                                                        {item.includesExtra && (
                                                            <span className="ml-1 text-yellow-400">
                                                                +{t('Riser')}
                                                            </span>
                                                        )}
                                                    </p>
                                                    <p className="text-xs text-purple-200">
                                                        {item.zones.join(', ')} |{' '}
                                                        {Number(
                                                            (Number(item.pipe.price) || 0).toFixed(
                                                                2
                                                            )
                                                        ).toLocaleString('th-TH')}{' '}
                                                        {t('บาท/ม้วน')} ({item.pipe.lengthM}{' '}
                                                        {t('ม./ม้วน')}) | {t('รวมความยาว:')}{' '}
                                                        {(item.totalLength || 0).toLocaleString()}{' '}
                                                        {t('ม.')}
                                                        {item.extraLength &&
                                                            item.extraLength > 0 && (
                                                                <span className="text-yellow-300">
                                                                    {' '}
                                                                    (+ {t('Riser')}{' '}
                                                                    {item.extraLength.toFixed(1)}{' '}
                                                                    ม.)
                                                                </span>
                                                            )}{' '}
                                                    </p>
                                                </div>
                                            </div>
                                            <div className="text-right text-sm">
                                                <p className="text-purple-200">
                                                    {item.quantity} {t('ม้วน')}
                                                </p>
                                                <p className="font-bold text-white">
                                                    {Number(
                                                        (item.totalCost || 0).toFixed(2)
                                                    ).toLocaleString('th-TH')}{' '}
                                                    {t('บาท')}
                                                </p>
                                            </div>
                                        </div>
                                    ))}
                                </div>
                            </div>
                        )}

                        {uniqueSecondaryPipes > 0 && (
                            <div>
                                <h4 className="mb-1 text-xs font-medium text-purple-200">
                                    {t('ท่อเมนรอง')} ({uniqueSecondaryPipes} {t('ชนิด')}):
                                </h4>
                                <div className="space-y-1">
                                    {Object.values(costs.pipeSummary.secondary).map(
                                        (item, index) => (
                                            <div
                                                key={index}
                                                className="flex items-center justify-between rounded bg-purple-800 p-2"
                                            >
                                                <div className="flex items-center space-x-3">
                                                    {item.pipe.image ? (
                                                        <img
                                                            src={item.pipe.image}
                                                            alt=""
                                                            className="h-10 w-10"
                                                        />
                                                    ) : (
                                                        <p className="flex h-10 w-10 items-center justify-center bg-gray-500 text-center align-middle text-xs text-gray-300">
                                                            {t('ไม่มีรูป')}
                                                        </p>
                                                    )}
                                                    <div className="text-sm">
                                                        <p className="font-medium text-white">
                                                            {item.pipe.name ||
                                                                item.pipe.productCode}{' '}
                                                            - {item.pipe.sizeMM}mm
                                                            {item.pipe.isRecommended && (
                                                                <span className="ml-1 text-green-400">
                                                                    ⭐
                                                                </span>
                                                            )}
                                                        </p>
                                                        <p className="text-xs text-purple-200">
                                                            {item.zones.join(', ')} |{' '}
                                                            {Number(
                                                                (item.pipe.price || 0).toFixed(2)
                                                            ).toLocaleString('th-TH')}{' '}
                                                            {t('บาท/ม้วน')} ({item.pipe.lengthM}{' '}
                                                            {t('ม./ม้วน')}) | {t('รวมความยาว:')}{' '}
                                                            {(
                                                                item.totalLength || 0
                                                            ).toLocaleString()}{' '}
                                                            {t('ม.')}
                                                            {item.extraLength &&
                                                                item.extraLength > 0 && (
                                                                    <span className="text-yellow-300">
                                                                        {' '}
                                                                        (+ {t('Riser')}{' '}
                                                                        {item.extraLength.toFixed(
                                                                            1
                                                                        )}{' '}
                                                                        ม.)
                                                                    </span>
                                                                )}{' '}
                                                        </p>
                                                    </div>
                                                </div>
                                                <div className="text-right text-sm">
                                                    <p className="text-purple-200">
                                                        {item.quantity} {t('ม้วน')}
                                                    </p>
                                                    <p className="font-bold text-white">
                                                        {Number(
                                                            (item.totalCost || 0).toFixed(2)
                                                        ).toLocaleString('th-TH')}{' '}
                                                        {t('บาท')}
                                                    </p>
                                                </div>
                                            </div>
                                        )
                                    )}
                                </div>
                            </div>
                        )}

                        {uniqueMainPipes > 0 && (
                            <div>
                                <h4 className="mb-1 text-xs font-medium text-purple-200">
                                    {t('ท่อเมนหลัก')} ({uniqueMainPipes} {t('ชนิด')}):
                                </h4>
                                <div className="space-y-1">
                                    {Object.values(costs.pipeSummary.main).map((item, index) => (
                                        <div
                                            key={index}
                                            className="flex items-center justify-between rounded bg-purple-800 p-2"
                                        >
                                            <div className="flex items-center space-x-3">
                                                {item.pipe.image ? (
                                                    <img
                                                        src={item.pipe.image}
                                                        alt=""
                                                        className="h-10 w-10"
                                                    />
                                                ) : (
                                                    <p className="flex h-10 w-10 items-center justify-center bg-gray-500 text-center align-middle text-xs text-gray-300">
                                                        {t('ไม่มีรูป')}
                                                    </p>
                                                )}
                                                <div className="text-sm">
                                                    <p className="font-medium text-white">
                                                        {item.pipe.name || item.pipe.productCode} -{' '}
                                                        {item.pipe.sizeMM}mm
                                                    </p>
                                                    <p className="text-xs text-purple-200">
                                                        {item.zones.join(', ')} |{' '}
                                                        {Number(
                                                            (item.pipe.price || 0).toFixed(2)
                                                        ).toLocaleString('th-TH')}{' '}
                                                        {t('บาท/ม้วน')} ({item.pipe.lengthM}{' '}
                                                        {t('ม./ม้วน')}) | {t('รวมความยาว:')}{' '}
                                                        {(item.totalLength || 0).toLocaleString()}{' '}
                                                        {t('ม.')}
                                                        {item.extraLength &&
                                                            item.extraLength > 0 && (
                                                                <span className="text-yellow-300">
                                                                    {' '}
                                                                    (+ {t('Riser')}{' '}
                                                                    {item.extraLength.toFixed(1)}{' '}
                                                                    ม.)
                                                                </span>
                                                            )}{' '}
                                                    </p>
                                                </div>
                                            </div>
                                            <div className="text-right text-sm">
                                                <p className="text-purple-200">
                                                    {item.quantity} {t('ม้วน')}
                                                </p>
                                                <p className="font-bold text-white">
                                                    {Number(
                                                        (item.totalCost || 0).toFixed(2)
                                                    ).toLocaleString('th-TH')}{' '}
                                                    {t('บาท')}
                                                </p>
                                            </div>
                                        </div>
                                    ))}
                                </div>
                            </div>
                        )}

                        {uniqueEmitterPipes > 0 && (
                            <div>
                                <h4 className="mb-1 text-xs font-medium text-purple-200">
                                    {t('ท่อย่อยแยก')} ({uniqueEmitterPipes} {t('ชนิด')}):
                                </h4>
                                <div className="space-y-1">
                                    {Object.values(costs.pipeSummary.emitter).map((item, index) => (
                                        <div
                                            key={index}
                                            className="flex items-center justify-between rounded bg-purple-800 p-2"
                                        >
                                            <div className="flex items-center space-x-3">
                                                {item.pipe.image ? (
                                                    <img
                                                        src={item.pipe.image}
                                                        alt=""
                                                        className="h-10 w-10"
                                                    />
                                                ) : (
                                                    <p className="flex h-10 w-10 items-center justify-center bg-gray-500 text-center align-middle text-xs text-gray-300">
                                                        {t('ไม่มีรูป')}
                                                    </p>
                                                )}
                                                <div className="text-sm">
                                                    <p className="font-medium text-white">
                                                        {item.pipe.name || item.pipe.productCode} -{' '}
                                                        {item.pipe.sizeMM}mm
                                                    </p>
                                                    <p className="text-xs text-purple-200">
                                                        {item.zones.join(', ')} |{' '}
                                                        {Number(
                                                            (item.pipe.price || 0).toFixed(2)
                                                        ).toLocaleString('th-TH')}{' '}
                                                        {t('บาท/ม้วน')} ({item.pipe.lengthM}{' '}
                                                        {t('ม./ม้วน')}) | {t('รวมความยาว:')}{' '}
                                                        {(item.totalLength || 0).toLocaleString()}{' '}
                                                        {t('ม.')}
                                                        {item.extraLength &&
                                                            item.extraLength > 0 && (
                                                                <span className="text-yellow-300">
                                                                    {' '}
                                                                    (+ {t('Riser')}{' '}
                                                                    {item.extraLength.toFixed(1)}{' '}
                                                                    ม.)
                                                                </span>
                                                            )}{' '}
                                                    </p>
                                                </div>
                                            </div>
                                            <div className="text-right text-sm">
                                                <p className="text-purple-200">
                                                    {item.quantity} {t('ม้วน')}
                                                </p>
                                                <p className="font-bold text-white">
                                                    {Number(
                                                        (item.totalCost || 0).toFixed(2)
                                                    ).toLocaleString('th-TH')}{' '}
                                                    {t('บาท')}
                                                </p>
                                            </div>
                                        </div>
                                    ))}
                                </div>
                            </div>
                        )}

                        {(costs as any).extraPipeSummary && (
                            <div className="mt-2 rounded bg-blue-900 p-2">
                                <h4 className="mb-1 text-xs font-medium text-blue-200">
                                    {t('ท่อเสริมตั้งสปริงเกอร์')}
                                </h4>
                                <div className="flex items-center justify-between text-sm">
                                    <div className="flex items-center space-x-3">
                                        {(costs as any).extraPipeSummary.pipe.image ? (
                                            <img
                                                src={(costs as any).extraPipeSummary.pipe.image}
                                                alt=""
                                                className="h-10 w-10"
                                            />
                                        ) : (
                                            <p className="flex h-10 w-10 items-center justify-center bg-gray-500 text-center align-middle text-xs text-gray-300">
                                                {t('ไม่มีรูป')}
                                            </p>
                                        )}
                                        <div className="flex flex-col">
                                            <p className="font-medium text-white">
                                                {(costs as any).extraPipeSummary.pipe.name ||
                                                    (costs as any).extraPipeSummary.pipe
                                                        .productCode}{' '}
                                                - {(costs as any).extraPipeSummary.pipe.sizeMM}mm
                                            </p>
                                            <p className="text-xs text-blue-200">
                                                {t('รวมความยาว:')}{' '}
                                                {(
                                                    (costs as any).extraPipeSummary?.totalLength ||
                                                    0
                                                ).toLocaleString()}{' '}
                                                {t('ม.')} | {t('ใช้ในโซน:')}{' '}
                                                {(costs as any).extraPipeSummary.zones.join(', ')}
                                            </p>
                                        </div>
                                    </div>
                                    <div className="text-right">
                                        <p className="text-blue-200">
                                            {(costs as any).extraPipeSummary.quantity} {t('ม้วน')}
                                        </p>
                                        <p className="font-bold text-white">
                                            {Number(
                                                (
                                                    (costs as any).extraPipeSummary?.totalCost || 0
                                                ).toFixed(2)
                                            ).toLocaleString('th-TH')}{' '}
                                            {t('บาท')}
                                        </p>
                                    </div>
                                </div>
                            </div>
                        )}
                    </div>
                </div>
            )}

            <div className="grid grid-cols-1 gap-4 md:grid-cols-2 lg:grid-cols-4">
                <div className="rounded bg-gray-600 p-4">
                    <h4 className="font-medium text-green-300">
                        💧 {getEquipmentName()} {t('ทั้งหมด')}
                    </h4>
                    <p className="text-sm">
                        {uniqueSprinklers} {t('ชนิด')} | {t('รวม')}{' '}
                        {(totalSprinklerHeads || 0).toLocaleString()} {t('หัว')}
                    </p>
                    {systemMode === 'หลายโซน' && (
                        <p className="text-sm">
                            ({totalZones} {projectMode === 'greenhouse' ? t('แปลง') : t('โซน')})
                        </p>
                    )}
                    <p className="text-sm">
                        {totalSprinklerHeads > 0
                            ? 'ราคา ' +
                              Number(
                                  (costs.totalSprinklerCost / totalSprinklerHeads).toFixed(2)
                              ).toLocaleString('th-TH')
                            : 0}{' '}
                        {t('บาท')}/{t('หัว')}
                    </p>
                    <p className="text-xl font-bold">
                        ราคา{' '}
                        {Number((costs.totalSprinklerCost || 0).toFixed(2)).toLocaleString('th-TH')}{' '}
                        {t('บาท')}
                    </p>
                </div>

                {showPump && (
                    <div className="rounded bg-gray-600 p-4">
                        <h4 className="font-medium text-red-300">⚡ {t('ปั๊มน้ำ')}</h4>
                        <p className="text-sm">
                            {effectivePump
                                ? effectivePump.name || effectivePump.productCode
                                : t('ไม่มีข้อมูล')}
                        </p>
                        <p className="text-sm">
                            {t('จำนวน:')} 1 {t('ตัว')} ({effectivePump?.powerHP || 'N/A'} {t('HP')}){' '}
                            {effectivePump?.powerKW || 'N/A'} {t('kW')}
                        </p>
                        <p>
                            เข้า {effectivePump?.inlet_size_inch} {t('นิ้ว')} ออก{' '}
                            {effectivePump?.outlet_size_inch} {t('นิ้ว')}
                        </p>
                        <p>
                            กำลังยกสูงสุด {effectivePump?.max_head_m || 'N/A'} {t('เมตร')}
                        </p>
                        <p className="text-xl font-bold">
                            ราคา {Number((costs.pumpCost || 0).toFixed(2)).toLocaleString('th-TH')}{' '}
                            {t('บาท')}
                        </p>
                        {costs.pumpAccessoriesCost > 0 && (
                            <div className="mt-2 text-sm">
                                <p className="text-purple-300">
                                    🔧 {t('อุปกรณ์ประกอบ')}: +
                                    {Number(
                                        (costs.pumpAccessoriesCost || 0).toFixed(2)
                                    ).toLocaleString('th-TH')}{' '}
                                    {t('บาท')}
                                </p>
                                <p className="text-lg font-bold text-white">
                                    {t('รวม')}:{' '}
                                    {Number(
                                        (
                                            (costs.pumpCost || 0) + (costs.pumpAccessoriesCost || 0)
                                        ).toFixed(2)
                                    ).toLocaleString('th-TH')}{' '}
                                    {t('บาท')}
                                </p>
                            </div>
                        )}
                    </div>
                )}

                <div className="rounded bg-gray-600 p-4">
                    <h4 className="font-medium text-purple-300">🔧 {t('ท่อทั้งหมด')}</h4>
                    <div className="space-y-1 text-sm">
                        <p>
                            {t('ท่อย่อย:')}{' '}
                            {Number((costs.totalBranchPipeCost || 0).toFixed(2)).toLocaleString(
                                'th-TH'
                            )}{' '}
                            {t('บาท')}
                            <span className="text-xs text-gray-400">
                                {' '}
                                (
                                {Object.values(costs.pipeSummary.branch).reduce(
                                    (sum, item) => sum + item.quantity,
                                    0
                                )}{' '}
                                {t('ม้วน')})
                            </span>
                        </p>
                        {costs.totalSecondaryPipeCost > 0 && (
                            <p>
                                {t('ท่อรอง:')}{' '}
                                {Number(
                                    (costs.totalSecondaryPipeCost || 0).toFixed(2)
                                ).toLocaleString('th-TH')}{' '}
                                {t('บาท')}
                                <span className="text-xs text-gray-400">
                                    {' '}
                                    (
                                    {Object.values(costs.pipeSummary.secondary).reduce(
                                        (sum, item) => sum + item.quantity,
                                        0
                                    )}{' '}
                                    {t('ม้วน')})
                                </span>
                            </p>
                        )}
                        {costs.totalMainPipeCost > 0 && (
                            <p>
                                {t('ท่อหลัก:')}{' '}
                                {Number((costs.totalMainPipeCost || 0).toFixed(2)).toLocaleString(
                                    'th-TH'
                                )}{' '}
                                {t('บาท')}
                                <span className="text-xs text-gray-400">
                                    {' '}
                                    (
                                    {Object.values(costs.pipeSummary.main).reduce(
                                        (sum, item) => sum + item.quantity,
                                        0
                                    )}{' '}
                                    {t('ม้วน')})
                                </span>
                            </p>
                        )}
                        {costs.totalEmitterPipeCost > 0 && (
                            <p>
                                {t('ท่อย่อยแยก:')}{' '}
                                {Number(
                                    (costs.totalEmitterPipeCost || 0).toFixed(2)
                                ).toLocaleString('th-TH')}{' '}
                                {t('บาท')}
                                <span className="text-xs text-gray-400">
                                    {' '}
                                    (
                                    {Object.values(costs.pipeSummary.emitter).reduce(
                                        (sum, item) => sum + item.quantity,
                                        0
                                    )}{' '}
                                    {t('ม้วน')})
                                </span>
                            </p>
                        )}
                        {(costs as any).extraPipeCost > 0 && (
                            <p>
                                {t('ท่อเสริม:')}{' '}
                                {Number(
                                    ((costs as any).extraPipeCost || 0).toFixed(2)
                                ).toLocaleString('th-TH')}{' '}
                                {t('บาท')}
                                <span className="text-xs text-gray-400">
                                    {' '}
                                    ({(costs as any).extraPipeSummary?.quantity} ม้วน)
                                </span>
                            </p>
                        )}
                    </div>
                    <p className="text-xl font-bold">
                        รวม{' '}
                        {Number(
                            (
                                (costs.totalBranchPipeCost || 0) +
                                (costs.totalSecondaryPipeCost || 0) +
                                (costs.totalMainPipeCost || 0) +
                                (costs.totalEmitterPipeCost || 0) +
                                ((costs as any).extraPipeCost || 0)
                            ).toFixed(2)
                        ).toLocaleString('th-TH')}{' '}
                        {t('บาท')}
                    </p>
                </div>

                {/* Sprinkler Equipment Sets */}
                {sprinklerEquipmentSets && Object.keys(sprinklerEquipmentSets).length > 0 && (
                    <div className="rounded bg-gray-600 p-4">
                        <h4 className="font-medium text-yellow-300">
                            🎯 {t('อุปกรณ์เสริมสปริงเกอร์')}
                        </h4>
                        <div className="space-y-1 text-sm">
                            {Object.entries(sprinklerEquipmentSets).map(
                                ([zoneId, equipmentSet]) => (
                                    <div key={zoneId} className="border-l-2 border-yellow-400 pl-2">
                                        <p className="text-xs text-gray-300">
                                            {projectMode === 'greenhouse' ? t('แปลง') : t('โซน')}{' '}
                                            {zoneId}:
                                        </p>
                                        {equipmentSet.groups?.map(
                                            (group: any, groupIndex: number) => (
                                                <div key={groupIndex} className="ml-2">
                                                    {group.items?.map(
                                                        (item: any, itemIndex: number) => (
                                                            <p key={itemIndex} className="text-xs">
                                                                •{' '}
                                                                {item.equipment?.name ||
                                                                    item.equipment?.product_code}
                                                                <span className="text-gray-400">
                                                                    ({item.quantity} {t('ชิ้น')} ×{' '}
                                                                    {Number(
                                                                        (
                                                                            item.unit_price || 0
                                                                        ).toFixed(2)
                                                                    ).toLocaleString('th-TH')}{' '}
                                                                    {t('บาท')})
                                                                </span>
                                                            </p>
                                                        )
                                                    )}
                                                </div>
                                            )
                                        )}
                                    </div>
                                )
                            )}
                        </div>
                        <p className="text-xl font-bold">
                            ราคา{' '}
                            {Number(
                                (costs.sprinklerEquipmentSetsCost || 0).toFixed(2)
                            ).toLocaleString('th-TH')}{' '}
                            {t('บาท')}
                        </p>
                    </div>
                )}

                {/* Connection Equipment */}
                {connectionEquipments && Object.keys(connectionEquipments).length > 0 && (
                    <div className="rounded bg-gray-600 p-4">
                        <h4 className="font-medium text-orange-300">🔗 {t('อุปกรณ์เชื่อมต่อ')}</h4>
                        <div className="space-y-1 text-sm">
                            {Object.entries(connectionEquipments).map(([zoneId, equipments]) => (
                                <div key={zoneId} className="border-l-2 border-orange-400 pl-2">
                                    <p className="text-xs text-gray-300">
                                        {projectMode === 'greenhouse' ? t('แปลง') : t('โซน')}{' '}
                                        {zoneId}:
                                    </p>
                                    {equipments.map((equipment: any, index: number) => (
                                        <p key={index} className="text-xs">
                                            •{' '}
                                            {equipment.equipment?.name ||
                                                equipment.equipment?.product_code}
                                            <span className="text-gray-400">
                                                ({equipment.count} {t('ชิ้น')} ×{' '}
                                                {Number(
                                                    (equipment.equipment?.price || 0).toFixed(2)
                                                ).toLocaleString('th-TH')}{' '}
                                                {t('บาท')})
                                            </span>
                                        </p>
                                    ))}
                                </div>
                            ))}
                        </div>
                        <p className="text-xl font-bold">
                            ราคา{' '}
                            {Number(
                                (costs.connectionEquipmentsCost || 0).toFixed(2)
                            ).toLocaleString('th-TH')}{' '}
                            {t('บาท')}
                        </p>
                    </div>
                )}

                <div className="flex flex-col items-center justify-center rounded bg-gradient-to-r from-green-600 to-blue-600 p-4">
                    <h4 className="font-medium text-white">
                        💎 {t('รวมทั้งหมด')} {getProjectIcon()}
                        {projectMode === 'field-crop'
                            ? t(' (พืชไร่)')
                            : projectMode === 'greenhouse'
                              ? t(' (โรงเรือน)')
                              : ''}
                    </h4>
                    <p className="text-sm text-green-100">
                        {t('ราคาสุทธิ')} ({t('ไม่รวม VAT')})
                    </p>
                    <div className="mt-2 flex items-center justify-center">
                        <div className="flex items-center justify-center">
                            <p className="text-2xl font-bold text-white">
                                {Number((Number(costs.totalCost) || 0).toFixed(2)).toLocaleString(
                                    'th-TH'
                                )}{' '}
                                {t('บาท')}
                            </p>
                        </div>
                    </div>
                </div>
            </div>

            <div className="mt-6 text-center">
                <button
                    onClick={onQuotationClick}
                    className="rounded bg-gradient-to-r from-blue-500 to-purple-600 px-8 py-3 text-lg font-bold text-white hover:from-blue-600 hover:to-purple-700 focus:outline-none focus:ring-2 focus:ring-blue-500"
                    disabled={(costs.totalCost || 0) === 0}
                >
                    📋 {t('ออกใบเสนอราคา')}
                </button>
                {(costs.totalCost || 0) === 0 && (
                    <p className="mt-2 text-sm text-red-400">
                        {t('กรุณาเลือก')}
                        {getEquipmentName()}
                        {t('เพื่อให้ระบบคำนวณราคา')}
                    </p>
                )}
            </div>
        </div>
    );
};

export default CostSummary;<|MERGE_RESOLUTION|>--- conflicted
+++ resolved
@@ -1237,115 +1237,6 @@
                 💰 {t('สรุปอุปกรณ์ทั้งหมด')} {getProjectIcon()}
             </h2>
 
-<<<<<<< HEAD
-=======
-            {projectSummary && (
-                <div className="mb-6 rounded-lg bg-blue-900 p-4">
-                    <h3 className="mb-3 text-lg font-bold text-blue-300">
-                        📊 {t('สรุปโครงการทั้งหมด')}
-                    </h3>
-                    <div className="grid grid-cols-2 gap-4 text-sm text-gray-300 md:grid-cols-4">
-                        <div>
-                            <p className="text-blue-200">{t('พื้นที่รวม:')}</p>
-                            <p className="font-bold text-white">
-                                {projectMode === 'greenhouse'
-                                    ? formatArea(totalArea)
-                                    : formatArea(totalArea)}
-                            </p>
-                        </div>
-                        <div>
-                            <p className="text-blue-200">{t('ความต้องการน้ำ:')}</p>
-                            <p className="font-bold text-white">
-                                {(projectSummary.totalWaterNeed || 0).toLocaleString()}{' '}
-                                {projectSummary.waterUnit}
-                            </p>
-                        </div>
-                        {projectMode === 'greenhouse' && projectSummary.totalSprinklers > 0 && (
-                            <div>
-                                <p className="text-blue-200">{t('จำนวนหัวฉีดรวม:')}</p>
-                                <p className="font-bold text-white">
-                                    {(projectSummary.totalSprinklers || 0).toLocaleString()}{' '}
-                                    {t('หัว')}
-                                </p>
-                            </div>
-                        )}
-                        {projectMode === 'field-crop' && projectSummary.totalIrrigationPoints > 0 && (
-                            <div>
-                                <p className="text-blue-200">{t('จุดให้น้ำรวม:')}</p>
-                                <p className="font-bold text-white">
-                                    {(projectSummary.totalIrrigationPoints || 0).toLocaleString()}{' '}
-                                    {t('จุด')}
-                                </p>
-                            </div>
-                        )}
-                        {(projectSummary.totalProduction || 0) > 0 && (
-                            <div>
-                                <p className="text-blue-200">{t('ผลผลิตประมาณ:')}</p>
-                                <p className="font-bold text-green-300">
-                                    {(projectSummary.totalProduction || 0).toLocaleString()}{' '}
-                                    {projectSummary.productionUnit}
-                                </p>
-                            </div>
-                        )}
-                        {(projectSummary.totalIncome || 0) > 0 && (
-                            <div>
-                                <p className="text-blue-200">{t('รายได้ประมาณ:')}</p>
-                                <p className="font-bold text-green-300">
-                                    {Number(
-                                        (projectSummary.totalIncome || 0).toFixed(2)
-                                    ).toLocaleString('th-TH')}{' '}
-                                    {t('บาท')}
-                                </p>
-                            </div>
-                        )}
-                    </div>
-
-                    {/* Field-crop specific irrigation information */}
-                    {projectMode === 'field-crop' && projectSummary.irrigationByType && (
-                        <div className="mt-3 border-t border-blue-700 pt-3">
-                            <h4 className="mb-2 text-sm font-semibold text-blue-200">
-                                🌱 {t('ประเภทระบบให้น้ำ')}
-                            </h4>
-                            <div className="grid grid-cols-2 gap-4 text-sm">
-                                {projectSummary.irrigationByType.sprinkler > 0 && (
-                                    <div>
-                                        <p className="text-blue-200">{t('สปริงเกลอร์:')}</p>
-                                        <p className="font-bold text-white">
-                                            {projectSummary.irrigationByType.sprinkler.toLocaleString()} {t('จุด')}
-                                        </p>
-                                    </div>
-                                )}
-                                {projectSummary.irrigationByType.dripTape > 0 && (
-                                    <div>
-                                        <p className="text-blue-200">{t('เทปหยด:')}</p>
-                                        <p className="font-bold text-white">
-                                            {projectSummary.irrigationByType.dripTape.toLocaleString()} {t('จุด')}
-                                        </p>
-                                    </div>
-                                )}
-                                {projectSummary.irrigationByType.pivot > 0 && (
-                                    <div>
-                                        <p className="text-blue-200">{t('ปิโวต์:')}</p>
-                                        <p className="font-bold text-white">
-                                            {projectSummary.irrigationByType.pivot.toLocaleString()} {t('จุด')}
-                                        </p>
-                                    </div>
-                                )}
-                                {projectSummary.irrigationByType.waterJetTape > 0 && (
-                                    <div>
-                                        <p className="text-blue-200">{t('เทปน้ำพุ่ง:')}</p>
-                                        <p className="font-bold text-white">
-                                            {projectSummary.irrigationByType.waterJetTape.toLocaleString()} {t('จุด')}
-                                        </p>
-                                    </div>
-                                )}
-                            </div>
-                        </div>
-                    )}
-                </div>
-            )}
-
->>>>>>> b4ffdc2d
             {uniqueSprinklers > 0 && (
                 <div className="mb-4 rounded bg-green-900 p-3">
                     <h3 className="mb-2 text-sm font-semibold text-green-300">
