--- conflicted
+++ resolved
@@ -46,56 +46,8 @@
     const actualSecondaryPipe = results.autoSelectedSecondaryPipe;
     const actualMainPipe = results.autoSelectedMainPipe;
 
-<<<<<<< HEAD
-    const calculateTotalSystemCost = () => {
-        if (selectedZones.length <= 1) {
-            let cost =
-                (selectedSprinkler?.price || 0) * results.totalSprinklers +
-                (actualBranchPipe?.price || 0) * results.branchPipeRolls +
-                (actualSecondaryPipe?.price || 0) * results.secondaryPipeRolls +
-                (actualMainPipe?.price || 0) * results.mainPipeRolls;
-
-            if (showPump) {
-                cost += actualPump?.price || 0;
-            }
-
-            return cost;
-        } else {
-            let totalCost = showPump ? actualPump?.price || 0 : 0;
-
-            selectedZones.forEach((zoneId) => {
-                const zoneSprinkler = allZoneSprinklers[zoneId];
-                if (zoneSprinkler) {
-                    const estimatedTreesPerZone = Math.ceil(
-                        input.totalTrees / selectedZones.length
-                    );
-                    totalCost += zoneSprinkler.price * estimatedTreesPerZone;
-
-                    totalCost +=
-                        (actualBranchPipe?.price || 0) *
-                        Math.ceil(results.branchPipeRolls / selectedZones.length);
-                    if (actualSecondaryPipe) {
-                        totalCost +=
-                            (actualSecondaryPipe.price || 0) *
-                            Math.ceil(results.secondaryPipeRolls / selectedZones.length);
-                    }
-                    if (actualMainPipe) {
-                        totalCost +=
-                            (actualMainPipe.price || 0) *
-                            Math.ceil(results.mainPipeRolls / selectedZones.length);
-                    }
-                }
-            });
-
-            return totalCost;
-        }
-    };
-
-    const totalCost = calculateTotalSystemCost();
-=======
     const isMultiZone =
         selectedZones.length > 1 || (results.allZoneResults && results.allZoneResults.length > 1);
->>>>>>> d6290673
 
     const getSprinklerPressureInfo = () => {
         if (!selectedSprinkler) {
@@ -165,14 +117,7 @@
         }
 
         const statuses = [performance.velocityStatus, performance.headLossStatus];
-<<<<<<< HEAD
-
-        if (showPump) {
-            statuses.push(performance.pumpStatus);
-        }
-=======
         if (showPump) statuses.push(performance.pumpStatus);
->>>>>>> d6290673
 
         if (statuses.includes('critical')) performance.overallStatus = 'critical';
         else if (statuses.includes('warning')) performance.overallStatus = 'warning';
@@ -208,23 +153,6 @@
         }
     };
 
-<<<<<<< HEAD
-    // Labels based on project mode
-    const getLabel = (key: string) => {
-        if (projectMode === 'garden') {
-            switch (key) {
-                case 'trees':
-                    return 'หัวฉีด';
-                case 'tree':
-                    return 'หัวฉีด';
-                case 'waterPerTree':
-                    return 'น้ำต่อหัวฉีด';
-                case 'treeDensity':
-                    return 'ความหนาแน่นหัวฉีด';
-                default:
-                    return key;
-            }
-=======
     const getOperationModeLabel = (mode: string) => {
         switch (mode) {
             case 'sequential':
@@ -235,7 +163,6 @@
                 return 'เปิดแบบกำหนดเอง';
             default:
                 return 'โซนเดียว';
->>>>>>> d6290673
         }
     };
 
@@ -269,68 +196,6 @@
                             💡 ข้อมูลข้างต้นเป็นของโซน {activeZone.name} ที่กำลังตั้งค่า
                         </p>
                     </div>
-<<<<<<< HEAD
-                    {showPump && (
-                        <div className="text-center">
-                            <div
-                                className={`text-xl font-bold ${getStatusColor(systemPerformance.pumpStatus)}`}
-                            >
-                                {getStatusIcon(systemPerformance.pumpStatus)}
-                            </div>
-                            <p className="text-sm text-gray-300">ปั๊มน้ำ</p>
-                            <p className="text-xs text-gray-400">
-                                {actualPump?.powerHP || 'N/A'} HP
-                            </p>
-                        </div>
-                    )}
-                    <div className="text-center">
-                        <div className="text-xl font-bold text-blue-400">💰</div>
-                        <p className="text-sm text-gray-300">ประมาณการ</p>
-                        <p className="text-xs text-gray-400">{totalCost.toLocaleString()} ฿</p>
-                    </div>
-                </div>
-            </div>
-
-            {Object.keys(allZoneSprinklers).length > 1 && (
-                <div className="rounded-lg bg-indigo-900 p-4">
-                    <h3 className="mb-2 text-lg font-bold text-indigo-300">
-                        💧 สรุป{projectMode === 'garden' ? 'หัวฉีด' : 'สปริงเกอร์'}ทั้งระบบ (
-                        {uniqueSprinklers.length} ชนิด)
-                    </h3>
-                    <div className="grid grid-cols-1 gap-3 md:grid-cols-2">
-                        {uniqueSprinklers.map((item, index) => (
-                            <div key={index} className="rounded bg-indigo-800 p-3">
-                                <div className="flex items-center justify-between">
-                                    <div>
-                                        <p className="font-medium text-white">
-                                            {item.sprinkler.name}
-                                        </p>
-                                        <p className="text-sm text-indigo-200">
-                                            {item.sprinkler.productCode} | {item.sprinkler.price}{' '}
-                                            บาท/หัว
-                                        </p>
-                                        <p className="text-xs text-indigo-300">
-                                            ใช้ใน {item.zones.length} โซน | ประมาณ{' '}
-                                            {item.totalQuantity} หัว
-                                        </p>
-                                        <p className="text-xs text-indigo-300">
-                                            คะแนน: {item.sprinkler.score || 'N/A'}/100
-                                        </p>
-                                    </div>
-                                    <div className="text-right">
-                                        <p className="text-sm font-bold text-green-300">
-                                            {(
-                                                item.sprinkler.price * item.totalQuantity
-                                            ).toLocaleString()}{' '}
-                                            ฿
-                                        </p>
-                                    </div>
-                                </div>
-                            </div>
-                        ))}
-                    </div>
-=======
->>>>>>> d6290673
                 </div>
             )}
 
@@ -508,16 +373,10 @@
                             <p className="text-xl font-bold text-orange-300">
                                 {results.pumpHeadRequired.toFixed(1)} m
                             </p>
-<<<<<<< HEAD
-                            {selectedZones.length > 1 && (
-                                <p className="text-xs text-purple-100">
-                                    ({selectedZones.length} โซน)
-=======
                             {isMultiZone && results.projectSummary && (
                                 <p className="text-xs text-purple-100">
                                     (ตาม{' '}
                                     {getOperationModeLabel(results.projectSummary.operationMode)})
->>>>>>> d6290673
                                 </p>
                             )}
                             <p className="text-xs text-purple-100">
@@ -532,12 +391,6 @@
                         <p className="text-xl font-bold text-green-300">
                             {results.totalSprinklers} หัว
                         </p>
-<<<<<<< HEAD
-                        {selectedZones.length > 1 && (
-                            <p className="text-xs text-pink-100">
-                                ({uniqueSprinklers.length} ชนิด
-                                {projectMode === 'garden' ? 'หัวฉีด' : 'สปริงเกอร์'})
-=======
                         {activeZone && (
                             <p className="text-xs text-pink-100">(ในโซน {activeZone.name})</p>
                         )}
@@ -593,7 +446,6 @@
                         {results.projectSummary.criticalGroup && (
                             <p className="mt-1 text-xs text-blue-300">
                                 จากกลุ่ม: {results.projectSummary.criticalGroup.label}
->>>>>>> d6290673
                             </p>
                         )}
                     </div>
@@ -998,18 +850,6 @@
                             )}
                         </div>
                         <p className="mt-1 text-xs text-gray-400">คะแนน 70+ = แนะนำ</p>
-<<<<<<< HEAD
-                        <p className="mt-1 text-xs text-pink-200">
-                            เฉลี่ย:{' '}
-                            {((actualBranchPipe?.score || 0) +
-                                (actualSecondaryPipe?.score || 0) +
-                                (actualMainPipe?.score || 0) +
-                                (showPump ? actualPump?.score || 0 : 0)) /
-                                (showPump ? 4 : 3)}
-                            /100
-                        </p>
-=======
->>>>>>> d6290673
                     </div>
                 </div>
 
@@ -1041,39 +881,7 @@
                     </div>
                 )}
 
-<<<<<<< HEAD
-                {/* ===== MULTI-ZONE NOTE ===== */}
-                {activeZone && selectedZones.length > 1 && (
-                    <div className="mt-6 rounded bg-yellow-900 p-4">
-                        <h3 className="mb-2 font-medium text-yellow-300">
-                            ⚠️ หมายเหตุการคำนวณหลายโซน
-                        </h3>
-                        <p className="text-sm text-yellow-200">
-                            การคำนวณขนาดท่อจะแยกตามแต่ละโซน{' '}
-                            {showPump &&
-                                `แต่ปั๊มจะคำนวณสำหรับการเปิด ${simultaneousZonesCount} โซนพร้อมกัน`}
-                        </p>
-                        <div className="mt-2 text-xs text-yellow-100">
-                            <p>• ท่อย่อย: คำนวณแยกตามโซนที่กำลังดู ({activeZone.name})</p>
-                            <p>• ท่อรอง/หลัก: คำนวณแยกตามแต่ละโซน</p>
-                            {showPump && (
-                                <p>
-                                    • ปั๊ม: คำนวณตาม {simultaneousZonesCount}{' '}
-                                    โซนที่มีความต้องการสูงสุด
-                                </p>
-                            )}
-                            <p>
-                                • {projectMode === 'garden' ? 'หัวฉีด' : 'สปริงเกอร์'}:
-                                แต่ละโซนเลือกได้อิสระ ({uniqueSprinklers.length} ชนิดที่เลือก)
-                            </p>
-                        </div>
-                    </div>
-                )}
-
-                {/* ===== VELOCITY WARNINGS ===== */}
-=======
                 {/* แสดงข้อมูลการตรวจสอบ velocity */}
->>>>>>> d6290673
                 {results.velocityWarnings.length > 0 && (
                     <div className="mt-6 rounded bg-red-900 p-4">
                         <h3 className="mb-2 font-medium text-red-300">⚠️ การตรวจสอบความเร็วน้ำ</h3>
