import React, { useState, useEffect, useMemo } from 'react';
import axios from 'axios';
import {
    MapContainer,
    TileLayer,
    CircleMarker,
    Polygon,
    useMap,
    FeatureGroup,
    LayersControl,
    Polyline,
    Marker,
} from 'react-leaflet';
import { EditControl } from 'react-leaflet-draw';
import 'leaflet/dist/leaflet.css';
import 'leaflet-draw/dist/leaflet.draw.css';
import { router } from '@inertiajs/react';
import L from 'leaflet';
import { LeafletMouseEvent } from 'leaflet';
import { usePipeLengthData } from '../utils/pipeData';

// Fix for default markers in react-leaflet
delete (L.Icon.Default.prototype as any)._getIconUrl;
L.Icon.Default.mergeOptions({
    iconRetinaUrl: 'https://cdnjs.cloudflare.com/ajax/libs/leaflet/1.7.1/images/marker-icon-2x.png',
    iconUrl: 'https://cdnjs.cloudflare.com/ajax/libs/leaflet/1.7.1/images/marker-icon.png',
    shadowUrl: 'https://cdnjs.cloudflare.com/ajax/libs/leaflet/1.7.1/images/marker-shadow.png',
});

// Create pump icon with custom image (replace with your pump image URL)
const createPumpIconWithImage = (imageUrl: string = '/generateTree/wtpump.png') => {
    return L.icon({
        iconUrl: imageUrl,
        iconSize: [48, 48],
        iconAnchor: [24, 24],
        popupAnchor: [0, -24],
    });
};

// Create valve icons with custom images
const createSolenoidValveIconWithImage = (imageUrl: string = '/generateTree/solv.png') => {
    return L.icon({
        iconUrl: imageUrl,
        iconSize: [48, 48],
        iconAnchor: [24, 24],
        popupAnchor: [0, -24],
    });
};

const createBallValveIconWithImage = (imageUrl: string = '/generateTree/ballv.png') => {
    return L.icon({
        iconUrl: imageUrl,
        iconSize: [48, 48],
        iconAnchor: [24, 24],
        popupAnchor: [0, -24],
    });
};

const pumpIcon = createPumpIconWithImage('/generateTree/wtpump.png');
const solenoidValveIcon = createSolenoidValveIconWithImage('/generateTree/solv.png');
const ballValveIcon = createBallValveIconWithImage('/generateTree/ballv.png');

// TypesMore actions
type LatLng = {
    lat: number;
    lng: number;
    id?: string;
};

type PlantType = {
    id: number;
    name: string;
    type: string;
    plant_spacing: number;
    row_spacing: number;
    water_needed: number;
};

type ValveType = 'solenoid' | 'ball';

type Valve = {
    id: string;
    type: ValveType;
    position: [number, number];
};

type Pump = {
    id: string;
    position: [number, number];
    radius: number;
};

type EquipmentState = {
    valves: Valve[];
    pumps: Pump[];
};

type Props = {
    areaType: string;
    area: LatLng[];
    plantType: PlantType;
    layers?: Array<{
        type: string;
        coordinates: LatLng[];
        isInitialMap?: boolean;
    }>;
    pumpLocation?: LatLng;
};

type UserPipe = {
    id: string;
    type: 'main' | 'submain';
    coordinates: [number, number][];
};

type Zone = {
    id: number;
    name: string;
    color: string;
    polygon: [number, number][] | null;
    pipeDirection: 'horizontal' | 'vertical';
};

type PipeLayout = {
    type: 'horizontal' | 'vertical';
    start: LatLng;
    end: LatLng;
    row_index: number | null;
    zone_id: number | null;
    length: number;
    plants_served?: number;
    water_flow?: number;
    pipe_diameter?: number;
    colIndex?: number;
    rowIndex?: number;
};

type ZoneStats = {
    zone_id: number;
    pipe_direction: 'horizontal' | 'vertical';
    total_pipes: number;
    total_length: number;
    total_water_flow: number;
    plants_served: number;
    average_pipe_diameter: number;
};

type PipeSummary = {
    total_pipes: number;
    total_length: number;
    total_water_flow: number;
    total_plants_served: number;
    average_pipe_diameter: number;
};

type PipeAnalysis = {
    zone_id: number;
    zone_name: string;
    pipe_direction: 'horizontal' | 'vertical';
    longest_main_pipe: number;
    longest_submain_pipe: number;
    longest_branch_pipe: number;
    submains_on_longest_main: number;
    branches_on_longest_submain: number;
    plants_on_longest_branch: number;
    total_pipes: number;
    main_pipes: number;
    submain_pipes: number;
    branch_pipes: number;
    pipe_details: {
        main_pipes: PipeLayout[];
        submain_pipes: PipeLayout[];
        branch_pipes: PipeLayout[];
    };
};

// Constants
const DEFAULT_CENTER: [number, number] = [13.7563, 100.5018];

const AREA_COLORS: Record<string, string> = {
    river: '#3B82F6', // Blue
    field: '#22C55E', // Green
    powerplant: '#EF4444', // Red
    building: '#F59E0B', // Yellow
    pump: '#1E40AF', // Dark Blue
    custompolygon: '#4B5563', // Black Gray
    solarcell: '#FFD600', // Bright Yellow
};

const ZONE_COLORS = ['#FF5733', '#33C1FF', '#8DFF33', '#FF33D4']; // 4 unique colors

// Utility Functions
const calculateAreaInRai = (coordinates: LatLng[]): number => {
    if (coordinates.length < 3) return 0;

    const toMeters = (lat1: number, lng1: number, lat2: number, lng2: number): number => {
        const R = 6371000;
        const dLat = ((lat2 - lat1) * Math.PI) / 180;
        const dLng = ((lng2 - lng1) * Math.PI) / 180;
        const a =
            Math.sin(dLat / 2) * Math.sin(dLat / 2) +
            Math.cos((lat1 * Math.PI) / 180) *
                Math.cos((lat2 * Math.PI) / 180) *
                Math.sin(dLng / 2) *
                Math.sin(dLng / 2);
        const c = 2 * Math.atan2(Math.sqrt(a), Math.sqrt(1 - a));
        return R * c;
    };

    let area = 0;
    for (let i = 0; i < coordinates.length; i++) {
        const j = (i + 1) % coordinates.length;
        area += coordinates[i].lat * coordinates[j].lng;
        area -= coordinates[j].lat * coordinates[i].lng;
    }
    area = Math.abs(area) / 2;

    const areaInSquareMeters =
        area * 111000 * 111000 * Math.cos((coordinates[0].lat * Math.PI) / 180);
    return areaInSquareMeters / 1600;
};

const isPointInPolygon = (
    lat: number,
    lng: number,
    polygon: { lat: number; lng: number }[]
): boolean => {
    let inside = false;
    for (let i = 0, j = polygon.length - 1; i < polygon.length; j = i++) {
        const xi = polygon[i].lat,
            yi = polygon[i].lng;
        const xj = polygon[j].lat,
            yj = polygon[j].lng;
        const intersect =
            yi > lng !== yj > lng && lat < ((xj - xi) * (lng - yi)) / (yj - yi + 0.0000001) + xi;
        if (intersect) inside = !inside;
    }
    return inside;
};

const findNearestGridPoint = (
    lat: number,
    lng: number,
    plantType: PlantType,
    area: LatLng[]
): [number, number] => {
    const plantSpacing = plantType.plant_spacing;
    const rowSpacing = plantType.row_spacing;
    const padding = rowSpacing / 2;

    const bounds = area.reduce(
        (acc, point) => ({
            minLat: Math.min(acc.minLat, point.lat),
            maxLat: Math.max(acc.maxLat, point.lat),
            minLng: Math.min(acc.minLng, point.lng),
            maxLng: Math.max(acc.maxLng, point.lng),
        }),
        {
            minLat: area[0].lat,
            maxLat: area[0].lat,
            minLng: area[0].lng,
            maxLng: area[0].lng,
        }
    );

    const paddedBounds = {
        minLat: bounds.minLat + padding / 111000,
        maxLat: bounds.maxLat - padding / 111000,
        minLng: bounds.minLng + padding / (111000 * Math.cos((bounds.minLat * Math.PI) / 180)),
        maxLng: bounds.maxLng - padding / (111000 * Math.cos((bounds.minLat * Math.PI) / 180)),
    };

    const latPoints: number[] = [];
    const lngPoints: number[] = [];

    for (let lat = paddedBounds.minLat; lat <= paddedBounds.maxLat; lat += rowSpacing / 111000) {
        latPoints.push(lat);
    }
    for (
        let lng = paddedBounds.minLng;
        lng <= paddedBounds.maxLng;
        lng += plantSpacing / (111000 * Math.cos((bounds.minLat * Math.PI) / 180))
    ) {
        lngPoints.push(lng);
    }

    let nearestLat = latPoints[0];
    let nearestLng = lngPoints[0];
    let minDistance = Number.MAX_VALUE;

    for (const gridLat of latPoints) {
        for (const gridLng of lngPoints) {
            const distance = Math.sqrt(Math.pow(lat - gridLat, 2) + Math.pow(lng - gridLng, 2));
            if (distance < minDistance) {
                minDistance = distance;
                nearestLat = gridLat;
                nearestLng = gridLng;
            }
        }
    }

    return [nearestLat, nearestLng];
};

const polylineLength = (coords: [number, number][]): number => {
    let total = 0;
    for (let i = 1; i < coords.length; i++) {
        const [lat1, lng1] = coords[i - 1];
        const [lat2, lng2] = coords[i];
        const R = 6371000;
        const dLat = ((lat2 - lat1) * Math.PI) / 180;
        const dLng = ((lng2 - lng1) * Math.PI) / 180;
        const a =
            Math.sin(dLat / 2) * Math.sin(dLat / 2) +
            Math.cos((lat1 * Math.PI) / 180) *
                Math.cos((lat2 * Math.PI) / 180) *
                Math.sin(dLng / 2) *
                Math.sin(dLng / 2);
        const c = 2 * Math.atan2(Math.sqrt(a), Math.sqrt(1 - a));
        total += R * c;
    }
    return total;
};

const flattenLatLngs = (latlngs: any): L.LatLng[] => {
    if (Array.isArray(latlngs) && latlngs.length > 0 && Array.isArray(latlngs[0])) {
        return latlngs.flat(Infinity) as L.LatLng[];
    }
    return latlngs as L.LatLng[];
};

// Components
const MapBounds = ({ positions }: { positions: LatLng[] }) => {
    const map = useMap();

    React.useEffect(() => {
        if (positions.length > 0) {
            const bounds = positions.reduce(
                (bounds, point) => bounds.extend([point.lat, point.lng]),
                L.latLngBounds([])
            );
            map.fitBounds(bounds, { padding: [50, 50], maxZoom: 22, animate: true });
        }
    }, [positions, map]);

    return null;
};

const InfoSection = ({ title, children }: { title: string; children: React.ReactNode }) => (
    <div className="mb-4 rounded-lg bg-gray-800 p-4">
        <h3 className="mb-6 text-xl font-semibold text-white">{title}</h3>
        <div className="space-y-6 text-sm text-gray-300">{children}</div>
    </div>
);

const InfoItem = ({ title, children }: { title: string; children: React.ReactNode }) => (
    <div>
        <h4 className="mb-3 text-base font-medium text-white">{title}</h4>
        <div className="text-base">{children}</div>
    </div>
);

const MapClickHandler = ({ onMapClick }: { onMapClick: (e: LeafletMouseEvent) => void }) => {
    const map = useMap();
    useEffect(() => {
        map.on('click', onMapClick);
        return () => {
            map.off('click', onMapClick);
        };
    }, [map, onMapClick]);
    return null;
};

const MouseTracker = ({ onMove }: { onMove: (position: [number, number]) => void }) => {
    const map = useMap();
    useEffect(() => {
        const handleMouseMove = (e: LeafletMouseEvent) => {
            onMove([e.latlng.lat, e.latlng.lng]);
        };
        map.on('mousemove', handleMouseMove);
        return () => {
            map.off('mousemove', handleMouseMove);
        };
    }, [map, onMove]);
    return null;
};

const MapMouseUpHandler = ({ onMouseUp }: { onMouseUp: () => void }) => {
    const map = useMap();
    useEffect(() => {
        map.on('mouseup', onMouseUp);
        return () => {
            map.off('mouseup', onMouseUp);
        };
    }, [map, onMouseUp]);
    return null;
};

<<<<<<< HEAD
const MapDragHandler = ({
    isDragging,
    editMode,
    selectedPoints,
}: {
    isDragging: boolean;
    editMode: 'select' | 'add' | 'delete' | null;
=======
const MapDragHandler = ({ isDragging, editMode, selectedPoints }: { 
    isDragging: boolean; 
    editMode: 'select' | 'add' | 'addPolygon' | 'selectPolygon' | 'delete' | 'deletePolygon' | null;
>>>>>>> 9be21505
    selectedPoints: Set<string>;
}) => {
    const map = useMap();

    useEffect(() => {
        if (isDragging || (editMode === 'select' && selectedPoints.size > 0) || editMode === 'selectPolygon') {
            map.dragging.disable();
            map.doubleClickZoom.disable();
            map.scrollWheelZoom.disable();
        } else {
            map.dragging.enable();
            map.doubleClickZoom.enable();
            map.scrollWheelZoom.enable();
        }
    }, [isDragging, editMode, selectedPoints.size, map]);

    return null;
};

const PointManagementControls = ({
    plantLocations,
    setPlantLocations,
    area,
    plantType,
<<<<<<< HEAD
}: {
    plantLocations: LatLng[];
=======
    featureGroupRef,
    editMode,
    setEditMode
}: { 
    plantLocations: LatLng[]; 
>>>>>>> 9be21505
    setPlantLocations: React.Dispatch<React.SetStateAction<LatLng[]>>;
    area: LatLng[];
    plantType: PlantType;
    featureGroupRef: React.MutableRefObject<L.FeatureGroup | null>;
    editMode: 'select' | 'add' | 'addPolygon' | 'selectPolygon' | 'delete' | 'deletePolygon' | null;
    setEditMode: React.Dispatch<React.SetStateAction<'select' | 'add' | 'addPolygon' | 'selectPolygon' | 'delete' | 'deletePolygon' | null>>;
}) => {
    const map = useMap();
    const [selectedPoints, setSelectedPoints] = useState<Set<string>>(new Set());
    const [movingPoint, setMovingPoint] = useState<{
        id: string;
        position: [number, number];
    } | null>(null);
    const [history, setHistory] = useState<LatLng[][]>([]);
    const [historyIndex, setHistoryIndex] = useState(-1);
    const [deletePolygon, setDeletePolygon] = useState<[number, number][] | null>(null);

    // Initialize history when plantLocations changes and there's no history
    useEffect(() => {
        if (history.length === 0 && plantLocations.length > 0) {
            setHistory([plantLocations]);
            setHistoryIndex(0);
        }
    }, [plantLocations]);

    // Add function to save state to history
    const saveToHistory = (newLocations: LatLng[]) => {
        setHistory((prev) => {
            const newHistory = prev.slice(0, historyIndex + 1);
            newHistory.push(newLocations);
            return newHistory;
        });
        setHistoryIndex((prev) => prev + 1);
    };

    // Add undo function
    const handleUndo = () => {
        if (historyIndex > 0) {
            const newIndex = historyIndex - 1;
            setHistoryIndex(newIndex);
            setPlantLocations(history[newIndex]);
        }
    };

    const handleAddPoints = () => {
        setEditMode('addPolygon');
        setSelectedPoints(new Set());
        setMovingPoint(null);
    };

    const handleDeletePoints = () => {
        setEditMode('deletePolygon');
        setSelectedPoints(new Set());
        setMovingPoint(null);
    };

    const handleDeletePolygon = () => {
        setEditMode('deletePolygon');
        setSelectedPoints(new Set());
        setMovingPoint(null);
    };

    const handleMovePoints = () => {
        setEditMode('selectPolygon');
        setSelectedPoints(new Set());
        setMovingPoint(null);
    };

    const handleCancel = () => {
        setEditMode(null);
        setSelectedPoints(new Set());
        setMovingPoint(null);
<<<<<<< HEAD
    };

    const handleMapClick = (e: LeafletMouseEvent) => {
        if (editMode === 'add') {
            const [nearestLat, nearestLng] = findNearestGridPoint(
                e.latlng.lat,
                e.latlng.lng,
                plantType,
                area
            );

            // Only add if the point is inside the area
            if (isPointInPolygon(nearestLat, nearestLng, area)) {
                const newPoint: LatLng = {
                    lat: nearestLat,
                    lng: nearestLng,
                    id: `point-${Date.now()}-${Math.random().toString(36).substr(2, 9)}`,
                };
                const newResults = [...plantLocations, newPoint];
                saveToHistory(newResults);
                setPlantLocations(newResults);
            }
        }
=======
        setDeletePolygon(null);
>>>>>>> 9be21505
    };

    const handlePointClick = (pointId: string, event: LeafletMouseEvent) => {
        event.originalEvent?.stopPropagation();

        if (editMode === 'select') {
            setSelectedPoints((prev) => {
                const newSet = new Set(prev);
                if (newSet.has(pointId)) {
                    newSet.delete(pointId);
                } else {
                    newSet.add(pointId);
                }
                return newSet;
            });
        } else if (editMode === 'delete') {
            const pointIndex = plantLocations.findIndex((p) => p.id === pointId);
            if (pointIndex !== -1) {
                const newLocations = plantLocations.filter((_, index) => index !== pointIndex);
                saveToHistory(newLocations);
                setPlantLocations(newLocations);
                setSelectedPoints((prev) => {
                    const newSet = new Set(prev);
                    newSet.delete(pointId);
                    return newSet;
                });
            }
        }
    };

    const handleMouseMove = (position: [number, number]) => {
        if (movingPoint) {
            const [nearestLat, nearestLng] = findNearestGridPoint(
                position[0],
                position[1],
                plantType,
                area
            );

            // Only update if the point is inside the area
            if (isPointInPolygon(nearestLat, nearestLng, area)) {
                setMovingPoint((prev) =>
                    prev ? { ...prev, position: [nearestLat, nearestLng] } : null
                );
            }
        }
    };

    const handleMouseUp = () => {
        if (movingPoint) {
            const newLocations = plantLocations.map((p) =>
                p.id === movingPoint.id
                    ? { ...p, lat: movingPoint.position[0], lng: movingPoint.position[1] }
                    : p
            );
            saveToHistory(newLocations);
            setPlantLocations(newLocations);
            setMovingPoint(null);
        }
    };

    return (
        <>
            <div className="absolute left-[60px] top-4 z-[1000] rounded-lg bg-white p-2 shadow-lg">
                <div className="flex flex-col space-y-2">
                    <div className="mb-2 flex items-center justify-between">
                        <h3 className="font-medium text-gray-700">Edit Points</h3>
                        <div className="flex space-x-2">
                            {editMode && (
                                <button
                                    onClick={handleCancel}
                                    className="rounded bg-gray-500 px-3 py-1 text-sm text-white transition-colors hover:bg-gray-600"
                                >
                                    Cancel
                                </button>
                            )}
                            <button
                                onClick={handleUndo}
                                disabled={historyIndex <= 0}
                                className={`rounded px-3 py-1 text-sm ${
                                    historyIndex > 0
                                        ? 'bg-gray-700 text-white hover:bg-gray-600'
                                        : 'cursor-not-allowed bg-gray-300 text-gray-500'
                                }`}
                            >
                                Undo
                            </button>
                        </div>
                    </div>
                    <div className="flex space-x-2">
                        <button
                            onClick={handleAddPoints}
<<<<<<< HEAD
                            className={`rounded px-3 py-2 transition-colors ${
                                editMode === 'add'
=======
                            className={`px-3 py-2 rounded transition-colors ${
                                editMode === 'addPolygon'
>>>>>>> 9be21505
                                    ? 'bg-green-600 text-white'
                                    : 'bg-green-500 text-white hover:bg-green-600'
                            }`}
                        >
                            Add Points
                        </button>
                        <button
                            onClick={handleDeletePoints}
<<<<<<< HEAD
                            className={`rounded px-3 py-2 transition-colors ${
                                editMode === 'delete'
=======
                            className={`px-3 py-2 rounded transition-colors ${
                                editMode === 'deletePolygon'
>>>>>>> 9be21505
                                    ? 'bg-red-600 text-white'
                                    : 'bg-red-500 text-white hover:bg-red-600'
                            }`}
                        >
                            Delete Points
                        </button>
                        <button
                            onClick={handleMovePoints}
<<<<<<< HEAD
                            className={`rounded px-3 py-2 transition-colors ${
                                editMode === 'select'
=======
                            className={`px-3 py-2 rounded transition-colors ${
                                editMode === 'selectPolygon'
>>>>>>> 9be21505
                                    ? 'bg-blue-600 text-white'
                                    : 'bg-blue-500 text-white hover:bg-blue-600'
                            }`}
                        >
                            Move Points
                        </button>
                    </div>
                    {editMode === 'deletePolygon' && (
                        <div className="text-xs text-gray-600 bg-yellow-100 p-2 rounded">
                            Draw a polygon to select and delete all planting points within that area.
                        </div>
                    )}
                    {editMode === 'addPolygon' && (
                        <div className="text-xs text-gray-600 bg-green-100 p-2 rounded">
                            Draw a polygon to generate planting points within that area.
                        </div>
                    )}
                    {editMode === 'selectPolygon' && (
                        <div className="text-xs text-gray-600 bg-blue-100 p-2 rounded">
                            Draw a polygon to select points, then click anywhere to move them as a group.
                        </div>
                    )}
                </div>
            </div>
<<<<<<< HEAD
            <MapClickHandler onMapClick={handleMapClick} />
            <MapDragHandler
                isDragging={!!movingPoint}
                editMode={editMode}
=======
            <MapClickHandler onMapClick={() => {}} />
            <MapDragHandler 
                isDragging={!!movingPoint} 
                editMode={editMode} 
>>>>>>> 9be21505
                selectedPoints={selectedPoints}
            />
            <MouseTracker onMove={handleMouseMove} />
            <MapMouseUpHandler onMouseUp={handleMouseUp} />
            {plantLocations.map((point) => {
                const pointId = point.id || `point-${plantLocations.indexOf(point)}`;
                const isSelected = selectedPoints.has(pointId);
                const isMoving = movingPoint?.id === pointId;
                const position: [number, number] =
                    isMoving && movingPoint ? movingPoint.position : [point.lat, point.lng];
                return (
                    <CircleMarker
                        key={pointId}
                        center={position}
                        radius={isSelected ? 3 : 0.5}
                        pathOptions={{
                            color: isSelected ? 'blue' : 'red',
                            fillColor: isSelected ? 'blue' : 'red',
                            fillOpacity: isMoving ? 0.5 : 1,
                        }}
                        eventHandlers={{
                            click: (e) => {
                                const mouseEvent = e as unknown as LeafletMouseEvent;
                                mouseEvent.originalEvent?.stopPropagation();
                                handlePointClick(pointId, mouseEvent);
                            },
                            mousedown: (e) => {
                                if (editMode === 'select' && isSelected) {
                                    const mouseEvent = e as unknown as LeafletMouseEvent;
                                    mouseEvent.originalEvent?.stopPropagation();
                                    setMovingPoint({
                                        id: pointId,
                                        position: [point.lat, point.lng],
                                    });
                                }
                            },
                        }}
                    />
                );
            })}
        </>
    );
};

// Map Components
const MapLayers = ({ layers = [] }: { layers?: Props['layers'] }) => (
    <>
        {layers.map((layer, index) => {
            const styleMap: Record<string, { color: string; fillOpacity: number }> = {
                river: { color: '#3B82F6', fillOpacity: 0.3 },
                powerplant: { color: '#EF4444', fillOpacity: 0.3 },
                building: { color: '#F59E0B', fillOpacity: 0.3 },
                pump: { color: '#1E40AF', fillOpacity: 0.3 },
                custompolygon: { color: '#4B5563', fillOpacity: 0.3 },
                solarcell: { color: '#FFD600', fillOpacity: 0.3 },
            };

            const style = layer.isInitialMap
                ? { color: '#90EE90', fillColor: '#90EE90', fillOpacity: 0.3, weight: 2 }
                : {
                      ...(styleMap[layer.type] || styleMap.custompolygon),
                      fillColor: styleMap[layer.type]?.color || styleMap.custompolygon.color,
                  };

            return (
                <Polygon
                    key={`layer-${index}`}
                    positions={layer.coordinates.map((coord) => [coord.lat, coord.lng])}
                    pathOptions={{
                        ...style,
                        weight: 2,
                    }}
                />
            );
        })}
    </>
);

const ZonePolygons = ({ zones }: { zones: Zone[] }) => (
    <>
        {zones.map((zone) =>
            zone.polygon ? (
                <Polygon
                    key={zone.id}
                    positions={zone.polygon}
                    pathOptions={{ color: zone.color, weight: 2, fillOpacity: 0.2 }}
                />
            ) : null
        )}
    </>
);

<<<<<<< HEAD
const PlantPoints = ({
    plantLocations,
    getPointColor,
}: {
    plantLocations: LatLng[];
=======
const PlantPoints = ({ plantLocations, getPointColor, selectedPoints, movingGroup }: { 
    plantLocations: LatLng[]; 
>>>>>>> 9be21505
    getPointColor: (point: LatLng) => string;
    selectedPoints?: Set<string>;
    movingGroup?: { points: LatLng[]; offset: [number, number] } | null;
}) => (
    <>
        {plantLocations.map((point, index) => {
            const pointId = point.id || `point-${index}`;
            const isSelected = selectedPoints?.has(pointId) || false;
            const isMoving = movingGroup?.points.some(p => (p.id || `point-${plantLocations.indexOf(p)}`) === pointId) || false;
            
            let position: [number, number] = [point.lat, point.lng];
            if (isMoving && movingGroup) {
                const centerLat = movingGroup.points.reduce((sum, p) => sum + p.lat, 0) / movingGroup.points.length;
                const centerLng = movingGroup.points.reduce((sum, p) => sum + p.lng, 0) / movingGroup.points.length;
                const newLat = centerLat + movingGroup.offset[0];
                const newLng = centerLng + movingGroup.offset[1];
                position = [newLat, newLng];
            }
            
            const color = isSelected ? 'blue' : getPointColor(point);
            return (
                <CircleMarker
                    key={pointId}
                    center={position}
                    radius={isSelected ? 3 : 1.5}
                    pathOptions={{
                        color: color,
                        fillColor: color,
                        fillOpacity: isMoving ? 0.5 : 1,
                    }}
                />
            );
        })}
    </>
);

const PipeLayouts = ({
    pipeLayout,
    getPipeColor,
}: {
    pipeLayout: PipeLayout[];
    getPipeColor: (pipe: PipeLayout) => string;
}) => (
    <FeatureGroup>
<<<<<<< HEAD
        {pipeLayout.map((pipe, index) => (
            <Polyline
                key={`pipe-${index}`}
                positions={[
                    [pipe.start.lat, pipe.start.lng],
                    [pipe.end.lat, pipe.end.lng],
                ]}
                color={getPipeColor(pipe)}
                weight={3}
                opacity={0.8}
            />
        ))}
=======
        {pipeLayout.map((pipe, index) => {
            const color = getPipeColor(pipe);
            const tooltipText = pipe.pipe_diameter 
                ? `Pipe ${index + 1}: ${pipe.length.toFixed(1)}m, ${pipe.pipe_diameter}mm, ${pipe.water_flow?.toFixed(1)} L/day`
                : `Pipe ${index + 1}: ${pipe.length.toFixed(1)}m`;
            
            return (
                <Polyline
                    key={`pipe-${index}`}
                    positions={[
                        [pipe.start.lat, pipe.start.lng],
                        [pipe.end.lat, pipe.end.lng]
                    ]}
                    color={color}
                    weight={3}
                    opacity={0.8}
                    eventHandlers={{
                        mouseover: (e) => {
                            const layer = e.target;
                            layer.bindTooltip(tooltipText, {
                                permanent: false,
                                direction: 'top',
                                className: 'pipe-tooltip'
                            }).openTooltip();
                        },
                        mouseout: (e) => {
                            const layer = e.target;
                            layer.closeTooltip();
                        }
                    }}
                />
            );
        })}
>>>>>>> 9be21505
    </FeatureGroup>
);

const UserPipes = ({ userPipes }: { userPipes: UserPipe[] }) => (
    <>
        {userPipes.map((pipe) => (
            <Polyline
                key={pipe.id}
                positions={pipe.coordinates}
                color={pipe.type === 'main' ? 'red' : 'orange'}
                weight={5}
                opacity={0.8}
            />
        ))}
    </>
);

// Add isPointInZonePolygon function
const isPointInZonePolygon = (lat: number, lng: number, polygon: [number, number][]): boolean => {
    let inside = false;
    for (let i = 0, j = polygon.length - 1; i < polygon.length; j = i++) {
        const xi = polygon[i][0],
            yi = polygon[i][1];
        const xj = polygon[j][0],
            yj = polygon[j][1];
        const intersect =
            yi > lng !== yj > lng && lat < ((xj - xi) * (lng - yi)) / (yj - yi + 0.0000001) + xi;
        if (intersect) inside = !inside;
    }
    return inside;
};



// Add after the existing utility functions
const ValveUndoRedoControl = ({
    onUndo,
    onRedo,
    canUndo,
    canRedo,
}: {
    onUndo: () => void;
    onRedo: () => void;
    canUndo: boolean;
    canRedo: boolean;
}) => {
    const map = useMap();

    useEffect(() => {
        const controlDiv = L.DomUtil.create('div', 'leaflet-bar leaflet-control');
        controlDiv.style.backgroundColor = 'white';
        controlDiv.style.padding = '6px';
        controlDiv.style.borderRadius = '4px';
        controlDiv.style.boxShadow = '0 1px 5px rgba(0,0,0,0.65)';
        controlDiv.style.marginTop = '60px'; // Position below valve controls

        const undoButton = L.DomUtil.create('button', '', controlDiv);
        undoButton.innerHTML = '↶';
        undoButton.style.marginRight = '4px';
        undoButton.style.padding = '4px 8px';
        undoButton.style.border = 'none';
        undoButton.style.borderRadius = '4px';
        undoButton.style.cursor = canUndo ? 'pointer' : 'not-allowed';
        undoButton.style.opacity = canUndo ? '1' : '0.5';
        undoButton.style.backgroundColor = canUndo ? '#1E40AF' : '#9CA3AF';
        undoButton.style.color = 'white';

        const redoButton = L.DomUtil.create('button', '', controlDiv);
        redoButton.innerHTML = '↷';
        redoButton.style.padding = '4px 8px';
        redoButton.style.border = 'none';
        redoButton.style.borderRadius = '4px';
        redoButton.style.cursor = canRedo ? 'pointer' : 'not-allowed';
        redoButton.style.opacity = canRedo ? '1' : '0.5';
        redoButton.style.backgroundColor = canRedo ? '#1E40AF' : '#9CA3AF';
        redoButton.style.color = 'white';

        L.DomEvent.on(undoButton, 'click', (e) => {
            L.DomEvent.stopPropagation(e);
            if (canUndo) onUndo();
        });

        L.DomEvent.on(redoButton, 'click', (e) => {
            L.DomEvent.stopPropagation(e);
            if (canRedo) onRedo();
        });

        const control = new L.Control({ position: 'topright' });
        control.onAdd = () => controlDiv;
        control.addTo(map);

        return () => {
            control.remove();
        };
    }, [map, onUndo, onRedo, canUndo, canRedo]);

    return null;
};

// Add this utility function after the existing utility functions
const generatePointsInPolygon = (polygon: [number, number][], plantType: PlantType, mainArea: LatLng[]): LatLng[] => {
    const points: LatLng[] = [];
    
    // Find the two leftmost points (lowest longitude) from main area
    const sortedByLng = [...mainArea].sort((a, b) => a.lng - b.lng);
    const leftmost1 = sortedByLng[0];
    const leftmost2 = sortedByLng[1];
    const bottomLeft = leftmost1.lat < leftmost2.lat ? leftmost1 : leftmost2;
    const topLeft = leftmost1.lat >= leftmost2.lat ? leftmost1 : leftmost2;

    // Find the two bottommost points (lowest latitude) from main area
    const sortedByLat = [...mainArea].sort((a, b) => a.lat - b.lat);
    const bottom1 = sortedByLat[0];
    const bottom2 = sortedByLat[1];
    const bottomRight = bottom1.lng > bottom2.lng ? bottom1 : bottom2;

    // Define plantDir (along bottom edge)
    const plantDir = {
        lat: bottomRight.lat - bottomLeft.lat,
        lng: bottomRight.lng - bottomLeft.lng,
    };
    const plantLength = Math.sqrt(plantDir.lat ** 2 + plantDir.lng ** 2);
    const plantDirNormalized = {
        lat: plantDir.lat / plantLength,
        lng: plantDir.lng / plantLength,
    };

    // Define rowDir (along left edge)
    const rowDir = {
        lat: topLeft.lat - bottomLeft.lat,
        lng: topLeft.lng - bottomLeft.lng,
    };
    const rowLength = Math.sqrt(rowDir.lat ** 2 + rowDir.lng ** 2);
    const rowDirNormalized = {
        lat: rowDir.lat / rowLength,
        lng: rowDir.lng / rowLength,
    };

    // Calculate field size and steps
    const left = sortedByLng[0];
    const right = sortedByLng[sortedByLng.length - 1];
    const bottom = sortedByLat[0];
    const top = sortedByLat[sortedByLat.length - 1];

    const fieldWidthMeters = calculateDistance(left.lat, left.lng, right.lat, right.lng);
    const fieldHeightMeters = calculateDistance(bottom.lat, bottom.lng, top.lat, top.lng);

    const maxPlantSteps = Math.floor(fieldWidthMeters / plantType.plant_spacing);
    const maxRowSteps = Math.floor(fieldHeightMeters / plantType.row_spacing);

    // Generate grid points
    for (let i = 0; i <= maxRowSteps; i++) {
        const rowStart = {
            lat: bottomLeft.lat + rowDirNormalized.lat * i * (plantType.row_spacing / 111000),
            lng: bottomLeft.lng + rowDirNormalized.lng * i * (plantType.row_spacing / (111000 * Math.cos(bottomLeft.lat * Math.PI / 180))),
        };

        for (let j = 0; j <= maxPlantSteps; j++) {
            const point = {
                lat: rowStart.lat + plantDirNormalized.lat * j * (plantType.plant_spacing / 111000),
                lng: rowStart.lng + plantDirNormalized.lng * j * (plantType.plant_spacing / (111000 * Math.cos(rowStart.lat * Math.PI / 180))),
            };

            // Check if point is inside the drawn polygon
            if (isPointInPolygon(point.lat, point.lng, polygon.map(([lat, lng]) => ({ lat, lng })))) {
                // Check if point is far enough from polygon edges
                const minDist = minDistanceToPolygonEdge(point.lat, point.lng, polygon.map(([lat, lng]) => ({ lat, lng })));
                if (minDist >= (plantType.row_spacing / 2)) {
                    points.push({
                        ...point,
                        id: `point-${Date.now()}-${Math.random().toString(36).substr(2, 9)}`
                    });
                }
            }
        }
    }

    return points;
};

// Helper function to calculate distance between two points
const calculateDistance = (lat1: number, lng1: number, lat2: number, lng2: number): number => {
    const R = 6371000; // Earth radius in meters
    const lat1Rad = lat1 * Math.PI / 180;
    const lat2Rad = lat2 * Math.PI / 180;
    const dLat = (lat2 - lat1) * Math.PI / 180;
    const dLng = (lng2 - lng1) * Math.PI / 180;

    const a = Math.sin(dLat/2) * Math.sin(dLat/2) +
             Math.cos(lat1Rad) * Math.cos(lat2Rad) *
             Math.sin(dLng/2) * Math.sin(dLng/2);
    const c = 2 * Math.atan2(Math.sqrt(a), Math.sqrt(1-a));

    return R * c;
};

// Helper function to calculate minimum distance from point to polygon edge
const minDistanceToPolygonEdge = (lat: number, lng: number, polygon: { lat: number; lng: number }[]): number => {
    let minDist = Infinity;
    const n = polygon.length;
    
    for (let i = 0; i < n; i++) {
        const a = polygon[i];
        const b = polygon[(i + 1) % n];
        const dist = pointToSegmentDistance(lat, lng, a.lat, a.lng, b.lat, b.lng);
        if (dist < minDist) {
            minDist = dist;
        }
    }
    
    return minDist;
};

// Helper function to calculate distance from point to line segment
const pointToSegmentDistance = (px: number, py: number, ax: number, ay: number, bx: number, by: number): number => {
    const R = 6371000; // Earth radius in meters
    const lat1 = ax * Math.PI / 180;
    const lat2 = bx * Math.PI / 180;
    const latP = px * Math.PI / 180;
    const lng1 = ay * Math.PI / 180;
    const lng2 = by * Math.PI / 180;
    const lngP = py * Math.PI / 180;
    
    const x1 = R * lng1 * Math.cos((lat1 + lat2) / 2);
    const y1 = R * lat1;
    const x2 = R * lng2 * Math.cos((lat1 + lat2) / 2);
    const y2 = R * lat2;
    const xP = R * lngP * Math.cos((lat1 + lat2) / 2);
    const yP = R * latP;
    
    const dx = x2 - x1;
    const dy = y2 - y1;
    
    if (dx === 0 && dy === 0) {
        return Math.sqrt(Math.pow(xP - x1, 2) + Math.pow(yP - y1, 2));
    }
    
    const t = Math.max(0, Math.min(1, ((xP - x1) * dx + (yP - y1) * dy) / (dx * dx + dy * dy)));
    const projX = x1 + t * dx;
    const projY = y1 + t * dy;
    
    return Math.sqrt(Math.pow(xP - projX, 2) + Math.pow(yP - projY, 2));
};

// Main Component
<<<<<<< HEAD
export default function GenerateTree({
    areaType,
    area,
    plantType,
    layers = [],
    pumpLocation,
}: Props) {
=======
export default function GenerateTree({ areaType, area, plantType, layers = [], pumpLocation }: Props) {
    // No longer needed since we're using URL parameters consistently
>>>>>>> 9be21505
    const [plantLocations, setPlantLocations] = useState<LatLng[]>([]);
    
    // Check if this is an existing field (check URL for field ID)
    const urlParams = new URLSearchParams(window.location.search);
    const existingFieldId = urlParams.get('fieldId');
    const [grid, setGrid] = useState<LatLng[][] | null>(null);
    const [isLoading, setIsLoading] = useState(false);
    const [error, setError] = useState<string | null>(null);
    const [isPlantLayoutGenerated, setIsPlantLayoutGenerated] = useState(false);
    const [pipeLayout, setPipeLayout] = useState<PipeLayout[]>([]);
    const [zoneStats, setZoneStats] = useState<ZoneStats[]>([]);
    const [pipeSummary, setPipeSummary] = useState<PipeSummary | null>(null);
    const [pipeAnalysis, setPipeAnalysis] = useState<PipeAnalysis[]>([]);
    const featureGroupRef = React.useRef<L.FeatureGroup>(null);
    const [zones, setZones] = useState<Zone[]>([]);
    const [currentZoneIndex, setCurrentZoneIndex] = useState<number | null>(null);
    const [userPipes, setUserPipes] = useState<UserPipe[]>([]);
    const [drawingPipeType, setDrawingPipeType] = useState<'main' | 'submain' | null>(null);
    const [selectedValveType, setSelectedValveType] = useState<ValveType | null>(null);
    const [valves, setValves] = useState<Valve[]>([]);
    const [draggingValve, setDraggingValve] = useState<Valve | null>(null);
    // Add new pump state
    const [pumps, setPumps] = useState<Pump[]>([]);
    const [selectedPumpType, setSelectedPumpType] = useState<boolean>(false);
    const [draggingPump, setDraggingPump] = useState<Pump | null>(null);
    // Combined equipment history
    const [equipmentHistory, setEquipmentHistory] = useState<EquipmentState[]>([
        { valves: [], pumps: [] },
    ]);
    const [equipmentHistoryIndex, setEquipmentHistoryIndex] = useState(0);
    // Add edit mode state
    const [editMode, setEditMode] = useState<'select' | 'add' | 'addPolygon' | 'selectPolygon' | 'delete' | 'deletePolygon' | null>(null);
    // Add history management for plant locations
    const [plantHistory, setPlantHistory] = useState<LatLng[][]>([]);
    const [plantHistoryIndex, setPlantHistoryIndex] = useState(-1);
    // Add selected points state for moving functionality
    const [selectedPoints, setSelectedPoints] = useState<Set<string>>(new Set());
    const [movingGroup, setMovingGroup] = useState<{ points: LatLng[]; offset: [number, number] } | null>(null);

    // Memoized values
    const areaInRai = useMemo(() => calculateAreaInRai(area), [area]);
    const processedPlantType = useMemo(
        () => ({
            ...plantType,
            plant_spacing: Number(plantType.plant_spacing),
            row_spacing: Number(plantType.row_spacing),
            water_needed: Number(plantType.water_needed),
        }),
        [plantType]
    );

    const totalPlants = useMemo(() => plantLocations.length, [plantLocations]);

    const mapCenter = useMemo(() => {
        if (area.length === 0) return DEFAULT_CENTER;
        const center = area.reduce(
            (acc, point) => [acc[0] + point.lat, acc[1] + point.lng],
            [0, 0]
        );
        return [center[0] / area.length, center[1] / area.length] as [number, number];
    }, [area]);

    // Add handleMarkerCreated inside the main component
    const handleMarkerCreated = (latlng: L.LatLng) => {
        const newPoint: LatLng = {
            lat: latlng.lat,
            lng: latlng.lng,
            id: `point-${Date.now()}-${Math.random().toString(36).substr(2, 9)}`,
        };
        setPlantLocations((prev) => [...prev, newPoint]);
    };

    // Handlers
    const handleGenerate = async () => {
        setIsLoading(true);
        setError(null);

        try {
<<<<<<< HEAD
            const areaTypes = areaType
                ? areaType.split(',').map((type) => type.trim())
                : ['default'];
=======
            // Use props directly since we're using URL parameters consistently
            const currentArea = area;
            const currentPlantType = plantType;
            const currentLayers = layers;
            const currentAreaType = areaType;
            
            const areaTypes = currentAreaType ? currentAreaType.split(',').map(type => type.trim()) : ['default'];
            
            // Debug logging
            console.log('Sending layers to API:', currentLayers);
            console.log('Exclusion layers (non-initial map):', currentLayers.filter(layer => !layer.isInitialMap));
            
>>>>>>> 9be21505
            const { data } = await axios.post<{ plant_locations: LatLng[][] }>(
                '/api/generate-planting-points',
                {
                    area: currentArea,
                    plant_type_id: currentPlantType.id,
                    plant_spacing: currentPlantType.plant_spacing,
                    row_spacing: currentPlantType.row_spacing,
                    area_types: areaTypes,
<<<<<<< HEAD
                    layers: layers.map((layer) => ({
=======
                    layers: currentLayers.map(layer => ({
>>>>>>> 9be21505
                        ...layer,
                        coordinates: layer.coordinates.map((coord) => ({
                            lat: Number(coord.lat),
                            lng: Number(coord.lng),
                        })),
                    })),
                }
            );

            if (!data?.plant_locations) {
                throw new Error('Invalid response format from server');
            }

            const flattenedPoints = data.plant_locations.flat().map((point, index) => ({
                ...point,
                id: `point-${index}`,
            }));
            setPlantLocations(flattenedPoints);
            setGrid(data.plant_locations);
            setIsPlantLayoutGenerated(true);
        } catch (error) {
            console.error('Error details:', error);
            setError(
                axios.isAxiosError(error)
                    ? error.response?.data?.message || error.message || 'Error generating points'
                    : 'An unexpected error occurred'
            );
        } finally {
            setIsLoading(false);
        }
    };

    const handleGeneratePipeLayout = async () => {
        if (!plantLocations || !plantLocations.length) return;

        try {
            setIsLoading(true);
            const requestData = {
                plant_type_id: plantType.id,
                area: area,
                zones: zones.map((zone) => {
                    const zonePoints = plantLocations.filter(
                        (point) =>
                            zone.polygon &&
                            isPointInPolygon(
                                point.lat,
                                point.lng,
                                zone.polygon.map(([lat, lng]) => ({ lat, lng }))
                            )
                    );
                    return {
                        id: zone.id,
                        pipeDirection: zone.pipeDirection,
                        points: zonePoints,
                    };
<<<<<<< HEAD
                }),
=======
                }).filter(zone => zone.points.length > 0) // Only include zones with points
>>>>>>> 9be21505
            };

            const response = await axios.post('/api/generate-pipe-layout', requestData);
            setPipeLayout(response.data.pipe_layout);
            setZoneStats(response.data.zone_stats || []);
            setPipeSummary(response.data.summary || null);
            setPipeAnalysis(response.data.pipe_analysis || []);
            
            console.log('Pipe generation response:', response.data);
        } catch (error) {
            console.error('Error generating pipe layout:', error);
            alert('Failed to generate pipe layout');
        } finally {
            setIsLoading(false);
        }
    };

    const handleAddZone = () => {
        if (zones.length >= 4) return;
        const newZone: Zone = {
            id: Date.now(),
            name: `Zone ${zones.length + 1}`,
            color: ZONE_COLORS[zones.length],
            polygon: null,
            pipeDirection: 'horizontal',
        };
        setZones([...zones, newZone]);
        setCurrentZoneIndex(zones.length);
    };

    const handleDeleteZone = (zoneId: number) => {
        setZones((prevZones) => prevZones.filter((zone) => zone.id !== zoneId));
        if (currentZoneIndex !== null) {
            const deletedZoneIndex = zones.findIndex((zone) => zone.id === zoneId);
            if (deletedZoneIndex === currentZoneIndex) {
                setCurrentZoneIndex(null);
            } else if (deletedZoneIndex < currentZoneIndex) {
                setCurrentZoneIndex(currentZoneIndex - 1);
            }
        }
    };

    const handlePipeDirectionChange = (zoneId: number, direction: 'horizontal' | 'vertical') => {
        setZones((prevZones) =>
            prevZones.map((zone) =>
                zone.id === zoneId ? { ...zone, pipeDirection: direction } : zone
            )
        );
    };

    const getPointColor = (point: LatLng) => {
        for (let i = 0; i < zones.length; i++) {
            const z = zones[i];
            if (z.polygon && isPointInZonePolygon(point.lat, point.lng, z.polygon)) {
                return z.color;
            }
        }
        return 'green';
    };

    const getPipeColor = (pipe: PipeLayout) => {
        const zone = zones.find((z) => z.id === pipe.zone_id);
        return zone?.pipeDirection === 'horizontal' ? '#3B82F6' : '#10B981';
    };

    const handleUserPipeCreated = (e: any) => {
        if (drawingPipeType && e.layerType === 'polyline' && e.layer instanceof L.Polyline) {
            const latlngs: L.LatLng[] = flattenLatLngs(e.layer.getLatLngs());
            const coordinates: [number, number][] = latlngs.map((latlng) => [
                latlng.lat,
                latlng.lng,
            ]);
            setUserPipes((prev) => [
                ...prev,
                {
                    id: `userpipe-${Date.now()}-${Math.random().toString(36).substr(2, 9)}`,
                    type: drawingPipeType,
                    coordinates,
                },
            ]);
            setDrawingPipeType(null);
        }
    };

    const handleUserPipeDeleted = (e: any) => {
        const layers = e.layers;
        layers.eachLayer((layer: any) => {
            if (layer instanceof L.Polyline) {
                const latlngs: L.LatLng[] = flattenLatLngs(layer.getLatLngs());
                setUserPipes((prev) =>
                    prev.filter((pipe) => {
                        if (pipe.coordinates.length !== latlngs.length) return true;
                        for (let i = 0; i < latlngs.length; i++) {
                            if (
                                Math.abs(pipe.coordinates[i][0] - latlngs[i].lat) > 1e-8 ||
                                Math.abs(pipe.coordinates[i][1] - latlngs[i].lng) > 1e-8
                            ) {
                                return true;
                            }
                        }
                        return false;
                    })
                );
            }
        });
    };

<<<<<<< HEAD
    // Calculate pipe lengths
    const mainPipeLengths = userPipes
        .filter((p) => p.type === 'main')
        .map((p) => polylineLength(p.coordinates));
    const submainPipeLengths = userPipes
        .filter((p) => p.type === 'submain')
        .map((p) => polylineLength(p.coordinates));
    const longestMain = mainPipeLengths.length > 0 ? Math.max(...mainPipeLengths) : 0;
    const longestSubmain = submainPipeLengths.length > 0 ? Math.max(...submainPipeLengths) : 0;
=======

>>>>>>> 9be21505

    // Add after the existing handlers
    const handleValveTypeSelect = (type: ValveType) => {
        setSelectedValveType(type);
        setSelectedPumpType(false); // Disable pump selection when valve is selected
    };

    const handlePumpTypeSelect = () => {
        setSelectedPumpType(!selectedPumpType);
        setSelectedValveType(null); // Disable valve selection when pump is selected
    };

    const handleValveDragStart = (valve: Valve) => {
        setDraggingValve(valve);
    };

    const handleValveDragEnd = (position: [number, number]) => {
        if (draggingValve) {
            const newValves = valves.map((v) =>
                v.id === draggingValve.id ? { ...v, position } : v
            );
            saveEquipmentToHistory({ valves: newValves, pumps: pumps });
            setValves(newValves);
            setDraggingValve(null);
        }
    };

    const handlePumpDragStart = (pump: Pump) => {
        setDraggingPump(pump);
    };

    const handlePumpDragEnd = (position: [number, number]) => {
        if (draggingPump) {
            const newPumps = pumps.map((p) => (p.id === draggingPump.id ? { ...p, position } : p));
            saveEquipmentToHistory({ valves: valves, pumps: newPumps });
            setPumps(newPumps);
            setDraggingPump(null);
        }
    };

    const handleMapClick = (e: LeafletMouseEvent) => {
        if (selectedValveType) {
            const newValve: Valve = {
                id: `valve-${Date.now()}-${Math.random().toString(36).substr(2, 9)}`,
                type: selectedValveType,
                position: [e.latlng.lat, e.latlng.lng],
            };
            const newValves = [...valves, newValve];
            saveEquipmentToHistory({ valves: newValves, pumps: pumps });
            setValves(newValves);
            setSelectedValveType(null);
        } else if (selectedPumpType) {
            const newPump: Pump = {
                id: `pump-${Date.now()}-${Math.random().toString(36).substr(2, 9)}`,
                position: [e.latlng.lat, e.latlng.lng],
                radius: 4, // Reduced from 100 to 50 meters
            };
            const newPumps = [...pumps, newPump];
            saveEquipmentToHistory({ valves: valves, pumps: newPumps });
            setPumps(newPumps);
            setSelectedPumpType(false);
        } else if (editMode === 'selectPolygon' && selectedPoints.size > 0) {
            // Start group dragging
            const selectedPointIds = Array.from(selectedPoints);
            const selectedPointObjects = plantLocations.filter(p => 
                selectedPointIds.includes(p.id || `point-${plantLocations.indexOf(p)}`)
            );
            
            if (selectedPointObjects.length > 0) {
                const centerLat = selectedPointObjects.reduce((sum, p) => sum + p.lat, 0) / selectedPointObjects.length;
                const centerLng = selectedPointObjects.reduce((sum, p) => sum + p.lng, 0) / selectedPointObjects.length;
                const offset: [number, number] = [e.latlng.lat - centerLat, e.latlng.lng - centerLng];
                
                setMovingGroup({
                    points: selectedPointObjects,
                    offset
                });
            }
        }
    };

    const saveEquipmentToHistory = (newEquipment: EquipmentState) => {
        setEquipmentHistory((prev) => {
            const newHistory = prev.slice(0, equipmentHistoryIndex + 1);
            newHistory.push(newEquipment);
            return newHistory;
        });
        setEquipmentHistoryIndex((prev) => prev + 1);
    };

    const handleValveUndo = () => {
        if (equipmentHistoryIndex > 0) {
            const newIndex = equipmentHistoryIndex - 1;
            setEquipmentHistoryIndex(newIndex);
            setValves(equipmentHistory[newIndex].valves);
            setPumps(equipmentHistory[newIndex].pumps);
        }
    };

    const handleValveRedo = () => {
        if (equipmentHistoryIndex < equipmentHistory.length - 1) {
            const newIndex = equipmentHistoryIndex + 1;
            setEquipmentHistoryIndex(newIndex);
            setValves(equipmentHistory[newIndex].valves);
            setPumps(equipmentHistory[newIndex].pumps);
        }
    };

    // Add function to save plant locations to history
    const savePlantToHistory = (newLocations: LatLng[]) => {
        setPlantHistory(prev => {
            const newHistory = prev.slice(0, plantHistoryIndex + 1);
            newHistory.push(newLocations);
            return newHistory;
        });
        setPlantHistoryIndex(prev => prev + 1);
    };

    // Add handlers for moving selected points as a group
    const handleGroupDragStart = (e: LeafletMouseEvent) => {
        if (editMode === 'selectPolygon' && selectedPoints.size > 0) {
            const selectedPointIds = Array.from(selectedPoints);
            const selectedPointObjects = plantLocations.filter(p => 
                selectedPointIds.includes(p.id || `point-${plantLocations.indexOf(p)}`)
            );
            
            if (selectedPointObjects.length > 0) {
                const centerLat = selectedPointObjects.reduce((sum, p) => sum + p.lat, 0) / selectedPointObjects.length;
                const centerLng = selectedPointObjects.reduce((sum, p) => sum + p.lng, 0) / selectedPointObjects.length;
                const offset: [number, number] = [e.latlng.lat - centerLat, e.latlng.lng - centerLng];
                
                setMovingGroup({
                    points: selectedPointObjects,
                    offset
                });
            }
        }
    };

    const handleGroupDragMove = (position: [number, number]) => {
        if (movingGroup) {
            // Update the moving group with new position
            setMovingGroup(prev => prev ? {
                ...prev,
                offset: [position[0] - (prev.points.reduce((sum, p) => sum + p.lat, 0) / prev.points.length), 
                        position[1] - (prev.points.reduce((sum, p) => sum + p.lng, 0) / prev.points.length)]
            } : null);
        }
    };

    const handleGroupDragEnd = () => {
        if (movingGroup) {
            const selectedPointIds = Array.from(selectedPoints);
            const newLocations = plantLocations.map(point => {
                const pointId = point.id || `point-${plantLocations.indexOf(point)}`;
                if (selectedPointIds.includes(pointId)) {
                    // Find the corresponding point in movingGroup
                    const movingPoint = movingGroup.points.find(p => 
                        (p.id || `point-${plantLocations.indexOf(p)}`) === pointId
                    );
                    if (movingPoint) {
                        const centerLat = movingGroup.points.reduce((sum, p) => sum + p.lat, 0) / movingGroup.points.length;
                        const centerLng = movingGroup.points.reduce((sum, p) => sum + p.lng, 0) / movingGroup.points.length;
                        const newLat = centerLat + movingGroup.offset[0];
                        const newLng = centerLng + movingGroup.offset[1];
                        
                        // Snap to grid
                        const [nearestLat, nearestLng] = findNearestGridPoint(newLat, newLng, processedPlantType, area);
                        
                        return {
                            ...point,
                            lat: nearestLat,
                            lng: nearestLng
                        };
                    }
                }
                return point;
            });
            
            savePlantToHistory(newLocations);
            setPlantLocations(newLocations);
            setMovingGroup(null);
        }
    };

    const handleCancel = () => {
        setEditMode(null);
        setSelectedPoints(new Set());
        setMovingGroup(null);
    };

    const handleSaveToDatabase = async () => {
        if (!isPlantLayoutGenerated || pipeLayout.length === 0) return;

        setIsLoading(true);
        setError(null);

        try {
            // Use props directly since we're using URL parameters consistently
            const currentArea = area;
            const currentPlantType = processedPlantType;
            const currentLayers = layers;

            // Prepare zones data
            const zonesData = zones.map(zone => ({
                id: zone.id,
                name: zone.name,
                polygon_coordinates: zone.polygon ? zone.polygon.map(([lat, lng]) => ({ lat, lng })) : [],
                color: zone.color,
                pipe_direction: zone.pipeDirection
            }));

            // Prepare planting points data
            const plantingPointsData = plantLocations.map(point => {
                // Generate unique point ID using timestamp and random string
                const pointId = point.id || `point-${Date.now()}-${Math.random().toString(36).substr(2, 9)}-${plantLocations.indexOf(point)}`;
                // Find which zone this point belongs to
                let zoneId: number | null = null;
                for (let i = 0; i < zones.length; i++) {
                    const zone = zones[i];
                    if (zone.polygon && isPointInZonePolygon(point.lat, point.lng, zone.polygon)) {
                        zoneId = zone.id;
                        break;
                    }
                }
                return {
                    lat: point.lat,
                    lng: point.lng,
                    point_id: pointId,
                    zone_id: zoneId
                };
            });

            // Prepare pipes data
            const pipesData = pipeLayout.map(pipe => ({
                type: pipe.type === 'horizontal' ? 'branch' : 'branch', // All generated pipes are branch pipes
                direction: pipe.type,
                start_lat: pipe.start.lat,
                start_lng: pipe.start.lng,
                end_lat: pipe.end.lat,
                end_lng: pipe.end.lng,
                length: pipe.length,
                plants_served: pipe.plants_served || 0,
                water_flow: pipe.water_flow || 0,
                pipe_diameter: pipe.pipe_diameter || 0,
                zone_id: pipe.zone_id as number | null,
                row_index: pipe.rowIndex || null,
                col_index: pipe.colIndex || null
            }));

            // Add user-drawn pipes
            userPipes.forEach(pipe => {
                pipesData.push({
                    type: pipe.type,
                    direction: pipe.type === 'main' ? 'horizontal' : 'horizontal', // Default direction
                    start_lat: pipe.coordinates[0][0],
                    start_lng: pipe.coordinates[0][1],
                    end_lat: pipe.coordinates[pipe.coordinates.length - 1][0],
                    end_lng: pipe.coordinates[pipe.coordinates.length - 1][1],
                    length: 0, // Will be calculated on backend
                    plants_served: 0,
                    water_flow: 0,
                    pipe_diameter: 0,
                    zone_id: null,
                    row_index: null,
                    col_index: null
                });
            });

            // Prepare layers data
            const layersData = currentLayers.map(layer => ({
                type: layer.type,
                coordinates: layer.coordinates,
                is_initial_map: layer.isInitialMap || false
            }));

            const requestData = {
                field_name: existingFieldId ? `Field ${new Date().toLocaleDateString()} (Updated)` : `Field ${new Date().toLocaleDateString()}`,
                area_coordinates: currentArea,
                plant_type_id: currentPlantType.id,
                total_plants: plantLocations.length,
                total_area: areaInRai,
                total_water_need: plantLocations.length * currentPlantType.water_needed,
                area_type: areaType,
                layers: layersData,
                zones: zonesData,
                planting_points: plantingPointsData,
                pipes: pipesData
            };

            let response;
            if (existingFieldId) {
                // Update existing field
                response = await axios.put(`/api/fields/${existingFieldId}`, requestData);
            } else {
                // Create new field
                response = await axios.post('/api/save-field', requestData);
            }

            if (response.data.success) {
                alert('Field saved successfully to database!');
                router.visit('/');
            } else {
                throw new Error('Failed to save field');
            }

        } catch (error) {
            console.error('Error saving field:', error);
            setError(axios.isAxiosError(error) 
                ? error.response?.data?.message || error.message || 'Error saving field'
                : 'An unexpected error occurred'
            );
        } finally {
            setIsLoading(false);
        }
    };

    // Effects
    useEffect(() => {
        if (plantHistory.length === 0 && plantLocations.length > 0) {
            setPlantHistory([plantLocations]);
            setPlantHistoryIndex(0);
        }
    }, [plantLocations]);

    useEffect(() => {
        console.log('*** Data received from map-planner ***');
        console.log('Area Type:', areaType);
        console.log('Area:', area);
        console.log('Plant Type:', plantType);
        console.log('Layers:', layers);
        console.log(
            'Initial Map Layer:',
            layers.find((layer) => layer.isInitialMap)
        );
        console.log(
            'Other Layers:',
            layers.filter((layer) => !layer.isInitialMap)
        );
        console.log('Total Layers:', layers.length);
        console.log('--------------------------------');
    }, []);

    useEffect(() => {
        const generatePoints = async () => {
            // Use props directly since we're using URL parameters consistently
            const currentArea = area;
            const currentPlantType = processedPlantType;
            const currentLayers = layers;
            
            if (currentArea.length > 0 && !isPlantLayoutGenerated) {
                await handleGenerate();
            }
        };
        generatePoints();
    }, [area, processedPlantType, layers]);

    useEffect(() => {
        if (pumpLocation) {
            console.log('Pump location received:', pumpLocation);
            console.log('Pump coordinates:', [pumpLocation.lat, pumpLocation.lng]);
        }
    }, [pumpLocation]);

    useEffect(() => {
        if (
            equipmentHistory.length === 1 &&
            equipmentHistory[0].valves.length === 0 &&
            equipmentHistory[0].pumps.length === 0 &&
            (valves.length > 0 || pumps.length > 0)
        ) {
            setEquipmentHistory([
                { valves: [], pumps: [] },
                { valves: valves, pumps: pumps },
            ]);
            setEquipmentHistoryIndex(1);
        }
    }, [valves, pumps]);

    return (
        <div className="min-h-screen bg-gray-900 p-6">
            <h1 className="mb-4 text-xl font-bold text-white">Plant Layout Generator</h1>

            {error && (
                <div className="mb-4 rounded bg-red-500/10 p-3 text-sm text-red-400">{error}</div>
            )}

            <div className="grid grid-cols-1 gap-4 lg:grid-cols-4">
                <div className="space-y-4 lg:col-span-1">
                    <InfoSection title="Plant Information">
                        <InfoItem title="Basic Details">
                            <p>
                                <span className="font-medium">Plant Category:</span>{' '}
                                {processedPlantType.name}
                            </p>
                            <p>
                                <span className="font-medium">Plant Selection:</span>{' '}
                                {processedPlantType.type}
                            </p>
                        </InfoItem>
                        <InfoItem title="Spacing Requirements">
                            <p>
                                <span className="font-medium">Plant Spacing:</span>{' '}
                                {processedPlantType.plant_spacing.toFixed(2)}m
                            </p>
                            <p>
                                <span className="font-medium">Row Spacing:</span>{' '}
                                {processedPlantType.row_spacing.toFixed(2)}m
                            </p>
                        </InfoItem>
                        <InfoItem title="Water Requirements">
                            <p>
                                <span className="font-medium">Daily Water Need:</span>{' '}
                                {processedPlantType.water_needed.toFixed(2)}L/day
                            </p>
                        </InfoItem>
                    </InfoSection>
                    <InfoSection title="Area Information">
                        <InfoItem title="Area Size (A)">
                            <p>{areaInRai.toFixed(2)} rai</p>
                        </InfoItem>
                        <InfoItem title="Number of Plants (N)">
                            <p>{plantLocations.length} plants</p>
                        </InfoItem>
                        <InfoItem title="Total Water Need (W)">
                            <p>
                                {(plantLocations.length * processedPlantType.water_needed).toFixed(
                                    2
                                )}{' '}
                                L/day
                            </p>
                        </InfoItem>
                    </InfoSection>
                    Add commentMore actions
                    <InfoSection title="Zoning Configuration">
                        <InfoItem title="Zones">
                            <div className="flex flex-col gap-2">
                                {zones.map((zone, idx) => {
                                    const pointsInZone = plantLocations.filter(
                                        (point) =>
                                            zone.polygon &&
                                            isPointInZonePolygon(point.lat, point.lng, zone.polygon)
                                    );
                                    const zoneArea = zone.polygon
                                        ? calculateAreaInRai(
                                              zone.polygon.map(([lat, lng]) => ({ lat, lng }))
                                          )
                                        : 0;
                                    const totalWaterNeed =
                                        pointsInZone.length * processedPlantType.water_needed;

                                    // Calculate longest pipe length for this zone
                                    const zonePipes = pipeLayout.filter(
                                        (pipe) => pipe.zone_id === zone.id
                                    );
                                    const longestPipeLength =
                                        zonePipes.length > 0
                                            ? Math.max(...zonePipes.map((pipe) => pipe.length))
                                            : 0;

                                    return (
                                        <div
                                            key={zone.id}
                                            className="flex flex-col gap-2 rounded bg-gray-800 p-2"
                                        >
                                            <div className="flex items-center justify-between">
                                                <div className="flex items-center gap-2">
                                                    <span
                                                        style={{
                                                            background: zone.color,
                                                            width: 16,
                                                            height: 16,
                                                            display: 'inline-block',
                                                            borderRadius: 4,
                                                        }}
                                                    ></span>
                                                    <span className="font-medium text-white">
                                                        {zone.name}
                                                    </span>
                                                </div>
                                                <button
                                                    onClick={() => handleDeleteZone(zone.id)}
                                                    className="px-2 py-1 text-xs text-red-400 transition-colors hover:text-red-300"
                                                    disabled={currentZoneIndex !== null}
                                                >
                                                    Delete
                                                </button>
                                            </div>
                                            <div className="flex items-center gap-2 text-sm text-gray-300">
                                                <span>A: {zoneArea.toFixed(2)} rai</span>
                                                <span>•</span>
                                                <span>N: {pointsInZone.length}</span>
                                                <span>•</span>
                                                <span>W: {totalWaterNeed.toFixed(2)} L/day</span>
                                                {longestPipeLength > 0 && (
                                                    <>
                                                        <span>•</span>
                                                        <span>
                                                            L: {longestPipeLength.toFixed(2)}m
                                                        </span>
                                                    </>
                                                )}
                                            </div>
                                            {zone.polygon && (
                                                <div className="flex items-center gap-2">
                                                    <span className="text-sm text-gray-300">
                                                        Pipe Direction:
                                                    </span>
                                                    <select
                                                        value={zone.pipeDirection}
                                                        onChange={(e) =>
                                                            handlePipeDirectionChange(
                                                                zone.id,
                                                                e.target.value as
                                                                    | 'horizontal'
                                                                    | 'vertical'
                                                            )
                                                        }
                                                        className="rounded border border-gray-600 bg-gray-700 px-2 py-1 text-sm text-white focus:border-blue-500 focus:outline-none"
                                                        disabled={currentZoneIndex !== null}
                                                    >
                                                        <option value="horizontal">
                                                            Horizontal (Width)
                                                        </option>
                                                        <option value="vertical">
                                                            Vertical (Height)
                                                        </option>
                                                    </select>
                                                </div>
                                            )}
                                        </div>
                                    );
                                })}
                                <button
                                    className={`mt-2 rounded bg-blue-600 px-2 py-1 text-xs text-white ${
                                        zones.length >= 4 ? 'cursor-not-allowed opacity-50' : ''
                                    }`}
                                    onClick={handleAddZone}
                                    disabled={zones.length >= 4 || currentZoneIndex !== null}
                                >
                                    + Add Zone
                                </button>
                                {zones.length >= 4 && (
                                    <span className="text-xs text-gray-400">Max 4 zones</span>
                                )}
                                {currentZoneIndex !== null && (
                                    <span className="text-xs text-yellow-400">
                                        Draw polygon for {zones[currentZoneIndex]?.name}
                                    </span>
                                )}
                                More actions
                            </div>
                        </InfoItem>
                    </InfoSection>
                    <InfoSection title="Valve Configuration">
                        Add commentMore actions
                        <InfoItem title="Valve Count">
                            <div className="flex flex-col gap-2">
                                <div className="flex items-center justify-between rounded bg-gray-800 p-2">
                                    <div className="flex items-center gap-2">
                                        <span
                                            style={{
                                                background: '#9333EA',
                                                width: 16,
                                                height: 16,
                                                display: 'inline-block',
                                                borderRadius: 4,
                                            }}
                                        ></span>
                                        <span className="font-medium text-white">
                                            Solenoid Valves
                                        </span>
                                    </div>
                                    <span className="font-medium text-white">
                                        {valves.filter((v) => v.type === 'solenoid').length}
                                    </span>
                                </div>
                                <div className="flex items-center justify-between rounded bg-gray-800 p-2">
                                    <div className="flex items-center gap-2">
                                        <span
                                            style={{
                                                background: '#4F46E5',
                                                width: 16,
                                                height: 16,
                                                display: 'inline-block',
                                                borderRadius: 4,
                                            }}
                                        ></span>
                                        <span className="font-medium text-white">Ball Valves</span>
                                    </div>
                                    <span className="font-medium text-white">
                                        {valves.filter((v) => v.type === 'ball').length}
                                    </span>
                                </div>
                                <div className="flex items-center justify-between rounded bg-gray-800 p-2">
                                    <div className="flex items-center gap-2">
                                        <span
                                            style={{
                                                background: '#1E40AF',
                                                width: 16,
                                                height: 16,
                                                display: 'inline-block',
                                                borderRadius: 4,
                                            }}
                                        ></span>
                                        <span className="font-medium text-white">Pumps</span>
                                    </div>
                                    <span className="font-medium text-white">{pumps.length}</span>
                                </div>
                            </div>
                        </InfoItem>
                    </InfoSection>
                    <InfoSection title="Pipe Configuration">
                        <InfoItem title="Pipe Summary">
                            {pipeSummary ? (
                                <div className="flex flex-col gap-2">
                                    <div className="flex items-center justify-between p-2 rounded bg-gray-800">
                                        <span className="text-white font-medium">Total Pipes</span>
                                        <span className="text-white font-medium">{pipeSummary.total_pipes}</span>
                                    </div>
                                    <div className="flex items-center justify-between p-2 rounded bg-gray-800">
                                        <span className="text-white font-medium">Total Length</span>
                                        <span className="text-white font-medium">{pipeSummary.total_length.toFixed(2)} m</span>
                                    </div>
                                    <div className="flex items-center justify-between p-2 rounded bg-gray-800">
                                        <span className="text-white font-medium">Total Water Flow</span>
                                        <span className="text-white font-medium">{pipeSummary.total_water_flow.toFixed(2)} L/day</span>
                                    </div>
                                    <div className="flex items-center justify-between p-2 rounded bg-gray-800">
                                        <span className="text-white font-medium">Plants Served</span>
                                        <span className="text-white font-medium">{pipeSummary.total_plants_served}</span>
                                    </div>
                                    <div className="flex items-center justify-between p-2 rounded bg-gray-800">
                                        <span className="text-white font-medium">Avg Pipe Diameter</span>
                                        <span className="text-white font-medium">{pipeSummary.average_pipe_diameter.toFixed(0)} mm</span>
                                    </div>
                                </div>
                            ) : (
                                <div className="text-gray-400 text-sm">Generate pipe layout to see statistics</div>
                            )}
                        </InfoItem>
                        <InfoItem title="Zone Pipe Details">
                            <div className="flex flex-col gap-2">
                                {zoneStats.map((stat) => {
                                    const zone = zones.find(z => z.id === stat.zone_id);
                                    return (
                                        <div key={stat.zone_id} className="p-2 rounded bg-gray-800">
                                            <div className="flex items-center gap-2 mb-2">
                                                <span style={{ 
                                                    background: zone?.color || '#666', 
                                                    width: 12, 
                                                    height: 12, 
                                                    display: 'inline-block', 
                                                    borderRadius: 2 
                                                }}></span>
                                                <span className="text-white font-medium">{zone?.name || `Zone ${stat.zone_id}`}</span>
                                                <span className="text-gray-400 text-xs">({stat.pipe_direction})</span>
                                            </div>
                                            <div className="grid grid-cols-2 gap-1 text-xs text-gray-300">
                                                <span>Pipes: {stat.total_pipes}</span>
                                                <span>Length: {stat.total_length.toFixed(1)}m</span>
                                                <span>Flow: {stat.total_water_flow.toFixed(1)} L/day</span>
                                                <span>Plants: {stat.plants_served}</span>
                                            </div>
                                        </div>
                                    );
                                })}
                                {zoneStats.length === 0 && (
                                    <div className="text-gray-400 text-sm">No zone statistics available</div>
                                )}
                            </div>
                        </InfoItem>
                    </InfoSection>
                </div>

                <div className="space-y-4 lg:col-span-3">
                    <div className="h-[900px] w-full overflow-hidden rounded-lg border border-gray-700">
                        <MapContainer
                            center={mapCenter}
                            zoom={18}
                            maxZoom={19}
                            style={{ height: '100%', width: '100%' }}
                            zoomControl={true}
                            scrollWheelZoom={true}
                        >
                            <LayersControl position="topright">
                                <LayersControl.BaseLayer checked name="Satellite">
                                    <TileLayer
                                        url="https://mt1.google.com/vt/lyrs=s&x={x}&y={y}&z={z}"
                                        attribution='&copy; <a href="https://www.google.com/maps">Google Maps</a>'
                                        maxZoom={25}
                                    />
                                </LayersControl.BaseLayer>
                                <LayersControl.BaseLayer name="Street Map">
                                    <TileLayer
                                        url="https://{s}.tile.openstreetmap.org/{z}/{x}/{y}.png"
                                        attribution='&copy; <a href="https://www.openstreetmap.org/copyright">OpenStreetMap</a> contributors'
                                        maxZoom={25}
                                    />
                                </LayersControl.BaseLayer>
                                <LayersControl.BaseLayer name="Terrain">
                                    <TileLayer
                                        url="https://{s}.tile.opentopomap.org/{z}/{x}/{y}.png"
                                        attribution='Map data: &copy; <a href="https://www.openstreetmap.org/copyright">OpenStreetMap</a> contributors, <a href="http://viewfinderpanoramas.org">SRTM</a> | Map style: &copy; <a href="https://opentopomap.org">OpenTopoMap</a>'
                                        maxZoom={17}
                                    />
                                </LayersControl.BaseLayer>
                            </LayersControl>
                            <MapBounds positions={area} />

                            {/* Render all layers */}
                            <MapLayers layers={layers} />

                            <FeatureGroup ref={featureGroupRef}>
                                <EditControl
                                    position="topright"
                                    onCreated={(e) => {
                                        // Polygon for zone
                                        if (
                                            currentZoneIndex !== null &&
                                            e.layerType === 'polygon' &&
                                            e.layer instanceof L.Polygon
                                        ) {
                                            const layer = e.layer;
                                            const latlngsRaw = layer.getLatLngs();
                                            let latlngs: L.LatLng[] = [];
                                            if (Array.isArray(latlngsRaw[0])) {
                                                latlngs = latlngsRaw[0] as L.LatLng[];
                                            } else {
                                                latlngs = latlngsRaw as L.LatLng[];
                                            }
                                            const polygon = latlngs
                                                .filter(
                                                    (latlng: L.LatLng) =>
                                                        typeof latlng.lat === 'number' &&
                                                        typeof latlng.lng === 'number'
                                                )
                                                .map(
                                                    (latlng: L.LatLng) =>
                                                        [latlng.lat, latlng.lng] as [number, number]
                                                );
                                            setZones((prev) =>
                                                prev.map((z, idx) =>
                                                    idx === currentZoneIndex ? { ...z, polygon } : z
                                                )
                                            );
                                            setCurrentZoneIndex(null);
                                            featureGroupRef.current?.removeLayer(layer);
                                        }
                                        // Polygon for delete mode
                                        else if (editMode === 'deletePolygon' && e.layerType === 'polygon' && e.layer instanceof L.Polygon) {
                                            const layer = e.layer;
                                            const latlngsRaw = layer.getLatLngs();
                                            let latlngs: L.LatLng[] = [];
                                            if (Array.isArray(latlngsRaw[0])) {
                                                latlngs = latlngsRaw[0] as L.LatLng[];
                                            } else {
                                                latlngs = latlngsRaw as L.LatLng[];
                                            }
                                            const polygon = latlngs
                                                .filter((latlng: L.LatLng) => typeof latlng.lat === 'number' && typeof latlng.lng === 'number')
                                                .map((latlng: L.LatLng) => [latlng.lat, latlng.lng] as [number, number]);
                                            
                                            // Find points within the polygon and delete them
                                            const pointsToDelete = plantLocations.filter(point => 
                                                isPointInPolygon(point.lat, point.lng, polygon.map(([lat, lng]) => ({ lat, lng })))
                                            );
                                            
                                            if (pointsToDelete.length > 0) {
                                                const newLocations = plantLocations.filter(point => 
                                                    !isPointInPolygon(point.lat, point.lng, polygon.map(([lat, lng]) => ({ lat, lng })))
                                                );
                                                setPlantLocations(newLocations);
                                            }
                                            
                                            // Remove the polygon from the map
                                            featureGroupRef.current?.removeLayer(layer);
                                            setEditMode(null);
                                        }
                                        // Polygon for add mode
                                        else if (editMode === 'addPolygon' && e.layerType === 'polygon' && e.layer instanceof L.Polygon) {
                                            const layer = e.layer;
                                            const latlngsRaw = layer.getLatLngs();
                                            let latlngs: L.LatLng[] = [];
                                            if (Array.isArray(latlngsRaw[0])) {
                                                latlngs = latlngsRaw[0] as L.LatLng[];
                                            } else {
                                                latlngs = latlngsRaw as L.LatLng[];
                                            }
                                            const polygon = latlngs
                                                .filter((latlng: L.LatLng) => typeof latlng.lat === 'number' && typeof latlng.lng === 'number')
                                                .map((latlng: L.LatLng) => [latlng.lat, latlng.lng] as [number, number]);
                                            
                                            // Generate points within the polygon using the same grid system
                                            const newPoints = generatePointsInPolygon(polygon, plantType, area);
                                            
                                            if (newPoints.length > 0) {
                                                const newLocations = [...plantLocations, ...newPoints];
                                                savePlantToHistory(newLocations);
                                                setPlantLocations(newLocations);
                                            }
                                            
                                            // Remove the polygon from the map
                                            featureGroupRef.current?.removeLayer(layer);
                                            setEditMode(null);
                                        }
                                        // Polygon for select mode (moving points)
                                        else if (editMode === 'selectPolygon' && e.layerType === 'polygon' && e.layer instanceof L.Polygon) {
                                            const layer = e.layer;
                                            const latlngsRaw = layer.getLatLngs();
                                            let latlngs: L.LatLng[] = [];
                                            if (Array.isArray(latlngsRaw[0])) {
                                                latlngs = latlngsRaw[0] as L.LatLng[];
                                            } else {
                                                latlngs = latlngsRaw as L.LatLng[];
                                            }
                                            const polygon = latlngs
                                                .filter((latlng: L.LatLng) => typeof latlng.lat === 'number' && typeof latlng.lng === 'number')
                                                .map((latlng: L.LatLng) => [latlng.lat, latlng.lng] as [number, number]);
                                            
                                            // Find points within the polygon and select them
                                            const pointsToSelect = plantLocations.filter(point => 
                                                isPointInPolygon(point.lat, point.lng, polygon.map(([lat, lng]) => ({ lat, lng })))
                                            );
                                            
                                            if (pointsToSelect.length > 0) {
                                                const selectedIds = pointsToSelect.map(p => p.id || `point-${plantLocations.indexOf(p)}`);
                                                setSelectedPoints(new Set(selectedIds));
                                            }
                                            
                                            // Remove the polygon from the map
                                            featureGroupRef.current?.removeLayer(layer);
                                            // Don't exit edit mode - stay in selectPolygon mode for moving
                                        }
                                        if (e.layer instanceof L.Marker) {
                                            handleMarkerCreated(e.layer.getLatLng());
                                        }
                                        handleUserPipeCreated(e);
                                    }}
                                    onDeleted={(e) => {
                                        const layers = e.layers;
                                        layers.eachLayer((layer: any) => {
                                            if (layer instanceof L.Marker) {
                                                const latlng = layer.getLatLng();
                                                setPlantLocations((prev) =>
                                                    prev.filter(
                                                        (p) =>
                                                            p.lat !== latlng.lat ||
                                                            p.lng !== latlng.lng
                                                    )
                                                );
                                            }
                                        });
                                        handleUserPipeDeleted(e);
                                    }}
                                    onEdited={(e) => {
                                        const layers = e.layers;
                                        layers.eachLayer((layer: any) => {
                                            if (layer instanceof L.Marker) {
                                                const latlng = layer.getLatLng();
                                                setPlantLocations((prev) =>
                                                    prev.map((p) =>
                                                        p.lat === latlng.lat && p.lng === latlng.lng
                                                            ? { lat: latlng.lat, lng: latlng.lng }
                                                            : p
                                                    )
                                                );
                                            }
                                        });
                                    }}
                                    draw={{
                                        rectangle: false,
                                        polygon: currentZoneIndex !== null || editMode === 'deletePolygon' || editMode === 'addPolygon' || editMode === 'selectPolygon',
                                        circle: false,
                                        circlemarker: false,
                                        marker: true,
                                        polyline: drawingPipeType !== null, // Only allow polyline when drawing mode is active
                                    }}
                                    edit={{
                                        edit: {
                                            selectedPathOptions: {
                                                dashArray: '10, 10',
                                            },
                                        },
                                        remove: true,
                                    }}
                                />
                            </FeatureGroup>
                            <PointManagementControls
                                plantLocations={plantLocations}
                                setPlantLocations={setPlantLocations}
                                area={area}
                                plantType={processedPlantType}
                                featureGroupRef={featureGroupRef}
                                editMode={editMode}
                                setEditMode={setEditMode}
                            />

                            <ZonePolygons zones={zones} />
                            <PlantPoints
                                plantLocations={plantLocations}
                                getPointColor={getPointColor}
                                selectedPoints={selectedPoints}
                                movingGroup={movingGroup}
                            />
                            {pipeLayout.length > 0 && (
                                <PipeLayouts pipeLayout={pipeLayout} getPipeColor={getPipeColor} />
                            )}
                            <UserPipes userPipes={userPipes} />
                            {valves.map((valve) => (
                                <Marker
                                    key={valve.id}
                                    position={valve.position}
                                    icon={valve.type === 'solenoid' ? solenoidValveIcon : ballValveIcon}
                                    eventHandlers={{
                                        mousedown: () => handleValveDragStart(valve),
                                        mouseup: () => setDraggingValve(null),
                                    }}
                                />
                            ))}
                            {pumps.map((pump) => (
                                <Marker
                                    key={pump.id}
                                    position={pump.position}
                                    icon={pumpIcon}
                                    eventHandlers={{
                                        mousedown: () => handlePumpDragStart(pump),
                                        mouseup: () => setDraggingPump(null),
                                    }}
                                />
                            ))}
                            <MapClickHandler onMapClick={handleMapClick} />
<<<<<<< HEAD
                            <MouseTracker
                                onMove={(position) => {
                                    if (draggingValve) {
                                        handleValveDragEnd(position);
                                    }
                                    if (draggingPump) {
                                        handlePumpDragEnd(position);
                                    }
                                }}
                            />
                            <ValveUndoRedoControl
=======
                            <MouseTracker onMove={(position) => {
                                if (draggingValve) {
                                    handleValveDragEnd(position);
                                }
                                if (draggingPump) {
                                    handlePumpDragEnd(position);
                                }
                                if (movingGroup) {
                                    handleGroupDragMove(position);
                                }
                            }} />
                            <MapMouseUpHandler onMouseUp={() => {
                                if (movingGroup) {
                                    handleGroupDragEnd();
                                }
                            }} />
                            <ValveUndoRedoControl 
>>>>>>> 9be21505
                                onUndo={handleValveUndo}
                                onRedo={handleValveRedo}
                                canUndo={equipmentHistoryIndex > 0}
                                canRedo={equipmentHistoryIndex < equipmentHistory.length - 1}
                            />
                            {pipeLayout.length > 0 && <PipeLegend />}
                        </MapContainer>
                    </div>
                    <div className="mt-4 flex flex-col gap-2">
                        <div className="grid grid-cols-5 gap-2">
                            <button
                                className={`rounded px-6 py-2 text-white transition-colors duration-200 ${
                                    drawingPipeType === 'main'
                                        ? 'bg-red-600'
                                        : 'bg-red-500 hover:bg-red-600'
                                }`}
                                onClick={() =>
                                    setDrawingPipeType(drawingPipeType === 'main' ? null : 'main')
                                }
                                disabled={
                                    drawingPipeType === 'submain' ||
                                    selectedValveType !== null ||
                                    selectedPumpType
                                }
                            >
                                {drawingPipeType === 'main'
                                    ? 'Drawing Main Pipe...'
                                    : 'Draw Main Pipe'}
                            </button>
                            <button
                                className={`rounded px-6 py-2 text-white transition-colors duration-200 ${
                                    drawingPipeType === 'submain'
                                        ? 'bg-orange-600'
                                        : 'bg-orange-500 hover:bg-orange-600'
                                }`}
                                onClick={() =>
                                    setDrawingPipeType(
                                        drawingPipeType === 'submain' ? null : 'submain'
                                    )
                                }
                                disabled={
                                    drawingPipeType === 'main' ||
                                    selectedValveType !== null ||
                                    selectedPumpType
                                }
                            >
                                {drawingPipeType === 'submain'
                                    ? 'Drawing Sub-Main Pipe...'
                                    : 'Draw Sub-Main Pipe'}
                            </button>
                            <button
                                className={`rounded px-6 py-2 text-white transition-colors duration-200 ${
                                    selectedValveType === 'solenoid'
                                        ? 'bg-purple-600'
                                        : 'bg-purple-500 hover:bg-purple-600'
                                }`}
                                onClick={() => handleValveTypeSelect('solenoid')}
                                disabled={drawingPipeType !== null || selectedPumpType}
                            >
                                {selectedValveType === 'solenoid'
                                    ? 'Placing Solenoid Valve...'
                                    : 'Add Solenoid Valve'}
                            </button>
                            <button
                                className={`rounded px-6 py-2 text-white transition-colors duration-200 ${
                                    selectedValveType === 'ball'
                                        ? 'bg-indigo-600'
                                        : 'bg-indigo-500 hover:bg-indigo-600'
                                }`}
                                onClick={() => handleValveTypeSelect('ball')}
                                disabled={drawingPipeType !== null || selectedPumpType}
                            >
                                {selectedValveType === 'ball'
                                    ? 'Placing Ball Valve...'
                                    : 'Add Ball Valve'}
                            </button>
                            <button
                                className={`rounded px-6 py-2 text-white transition-colors duration-200 ${
                                    selectedPumpType
                                        ? 'bg-blue-600'
                                        : 'bg-blue-500 hover:bg-blue-600'
                                }`}
                                onClick={handlePumpTypeSelect}
                                disabled={drawingPipeType !== null || selectedValveType !== null}
                            >
                                {selectedPumpType ? 'Placing Pump...' : 'Add Pump'}
                            </button>
                        </div>
                        <button
                            onClick={handleGeneratePipeLayout}
                            disabled={isLoading || !isPlantLayoutGenerated || zones.length === 0}
                            className="rounded bg-blue-600 px-6 py-2 text-white transition-colors duration-200 hover:bg-blue-700 disabled:cursor-not-allowed disabled:bg-gray-700"
                        >
                            {isLoading ? 'Generating...' : 'Generate Pipe Layout'}
                        </button>
                        {zones.length === 0 && (
                            <div className="text-sm text-yellow-400 text-center">
                                Create at least one zone to generate pipe layout
                            </div>
                        )}
                        {pipeLayout.length > 0 && (
                            <div className="text-sm text-green-400 text-center">
                                ✓ Pipe layout generated successfully
                            </div>
                        )}
                    </div>
                </div>
            </div>

            <div className="mt-6 flex items-center justify-between">
                <button
                    onClick={() => router.get('/', {}, { preserveState: true })}
                    className="rounded bg-gray-700 px-6 py-2 text-white transition-colors duration-200 hover:bg-gray-600"
                >
<<<<<<< HEAD
                    Back
                </button>
                <button
                    onClick={() => setShowPipeSummary(true)}
                    disabled={pipeLayout.length === 0}
                    className={`rounded px-6 py-2 text-white transition-colors duration-200
                        ${
                            pipeLayout.length === 0
                                ? 'cursor-not-allowed bg-gray-700'
                                : 'bg-green-600 hover:bg-green-700'
                        }`}
                >
                    Next
=======
                    Back to Home
>>>>>>> 9be21505
                </button>
                <div className="flex gap-3">
                                            <button
                            onClick={handleSaveToDatabase}
                            disabled={!isPlantLayoutGenerated || pipeLayout.length === 0}
                            className={`rounded px-6 py-2 text-white transition-colors duration-200
                                ${!isPlantLayoutGenerated || pipeLayout.length === 0
                                    ? 'bg-gray-700 cursor-not-allowed'
                                    : 'bg-green-600 hover:bg-green-700'}`}
                        >
                            {isLoading ? 'Saving...' : (existingFieldId ? 'Update Field' : 'Save to Database')}
                        </button>
                </div>
            </div>

<<<<<<< HEAD
            {showPipeSummary && (
                <div className="mt-4 rounded-lg bg-gray-800 p-4 text-white">
                    <h3 className="mb-2 text-lg font-semibold">Pipe Summary</h3>
                    <div className="flex flex-col gap-2">
                        <span>
                            Longest Main Pipe:{' '}
                            <span className="font-bold">{longestMain.toFixed(2)} m</span>
                        </span>
                        <span>
                            Longest Sub-Main Pipe:{' '}
                            <span className="font-bold">{longestSubmain.toFixed(2)} m</span>
                        </span>
                    </div>
                </div>
            )}
=======

>>>>>>> 9be21505
        </div>
    );
}

const PipeLegend = () => (
    <div className="absolute bottom-4 right-4 z-[1000] bg-white p-3 rounded-lg shadow-lg">
        <h4 className="font-medium text-gray-700 mb-2">Pipe Direction Legend</h4>
        <div className="space-y-1 text-xs">
            <div className="flex items-center gap-2">
                <div className="w-4 h-1 bg-blue-500"></div>
                <span className="text-gray-600">Horizontal Pipes</span>
            </div>
            <div className="flex items-center gap-2">
                <div className="w-4 h-1 bg-green-500"></div>
                <span className="text-gray-600">Vertical Pipes</span>
            </div>
        </div>
    </div>
);

<|MERGE_RESOLUTION|>--- conflicted
+++ resolved
@@ -396,19 +396,9 @@
     return null;
 };
 
-<<<<<<< HEAD
-const MapDragHandler = ({
-    isDragging,
-    editMode,
-    selectedPoints,
-}: {
-    isDragging: boolean;
-    editMode: 'select' | 'add' | 'delete' | null;
-=======
 const MapDragHandler = ({ isDragging, editMode, selectedPoints }: { 
     isDragging: boolean; 
     editMode: 'select' | 'add' | 'addPolygon' | 'selectPolygon' | 'delete' | 'deletePolygon' | null;
->>>>>>> 9be21505
     selectedPoints: Set<string>;
 }) => {
     const map = useMap();
@@ -433,16 +423,11 @@
     setPlantLocations,
     area,
     plantType,
-<<<<<<< HEAD
-}: {
-    plantLocations: LatLng[];
-=======
     featureGroupRef,
     editMode,
     setEditMode
 }: { 
     plantLocations: LatLng[]; 
->>>>>>> 9be21505
     setPlantLocations: React.Dispatch<React.SetStateAction<LatLng[]>>;
     area: LatLng[];
     plantType: PlantType;
@@ -515,33 +500,7 @@
         setEditMode(null);
         setSelectedPoints(new Set());
         setMovingPoint(null);
-<<<<<<< HEAD
-    };
-
-    const handleMapClick = (e: LeafletMouseEvent) => {
-        if (editMode === 'add') {
-            const [nearestLat, nearestLng] = findNearestGridPoint(
-                e.latlng.lat,
-                e.latlng.lng,
-                plantType,
-                area
-            );
-
-            // Only add if the point is inside the area
-            if (isPointInPolygon(nearestLat, nearestLng, area)) {
-                const newPoint: LatLng = {
-                    lat: nearestLat,
-                    lng: nearestLng,
-                    id: `point-${Date.now()}-${Math.random().toString(36).substr(2, 9)}`,
-                };
-                const newResults = [...plantLocations, newPoint];
-                saveToHistory(newResults);
-                setPlantLocations(newResults);
-            }
-        }
-=======
         setDeletePolygon(null);
->>>>>>> 9be21505
     };
 
     const handlePointClick = (pointId: string, event: LeafletMouseEvent) => {
@@ -634,13 +593,8 @@
                     <div className="flex space-x-2">
                         <button
                             onClick={handleAddPoints}
-<<<<<<< HEAD
-                            className={`rounded px-3 py-2 transition-colors ${
-                                editMode === 'add'
-=======
                             className={`px-3 py-2 rounded transition-colors ${
                                 editMode === 'addPolygon'
->>>>>>> 9be21505
                                     ? 'bg-green-600 text-white'
                                     : 'bg-green-500 text-white hover:bg-green-600'
                             }`}
@@ -649,13 +603,8 @@
                         </button>
                         <button
                             onClick={handleDeletePoints}
-<<<<<<< HEAD
-                            className={`rounded px-3 py-2 transition-colors ${
-                                editMode === 'delete'
-=======
                             className={`px-3 py-2 rounded transition-colors ${
                                 editMode === 'deletePolygon'
->>>>>>> 9be21505
                                     ? 'bg-red-600 text-white'
                                     : 'bg-red-500 text-white hover:bg-red-600'
                             }`}
@@ -664,13 +613,8 @@
                         </button>
                         <button
                             onClick={handleMovePoints}
-<<<<<<< HEAD
-                            className={`rounded px-3 py-2 transition-colors ${
-                                editMode === 'select'
-=======
                             className={`px-3 py-2 rounded transition-colors ${
                                 editMode === 'selectPolygon'
->>>>>>> 9be21505
                                     ? 'bg-blue-600 text-white'
                                     : 'bg-blue-500 text-white hover:bg-blue-600'
                             }`}
@@ -695,17 +639,10 @@
                     )}
                 </div>
             </div>
-<<<<<<< HEAD
-            <MapClickHandler onMapClick={handleMapClick} />
-            <MapDragHandler
-                isDragging={!!movingPoint}
-                editMode={editMode}
-=======
             <MapClickHandler onMapClick={() => {}} />
             <MapDragHandler 
                 isDragging={!!movingPoint} 
                 editMode={editMode} 
->>>>>>> 9be21505
                 selectedPoints={selectedPoints}
             />
             <MouseTracker onMove={handleMouseMove} />
@@ -798,16 +735,8 @@
     </>
 );
 
-<<<<<<< HEAD
-const PlantPoints = ({
-    plantLocations,
-    getPointColor,
-}: {
-    plantLocations: LatLng[];
-=======
 const PlantPoints = ({ plantLocations, getPointColor, selectedPoints, movingGroup }: { 
     plantLocations: LatLng[]; 
->>>>>>> 9be21505
     getPointColor: (point: LatLng) => string;
     selectedPoints?: Set<string>;
     movingGroup?: { points: LatLng[]; offset: [number, number] } | null;
@@ -852,20 +781,6 @@
     getPipeColor: (pipe: PipeLayout) => string;
 }) => (
     <FeatureGroup>
-<<<<<<< HEAD
-        {pipeLayout.map((pipe, index) => (
-            <Polyline
-                key={`pipe-${index}`}
-                positions={[
-                    [pipe.start.lat, pipe.start.lng],
-                    [pipe.end.lat, pipe.end.lng],
-                ]}
-                color={getPipeColor(pipe)}
-                weight={3}
-                opacity={0.8}
-            />
-        ))}
-=======
         {pipeLayout.map((pipe, index) => {
             const color = getPipeColor(pipe);
             const tooltipText = pipe.pipe_diameter 
@@ -899,7 +814,6 @@
                 />
             );
         })}
->>>>>>> 9be21505
     </FeatureGroup>
 );
 
@@ -1145,18 +1059,8 @@
 };
 
 // Main Component
-<<<<<<< HEAD
-export default function GenerateTree({
-    areaType,
-    area,
-    plantType,
-    layers = [],
-    pumpLocation,
-}: Props) {
-=======
 export default function GenerateTree({ areaType, area, plantType, layers = [], pumpLocation }: Props) {
     // No longer needed since we're using URL parameters consistently
->>>>>>> 9be21505
     const [plantLocations, setPlantLocations] = useState<LatLng[]>([]);
     
     // Check if this is an existing field (check URL for field ID)
@@ -1235,11 +1139,6 @@
         setError(null);
 
         try {
-<<<<<<< HEAD
-            const areaTypes = areaType
-                ? areaType.split(',').map((type) => type.trim())
-                : ['default'];
-=======
             // Use props directly since we're using URL parameters consistently
             const currentArea = area;
             const currentPlantType = plantType;
@@ -1252,7 +1151,6 @@
             console.log('Sending layers to API:', currentLayers);
             console.log('Exclusion layers (non-initial map):', currentLayers.filter(layer => !layer.isInitialMap));
             
->>>>>>> 9be21505
             const { data } = await axios.post<{ plant_locations: LatLng[][] }>(
                 '/api/generate-planting-points',
                 {
@@ -1261,11 +1159,7 @@
                     plant_spacing: currentPlantType.plant_spacing,
                     row_spacing: currentPlantType.row_spacing,
                     area_types: areaTypes,
-<<<<<<< HEAD
-                    layers: layers.map((layer) => ({
-=======
                     layers: currentLayers.map(layer => ({
->>>>>>> 9be21505
                         ...layer,
                         coordinates: layer.coordinates.map((coord) => ({
                             lat: Number(coord.lat),
@@ -1321,11 +1215,7 @@
                         pipeDirection: zone.pipeDirection,
                         points: zonePoints,
                     };
-<<<<<<< HEAD
-                }),
-=======
                 }).filter(zone => zone.points.length > 0) // Only include zones with points
->>>>>>> 9be21505
             };
 
             const response = await axios.post('/api/generate-pipe-layout', requestData);
@@ -1433,19 +1323,6 @@
         });
     };
 
-<<<<<<< HEAD
-    // Calculate pipe lengths
-    const mainPipeLengths = userPipes
-        .filter((p) => p.type === 'main')
-        .map((p) => polylineLength(p.coordinates));
-    const submainPipeLengths = userPipes
-        .filter((p) => p.type === 'submain')
-        .map((p) => polylineLength(p.coordinates));
-    const longestMain = mainPipeLengths.length > 0 ? Math.max(...mainPipeLengths) : 0;
-    const longestSubmain = submainPipeLengths.length > 0 ? Math.max(...submainPipeLengths) : 0;
-=======
-
->>>>>>> 9be21505
 
     // Add after the existing handlers
     const handleValveTypeSelect = (type: ValveType) => {
@@ -2378,19 +2255,6 @@
                                 />
                             ))}
                             <MapClickHandler onMapClick={handleMapClick} />
-<<<<<<< HEAD
-                            <MouseTracker
-                                onMove={(position) => {
-                                    if (draggingValve) {
-                                        handleValveDragEnd(position);
-                                    }
-                                    if (draggingPump) {
-                                        handlePumpDragEnd(position);
-                                    }
-                                }}
-                            />
-                            <ValveUndoRedoControl
-=======
                             <MouseTracker onMove={(position) => {
                                 if (draggingValve) {
                                     handleValveDragEnd(position);
@@ -2408,7 +2272,6 @@
                                 }
                             }} />
                             <ValveUndoRedoControl 
->>>>>>> 9be21505
                                 onUndo={handleValveUndo}
                                 onRedo={handleValveRedo}
                                 canUndo={equipmentHistoryIndex > 0}
@@ -2523,23 +2386,7 @@
                     onClick={() => router.get('/', {}, { preserveState: true })}
                     className="rounded bg-gray-700 px-6 py-2 text-white transition-colors duration-200 hover:bg-gray-600"
                 >
-<<<<<<< HEAD
-                    Back
-                </button>
-                <button
-                    onClick={() => setShowPipeSummary(true)}
-                    disabled={pipeLayout.length === 0}
-                    className={`rounded px-6 py-2 text-white transition-colors duration-200
-                        ${
-                            pipeLayout.length === 0
-                                ? 'cursor-not-allowed bg-gray-700'
-                                : 'bg-green-600 hover:bg-green-700'
-                        }`}
-                >
-                    Next
-=======
                     Back to Home
->>>>>>> 9be21505
                 </button>
                 <div className="flex gap-3">
                                             <button
@@ -2555,25 +2402,6 @@
                 </div>
             </div>
 
-<<<<<<< HEAD
-            {showPipeSummary && (
-                <div className="mt-4 rounded-lg bg-gray-800 p-4 text-white">
-                    <h3 className="mb-2 text-lg font-semibold">Pipe Summary</h3>
-                    <div className="flex flex-col gap-2">
-                        <span>
-                            Longest Main Pipe:{' '}
-                            <span className="font-bold">{longestMain.toFixed(2)} m</span>
-                        </span>
-                        <span>
-                            Longest Sub-Main Pipe:{' '}
-                            <span className="font-bold">{longestSubmain.toFixed(2)} m</span>
-                        </span>
-                    </div>
-                </div>
-            )}
-=======
-
->>>>>>> 9be21505
         </div>
     );
 }
@@ -2592,5 +2420,4 @@
             </div>
         </div>
     </div>
-);
-
+);