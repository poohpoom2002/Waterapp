import React, { useState, useMemo, useEffect } from 'react';
import { router } from '@inertiajs/react';
import {
    MapContainer,
    TileLayer,
    CircleMarker,
    Polygon,
    useMap,
    FeatureGroup,
    LayersControl,
    Polyline,
} from 'react-leaflet';
import { EditControl } from 'react-leaflet-draw';
import 'leaflet/dist/leaflet.css';
import 'leaflet-draw/dist/leaflet.draw.css';
import axios from 'axios';
import L from 'leaflet';
import { LeafletMouseEvent } from 'leaflet';

// Types
type LatLng = {
    lat: number;
    lng: number;
    id?: string;
};

type PlantType = {
    id: number;
    name: string;
    type: string;
    plant_spacing: number;
    row_spacing: number;
    water_needed: number;
};

type Props = {
    areaType: string;
    area: LatLng[];
    plantType: PlantType;
    layers?: Array<{
        type: string;
        coordinates: LatLng[];
        isInitialMap?: boolean;
    }>;
};

type UserPipe = {
    id: string;
    type: 'main' | 'submain';
    coordinates: [number, number][];
};

// Constants
const DEFAULT_CENTER: [number, number] = [13.7563, 100.5018];

const AREA_COLORS: Record<string, string> = {
    river: '#3B82F6', // Blue
    field: '#22C55E', // Green
    powerplant: '#EF4444', // Red
    building: '#F59E0B', // Yellow
    pump: '#1E40AF', // Dark Blue
    custompolygon: '#4B5563', // Black Gray
    solarcell: '#FFD600', // Bright Yellow
};

<<<<<<< HEAD
=======
const ZONE_COLORS = ['#FF5733', '#33C1FF', '#8DFF33', '#FF33D4']; // 4 unique colors

type Zone = {
    id: number;
    name: string;
    color: string;
    polygon: [number, number][] | null;
    pipeDirection: 'horizontal' | 'vertical';
};

>>>>>>> 4c5858a6
// Components
const MapBounds = ({ positions }: { positions: LatLng[] }) => {
    const map = useMap();

    React.useEffect(() => {
        if (positions.length > 0) {
            const bounds = positions.reduce(
                (bounds, point) => bounds.extend([point.lat, point.lng]),
                L.latLngBounds([])
            );
            map.fitBounds(bounds, { padding: [50, 50], maxZoom: 22, animate: true });
        }
    }, [positions, map]);

    return null;
};

const InfoSection = ({ title, children }: { title: string; children: React.ReactNode }) => (
    <div className="h-[440px] rounded-lg bg-gray-800 p-4">
        <h3 className="mb-6 text-xl font-semibold text-white">{title}</h3>
        <div className="space-y-6 text-sm text-gray-300">{children}</div>
    </div>
);

const InfoItem = ({ title, children }: { title: string; children: React.ReactNode }) => (
    <div>
        <h4 className="mb-3 text-base font-medium text-white">{title}</h4>
        <div className="text-base">{children}</div>
    </div>
);

const MapClickHandler = ({ onMapClick }: { onMapClick: (e: LeafletMouseEvent) => void }) => {
    const map = useMap();
    useEffect(() => {
        map.on('click', onMapClick);
        return () => {
            map.off('click', onMapClick);
        };
    }, [map, onMapClick]);
    return null;
};

const MouseTracker = ({ onMove }: { onMove: (position: [number, number]) => void }) => {
    const map = useMap();
    useEffect(() => {
        const handleMouseMove = (e: LeafletMouseEvent) => {
            onMove([e.latlng.lat, e.latlng.lng]);
        };
        map.on('mousemove', handleMouseMove);
        return () => {
            map.off('mousemove', handleMouseMove);
        };
    }, [map, onMove]);
    return null;
};

const MapMouseUpHandler = ({ onMouseUp }: { onMouseUp: () => void }) => {
    const map = useMap();
    useEffect(() => {
        map.on('mouseup', onMouseUp);
        return () => {
            map.off('mouseup', onMouseUp);
        };
    }, [map, onMouseUp]);
    return null;
};

const MapDragHandler = ({
    isDragging,
    editMode,
    selectedPoints,
}: {
    isDragging: boolean;
    editMode: 'select' | 'add' | 'delete' | null;
    selectedPoints: Set<string>;
}) => {
    const map = useMap();

    useEffect(() => {
        if (isDragging || (editMode === 'select' && selectedPoints.size > 0)) {
            map.dragging.disable();
            map.doubleClickZoom.disable();
            map.scrollWheelZoom.disable();
        } else {
            map.dragging.enable();
            map.doubleClickZoom.enable();
            map.scrollWheelZoom.enable();
        }
    }, [isDragging, editMode, selectedPoints.size, map]);

    return null;
};

// Add point-in-polygon function
function isPointInPolygon(
    lat: number,
    lng: number,
    polygon: { lat: number; lng: number }[]
): boolean {
    let inside = false;
    for (let i = 0, j = polygon.length - 1; i < polygon.length; j = i++) {
        const xi = polygon[i].lat,
            yi = polygon[i].lng;
        const xj = polygon[j].lat,
            yj = polygon[j].lng;
        const intersect =
            yi > lng !== yj > lng && lat < ((xj - xi) * (lng - yi)) / (yj - yi + 0.0000001) + xi;
        if (intersect) inside = !inside;
    }
    return inside;
}

// Add function to find nearest grid point
function findNearestGridPoint(
    lat: number,
    lng: number,
    plantType: PlantType,
    area: LatLng[]
): [number, number] {
    // Calculate grid parameters
    const plantSpacing = plantType.plant_spacing;
    const rowSpacing = plantType.row_spacing;
    const padding = rowSpacing / 2; // Half of row spacing for padding

    // Find the bounds of the area
    const bounds = area.reduce(
        (acc, point) => ({
            minLat: Math.min(acc.minLat, point.lat),
            maxLat: Math.max(acc.maxLat, point.lat),
            minLng: Math.min(acc.minLng, point.lng),
            maxLng: Math.max(acc.maxLng, point.lng),
        }),
        {
            minLat: area[0].lat,
            maxLat: area[0].lat,
            minLng: area[0].lng,
            maxLng: area[0].lng,
        }
    );

    // Add padding to bounds
    const paddedBounds = {
        minLat: bounds.minLat + padding / 111000, // Convert meters to degrees
        maxLat: bounds.maxLat - padding / 111000,
        minLng: bounds.minLng + padding / (111000 * Math.cos((bounds.minLat * Math.PI) / 180)),
        maxLng: bounds.maxLng - padding / (111000 * Math.cos((bounds.minLat * Math.PI) / 180)),
    };

    // Calculate grid points
    const latPoints: number[] = [];
    const lngPoints: number[] = [];

    // Generate grid points with padding
    for (let lat = paddedBounds.minLat; lat <= paddedBounds.maxLat; lat += rowSpacing / 111000) {
        latPoints.push(lat);
    }
    for (
        let lng = paddedBounds.minLng;
        lng <= paddedBounds.maxLng;
        lng += plantSpacing / (111000 * Math.cos((bounds.minLat * Math.PI) / 180))
    ) {
        lngPoints.push(lng);
    }

    // Find nearest grid point
    let nearestLat = latPoints[0];
    let nearestLng = lngPoints[0];
    let minDistance = Number.MAX_VALUE;

    for (const gridLat of latPoints) {
        for (const gridLng of lngPoints) {
            const distance = Math.sqrt(Math.pow(lat - gridLat, 2) + Math.pow(lng - gridLng, 2));
            if (distance < minDistance) {
                minDistance = distance;
                nearestLat = gridLat;
                nearestLng = gridLng;
            }
        }
    }

    return [nearestLat, nearestLng];
}

const PointManagementControls = ({
    plantLocations,
    setPlantLocations,
    area,
    plantType,
}: {
    plantLocations: LatLng[];
    setPlantLocations: React.Dispatch<React.SetStateAction<LatLng[]>>;
    area: LatLng[];
    plantType: PlantType;
}) => {
    const map = useMap();
    const [editMode, setEditMode] = useState<'select' | 'add' | 'delete' | null>(null);
    const [selectedPoints, setSelectedPoints] = useState<Set<string>>(new Set());
    const [movingPoint, setMovingPoint] = useState<{
        id: string;
        position: [number, number];
    } | null>(null);
    const [history, setHistory] = useState<LatLng[][]>([]);
    const [historyIndex, setHistoryIndex] = useState(-1);

    // Initialize history when plantLocations changes and there's no history
    useEffect(() => {
        if (history.length === 0 && plantLocations.length > 0) {
            setHistory([plantLocations]);
            setHistoryIndex(0);
        }
    }, [plantLocations]);

    // Add function to save state to history
    const saveToHistory = (newLocations: LatLng[]) => {
        setHistory((prev) => {
            const newHistory = prev.slice(0, historyIndex + 1);
            newHistory.push(newLocations);
            return newHistory;
        });
        setHistoryIndex((prev) => prev + 1);
    };

    // Add undo function
    const handleUndo = () => {
        if (historyIndex > 0) {
            const newIndex = historyIndex - 1;
            setHistoryIndex(newIndex);
            setPlantLocations(history[newIndex]);
        }
    };

    const handleAddPoints = () => {
        setEditMode('add');
    };

    const handleDeletePoints = () => {
        setEditMode('delete');
    };

    const handleMovePoints = () => {
        setEditMode('select');
    };

    const handleCancel = () => {
        setEditMode(null);
        setSelectedPoints(new Set());
        setMovingPoint(null);
    };

    const handleMapClick = (e: LeafletMouseEvent) => {
        if (editMode === 'add') {
            const [nearestLat, nearestLng] = findNearestGridPoint(
                e.latlng.lat,
                e.latlng.lng,
                plantType,
                area
            );

            // Only add if the point is inside the area
            if (isPointInPolygon(nearestLat, nearestLng, area)) {
                const newPoint: LatLng = {
                    lat: nearestLat,
                    lng: nearestLng,
                    id: `point-${Date.now()}-${Math.random().toString(36).substr(2, 9)}`,
                };
                const newResults = [...plantLocations, newPoint];
                saveToHistory(newResults);
                setPlantLocations(newResults);
            }
        }
    };

    const handlePointClick = (pointId: string, event: LeafletMouseEvent) => {
        event.originalEvent?.stopPropagation();

        if (editMode === 'select') {
            setSelectedPoints((prev) => {
                const newSet = new Set(prev);
                if (newSet.has(pointId)) {
                    newSet.delete(pointId);
                } else {
                    newSet.add(pointId);
                }
                return newSet;
            });
        } else if (editMode === 'delete') {
<<<<<<< HEAD
            const pointIndex = plantLocations.findIndex(
                (p) => (p.id || `point-${plantLocations.indexOf(p)}`) === pointId
            );
=======
            const pointIndex = plantLocations.findIndex(p => p.id === pointId);
>>>>>>> 4c5858a6
            if (pointIndex !== -1) {
                const newLocations = plantLocations.filter((_, index) => index !== pointIndex);
                saveToHistory(newLocations);
                setPlantLocations(newLocations);
                setSelectedPoints((prev) => {
                    const newSet = new Set(prev);
                    newSet.delete(pointId);
                    return newSet;
                });
            }
        }
    };

    const handleMouseMove = (position: [number, number]) => {
        if (movingPoint) {
            const [nearestLat, nearestLng] = findNearestGridPoint(
                position[0],
                position[1],
                plantType,
                area
            );

            // Only update if the point is inside the area
            if (isPointInPolygon(nearestLat, nearestLng, area)) {
                setMovingPoint((prev) =>
                    prev ? { ...prev, position: [nearestLat, nearestLng] } : null
                );
            }
        }
    };

    const handleMouseUp = () => {
        if (movingPoint) {
<<<<<<< HEAD
            const newLocations = plantLocations.map((p) =>
                (p.id || `point-${plantLocations.indexOf(p)}`) === movingPoint.id
=======
            const newLocations = plantLocations.map(p => 
                p.id === movingPoint.id
>>>>>>> 4c5858a6
                    ? { ...p, lat: movingPoint.position[0], lng: movingPoint.position[1] }
                    : p
            );
            saveToHistory(newLocations);
            setPlantLocations(newLocations);
            setMovingPoint(null);
        }
    };

    return (
        <>
            <div className="absolute left-[60px] top-4 z-[1000] rounded-lg bg-white p-2 shadow-lg">
                <div className="flex flex-col space-y-2">
                    <div className="mb-2 flex items-center justify-between">
                        <h3 className="font-medium text-gray-700">Edit Points</h3>
                        <div className="flex space-x-2">
                            {editMode && (
                                <button
                                    onClick={handleCancel}
                                    className="rounded bg-gray-500 px-3 py-1 text-sm text-white transition-colors hover:bg-gray-600"
                                >
                                    Cancel
                                </button>
                            )}
                            <button
                                onClick={handleUndo}
                                disabled={historyIndex <= 0}
                                className={`rounded px-3 py-1 text-sm ${
                                    historyIndex > 0
                                        ? 'bg-gray-700 text-white hover:bg-gray-600'
                                        : 'cursor-not-allowed bg-gray-300 text-gray-500'
                                }`}
                            >
                                Undo
                            </button>
                        </div>
                    </div>
                    <div className="flex space-x-2">
                        <button
                            onClick={handleAddPoints}
                            className={`rounded px-3 py-2 transition-colors ${
                                editMode === 'add'
                                    ? 'bg-green-600 text-white'
                                    : 'bg-green-500 text-white hover:bg-green-600'
                            }`}
                        >
                            Add Points
                        </button>
                        <button
                            onClick={handleDeletePoints}
                            className={`rounded px-3 py-2 transition-colors ${
                                editMode === 'delete'
                                    ? 'bg-red-600 text-white'
                                    : 'bg-red-500 text-white hover:bg-red-600'
                            }`}
                        >
                            Delete Points
                        </button>
                        <button
                            onClick={handleMovePoints}
                            className={`rounded px-3 py-2 transition-colors ${
                                editMode === 'select'
                                    ? 'bg-blue-600 text-white'
                                    : 'bg-blue-500 text-white hover:bg-blue-600'
                            }`}
                        >
                            Move Points
                        </button>
                    </div>
                </div>
            </div>
            <MapClickHandler onMapClick={handleMapClick} />
            <MapDragHandler
                isDragging={!!movingPoint}
                editMode={editMode}
                selectedPoints={selectedPoints}
            />
            <MouseTracker onMove={handleMouseMove} />
            <MapMouseUpHandler onMouseUp={handleMouseUp} />
            {plantLocations.map((point) => {
                const pointId = point.id || `point-${plantLocations.indexOf(point)}`;
                const isSelected = selectedPoints.has(pointId);
                const isMoving = movingPoint?.id === pointId;
                const position: [number, number] =
                    isMoving && movingPoint ? movingPoint.position : [point.lat, point.lng];
                return (
                    <CircleMarker
                        key={pointId}
                        center={position}
                        radius={isSelected ? 3 : 0.5}
                        pathOptions={{
                            color: isSelected ? 'blue' : 'red',
                            fillColor: isSelected ? 'blue' : 'red',
                            fillOpacity: isMoving ? 0.5 : 1,
                        }}
                        eventHandlers={{
                            click: (e) => {
                                const mouseEvent = e as unknown as LeafletMouseEvent;
                                mouseEvent.originalEvent?.stopPropagation();
                                handlePointClick(pointId, mouseEvent);
                            },
                            mousedown: (e) => {
                                if (editMode === 'select' && isSelected) {
                                    const mouseEvent = e as unknown as LeafletMouseEvent;
                                    mouseEvent.originalEvent?.stopPropagation();
                                    setMovingPoint({
                                        id: pointId,
                                        position: [point.lat, point.lng],
                                    });
                                }
                            },
                        }}
                    />
                );
            })}
        </>
    );
};

// Helper Functions
const calculateAreaInRai = (coordinates: LatLng[]): number => {
    if (coordinates.length < 3) return 0;

    const toMeters = (lat1: number, lng1: number, lat2: number, lng2: number): number => {
        const R = 6371000;
        const dLat = ((lat2 - lat1) * Math.PI) / 180;
        const dLng = ((lng2 - lng1) * Math.PI) / 180;
        const a =
            Math.sin(dLat / 2) * Math.sin(dLat / 2) +
            Math.cos((lat1 * Math.PI) / 180) *
                Math.cos((lat2 * Math.PI) / 180) *
                Math.sin(dLng / 2) *
                Math.sin(dLng / 2);
        const c = 2 * Math.atan2(Math.sqrt(a), Math.sqrt(1 - a));
        return R * c;
    };

    let area = 0;
    for (let i = 0; i < coordinates.length; i++) {
        const j = (i + 1) % coordinates.length;
        area += coordinates[i].lat * coordinates[j].lng;
        area -= coordinates[j].lat * coordinates[i].lng;
    }
    area = Math.abs(area) / 2;

    const areaInSquareMeters =
        area * 111000 * 111000 * Math.cos((coordinates[0].lat * Math.PI) / 180);
    return areaInSquareMeters / 1600;
};

// Update the PipeLayout type
type PipeLayout = {
    type: 'horizontal' | 'vertical';
    start: LatLng;
    end: LatLng;
    row_index: number | null;
    zone_id: number | null;
    length: number;
};

// Helper to flatten nested arrays from getLatLngs
function flattenLatLngs(latlngs: any): L.LatLng[] {
    if (Array.isArray(latlngs) && latlngs.length > 0 && Array.isArray(latlngs[0])) {
        return latlngs.flat(Infinity) as L.LatLng[];
    }
    return latlngs as L.LatLng[];
}

// Helper to calculate the length of a polyline in meters
function polylineLength(coords: [number, number][]): number {
    let total = 0;
    for (let i = 1; i < coords.length; i++) {
        const [lat1, lng1] = coords[i - 1];
        const [lat2, lng2] = coords[i];
        // Haversine formula
        const R = 6371000;
        const dLat = (lat2 - lat1) * Math.PI / 180;
        const dLng = (lng2 - lng1) * Math.PI / 180;
        const a = Math.sin(dLat/2) * Math.sin(dLat/2) +
            Math.cos(lat1 * Math.PI / 180) * Math.cos(lat2 * Math.PI / 180) *
            Math.sin(dLng/2) * Math.sin(dLng/2);
        const c = 2 * Math.atan2(Math.sqrt(a), Math.sqrt(1-a));
        total += R * c;
    }
    return total;
}

// Main Component
export default function GenerateTree({ areaType, area, plantType, layers = [] }: Props) {
    const [plantLocations, setPlantLocations] = useState<LatLng[]>([]);
    const [grid, setGrid] = useState<LatLng[][] | null>(null);
    const [isLoading, setIsLoading] = useState(false);
    const [error, setError] = useState<string | null>(null);
    const [isPlantLayoutGenerated, setIsPlantLayoutGenerated] = useState(false);
    const [pipeLayout, setPipeLayout] = useState<PipeLayout[]>([]);
    const featureGroupRef = React.useRef<L.FeatureGroup>(null);
<<<<<<< HEAD
=======
    const [zones, setZones] = useState<Zone[]>([]);
    const [currentZoneIndex, setCurrentZoneIndex] = useState<number | null>(null);
    const [userPipes, setUserPipes] = useState<UserPipe[]>([]);
    const [drawingPipeType, setDrawingPipeType] = useState<'main' | 'submain' | null>(null);
    const [showPipeSummary, setShowPipeSummary] = useState(false);
>>>>>>> 4c5858a6

    const areaInRai = useMemo(() => calculateAreaInRai(area), [area]);
    const processedPlantType = useMemo(
        () => ({
            ...plantType,
            plant_spacing: Number(plantType.plant_spacing),
            row_spacing: Number(plantType.row_spacing),
            water_needed: Number(plantType.water_needed),
        }),
        [plantType]
    );

    // Calculate total number of plants
    const totalPlants = useMemo(() => {
        return plantLocations.length;
    }, [plantLocations]);

    const mapCenter = useMemo(() => {
        if (area.length === 0) return DEFAULT_CENTER;
        const center = area.reduce(
            (acc, point) => [acc[0] + point.lat, acc[1] + point.lng],
            [0, 0]
        );
        return [center[0] / area.length, center[1] / area.length] as [number, number];
    }, [area]);

    const handleGenerate = async () => {
        setIsLoading(true);
        setError(null);

        try {
<<<<<<< HEAD
            const areaTypes = areaType
                ? areaType.split(',').map((type) => type.trim())
                : ['default'];
            const { data } = await axios.post<{ plant_locations: LatLng[]; grid: LatLng[][] }>(
=======
            const areaTypes = areaType ? areaType.split(',').map(type => type.trim()) : ['default'];
            const { data } = await axios.post<{ plant_locations: LatLng[][] }>(
>>>>>>> 4c5858a6
                '/api/generate-planting-points',
                {
                    area,
                    plant_type_id: plantType.id,
                    plant_spacing: plantType.plant_spacing,
                    row_spacing: plantType.row_spacing,
                    area_types: areaTypes,
                    layers,
                }
            );
            if (!data?.plant_locations) {
                throw new Error('Invalid response format from server');
            }
            // Flatten the 2D array into 1D array of points
            const flattenedPoints = data.plant_locations.flat().map((point, index) => ({
                ...point,
                id: `point-${index}`
            }));
            setPlantLocations(flattenedPoints);
            setGrid(data.plant_locations);
            setIsPlantLayoutGenerated(true);
        } catch (error) {
            console.error('Error details:', error);
            setError(
                axios.isAxiosError(error)
                    ? error.response?.data?.message || error.message || 'Error generating points'
                    : 'An unexpected error occurred'
            );
        } finally {
            setIsLoading(false);
        }
    };

    const handleGeneratePipeLayout = async () => {
        if (!plantLocations || !plantLocations.length) return;

        try {
            setIsLoading(true);
            const requestData = {
                plant_type_id: plantType.id,
                area: area,
                zones: zones.map(zone => {
                    const zonePoints = plantLocations.filter(point => 
                        zone.polygon && isPointInPolygon(
                            point.lat, 
                            point.lng, 
                            zone.polygon.map(([lat, lng]) => ({ lat, lng }))
                        )
                    );
                    console.log(`Zone ${zone.id} points:`, zonePoints);
                    return {
                        id: zone.id,
                        pipeDirection: zone.pipeDirection,
                        points: zonePoints
                    };
                })
            };
            console.log('Sending request data:', requestData);

            const response = await axios.post('/api/generate-pipe-layout', requestData);
            console.log('Received pipe layout:', response.data.pipe_layout);
            setPipeLayout(response.data.pipe_layout);
        } catch (error) {
<<<<<<< HEAD
            setError(
                axios.isAxiosError(error)
                    ? error.response?.data?.message || 'Error generating pipe layout'
                    : 'An unexpected error occurred'
            );
=======
            console.error('Error generating pipe layout:', error);
            alert('Failed to generate pipe layout');
>>>>>>> 4c5858a6
        } finally {
            setIsLoading(false);
        }
    };

<<<<<<< HEAD
=======
    const handleAddZone = () => {
        if (zones.length >= 4) return;
        const newZone: Zone = {
            id: Date.now(),
            name: `Zone ${zones.length + 1}`,
            color: ZONE_COLORS[zones.length],
            polygon: null,
            pipeDirection: 'horizontal' // default direction
        };
        setZones([...zones, newZone]);
        setCurrentZoneIndex(zones.length);
    };

    const handleDeleteZone = (zoneId: number) => {
        setZones(prevZones => prevZones.filter(zone => zone.id !== zoneId));
        if (currentZoneIndex !== null) {
            const deletedZoneIndex = zones.findIndex(zone => zone.id === zoneId);
            if (deletedZoneIndex === currentZoneIndex) {
                setCurrentZoneIndex(null);
            } else if (deletedZoneIndex < currentZoneIndex) {
                setCurrentZoneIndex(currentZoneIndex - 1);
            }
        }
    };

    const handlePipeDirectionChange = (zoneId: number, direction: 'horizontal' | 'vertical') => {
        setZones(prevZones => 
            prevZones.map(zone => 
                zone.id === zoneId 
                    ? { ...zone, pipeDirection: direction }
                    : zone
            )
        );
    };

    function isPointInZonePolygon(lat: number, lng: number, polygon: [number, number][]) {
        let inside = false;
        for (let i = 0, j = polygon.length - 1; i < polygon.length; j = i++) {
            const xi = polygon[i][0], yi = polygon[i][1];
            const xj = polygon[j][0], yj = polygon[j][1];
            const intersect = ((yi > lng) !== (yj > lng)) &&
                (lat < (xj - xi) * (lng - yi) / (yj - yi + 0.0000001) + xi);
            if (intersect) inside = !inside;
        }
        return inside;
    }

    const getPointColor = (point: LatLng) => {
        for (let i = 0; i < zones.length; i++) {
            const z = zones[i];
            if (z.polygon && isPointInZonePolygon(point.lat, point.lng, z.polygon)) {
                return z.color;
            }
        }
        return 'green';
    };

    // Update the marker creation handler
    const handleMarkerCreated = (latlng: L.LatLng) => {
        const newPoint: LatLng = {
            lat: latlng.lat,
            lng: latlng.lng,
            id: `point-${Date.now()}-${Math.random().toString(36).substr(2, 9)}`
        };
        setPlantLocations(prev => [...prev, newPoint]);
    };

    // Function to get pipe color based on the zone's pipeDirection
    const getPipeColor = (pipe: PipeLayout) => {
        const zone = zones.find(z => z.id === pipe.zone_id);
        if (zone) {
            return zone.pipeDirection === 'horizontal' ? '#3B82F6' : '#10B981';
        }
        // fallback
        return '#888';
    };

    // Handler for when a polyline is created
    const handleUserPipeCreated = (e: any) => {
        if (drawingPipeType && e.layerType === 'polyline' && e.layer instanceof L.Polyline) {
            const latlngs: L.LatLng[] = flattenLatLngs(e.layer.getLatLngs());
            const coordinates: [number, number][] = latlngs.map(latlng => [latlng.lat, latlng.lng]);
            setUserPipes(prev => [
                ...prev,
                {
                    id: `userpipe-${Date.now()}-${Math.random().toString(36).substr(2, 9)}`,
                    type: drawingPipeType,
                    coordinates
                }
            ]);
            setDrawingPipeType(null); // Exit drawing mode
        }
    };

    // Handler for deleting user pipes
    const handleUserPipeDeleted = (e: any) => {
        const layers = e.layers;
        layers.eachLayer((layer: any) => {
            if (layer instanceof L.Polyline) {
                const latlngs: L.LatLng[] = flattenLatLngs(layer.getLatLngs());
                setUserPipes(prev => prev.filter(pipe => {
                    // Remove if coordinates match
                    if (pipe.coordinates.length !== latlngs.length) return true;
                    for (let i = 0; i < latlngs.length; i++) {
                        if (Math.abs(pipe.coordinates[i][0] - latlngs[i].lat) > 1e-8 || Math.abs(pipe.coordinates[i][1] - latlngs[i].lng) > 1e-8) {
                            return true;
                        }
                    }
                    return false;
                }));
            }
        });
    };

    // Calculate longest main and submain pipe lengths
    const mainPipeLengths = userPipes.filter(p => p.type === 'main').map(p => polylineLength(p.coordinates));
    const submainPipeLengths = userPipes.filter(p => p.type === 'submain').map(p => polylineLength(p.coordinates));
    const longestMain = mainPipeLengths.length > 0 ? Math.max(...mainPipeLengths) : 0;
    const longestSubmain = submainPipeLengths.length > 0 ? Math.max(...submainPipeLengths) : 0;

>>>>>>> 4c5858a6
    return (
        <div className="min-h-screen bg-gray-900 p-6">
            <h1 className="mb-4 text-xl font-bold text-white">Plant Layout Generator</h1>

            {error && (
                <div className="mb-4 rounded bg-red-500/10 p-3 text-sm text-red-400">{error}</div>
            )}

            <div className="grid grid-cols-1 gap-4 lg:grid-cols-4">
                <div className="space-y-4 lg:col-span-1">
                    <InfoSection title="Plant Information">
                        <InfoItem title="Basic Details">
                            <p>
                                <span className="font-medium">Plant Category:</span>{' '}
                                {processedPlantType.name}
                            </p>
                            <p>
                                <span className="font-medium">Plant Selection:</span>{' '}
                                {processedPlantType.type}
                            </p>
                        </InfoItem>
                        <InfoItem title="Spacing Requirements">
                            <p>
                                <span className="font-medium">Plant Spacing:</span>{' '}
                                {processedPlantType.plant_spacing.toFixed(2)}m
                            </p>
                            <p>
                                <span className="font-medium">Row Spacing:</span>{' '}
                                {processedPlantType.row_spacing.toFixed(2)}m
                            </p>
                        </InfoItem>
                        <InfoItem title="Water Requirements">
                            <p>
                                <span className="font-medium">Daily Water Need:</span>{' '}
                                {processedPlantType.water_needed.toFixed(2)}L/day
                            </p>
                        </InfoItem>
                    </InfoSection>

                    <InfoSection title="Area Information">
                        <InfoItem title="Area Size">
                            <p>{areaInRai.toFixed(2)} rai</p>
                        </InfoItem>
                        <InfoItem title="Number of Plants">
                            <p>{plantLocations.length} plants</p>
                        </InfoItem>
<<<<<<< HEAD
                        <InfoItem title="Total Water Need">
                            <p>
                                {(plantLocations.length * processedPlantType.water_needed).toFixed(
                                    2
                                )}{' '}
                                L/day
                            </p>
=======
                        <InfoItem title="Total Water Need (W)">
                            <p>{(plantLocations.length * processedPlantType.water_needed).toFixed(2)} L/day</p>
                        </InfoItem>
                    </InfoSection>
                    <InfoSection title="Zoning Configuration">
                        <InfoItem title="Zones">
                            <div className="flex flex-col gap-2">
                                {zones.map((zone, idx) => {
                                    const pointsInZone = plantLocations.filter(point => 
                                        zone.polygon && isPointInZonePolygon(point.lat, point.lng, zone.polygon)
                                    );
                                    const zoneArea = zone.polygon ? 
                                        calculateAreaInRai(zone.polygon.map(([lat, lng]) => ({ lat, lng }))) : 0;
                                    const totalWaterNeed = pointsInZone.length * processedPlantType.water_needed;
                                    
                                    // Calculate longest pipe length for this zone
                                    const zonePipes = pipeLayout.filter(pipe => pipe.zone_id === zone.id);
                                    const longestPipeLength = zonePipes.length > 0 
                                        ? Math.max(...zonePipes.map(pipe => pipe.length))
                                        : 0;

                                    return (
                                        <div key={zone.id} className="flex flex-col gap-2 p-2 rounded bg-gray-800">
                                            <div className="flex items-center justify-between">
                                                <div className="flex items-center gap-2">
                                                    <span style={{ 
                                                        background: zone.color, 
                                                        width: 16, 
                                                        height: 16, 
                                                        display: 'inline-block', 
                                                        borderRadius: 4 
                                                    }}></span>
                                                    <span className="text-white font-medium">{zone.name}</span>
                                                </div>
                                                <button
                                                    onClick={() => handleDeleteZone(zone.id)}
                                                    className="px-2 py-1 text-xs text-red-400 hover:text-red-300 transition-colors"
                                                    disabled={currentZoneIndex !== null}
                                                >
                                                    Delete
                                                </button>
                                            </div>
                                            <div className="flex items-center gap-2 text-sm text-gray-300">
                                                <span>A: {zoneArea.toFixed(2)} rai</span>
                                                <span>•</span>
                                                <span>N: {pointsInZone.length}</span>
                                                <span>•</span>
                                                <span>W: {totalWaterNeed.toFixed(2)} L/day</span>
                                                {longestPipeLength > 0 && (
                                                    <>
                                                        <span>•</span>
                                                        <span>L: {longestPipeLength.toFixed(2)}m</span>
                                                    </>
                                                )}
                                            </div>
                                            {zone.polygon && (
                                                <div className="flex items-center gap-2">
                                                    <span className="text-sm text-gray-300">Pipe Direction:</span>
                                                    <select
                                                        value={zone.pipeDirection}
                                                        onChange={(e) => handlePipeDirectionChange(zone.id, e.target.value as 'horizontal' | 'vertical')}
                                                        className="px-2 py-1 text-sm bg-gray-700 text-white rounded border border-gray-600 focus:outline-none focus:border-blue-500"
                                                        disabled={currentZoneIndex !== null}
                                                    >
                                                        <option value="horizontal">Horizontal (Width)</option>
                                                        <option value="vertical">Vertical (Height)</option>
                                                    </select>
                                                </div>
                                            )}
                                        </div>
                                    );
                                })}
                                <button
                                    className={`mt-2 px-2 py-1 rounded bg-blue-600 text-white text-xs ${
                                        zones.length >= 4 ? 'opacity-50 cursor-not-allowed' : ''
                                    }`}
                                    onClick={handleAddZone}
                                    disabled={zones.length >= 4 || currentZoneIndex !== null}
                                >
                                    + Add Zone
                                </button>
                                {zones.length >= 4 && <span className="text-xs text-gray-400">Max 4 zones</span>}
                                {currentZoneIndex !== null && 
                                    <span className="text-xs text-yellow-400">
                                        Draw polygon for {zones[currentZoneIndex]?.name}
                                    </span>
                                }
                            </div>
>>>>>>> 4c5858a6
                        </InfoItem>
                    </InfoSection>
                    <div className="flex gap-2 mt-4">
                        <button
                            className={`px-3 py-2 rounded ${drawingPipeType === 'main' ? 'bg-red-600 text-white' : 'bg-red-500 text-white hover:bg-red-600'}`}
                            onClick={() => setDrawingPipeType(drawingPipeType === 'main' ? null : 'main')}
                            disabled={drawingPipeType === 'submain'}
                        >
                            {drawingPipeType === 'main' ? 'Drawing Main Pipe...' : 'Draw Main Pipe'}
                        </button>
                        <button
                            className={`px-3 py-2 rounded ${drawingPipeType === 'submain' ? 'bg-orange-600 text-white' : 'bg-orange-500 text-white hover:bg-orange-600'}`}
                            onClick={() => setDrawingPipeType(drawingPipeType === 'submain' ? null : 'submain')}
                            disabled={drawingPipeType === 'main'}
                        >
                            {drawingPipeType === 'submain' ? 'Drawing Sub-Main Pipe...' : 'Draw Sub-Main Pipe'}
                        </button>
                    </div>
                </div>

                <div className="space-y-4 lg:col-span-3">
                    <div className="h-[900px] w-full overflow-hidden rounded-lg border border-gray-700">
                        <MapContainer
                            center={mapCenter}
                            zoom={18}
                            maxZoom={19}
                            style={{ height: '100%', width: '100%' }}
                            zoomControl={true}
                            scrollWheelZoom={true}
                        >
                            <LayersControl position="topright">
                                <LayersControl.BaseLayer checked name="Satellite">
                                    <TileLayer
                                        url="https://mt1.google.com/vt/lyrs=s&x={x}&y={y}&z={z}"
                                        attribution='&copy; <a href="https://www.google.com/maps">Google Maps</a>'
                                        maxZoom={25}
                                    />
                                </LayersControl.BaseLayer>
                                <LayersControl.BaseLayer name="Street Map">
                                    <TileLayer
                                        url="https://{s}.tile.openstreetmap.org/{z}/{x}/{y}.png"
                                        attribution='&copy; <a href="https://www.openstreetmap.org/copyright">OpenStreetMap</a> contributors'
                                        maxZoom={25}
                                    />
                                </LayersControl.BaseLayer>
                                <LayersControl.BaseLayer name="Terrain">
                                    <TileLayer
                                        url="https://{s}.tile.opentopomap.org/{z}/{x}/{y}.png"
                                        attribution='Map data: &copy; <a href="https://www.openstreetmap.org/copyright">OpenStreetMap</a> contributors, <a href="http://viewfinderpanoramas.org">SRTM</a> | Map style: &copy; <a href="https://opentopomap.org">OpenTopoMap</a>'
                                        maxZoom={17}
                                    />
                                </LayersControl.BaseLayer>
                            </LayersControl>
                            <MapBounds positions={area} />

                            <FeatureGroup ref={featureGroupRef}>
                                <EditControl
                                    position="topright"
                                    onCreated={(e) => {
<<<<<<< HEAD
                                        const layer = e.layer;
                                        if (layer instanceof L.Marker) {
                                            const latlng = layer.getLatLng();
                                            setPlantLocations((prev) => [
                                                ...prev,
                                                { lat: latlng.lat, lng: latlng.lng },
                                            ]);
=======
                                        // Polygon for zone
                                        if (currentZoneIndex !== null && e.layerType === 'polygon' && e.layer instanceof L.Polygon) {
                                            const layer = e.layer;
                                            const latlngsRaw = layer.getLatLngs();
                                            let latlngs: L.LatLng[] = [];
                                            if (Array.isArray(latlngsRaw[0])) {
                                                latlngs = latlngsRaw[0] as L.LatLng[];
                                            } else {
                                                latlngs = latlngsRaw as L.LatLng[];
                                            }
                                            const polygon = latlngs
                                                .filter((latlng: L.LatLng) => typeof latlng.lat === 'number' && typeof latlng.lng === 'number')
                                                .map((latlng: L.LatLng) => [latlng.lat, latlng.lng] as [number, number]);
                                            setZones(prev => prev.map((z, idx) => idx === currentZoneIndex ? { ...z, polygon } : z));
                                            setCurrentZoneIndex(null);
                                            featureGroupRef.current?.removeLayer(layer);
                                        }
                                        if (e.layer instanceof L.Marker) {
                                            handleMarkerCreated(e.layer.getLatLng());
>>>>>>> 4c5858a6
                                        }
                                        handleUserPipeCreated(e);
                                    }}
                                    onDeleted={(e) => {
                                        const layers = e.layers;
                                        layers.eachLayer((layer: any) => {
                                            if (layer instanceof L.Marker) {
                                                const latlng = layer.getLatLng();
                                                setPlantLocations((prev) =>
                                                    prev.filter(
                                                        (p) =>
                                                            p.lat !== latlng.lat ||
                                                            p.lng !== latlng.lng
                                                    )
                                                );
                                            }
                                        });
                                        handleUserPipeDeleted(e);
                                    }}
                                    onEdited={(e) => {
                                        const layers = e.layers;
                                        layers.eachLayer((layer: any) => {
                                            if (layer instanceof L.Marker) {
                                                const latlng = layer.getLatLng();
                                                setPlantLocations((prev) =>
                                                    prev.map((p) =>
                                                        p.lat === latlng.lat && p.lng === latlng.lng
                                                            ? { lat: latlng.lat, lng: latlng.lng }
                                                            : p
                                                    )
                                                );
                                            }
                                        });
                                    }}
                                    draw={{
                                        rectangle: false,
                                        circle: false,
                                        circlemarker: false,
                                        marker: true,
<<<<<<< HEAD
                                        polyline: false,
                                        polygon: false,
=======
                                        polyline: drawingPipeType !== null // Only allow polyline when drawing mode is active
>>>>>>> 4c5858a6
                                    }}
                                    edit={{
                                        edit: {
                                            selectedPathOptions: {
                                                dashArray: '10, 10',
                                            },
                                        },
                                        remove: true,
                                    }}
                                />
                            </FeatureGroup>
                            <PointManagementControls
                                plantLocations={plantLocations}
                                setPlantLocations={setPlantLocations}
                                area={area}
                                plantType={processedPlantType}
                            />

                            {layers.map((layer, index) => {
                                const styleMap: Record<
                                    string,
                                    { color: string; fillOpacity: number; dashArray?: string }
                                > = {
                                    river: { color: AREA_COLORS.river, fillOpacity: 0.5 },
                                    field: { color: AREA_COLORS.field, fillOpacity: 0.5 },
                                    building: { color: AREA_COLORS.building, fillOpacity: 0.5 },
                                    powerplant: { color: AREA_COLORS.powerplant, fillOpacity: 0.5 },
                                    solarcell: { color: AREA_COLORS.solarcell, fillOpacity: 0.5 },
                                    custompolygon: {
                                        color: AREA_COLORS.custompolygon,
                                        fillOpacity: 0.5,
                                    },
                                };

                                if (layer.type === 'pump') {
                                    return (
                                        <CircleMarker
                                            key={`${layer.type}-${index}`}
                                            center={[
                                                layer.coordinates[0].lat,
                                                layer.coordinates[0].lng,
                                            ]}
                                            radius={5}
                                            pathOptions={{
                                                color: AREA_COLORS.pump,
                                                fillColor: AREA_COLORS.pump,
                                                fillOpacity: 1,
                                                weight: 2,
                                            }}
                                        />
                                    );
                                }

                                if (layer.isInitialMap) {
                                    return (
                                        <Polygon
                                            key={`initial-map-${index}`}
                                            positions={layer.coordinates.map((coord) => [
                                                coord.lat,
                                                coord.lng,
                                            ])}
                                            pathOptions={{
                                                color: '#90EE90',
                                                fillColor: '#90EE90',
                                                fillOpacity: 0.5,
                                                weight: 2,
                                            }}
                                        />
                                    );
                                }

                                if (styleMap[layer.type]) {
                                    return (
                                        <Polygon
                                            key={`${layer.type}-${index}`}
                                            positions={layer.coordinates.map((coord) => [
                                                coord.lat,
                                                coord.lng,
                                            ])}
                                            pathOptions={{
                                                ...styleMap[layer.type],
                                                fillColor: styleMap[layer.type].color,
                                                weight: 2,
                                            }}
                                        />
                                    );
                                }
                                return null;
                            })}
<<<<<<< HEAD
                            {grid &&
                                grid.map((row, rowIdx) => {
                                    const rowPoints = row.filter((pt) => pt);
                                    if (rowPoints.length < 2) return null;
                                    return (
                                        <Polyline
                                            key={`grid-row-${rowIdx}`}
                                            positions={rowPoints.map((pt) => [pt.lat, pt.lng])}
                                            color="blue"
                                            weight={1}
                                            opacity={0.5}
                                        />
                                    );
                                })}
                            {grid &&
                                grid[0] &&
                                grid[0].map((_, colIdx) => {
                                    const colPoints = grid
                                        .map((row) => row[colIdx])
                                        .filter((pt) => pt);
                                    if (colPoints.length < 2) return null;
                                    return (
                                        <Polyline
                                            key={`grid-col-${colIdx}`}
                                            positions={colPoints.map((pt) => [pt.lat, pt.lng])}
                                            color="orange"
                                            weight={1}
                                            opacity={0.5}
                                        />
                                    );
                                })}
                        </MapContainer>
                    </div>
                    <div className="grid grid-cols-1 gap-4 sm:grid-cols-2">
                        <button
                            onClick={handleGenerate}
                            disabled={isLoading}
                            className="w-full rounded bg-green-600 px-4 py-2 text-white transition-colors duration-200 hover:bg-green-700 disabled:cursor-not-allowed disabled:bg-gray-700"
                        >
                            {isLoading ? 'Generating...' : 'Generate Plant Layout'}
                        </button>
=======
                            {pipeLayout.length > 0 && (
                                <FeatureGroup>
                                    {pipeLayout.map((pipe, index) => {
                                        console.log('Rendering pipe:', pipe);
                                        return (
                                            <Polyline
                                                key={`pipe-${index}`}
                                                positions={[
                                                    [pipe.start.lat, pipe.start.lng],
                                                    [pipe.end.lat, pipe.end.lng]
                                                ]}
                                                color={getPipeColor(pipe)}
                                                weight={3}
                                                opacity={0.8}
                                            />
                                        );
                                    })}
                                </FeatureGroup>
                            )}
                            {userPipes.map(pipe => (
                                <Polyline
                                    key={pipe.id}
                                    positions={pipe.coordinates}
                                    color={pipe.type === 'main' ? 'red' : 'orange'}
                                    weight={5}
                                    opacity={0.8}
                                />
                            ))}
                        </MapContainer>
                    </div>
                    <div className="flex flex-col gap-2 mt-4">
>>>>>>> 4c5858a6
                        <button
                            onClick={handleGeneratePipeLayout}
                            disabled={isLoading || !isPlantLayoutGenerated || zones.length === 0}
                            className="rounded bg-blue-600 px-6 py-2 text-white transition-colors duration-200 hover:bg-blue-700 disabled:cursor-not-allowed disabled:bg-gray-700"
                        >
                            {isLoading ? 'Generating...' : 'Generate Pipe Layout'}
                        </button>
                        <button
                            onClick={() => setShowPipeSummary(true)}
                            disabled={pipeLayout.length === 0}
                            className={`rounded px-6 py-2 font-semibold shadow-lg transition-colors duration-200
                                ${pipeLayout.length === 0
                                    ? 'bg-gray-700 text-gray-300 cursor-not-allowed'
                                    : 'bg-green-600 text-white hover:bg-green-700'}`}
                        >
                            Next
                        </button>
                    </div>
                </div>
            </div>

            <div className="mt-6">
                <button
                    onClick={() => router.get('/planner')}
                    className="rounded bg-gray-700 px-6 py-2 text-white transition-colors duration-200 hover:bg-gray-600"
                >
                    Back
                </button>
            </div>

            {showPipeSummary && (
                <div className="mt-4 p-4 bg-gray-800 rounded-lg text-white">
                    <h3 className="text-lg font-semibold mb-2">Pipe Summary</h3>
                    <div className="flex flex-col gap-2">
                        <span>Longest Main Pipe: <span className="font-bold">{longestMain.toFixed(2)} m</span></span>
                        <span>Longest Sub-Main Pipe: <span className="font-bold">{longestSubmain.toFixed(2)} m</span></span>
                    </div>
                </div>
            )}
        </div>
    );
}<|MERGE_RESOLUTION|>--- conflicted
+++ resolved
@@ -1,15 +1,6 @@
 import React, { useState, useMemo, useEffect } from 'react';
 import { router } from '@inertiajs/react';
-import {
-    MapContainer,
-    TileLayer,
-    CircleMarker,
-    Polygon,
-    useMap,
-    FeatureGroup,
-    LayersControl,
-    Polyline,
-} from 'react-leaflet';
+import { MapContainer, TileLayer, CircleMarker, Polygon, useMap, FeatureGroup, LayersControl, Polyline, Rectangle } from 'react-leaflet';
 import { EditControl } from 'react-leaflet-draw';
 import 'leaflet/dist/leaflet.css';
 import 'leaflet-draw/dist/leaflet.draw.css';
@@ -54,17 +45,15 @@
 const DEFAULT_CENTER: [number, number] = [13.7563, 100.5018];
 
 const AREA_COLORS: Record<string, string> = {
-    river: '#3B82F6', // Blue
-    field: '#22C55E', // Green
+    river: '#3B82F6',    // Blue
+    field: '#22C55E',    // Green
     powerplant: '#EF4444', // Red
-    building: '#F59E0B', // Yellow
-    pump: '#1E40AF', // Dark Blue
+    building: '#F59E0B',  // Yellow
+    pump: '#1E40AF',      // Dark Blue
     custompolygon: '#4B5563', // Black Gray
     solarcell: '#FFD600', // Bright Yellow
 };
 
-<<<<<<< HEAD
-=======
 const ZONE_COLORS = ['#FF5733', '#33C1FF', '#8DFF33', '#FF33D4']; // 4 unique colors
 
 type Zone = {
@@ -75,11 +64,10 @@
     pipeDirection: 'horizontal' | 'vertical';
 };
 
->>>>>>> 4c5858a6
 // Components
 const MapBounds = ({ positions }: { positions: LatLng[] }) => {
     const map = useMap();
-
+    
     React.useEffect(() => {
         if (positions.length > 0) {
             const bounds = positions.reduce(
@@ -94,9 +82,11 @@
 };
 
 const InfoSection = ({ title, children }: { title: string; children: React.ReactNode }) => (
-    <div className="h-[440px] rounded-lg bg-gray-800 p-4">
+    <div className="rounded-lg bg-gray-800 p-4 mb-4">
         <h3 className="mb-6 text-xl font-semibold text-white">{title}</h3>
-        <div className="space-y-6 text-sm text-gray-300">{children}</div>
+        <div className="space-y-6 text-sm text-gray-300">
+            {children}
+        </div>
     </div>
 );
 
@@ -143,17 +133,13 @@
     return null;
 };
 
-const MapDragHandler = ({
-    isDragging,
-    editMode,
-    selectedPoints,
-}: {
-    isDragging: boolean;
+const MapDragHandler = ({ isDragging, editMode, selectedPoints }: { 
+    isDragging: boolean; 
     editMode: 'select' | 'add' | 'delete' | null;
     selectedPoints: Set<string>;
 }) => {
     const map = useMap();
-
+    
     useEffect(() => {
         if (isDragging || (editMode === 'select' && selectedPoints.size > 0)) {
             map.dragging.disable();
@@ -165,63 +151,49 @@
             map.scrollWheelZoom.enable();
         }
     }, [isDragging, editMode, selectedPoints.size, map]);
-
+    
     return null;
 };
 
 // Add point-in-polygon function
-function isPointInPolygon(
-    lat: number,
-    lng: number,
-    polygon: { lat: number; lng: number }[]
-): boolean {
+function isPointInPolygon(lat: number, lng: number, polygon: { lat: number; lng: number }[]): boolean {
     let inside = false;
     for (let i = 0, j = polygon.length - 1; i < polygon.length; j = i++) {
-        const xi = polygon[i].lat,
-            yi = polygon[i].lng;
-        const xj = polygon[j].lat,
-            yj = polygon[j].lng;
-        const intersect =
-            yi > lng !== yj > lng && lat < ((xj - xi) * (lng - yi)) / (yj - yi + 0.0000001) + xi;
+        const xi = polygon[i].lat, yi = polygon[i].lng;
+        const xj = polygon[j].lat, yj = polygon[j].lng;
+        const intersect = ((yi > lng) !== (yj > lng)) &&
+            (lat < (xj - xi) * (lng - yi) / (yj - yi + 0.0000001) + xi);
         if (intersect) inside = !inside;
     }
     return inside;
 }
 
 // Add function to find nearest grid point
-function findNearestGridPoint(
-    lat: number,
-    lng: number,
-    plantType: PlantType,
-    area: LatLng[]
-): [number, number] {
+function findNearestGridPoint(lat: number, lng: number, plantType: PlantType, area: LatLng[]): [number, number] {
     // Calculate grid parameters
     const plantSpacing = plantType.plant_spacing;
     const rowSpacing = plantType.row_spacing;
     const padding = rowSpacing / 2; // Half of row spacing for padding
 
     // Find the bounds of the area
-    const bounds = area.reduce(
-        (acc, point) => ({
-            minLat: Math.min(acc.minLat, point.lat),
-            maxLat: Math.max(acc.maxLat, point.lat),
-            minLng: Math.min(acc.minLng, point.lng),
-            maxLng: Math.max(acc.maxLng, point.lng),
-        }),
-        {
-            minLat: area[0].lat,
-            maxLat: area[0].lat,
-            minLng: area[0].lng,
-            maxLng: area[0].lng,
-        }
-    );
+    const bounds = area.reduce((acc, point) => ({
+        minLat: Math.min(acc.minLat, point.lat),
+        maxLat: Math.max(acc.maxLat, point.lat),
+        minLng: Math.min(acc.minLng, point.lng),
+        maxLng: Math.max(acc.maxLng, point.lng)
+    }), {
+        minLat: area[0].lat,
+        maxLat: area[0].lat,
+        minLng: area[0].lng,
+        maxLng: area[0].lng
+    });
 
     // Add padding to bounds
     const paddedBounds = {
-        minLat: bounds.minLat + padding / 111000, // Convert meters to degrees
-        maxLat: bounds.maxLat - padding / 111000,
-        minLng: bounds.minLng + padding / (111000 * Math.cos((bounds.minLat * Math.PI) / 180)),
-        maxLng: bounds.maxLng - padding / (111000 * Math.cos((bounds.minLat * Math.PI) / 180)),
+        minLat: bounds.minLat + (padding / 111000), // Convert meters to degrees
+        maxLat: bounds.maxLat - (padding / 111000),
+        minLng: bounds.minLng + (padding / (111000 * Math.cos(bounds.minLat * Math.PI / 180))),
+        maxLng: bounds.maxLng - (padding / (111000 * Math.cos(bounds.minLat * Math.PI / 180)))
     };
 
     // Calculate grid points
@@ -232,11 +204,7 @@
     for (let lat = paddedBounds.minLat; lat <= paddedBounds.maxLat; lat += rowSpacing / 111000) {
         latPoints.push(lat);
     }
-    for (
-        let lng = paddedBounds.minLng;
-        lng <= paddedBounds.maxLng;
-        lng += plantSpacing / (111000 * Math.cos((bounds.minLat * Math.PI) / 180))
-    ) {
+    for (let lng = paddedBounds.minLng; lng <= paddedBounds.maxLng; lng += plantSpacing / (111000 * Math.cos(bounds.minLat * Math.PI / 180))) {
         lngPoints.push(lng);
     }
 
@@ -247,7 +215,10 @@
 
     for (const gridLat of latPoints) {
         for (const gridLng of lngPoints) {
-            const distance = Math.sqrt(Math.pow(lat - gridLat, 2) + Math.pow(lng - gridLng, 2));
+            const distance = Math.sqrt(
+                Math.pow(lat - gridLat, 2) + 
+                Math.pow(lng - gridLng, 2)
+            );
             if (distance < minDistance) {
                 minDistance = distance;
                 nearestLat = gridLat;
@@ -259,13 +230,13 @@
     return [nearestLat, nearestLng];
 }
 
-const PointManagementControls = ({
-    plantLocations,
+const PointManagementControls = ({ 
+    plantLocations, 
     setPlantLocations,
     area,
-    plantType,
-}: {
-    plantLocations: LatLng[];
+    plantType
+}: { 
+    plantLocations: LatLng[]; 
     setPlantLocations: React.Dispatch<React.SetStateAction<LatLng[]>>;
     area: LatLng[];
     plantType: PlantType;
@@ -273,10 +244,7 @@
     const map = useMap();
     const [editMode, setEditMode] = useState<'select' | 'add' | 'delete' | null>(null);
     const [selectedPoints, setSelectedPoints] = useState<Set<string>>(new Set());
-    const [movingPoint, setMovingPoint] = useState<{
-        id: string;
-        position: [number, number];
-    } | null>(null);
+    const [movingPoint, setMovingPoint] = useState<{ id: string; position: [number, number] } | null>(null);
     const [history, setHistory] = useState<LatLng[][]>([]);
     const [historyIndex, setHistoryIndex] = useState(-1);
 
@@ -290,12 +258,12 @@
 
     // Add function to save state to history
     const saveToHistory = (newLocations: LatLng[]) => {
-        setHistory((prev) => {
+        setHistory(prev => {
             const newHistory = prev.slice(0, historyIndex + 1);
             newHistory.push(newLocations);
             return newHistory;
         });
-        setHistoryIndex((prev) => prev + 1);
+        setHistoryIndex(prev => prev + 1);
     };
 
     // Add undo function
@@ -339,7 +307,7 @@
                 const newPoint: LatLng = {
                     lat: nearestLat,
                     lng: nearestLng,
-                    id: `point-${Date.now()}-${Math.random().toString(36).substr(2, 9)}`,
+                    id: `point-${Date.now()}-${Math.random().toString(36).substr(2, 9)}`
                 };
                 const newResults = [...plantLocations, newPoint];
                 saveToHistory(newResults);
@@ -350,9 +318,9 @@
 
     const handlePointClick = (pointId: string, event: LeafletMouseEvent) => {
         event.originalEvent?.stopPropagation();
-
+        
         if (editMode === 'select') {
-            setSelectedPoints((prev) => {
+            setSelectedPoints(prev => {
                 const newSet = new Set(prev);
                 if (newSet.has(pointId)) {
                     newSet.delete(pointId);
@@ -362,18 +330,12 @@
                 return newSet;
             });
         } else if (editMode === 'delete') {
-<<<<<<< HEAD
-            const pointIndex = plantLocations.findIndex(
-                (p) => (p.id || `point-${plantLocations.indexOf(p)}`) === pointId
-            );
-=======
             const pointIndex = plantLocations.findIndex(p => p.id === pointId);
->>>>>>> 4c5858a6
             if (pointIndex !== -1) {
                 const newLocations = plantLocations.filter((_, index) => index !== pointIndex);
                 saveToHistory(newLocations);
                 setPlantLocations(newLocations);
-                setSelectedPoints((prev) => {
+                setSelectedPoints(prev => {
                     const newSet = new Set(prev);
                     newSet.delete(pointId);
                     return newSet;
@@ -393,22 +355,15 @@
 
             // Only update if the point is inside the area
             if (isPointInPolygon(nearestLat, nearestLng, area)) {
-                setMovingPoint((prev) =>
-                    prev ? { ...prev, position: [nearestLat, nearestLng] } : null
-                );
+                setMovingPoint(prev => prev ? { ...prev, position: [nearestLat, nearestLng] } : null);
             }
         }
     };
 
     const handleMouseUp = () => {
         if (movingPoint) {
-<<<<<<< HEAD
-            const newLocations = plantLocations.map((p) =>
-                (p.id || `point-${plantLocations.indexOf(p)}`) === movingPoint.id
-=======
             const newLocations = plantLocations.map(p => 
                 p.id === movingPoint.id
->>>>>>> 4c5858a6
                     ? { ...p, lat: movingPoint.position[0], lng: movingPoint.position[1] }
                     : p
             );
@@ -420,15 +375,15 @@
 
     return (
         <>
-            <div className="absolute left-[60px] top-4 z-[1000] rounded-lg bg-white p-2 shadow-lg">
+            <div className="absolute top-4 left-[60px] z-[1000] bg-white p-2 rounded-lg shadow-lg">
                 <div className="flex flex-col space-y-2">
-                    <div className="mb-2 flex items-center justify-between">
+                    <div className="flex items-center justify-between mb-2">
                         <h3 className="font-medium text-gray-700">Edit Points</h3>
                         <div className="flex space-x-2">
                             {editMode && (
                                 <button
                                     onClick={handleCancel}
-                                    className="rounded bg-gray-500 px-3 py-1 text-sm text-white transition-colors hover:bg-gray-600"
+                                    className="px-3 py-1 bg-gray-500 text-white rounded hover:bg-gray-600 transition-colors text-sm"
                                 >
                                     Cancel
                                 </button>
@@ -449,7 +404,7 @@
                     <div className="flex space-x-2">
                         <button
                             onClick={handleAddPoints}
-                            className={`rounded px-3 py-2 transition-colors ${
+                            className={`px-3 py-2 rounded transition-colors ${
                                 editMode === 'add'
                                     ? 'bg-green-600 text-white'
                                     : 'bg-green-500 text-white hover:bg-green-600'
@@ -459,7 +414,7 @@
                         </button>
                         <button
                             onClick={handleDeletePoints}
-                            className={`rounded px-3 py-2 transition-colors ${
+                            className={`px-3 py-2 rounded transition-colors ${
                                 editMode === 'delete'
                                     ? 'bg-red-600 text-white'
                                     : 'bg-red-500 text-white hover:bg-red-600'
@@ -469,7 +424,7 @@
                         </button>
                         <button
                             onClick={handleMovePoints}
-                            className={`rounded px-3 py-2 transition-colors ${
+                            className={`px-3 py-2 rounded transition-colors ${
                                 editMode === 'select'
                                     ? 'bg-blue-600 text-white'
                                     : 'bg-blue-500 text-white hover:bg-blue-600'
@@ -481,9 +436,9 @@
                 </div>
             </div>
             <MapClickHandler onMapClick={handleMapClick} />
-            <MapDragHandler
-                isDragging={!!movingPoint}
-                editMode={editMode}
+            <MapDragHandler 
+                isDragging={!!movingPoint} 
+                editMode={editMode} 
                 selectedPoints={selectedPoints}
             />
             <MouseTracker onMove={handleMouseMove} />
@@ -492,8 +447,9 @@
                 const pointId = point.id || `point-${plantLocations.indexOf(point)}`;
                 const isSelected = selectedPoints.has(pointId);
                 const isMoving = movingPoint?.id === pointId;
-                const position: [number, number] =
-                    isMoving && movingPoint ? movingPoint.position : [point.lat, point.lng];
+                const position: [number, number] = isMoving && movingPoint
+                    ? movingPoint.position
+                    : [point.lat, point.lng];
                 return (
                     <CircleMarker
                         key={pointId}
@@ -516,10 +472,10 @@
                                     mouseEvent.originalEvent?.stopPropagation();
                                     setMovingPoint({
                                         id: pointId,
-                                        position: [point.lat, point.lng],
+                                        position: [point.lat, point.lng]
                                     });
                                 }
-                            },
+                            }
                         }}
                     />
                 );
@@ -534,15 +490,12 @@
 
     const toMeters = (lat1: number, lng1: number, lat2: number, lng2: number): number => {
         const R = 6371000;
-        const dLat = ((lat2 - lat1) * Math.PI) / 180;
-        const dLng = ((lng2 - lng1) * Math.PI) / 180;
-        const a =
-            Math.sin(dLat / 2) * Math.sin(dLat / 2) +
-            Math.cos((lat1 * Math.PI) / 180) *
-                Math.cos((lat2 * Math.PI) / 180) *
-                Math.sin(dLng / 2) *
-                Math.sin(dLng / 2);
-        const c = 2 * Math.atan2(Math.sqrt(a), Math.sqrt(1 - a));
+        const dLat = (lat2 - lat1) * Math.PI / 180;
+        const dLng = (lng2 - lng1) * Math.PI / 180;
+        const a = Math.sin(dLat/2) * Math.sin(dLat/2) +
+                 Math.cos(lat1 * Math.PI / 180) * Math.cos(lat2 * Math.PI / 180) *
+                 Math.sin(dLng/2) * Math.sin(dLng/2);
+        const c = 2 * Math.atan2(Math.sqrt(a), Math.sqrt(1-a));
         return R * c;
     };
 
@@ -554,8 +507,7 @@
     }
     area = Math.abs(area) / 2;
 
-    const areaInSquareMeters =
-        area * 111000 * 111000 * Math.cos((coordinates[0].lat * Math.PI) / 180);
+    const areaInSquareMeters = area * 111000 * 111000 * Math.cos(coordinates[0].lat * Math.PI / 180);
     return areaInSquareMeters / 1600;
 };
 
@@ -605,25 +557,19 @@
     const [isPlantLayoutGenerated, setIsPlantLayoutGenerated] = useState(false);
     const [pipeLayout, setPipeLayout] = useState<PipeLayout[]>([]);
     const featureGroupRef = React.useRef<L.FeatureGroup>(null);
-<<<<<<< HEAD
-=======
     const [zones, setZones] = useState<Zone[]>([]);
     const [currentZoneIndex, setCurrentZoneIndex] = useState<number | null>(null);
     const [userPipes, setUserPipes] = useState<UserPipe[]>([]);
     const [drawingPipeType, setDrawingPipeType] = useState<'main' | 'submain' | null>(null);
     const [showPipeSummary, setShowPipeSummary] = useState(false);
->>>>>>> 4c5858a6
 
     const areaInRai = useMemo(() => calculateAreaInRai(area), [area]);
-    const processedPlantType = useMemo(
-        () => ({
-            ...plantType,
-            plant_spacing: Number(plantType.plant_spacing),
-            row_spacing: Number(plantType.row_spacing),
-            water_needed: Number(plantType.water_needed),
-        }),
-        [plantType]
-    );
+    const processedPlantType = useMemo(() => ({
+        ...plantType,
+        plant_spacing: Number(plantType.plant_spacing),
+        row_spacing: Number(plantType.row_spacing),
+        water_needed: Number(plantType.water_needed)
+    }), [plantType]);
 
     // Calculate total number of plants
     const totalPlants = useMemo(() => {
@@ -639,20 +585,23 @@
         return [center[0] / area.length, center[1] / area.length] as [number, number];
     }, [area]);
 
+    // Add useEffect to automatically generate tree points
+    useEffect(() => {
+        const generatePoints = async () => {
+            if (area.length > 0 && !isPlantLayoutGenerated) {
+                await handleGenerate();
+            }
+        };
+        generatePoints();
+    }, [area, processedPlantType, layers]); // Dependencies that should trigger regeneration
+
     const handleGenerate = async () => {
         setIsLoading(true);
         setError(null);
 
         try {
-<<<<<<< HEAD
-            const areaTypes = areaType
-                ? areaType.split(',').map((type) => type.trim())
-                : ['default'];
-            const { data } = await axios.post<{ plant_locations: LatLng[]; grid: LatLng[][] }>(
-=======
             const areaTypes = areaType ? areaType.split(',').map(type => type.trim()) : ['default'];
             const { data } = await axios.post<{ plant_locations: LatLng[][] }>(
->>>>>>> 4c5858a6
                 '/api/generate-planting-points',
                 {
                     area,
@@ -660,7 +609,7 @@
                     plant_spacing: plantType.plant_spacing,
                     row_spacing: plantType.row_spacing,
                     area_types: areaTypes,
-                    layers,
+                    layers
                 }
             );
             if (!data?.plant_locations) {
@@ -676,10 +625,9 @@
             setIsPlantLayoutGenerated(true);
         } catch (error) {
             console.error('Error details:', error);
-            setError(
-                axios.isAxiosError(error)
-                    ? error.response?.data?.message || error.message || 'Error generating points'
-                    : 'An unexpected error occurred'
+            setError(axios.isAxiosError(error) 
+                ? error.response?.data?.message || error.message || 'Error generating points'
+                : 'An unexpected error occurred'
             );
         } finally {
             setIsLoading(false);
@@ -716,23 +664,13 @@
             console.log('Received pipe layout:', response.data.pipe_layout);
             setPipeLayout(response.data.pipe_layout);
         } catch (error) {
-<<<<<<< HEAD
-            setError(
-                axios.isAxiosError(error)
-                    ? error.response?.data?.message || 'Error generating pipe layout'
-                    : 'An unexpected error occurred'
-            );
-=======
             console.error('Error generating pipe layout:', error);
             alert('Failed to generate pipe layout');
->>>>>>> 4c5858a6
         } finally {
             setIsLoading(false);
         }
     };
 
-<<<<<<< HEAD
-=======
     const handleAddZone = () => {
         if (zones.length >= 4) return;
         const newZone: Zone = {
@@ -853,7 +791,6 @@
     const longestMain = mainPipeLengths.length > 0 ? Math.max(...mainPipeLengths) : 0;
     const longestSubmain = submainPipeLengths.length > 0 ? Math.max(...submainPipeLengths) : 0;
 
->>>>>>> 4c5858a6
     return (
         <div className="min-h-screen bg-gray-900 p-6">
             <h1 className="mb-4 text-xl font-bold text-white">Plant Layout Generator</h1>
@@ -866,49 +803,25 @@
                 <div className="space-y-4 lg:col-span-1">
                     <InfoSection title="Plant Information">
                         <InfoItem title="Basic Details">
-                            <p>
-                                <span className="font-medium">Plant Category:</span>{' '}
-                                {processedPlantType.name}
-                            </p>
-                            <p>
-                                <span className="font-medium">Plant Selection:</span>{' '}
-                                {processedPlantType.type}
-                            </p>
+                            <p><span className="font-medium">Plant Category:</span> {processedPlantType.name}</p>
+                            <p><span className="font-medium">Plant Selection:</span> {processedPlantType.type}</p>
                         </InfoItem>
                         <InfoItem title="Spacing Requirements">
-                            <p>
-                                <span className="font-medium">Plant Spacing:</span>{' '}
-                                {processedPlantType.plant_spacing.toFixed(2)}m
-                            </p>
-                            <p>
-                                <span className="font-medium">Row Spacing:</span>{' '}
-                                {processedPlantType.row_spacing.toFixed(2)}m
-                            </p>
+                            <p><span className="font-medium">Plant Spacing:</span> {processedPlantType.plant_spacing.toFixed(2)}m</p>
+                            <p><span className="font-medium">Row Spacing:</span> {processedPlantType.row_spacing.toFixed(2)}m</p>
                         </InfoItem>
                         <InfoItem title="Water Requirements">
-                            <p>
-                                <span className="font-medium">Daily Water Need:</span>{' '}
-                                {processedPlantType.water_needed.toFixed(2)}L/day
-                            </p>
+                            <p><span className="font-medium">Daily Water Need:</span> {processedPlantType.water_needed.toFixed(2)}L/day</p>
                         </InfoItem>
                     </InfoSection>
 
                     <InfoSection title="Area Information">
-                        <InfoItem title="Area Size">
+                        <InfoItem title="Area Size (A)">
                             <p>{areaInRai.toFixed(2)} rai</p>
                         </InfoItem>
-                        <InfoItem title="Number of Plants">
+                        <InfoItem title="Number of Plants (N)">
                             <p>{plantLocations.length} plants</p>
                         </InfoItem>
-<<<<<<< HEAD
-                        <InfoItem title="Total Water Need">
-                            <p>
-                                {(plantLocations.length * processedPlantType.water_needed).toFixed(
-                                    2
-                                )}{' '}
-                                L/day
-                            </p>
-=======
                         <InfoItem title="Total Water Need (W)">
                             <p>{(plantLocations.length * processedPlantType.water_needed).toFixed(2)} L/day</p>
                         </InfoItem>
@@ -997,7 +910,6 @@
                                     </span>
                                 }
                             </div>
->>>>>>> 4c5858a6
                         </InfoItem>
                     </InfoSection>
                     <div className="flex gap-2 mt-4">
@@ -1052,20 +964,23 @@
                                 </LayersControl.BaseLayer>
                             </LayersControl>
                             <MapBounds positions={area} />
-
+                            
+                            {layers.filter(layer => layer.isInitialMap).map((layer, index) => (
+                                <Polygon
+                                    key={`initial-map-${index}`}
+                                    positions={layer.coordinates.map(coord => [coord.lat, coord.lng])}
+                                    pathOptions={{
+                                        color: '#90EE90',
+                                        fillColor: '#90EE90',
+                                        fillOpacity: 0.5,
+                                        weight: 2
+                                    }}
+                                />
+                            ))}
                             <FeatureGroup ref={featureGroupRef}>
                                 <EditControl
                                     position="topright"
                                     onCreated={(e) => {
-<<<<<<< HEAD
-                                        const layer = e.layer;
-                                        if (layer instanceof L.Marker) {
-                                            const latlng = layer.getLatLng();
-                                            setPlantLocations((prev) => [
-                                                ...prev,
-                                                { lat: latlng.lat, lng: latlng.lng },
-                                            ]);
-=======
                                         // Polygon for zone
                                         if (currentZoneIndex !== null && e.layerType === 'polygon' && e.layer instanceof L.Polygon) {
                                             const layer = e.layer;
@@ -1085,7 +1000,6 @@
                                         }
                                         if (e.layer instanceof L.Marker) {
                                             handleMarkerCreated(e.layer.getLatLng());
->>>>>>> 4c5858a6
                                         }
                                         handleUserPipeCreated(e);
                                     }}
@@ -1094,12 +1008,8 @@
                                         layers.eachLayer((layer: any) => {
                                             if (layer instanceof L.Marker) {
                                                 const latlng = layer.getLatLng();
-                                                setPlantLocations((prev) =>
-                                                    prev.filter(
-                                                        (p) =>
-                                                            p.lat !== latlng.lat ||
-                                                            p.lng !== latlng.lng
-                                                    )
+                                                setPlantLocations(prev => 
+                                                    prev.filter(p => p.lat !== latlng.lat || p.lng !== latlng.lng)
                                                 );
                                             }
                                         });
@@ -1110,8 +1020,8 @@
                                         layers.eachLayer((layer: any) => {
                                             if (layer instanceof L.Marker) {
                                                 const latlng = layer.getLatLng();
-                                                setPlantLocations((prev) =>
-                                                    prev.map((p) =>
+                                                setPlantLocations(prev => 
+                                                    prev.map(p => 
                                                         p.lat === latlng.lat && p.lng === latlng.lng
                                                             ? { lat: latlng.lat, lng: latlng.lng }
                                                             : p
@@ -1122,147 +1032,54 @@
                                     }}
                                     draw={{
                                         rectangle: false,
+                                        polygon: currentZoneIndex !== null,
                                         circle: false,
                                         circlemarker: false,
                                         marker: true,
-<<<<<<< HEAD
-                                        polyline: false,
-                                        polygon: false,
-=======
                                         polyline: drawingPipeType !== null // Only allow polyline when drawing mode is active
->>>>>>> 4c5858a6
                                     }}
                                     edit={{
                                         edit: {
                                             selectedPathOptions: {
-                                                dashArray: '10, 10',
-                                            },
+                                                dashArray: '10, 10'
+                                            }
                                         },
-                                        remove: true,
+                                        remove: true
                                     }}
                                 />
                             </FeatureGroup>
-                            <PointManagementControls
+                            <PointManagementControls 
                                 plantLocations={plantLocations}
                                 setPlantLocations={setPlantLocations}
                                 area={area}
                                 plantType={processedPlantType}
                             />
-
-                            {layers.map((layer, index) => {
-                                const styleMap: Record<
-                                    string,
-                                    { color: string; fillOpacity: number; dashArray?: string }
-                                > = {
-                                    river: { color: AREA_COLORS.river, fillOpacity: 0.5 },
-                                    field: { color: AREA_COLORS.field, fillOpacity: 0.5 },
-                                    building: { color: AREA_COLORS.building, fillOpacity: 0.5 },
-                                    powerplant: { color: AREA_COLORS.powerplant, fillOpacity: 0.5 },
-                                    solarcell: { color: AREA_COLORS.solarcell, fillOpacity: 0.5 },
-                                    custompolygon: {
-                                        color: AREA_COLORS.custompolygon,
-                                        fillOpacity: 0.5,
-                                    },
-                                };
-
-                                if (layer.type === 'pump') {
+                            
+                            {zones.map((zone, idx) => (
+                                zone.polygon ? (
+                                    <Polygon
+                                        key={zone.id}
+                                        positions={zone.polygon}
+                                        pathOptions={{ color: zone.color, weight: 2, fillOpacity: 0.2 }}
+                                    />
+                                ) : null
+                            ))}
+                            {plantLocations.map((point, index) => {
+                                const pointId = point.id || `point-${index}`;
+                                const color = getPointColor(point);
                                     return (
                                         <CircleMarker
-                                            key={`${layer.type}-${index}`}
-                                            center={[
-                                                layer.coordinates[0].lat,
-                                                layer.coordinates[0].lng,
-                                            ]}
-                                            radius={5}
+                                        key={pointId}
+                                        center={[point.lat, point.lng]}
+                                        radius={1.5}
                                             pathOptions={{
-                                                color: AREA_COLORS.pump,
-                                                fillColor: AREA_COLORS.pump,
+                                            color: color,
+                                            fillColor: color,
                                                 fillOpacity: 1,
-                                                weight: 2,
                                             }}
                                         />
                                     );
-                                }
-
-                                if (layer.isInitialMap) {
-                                    return (
-                                        <Polygon
-                                            key={`initial-map-${index}`}
-                                            positions={layer.coordinates.map((coord) => [
-                                                coord.lat,
-                                                coord.lng,
-                                            ])}
-                                            pathOptions={{
-                                                color: '#90EE90',
-                                                fillColor: '#90EE90',
-                                                fillOpacity: 0.5,
-                                                weight: 2,
-                                            }}
-                                        />
-                                    );
-                                }
-
-                                if (styleMap[layer.type]) {
-                                    return (
-                                        <Polygon
-                                            key={`${layer.type}-${index}`}
-                                            positions={layer.coordinates.map((coord) => [
-                                                coord.lat,
-                                                coord.lng,
-                                            ])}
-                                            pathOptions={{
-                                                ...styleMap[layer.type],
-                                                fillColor: styleMap[layer.type].color,
-                                                weight: 2,
-                                            }}
-                                        />
-                                    );
-                                }
-                                return null;
                             })}
-<<<<<<< HEAD
-                            {grid &&
-                                grid.map((row, rowIdx) => {
-                                    const rowPoints = row.filter((pt) => pt);
-                                    if (rowPoints.length < 2) return null;
-                                    return (
-                                        <Polyline
-                                            key={`grid-row-${rowIdx}`}
-                                            positions={rowPoints.map((pt) => [pt.lat, pt.lng])}
-                                            color="blue"
-                                            weight={1}
-                                            opacity={0.5}
-                                        />
-                                    );
-                                })}
-                            {grid &&
-                                grid[0] &&
-                                grid[0].map((_, colIdx) => {
-                                    const colPoints = grid
-                                        .map((row) => row[colIdx])
-                                        .filter((pt) => pt);
-                                    if (colPoints.length < 2) return null;
-                                    return (
-                                        <Polyline
-                                            key={`grid-col-${colIdx}`}
-                                            positions={colPoints.map((pt) => [pt.lat, pt.lng])}
-                                            color="orange"
-                                            weight={1}
-                                            opacity={0.5}
-                                        />
-                                    );
-                                })}
-                        </MapContainer>
-                    </div>
-                    <div className="grid grid-cols-1 gap-4 sm:grid-cols-2">
-                        <button
-                            onClick={handleGenerate}
-                            disabled={isLoading}
-                            className="w-full rounded bg-green-600 px-4 py-2 text-white transition-colors duration-200 hover:bg-green-700 disabled:cursor-not-allowed disabled:bg-gray-700"
-                        >
-                            {isLoading ? 'Generating...' : 'Generate Plant Layout'}
-                        </button>
-=======
                             {pipeLayout.length > 0 && (
                                 <FeatureGroup>
                                     {pipeLayout.map((pipe, index) => {
@@ -1294,7 +1111,6 @@
                         </MapContainer>
                     </div>
                     <div className="flex flex-col gap-2 mt-4">
->>>>>>> 4c5858a6
                         <button
                             onClick={handleGeneratePipeLayout}
                             disabled={isLoading || !isPlantLayoutGenerated || zones.length === 0}
@@ -1318,7 +1134,7 @@
 
             <div className="mt-6">
                 <button
-                    onClick={() => router.get('/planner')}
+                    onClick={() => router.get('/planner', {}, { preserveState: true })}
                     className="rounded bg-gray-700 px-6 py-2 text-white transition-colors duration-200 hover:bg-gray-600"
                 >
                     Back
