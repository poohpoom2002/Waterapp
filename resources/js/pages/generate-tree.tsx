import React, { useState, useMemo, useEffect } from 'react';
import { router } from '@inertiajs/react';
import {
    MapContainer,
    TileLayer,
    CircleMarker,
    Polygon,
    useMap,
    FeatureGroup,
    LayersControl,
    Polyline,
    Rectangle,
} from 'react-leaflet';
import { EditControl } from 'react-leaflet-draw';
import 'leaflet/dist/leaflet.css';
import 'leaflet-draw/dist/leaflet.draw.css';
import axios from 'axios';
import L from 'leaflet';
import { LeafletMouseEvent } from 'leaflet';

// Types
type LatLng = {
    lat: number;
    lng: number;
    id?: string;
};

type PlantType = {
    id: number;
    name: string;
    type: string;
    plant_spacing: number;
    row_spacing: number;
    water_needed: number;
};

type Props = {
    areaType: string;
    area: LatLng[];
    plantType: PlantType;
    layers?: Array<{
        type: string;
        coordinates: LatLng[];
        isInitialMap?: boolean;
    }>;
};

type UserPipe = {
    id: string;
    type: 'main' | 'submain';
    coordinates: [number, number][];
};

// Constants
const DEFAULT_CENTER: [number, number] = [13.7563, 100.5018];

const AREA_COLORS: Record<string, string> = {
    river: '#3B82F6', // Blue
    field: '#22C55E', // Green
    powerplant: '#EF4444', // Red
    building: '#F59E0B', // Yellow
    pump: '#1E40AF', // Dark Blue
    custompolygon: '#4B5563', // Black Gray
    solarcell: '#FFD600', // Bright Yellow
};

const ZONE_COLORS = ['#FF5733', '#33C1FF', '#8DFF33', '#FF33D4']; // 4 unique colors

type Zone = {
    id: number;
    name: string;
    color: string;
    polygon: [number, number][] | null;
    pipeDirection: 'horizontal' | 'vertical';
};

// Components
const MapBounds = ({ positions }: { positions: LatLng[] }) => {
    const map = useMap();

    React.useEffect(() => {
        if (positions.length > 0) {
            const bounds = positions.reduce(
                (bounds, point) => bounds.extend([point.lat, point.lng]),
                L.latLngBounds([])
            );
            map.fitBounds(bounds, { padding: [50, 50], maxZoom: 22, animate: true });
        }
    }, [positions, map]);

    return null;
};

const InfoSection = ({ title, children }: { title: string; children: React.ReactNode }) => (
    <div className="mb-4 rounded-lg bg-gray-800 p-4">
        <h3 className="mb-6 text-xl font-semibold text-white">{title}</h3>
        <div className="space-y-6 text-sm text-gray-300">{children}</div>
    </div>
);

const InfoItem = ({ title, children }: { title: string; children: React.ReactNode }) => (
    <div>
        <h4 className="mb-3 text-base font-medium text-white">{title}</h4>
        <div className="text-base">{children}</div>
    </div>
);

const MapClickHandler = ({ onMapClick }: { onMapClick: (e: LeafletMouseEvent) => void }) => {
    const map = useMap();
    useEffect(() => {
        map.on('click', onMapClick);
        return () => {
            map.off('click', onMapClick);
        };
    }, [map, onMapClick]);
    return null;
};

const MouseTracker = ({ onMove }: { onMove: (position: [number, number]) => void }) => {
    const map = useMap();
    useEffect(() => {
        const handleMouseMove = (e: LeafletMouseEvent) => {
            onMove([e.latlng.lat, e.latlng.lng]);
        };
        map.on('mousemove', handleMouseMove);
        return () => {
            map.off('mousemove', handleMouseMove);
        };
    }, [map, onMove]);
    return null;
};

const MapMouseUpHandler = ({ onMouseUp }: { onMouseUp: () => void }) => {
    const map = useMap();
    useEffect(() => {
        map.on('mouseup', onMouseUp);
        return () => {
            map.off('mouseup', onMouseUp);
        };
    }, [map, onMouseUp]);
    return null;
};

<<<<<<< HEAD
const MapDragHandler = ({
    isDragging,
    editMode,
    selectedPoints,
}: {
    isDragging: boolean;
=======
const MapMouseDownHandler = ({ onMouseDown }: { onMouseDown: () => void }) => {
    const map = useMap();
    useEffect(() => {
        map.on('mousedown', onMouseDown);
        return () => {
            map.off('mousedown', onMouseDown);
        };
    }, [map, onMouseDown]);
    return null;
};

const MapDragHandler = ({ isDragging, editMode, selectedPoints }: { 
    isDragging: boolean; 
>>>>>>> 18f24f41
    editMode: 'select' | 'add' | 'delete' | null;
    selectedPoints: Set<string>;
}) => {
    const map = useMap();

    useEffect(() => {
        if (isDragging || (editMode === 'select' && selectedPoints.size > 0)) {
            map.dragging.disable();
            map.doubleClickZoom.disable();
            map.scrollWheelZoom.disable();
        } else {
            map.dragging.enable();
            map.doubleClickZoom.enable();
            map.scrollWheelZoom.enable();
        }
    }, [isDragging, editMode, selectedPoints.size, map]);

    return null;
};

// Add point-in-polygon function
function isPointInPolygon(
    lat: number,
    lng: number,
    polygon: { lat: number; lng: number }[]
): boolean {
    let inside = false;
    for (let i = 0, j = polygon.length - 1; i < polygon.length; j = i++) {
        const xi = polygon[i].lat,
            yi = polygon[i].lng;
        const xj = polygon[j].lat,
            yj = polygon[j].lng;
        const intersect =
            yi > lng !== yj > lng && lat < ((xj - xi) * (lng - yi)) / (yj - yi + 0.0000001) + xi;
        if (intersect) inside = !inside;
    }
    return inside;
}

<<<<<<< HEAD
// Add function to find nearest grid point
function findNearestGridPoint(
    lat: number,
    lng: number,
    plantType: PlantType,
    area: LatLng[]
): [number, number] {
    // Calculate grid parameters
    const plantSpacing = plantType.plant_spacing;
    const rowSpacing = plantType.row_spacing;
    const padding = rowSpacing / 2; // Half of row spacing for padding

    // Find the bounds of the area
    const bounds = area.reduce(
        (acc, point) => ({
            minLat: Math.min(acc.minLat, point.lat),
            maxLat: Math.max(acc.maxLat, point.lat),
            minLng: Math.min(acc.minLng, point.lng),
            maxLng: Math.max(acc.maxLng, point.lng),
        }),
        {
            minLat: area[0].lat,
            maxLat: area[0].lat,
            minLng: area[0].lng,
            maxLng: area[0].lng,
        }
    );

    // Add padding to bounds
    const paddedBounds = {
        minLat: bounds.minLat + padding / 111000, // Convert meters to degrees
        maxLat: bounds.maxLat - padding / 111000,
        minLng: bounds.minLng + padding / (111000 * Math.cos((bounds.minLat * Math.PI) / 180)),
        maxLng: bounds.maxLng - padding / (111000 * Math.cos((bounds.minLat * Math.PI) / 180)),
    };

    // Calculate grid points
    const latPoints: number[] = [];
    const lngPoints: number[] = [];

    // Generate grid points with padding
    for (let lat = paddedBounds.minLat; lat <= paddedBounds.maxLat; lat += rowSpacing / 111000) {
        latPoints.push(lat);
    }
    for (
        let lng = paddedBounds.minLng;
        lng <= paddedBounds.maxLng;
        lng += plantSpacing / (111000 * Math.cos((bounds.minLat * Math.PI) / 180))
    ) {
        lngPoints.push(lng);
=======
// Add function to find nearest point based on row structure with 1-meter steps
function findNearestRowPoint(lat: number, lng: number, grid: LatLng[][] | null): [number, number] {
    if (!grid || grid.length === 0) {
        return [lat, lng]; // Fallback to original position
>>>>>>> 18f24f41
    }

    // Find the nearest point in the grid structure
    let nearestPoint: LatLng | null = null;
    let minDistance = Number.MAX_VALUE;

<<<<<<< HEAD
    for (const gridLat of latPoints) {
        for (const gridLng of lngPoints) {
            const distance = Math.sqrt(Math.pow(lat - gridLat, 2) + Math.pow(lng - gridLng, 2));
=======
    // Search through all points in the grid structure
    for (let rowIndex = 0; rowIndex < grid.length; rowIndex++) {
        const row = grid[rowIndex];
        for (let colIndex = 0; colIndex < row.length; colIndex++) {
            const point = row[colIndex];
            const distance = Math.sqrt(
                Math.pow(lat - point.lat, 2) + 
                Math.pow(lng - point.lng, 2)
            );
>>>>>>> 18f24f41
            if (distance < minDistance) {
                minDistance = distance;
                nearestPoint = point;
            }
        }
    }

    if (!nearestPoint) {
        return [lat, lng];
    }

    // Find the row and column of the nearest point
    let targetRowIndex = -1;
    let targetColIndex = -1;
    
    for (let rowIndex = 0; rowIndex < grid.length; rowIndex++) {
        const row = grid[rowIndex];
        for (let colIndex = 0; colIndex < row.length; colIndex++) {
            const point = row[colIndex];
            if (Math.abs(point.lat - nearestPoint.lat) < 0.0001 && 
                Math.abs(point.lng - nearestPoint.lng) < 0.0001) {
                targetRowIndex = rowIndex;
                targetColIndex = colIndex;
                break;
            }
        }
        if (targetRowIndex !== -1) break;
    }

    // Calculate the offset from the nearest point to the target position
    const offsetLat = lat - nearestPoint.lat;
    const offsetLng = lng - nearestPoint.lng;

    // Convert offset to meters
    const R = 6371000; // Earth radius in meters
    const latOffsetMeters = offsetLat * R * Math.PI / 180;
    const lngOffsetMeters = offsetLng * R * Math.PI / 180 * Math.cos(nearestPoint.lat * Math.PI / 180);

    // Snap to 1-meter grid
    const snappedLatOffsetMeters = Math.round(latOffsetMeters);
    const snappedLngOffsetMeters = Math.round(lngOffsetMeters);

    // Convert back to degrees
    const snappedLatOffset = snappedLatOffsetMeters / (R * Math.PI / 180);
    const snappedLngOffset = snappedLngOffsetMeters / (R * Math.PI / 180 * Math.cos(nearestPoint.lat * Math.PI / 180));

    // Return the snapped position
    return [nearestPoint.lat + snappedLatOffset, nearestPoint.lng + snappedLngOffset];
}

const PointManagementControls = ({
    plantLocations,
    setPlantLocations,
    area,
    plantType,
<<<<<<< HEAD
}: {
    plantLocations: LatLng[];
=======
    originalPlantLocations,
    selectedPoints,
    setSelectedPoints,
    movingPoints,
    setMovingPoints,
    editMode,
    setEditMode,
    grid
}: { 
    plantLocations: LatLng[]; 
>>>>>>> 18f24f41
    setPlantLocations: React.Dispatch<React.SetStateAction<LatLng[]>>;
    area: LatLng[];
    plantType: PlantType;
    originalPlantLocations: LatLng[];
    selectedPoints: Set<string>;
    setSelectedPoints: React.Dispatch<React.SetStateAction<Set<string>>>;
    movingPoints: { id: string; originalPosition: [number, number]; currentPosition: [number, number] }[];
    setMovingPoints: React.Dispatch<React.SetStateAction<{ id: string; originalPosition: [number, number]; currentPosition: [number, number] }[]>>;
    editMode: 'select' | 'add' | 'delete' | null;
    setEditMode: React.Dispatch<React.SetStateAction<'select' | 'add' | 'delete' | null>>;
    grid: LatLng[][] | null;
}) => {
    const map = useMap();
<<<<<<< HEAD
    const [editMode, setEditMode] = useState<'select' | 'add' | 'delete' | null>(null);
    const [selectedPoints, setSelectedPoints] = useState<Set<string>>(new Set());
    const [movingPoint, setMovingPoint] = useState<{
        id: string;
        position: [number, number];
    } | null>(null);
=======
>>>>>>> 18f24f41
    const [history, setHistory] = useState<LatLng[][]>([]);
    const [historyIndex, setHistoryIndex] = useState(-1);
    const [isDeletingWithPolygon, setIsDeletingWithPolygon] = useState(false);
    const [isAddingWithPolygon, setIsAddingWithPolygon] = useState(false);
    const [isMovingWithPolygon, setIsMovingWithPolygon] = useState(false);
    const featureGroupRef = React.useRef<L.FeatureGroup>(null);

    // Initialize history when plantLocations changes and there's no history
    useEffect(() => {
        if (history.length === 0 && plantLocations.length > 0) {
            setHistory([plantLocations]);
            setHistoryIndex(0);
        }
    }, [plantLocations]);

    // Add function to save state to history
    const saveToHistory = (newLocations: LatLng[]) => {
        setHistory((prev) => {
            const newHistory = prev.slice(0, historyIndex + 1);
            newHistory.push(newLocations);
            return newHistory;
        });
        setHistoryIndex((prev) => prev + 1);
    };

    // Add undo function
    const handleUndo = () => {
        if (historyIndex > 0) {
            const newIndex = historyIndex - 1;
            setHistoryIndex(newIndex);
            setPlantLocations(history[newIndex]);
        }
    };

    const handleAddPoints = () => {
        if (editMode === 'add') {
            setEditMode(null);
            setIsAddingWithPolygon(false);
        } else {
            setEditMode('add');
            setIsAddingWithPolygon(true);
        }
    };

    const handleDeletePoints = () => {
        if (editMode === 'delete') {
            setEditMode(null);
            setIsDeletingWithPolygon(false);
        } else {
            setEditMode('delete');
            setIsDeletingWithPolygon(true);
        }
    };

    const handleMovePoints = () => {
        if (editMode === 'select') {
            setEditMode(null);
            setIsMovingWithPolygon(false);
            setSelectedPoints(new Set());
            setMovingPoints([]);
        } else {
            setEditMode('select');
            setIsMovingWithPolygon(true);
        }
    };

    const handleCancel = () => {
        setEditMode(null);
        setSelectedPoints(new Set());
        setMovingPoints([]);
        setIsDeletingWithPolygon(false);
        setIsAddingWithPolygon(false);
        setIsMovingWithPolygon(false);
    };

    const handleMapClick = (e: LeafletMouseEvent) => {
        if (editMode === 'add' && !isAddingWithPolygon) {  // Only handle clicks when not in polygon mode
            // Find the nearest point from the original grid structure
            const [nearestLat, nearestLng] = findNearestRowPoint(
                e.latlng.lat,
                e.latlng.lng,
                grid
            );

            // Only add if the point is inside the area and not already added
            if (isPointInPolygon(nearestLat, nearestLng, area) && 
                !plantLocations.some(p => p.lat === nearestLat && p.lng === nearestLng)) {
                const newPoint: LatLng = {
                    lat: nearestLat,
                    lng: nearestLng,
                    id: `point-${Date.now()}-${Math.random().toString(36).substr(2, 9)}`,
                };
                const newResults = [...plantLocations, newPoint];
                saveToHistory(newResults);
                setPlantLocations(newResults);
            }
        }
    };

<<<<<<< HEAD
    const handlePointClick = (pointId: string, event: LeafletMouseEvent) => {
        event.originalEvent?.stopPropagation();

        if (editMode === 'select') {
            setSelectedPoints((prev) => {
                const newSet = new Set(prev);
                if (newSet.has(pointId)) {
                    newSet.delete(pointId);
                } else {
                    newSet.add(pointId);
                }
                return newSet;
            });
        } else if (editMode === 'delete') {
            const pointIndex = plantLocations.findIndex((p) => p.id === pointId);
            if (pointIndex !== -1) {
                const newLocations = plantLocations.filter((_, index) => index !== pointIndex);
                saveToHistory(newLocations);
                setPlantLocations(newLocations);
                setSelectedPoints((prev) => {
                    const newSet = new Set(prev);
                    newSet.delete(pointId);
                    return newSet;
                });
            }
        }
    };

=======
>>>>>>> 18f24f41
    const handleMouseMove = (position: [number, number]) => {
        if (movingPoints.length > 0) {
            // Calculate the center of the selected points
            const centerLat = movingPoints.reduce((sum, mp) => sum + mp.originalPosition[0], 0) / movingPoints.length;
            const centerLng = movingPoints.reduce((sum, mp) => sum + mp.originalPosition[1], 0) / movingPoints.length;
            
            // Find the nearest valid position for the center with 1-meter steps
            const [nearestCenterLat, nearestCenterLng] = findNearestRowPoint(
                position[0],
                position[1],
                grid
            );

<<<<<<< HEAD
            // Only update if the point is inside the area
            if (isPointInPolygon(nearestLat, nearestLng, area)) {
                setMovingPoint((prev) =>
                    prev ? { ...prev, position: [nearestLat, nearestLng] } : null
                );
=======
            // Only update if the target position is inside the area
            if (isPointInPolygon(nearestCenterLat, nearestCenterLng, area)) {
                // Calculate the offset from original center to new center
                const offsetLat = nearestCenterLat - centerLat;
                const offsetLng = nearestCenterLng - centerLng;
                
                // Update each point's position by applying the exact same offset
                const newLocations = plantLocations.map(p => {
                    const movingPoint = movingPoints.find(mp => mp.id === p.id);
                    if (movingPoint) {
                        // Apply the exact same offset to maintain shape
                        const newLat = movingPoint.originalPosition[0] + offsetLat;
                        const newLng = movingPoint.originalPosition[1] + offsetLng;
                        
                        return { ...p, lat: newLat, lng: newLng };
                    }
                    return p;
                });
                
                setPlantLocations(newLocations);
                
                // Update moving points with new positions
                setMovingPoints(prev => prev.map(point => {
                    const newLat = point.originalPosition[0] + offsetLat;
                    const newLng = point.originalPosition[1] + offsetLng;
                    
                    return {
                        ...point,
                        currentPosition: [newLat, newLng]
                    };
                }));
>>>>>>> 18f24f41
            }
        }
    };

    const handleMouseUp = () => {
<<<<<<< HEAD
        if (movingPoint) {
            const newLocations = plantLocations.map((p) =>
                p.id === movingPoint.id
                    ? { ...p, lat: movingPoint.position[0], lng: movingPoint.position[1] }
                    : p
            );
            saveToHistory(newLocations);
            setPlantLocations(newLocations);
            setMovingPoint(null);
=======
        if (movingPoints.length > 0) {
            // Finalize the move - save to history and clear moving state
            saveToHistory(plantLocations); // Save the current state after the move
            setMovingPoints([]);
            setSelectedPoints(new Set());
        }
    };

    const handleMouseDown = () => {
        // Start drag operation when mouse is pressed down
        if (selectedPoints.size > 0 && editMode === 'select') {
            const selectedPointsList = plantLocations.filter(p => selectedPoints.has(p.id!));
            setMovingPoints(selectedPointsList.map(point => ({
                id: point.id!,
                originalPosition: [point.lat, point.lng],
                currentPosition: [point.lat, point.lng]
            })));
        }
    };

    const handlePolygonCreated = (e: any) => {
        if (e.layerType === 'polygon' && e.layer instanceof L.Polygon) {
            const layer = e.layer;
            const latlngsRaw = layer.getLatLngs();
            let latlngs: L.LatLng[] = [];
            if (Array.isArray(latlngsRaw[0])) {
                latlngs = latlngsRaw[0] as L.LatLng[];
            } else {
                latlngs = latlngsRaw as L.LatLng[];
            }
            const polygon = latlngs
                .filter((latlng: L.LatLng) => typeof latlng.lat === 'number' && typeof latlng.lng === 'number')
                .map((latlng: L.LatLng) => [latlng.lat, latlng.lng] as [number, number]);

            if (isDeletingWithPolygon) {
                // Delete points that are inside the polygon
                const newLocations = plantLocations.filter(point => 
                    !isPointInPolygon(point.lat, point.lng, polygon.map(([lat, lng]) => ({ lat, lng })))
                );
                
                saveToHistory(newLocations);
                setPlantLocations(newLocations);
                setIsDeletingWithPolygon(false);
                setEditMode(null);
            } else if (isAddingWithPolygon) {
                // Add points from original grid structure that are inside the polygon
                const pointsToAdd: LatLng[] = [];
                
                if (grid) {
                    for (let rowIndex = 0; rowIndex < grid.length; rowIndex++) {
                        const row = grid[rowIndex];
                        for (let colIndex = 0; colIndex < row.length; colIndex++) {
                            const point = row[colIndex];
                            if (isPointInPolygon(point.lat, point.lng, polygon.map(([lat, lng]) => ({ lat, lng }))) &&
                                !plantLocations.some(p => p.lat === point.lat && p.lng === point.lng)) {
                                pointsToAdd.push({
                                    ...point,
                                    id: `point-${Date.now()}-${Math.random().toString(36).substr(2, 9)}`
                                });
                            }
                        }
                    }
                }

                if (pointsToAdd.length > 0) {
                    const newLocations = [...plantLocations, ...pointsToAdd];
                    saveToHistory(newLocations);
                    setPlantLocations(newLocations);
                }
                setIsAddingWithPolygon(false);
                setEditMode(null);
            } else if (isMovingWithPolygon) {
                // Select points that are inside the polygon for moving
                const pointsInPolygon = plantLocations.filter(point => 
                    isPointInPolygon(point.lat, point.lng, polygon.map(([lat, lng]) => ({ lat, lng })))
                );
                
                if (pointsInPolygon.length > 0) {
                    setSelectedPoints(new Set(pointsInPolygon.map(p => p.id!)));
                    setMovingPoints(pointsInPolygon.map(point => ({
                        id: point.id!,
                        originalPosition: [point.lat, point.lng],
                        currentPosition: [point.lat, point.lng]
                    })));
                }
                setIsMovingWithPolygon(false);
            }

            featureGroupRef.current?.removeLayer(layer);
>>>>>>> 18f24f41
        }
    };

    return (
        <>
            <div className="absolute left-[60px] top-4 z-[1000] rounded-lg bg-white p-2 shadow-lg">
                <div className="flex flex-col space-y-2">
                    <div className="mb-2 flex items-center justify-between">
                        <h3 className="font-medium text-gray-700">Edit Points</h3>
                        <div className="flex space-x-2">
                            {editMode && (
                                <button
                                    onClick={handleCancel}
                                    className="rounded bg-gray-500 px-3 py-1 text-sm text-white transition-colors hover:bg-gray-600"
                                >
                                    Cancel
                                </button>
                            )}
                            <button
                                onClick={handleUndo}
                                disabled={historyIndex <= 0}
                                className={`rounded px-3 py-1 text-sm ${
                                    historyIndex > 0
                                        ? 'bg-gray-700 text-white hover:bg-gray-600'
                                        : 'cursor-not-allowed bg-gray-300 text-gray-500'
                                }`}
                            >
                                Undo
                            </button>
                        </div>
                    </div>
                    <div className="flex space-x-2">
                        <button
                            onClick={handleAddPoints}
                            className={`rounded px-3 py-2 transition-colors ${
                                editMode === 'add'
                                    ? 'bg-green-600 text-white'
                                    : 'bg-green-500 text-white hover:bg-green-600'
                            }`}
                        >
                            {isAddingWithPolygon ? 'Draw Polygon to Add Points' : 'Add Points'}
                        </button>
                        <button
                            onClick={handleDeletePoints}
                            className={`rounded px-3 py-2 transition-colors ${
                                editMode === 'delete'
                                    ? 'bg-red-600 text-white'
                                    : 'bg-red-500 text-white hover:bg-red-600'
                            }`}
                        >
                            {isDeletingWithPolygon ? 'Draw Polygon to Delete Points' : 'Delete Points'}
                        </button>
                        <button
                            onClick={handleMovePoints}
                            className={`rounded px-3 py-2 transition-colors ${
                                editMode === 'select'
                                    ? 'bg-blue-600 text-white'
                                    : 'bg-blue-500 text-white hover:bg-blue-600'
                            }`}
                        >
                            {isMovingWithPolygon ? 'Draw Polygon to Select Points' : 
                             movingPoints.length > 0 ? `Moving ${movingPoints.length} Points` :
                             'Move Points'}
                        </button>
                    </div>
                    {movingPoints.length > 0 && (
                        <div className="text-xs text-gray-600 mt-2">
                            Selected {movingPoints.length} points. Drag to move all points together.
                        </div>
                    )}
                </div>
            </div>
            <MapClickHandler onMapClick={handleMapClick} />
<<<<<<< HEAD
            <MapDragHandler
                isDragging={!!movingPoint}
                editMode={editMode}
=======
            <MapDragHandler 
                isDragging={movingPoints.length > 0} 
                editMode={editMode} 
>>>>>>> 18f24f41
                selectedPoints={selectedPoints}
            />
            <MouseTracker onMove={handleMouseMove} />
            <MapMouseUpHandler onMouseUp={handleMouseUp} />
<<<<<<< HEAD
            {plantLocations.map((point) => {
                const pointId = point.id || `point-${plantLocations.indexOf(point)}`;
                const isSelected = selectedPoints.has(pointId);
                const isMoving = movingPoint?.id === pointId;
                const position: [number, number] =
                    isMoving && movingPoint ? movingPoint.position : [point.lat, point.lng];
                return (
                    <CircleMarker
                        key={pointId}
                        center={position}
                        radius={isSelected ? 3 : 0.5}
                        pathOptions={{
                            color: isSelected ? 'blue' : 'red',
                            fillColor: isSelected ? 'blue' : 'red',
                            fillOpacity: isMoving ? 0.5 : 1,
                        }}
                        eventHandlers={{
                            click: (e) => {
                                const mouseEvent = e as unknown as LeafletMouseEvent;
                                mouseEvent.originalEvent?.stopPropagation();
                                handlePointClick(pointId, mouseEvent);
                            },
                            mousedown: (e) => {
                                if (editMode === 'select' && isSelected) {
                                    const mouseEvent = e as unknown as LeafletMouseEvent;
                                    mouseEvent.originalEvent?.stopPropagation();
                                    setMovingPoint({
                                        id: pointId,
                                        position: [point.lat, point.lng],
                                    });
                                }
                            },
                        }}
                    />
                );
            })}
=======
            <MapMouseDownHandler onMouseDown={handleMouseDown} />
            <FeatureGroup ref={featureGroupRef}>
                <EditControl
                    position="topright"
                    onCreated={handlePolygonCreated}
                    draw={{
                        rectangle: false,
                        polygon: isDeletingWithPolygon || isAddingWithPolygon || isMovingWithPolygon,
                        circle: false,
                        circlemarker: false,
                        marker: false,
                        polyline: false
                    }}
                    edit={{
                        edit: false,
                        remove: false
                    }}
                />
            </FeatureGroup>
>>>>>>> 18f24f41
        </>
    );
};

// Helper Functions
const calculateAreaInRai = (coordinates: LatLng[]): number => {
    if (coordinates.length < 3) return 0;

    const toMeters = (lat1: number, lng1: number, lat2: number, lng2: number): number => {
        const R = 6371000;
        const dLat = ((lat2 - lat1) * Math.PI) / 180;
        const dLng = ((lng2 - lng1) * Math.PI) / 180;
        const a =
            Math.sin(dLat / 2) * Math.sin(dLat / 2) +
            Math.cos((lat1 * Math.PI) / 180) *
                Math.cos((lat2 * Math.PI) / 180) *
                Math.sin(dLng / 2) *
                Math.sin(dLng / 2);
        const c = 2 * Math.atan2(Math.sqrt(a), Math.sqrt(1 - a));
        return R * c;
    };

    let area = 0;
    for (let i = 0; i < coordinates.length; i++) {
        const j = (i + 1) % coordinates.length;
        area += coordinates[i].lat * coordinates[j].lng;
        area -= coordinates[j].lat * coordinates[i].lng;
    }
    area = Math.abs(area) / 2;

    const areaInSquareMeters =
        area * 111000 * 111000 * Math.cos((coordinates[0].lat * Math.PI) / 180);
    return areaInSquareMeters / 1600;
};

// Update the PipeLayout type
type PipeLayout = {
    type: 'horizontal' | 'vertical';
    start: LatLng;
    end: LatLng;
    row_index: number | null;
    zone_id: number | null;
    length: number;
};

// Helper to flatten nested arrays from getLatLngs
function flattenLatLngs(latlngs: any): L.LatLng[] {
    if (Array.isArray(latlngs) && latlngs.length > 0 && Array.isArray(latlngs[0])) {
        return latlngs.flat(Infinity) as L.LatLng[];
    }
    return latlngs as L.LatLng[];
}

// Helper to calculate the length of a polyline in meters
function polylineLength(coords: [number, number][]): number {
    let total = 0;
    for (let i = 1; i < coords.length; i++) {
        const [lat1, lng1] = coords[i - 1];
        const [lat2, lng2] = coords[i];
        // Haversine formula
        const R = 6371000;
        const dLat = ((lat2 - lat1) * Math.PI) / 180;
        const dLng = ((lng2 - lng1) * Math.PI) / 180;
        const a =
            Math.sin(dLat / 2) * Math.sin(dLat / 2) +
            Math.cos((lat1 * Math.PI) / 180) *
                Math.cos((lat2 * Math.PI) / 180) *
                Math.sin(dLng / 2) *
                Math.sin(dLng / 2);
        const c = 2 * Math.atan2(Math.sqrt(a), Math.sqrt(1 - a));
        total += R * c;
    }
    return total;
}

// Helper function to check if two line segments intersect
function doLineSegmentsIntersect(
    x1: number, y1: number, x2: number, y2: number,
    x3: number, y3: number, x4: number, y4: number
): boolean {
    // Calculate the orientation of three points
    const orientation = (px: number, py: number, qx: number, qy: number, rx: number, ry: number): number => {
        return (qy - py) * (rx - qx) - (qx - px) * (ry - qy);
    };

    // Check if point q lies on segment pr
    const onSegment = (px: number, py: number, qx: number, qy: number, rx: number, ry: number): boolean => {
        return qx <= Math.max(px, rx) && qx >= Math.min(px, rx) &&
               qy <= Math.max(py, ry) && qy >= Math.min(py, ry);
    };

    // Find the four orientations needed for general and special cases
    const o1 = orientation(x1, y1, x2, y2, x3, y3);
    const o2 = orientation(x1, y1, x2, y2, x4, y4);
    const o3 = orientation(x3, y3, x4, y4, x1, y1);
    const o4 = orientation(x3, y3, x4, y4, x2, y2);

    // General case
    if (o1 !== 0 && o2 !== 0 && o3 !== 0 && o4 !== 0) {
        return (o1 * o2 < 0) && (o3 * o4 < 0);
    }

    // Special cases
    // p1, q1 and p2 are collinear and p2 lies on segment p1q1
    if (o1 === 0 && onSegment(x1, y1, x3, y3, x2, y2)) return true;

    // p1, q1 and q2 are collinear and q2 lies on segment p1q1
    if (o2 === 0 && onSegment(x1, y1, x4, y4, x2, y2)) return true;

    // p2, q2 and p1 are collinear and p1 lies on segment p2q2
    if (o3 === 0 && onSegment(x3, y3, x1, y1, x4, y4)) return true;

    // p2, q2 and q1 are collinear and q1 lies on segment p2q2
    if (o4 === 0 && onSegment(x3, y3, x2, y2, x4, y4)) return true;

    return false; // Doesn't fall in any of the above cases
}

// Main Component
export default function GenerateTree({ areaType, area, plantType, layers = [] }: Props) {
    const [plantLocations, setPlantLocations] = useState<LatLng[]>([]);
    const [originalPlantLocations, setOriginalPlantLocations] = useState<LatLng[]>([]);
    const [grid, setGrid] = useState<LatLng[][] | null>(null);
    const [isLoading, setIsLoading] = useState(false);
    const [error, setError] = useState<string | null>(null);
    const [isPlantLayoutGenerated, setIsPlantLayoutGenerated] = useState(false);
    const [pipeLayout, setPipeLayout] = useState<PipeLayout[]>([]);
    const featureGroupRef = React.useRef<L.FeatureGroup>(null);
    const [zones, setZones] = useState<Zone[]>([]);
    const [currentZoneIndex, setCurrentZoneIndex] = useState<number | null>(null);
    const [userPipes, setUserPipes] = useState<UserPipe[]>([]);
    const [drawingPipeType, setDrawingPipeType] = useState<'main' | 'submain' | null>(null);
    const [showPipeSummary, setShowPipeSummary] = useState(false);
    
    // Add state for point management
    const [selectedPoints, setSelectedPoints] = useState<Set<string>>(new Set());
    const [movingPoints, setMovingPoints] = useState<{ id: string; originalPosition: [number, number]; currentPosition: [number, number] }[]>([]);
    const [editMode, setEditMode] = useState<'select' | 'add' | 'delete' | null>(null);

    ///////////////////////////////////////////////////////
    const saveFarmAndPipeData = () => {
        // คำนวณข้อมูล farm
        const farmData = {
            total: {
                area: areaInRai,
                plants: totalPlants,
                waterNeed: totalPlants * processedPlantType.water_needed,
            },
            zones: zones.map((zone) => {
                const pointsInZone = plantLocations.filter(
                    (point) =>
                        zone.polygon && isPointInZonePolygon(point.lat, point.lng, zone.polygon)
                );
                return {
                    id: zone.id,
                    name: zone.name,
                    area: zone.polygon
                        ? calculateAreaInRai(zone.polygon.map(([lat, lng]) => ({ lat, lng })))
                        : 0,
                    plants: pointsInZone.length,
                    waterNeed: pointsInZone.length * processedPlantType.water_needed,
                };
            }),
        };

        // คำนวณข้อมูล pipe
        const pipeLengthData = {
            mainPipes: {
                longest: longestMain,
                total: mainPipeLengths.reduce((sum, length) => sum + length, 0),
            },
            submainPipes: {
                longest: longestSubmain,
                total: submainPipeLengths.reduce((sum, length) => sum + length, 0),
            },
            zones: zones.map((zone) => {
                const zonePipes = pipeLayout.filter((pipe) => pipe.zone_id === zone.id);
                return {
                    id: zone.id,
                    name: zone.name,
                    longestBranch:
                        zonePipes.length > 0
                            ? Math.max(...zonePipes.map((pipe) => pipe.length))
                            : 0,
                    totalBranchLength: zonePipes.reduce((sum, pipe) => sum + pipe.length, 0),
                };
            }),
        };

        // บันทึกลง localStorage
        localStorage.setItem('farmData', JSON.stringify(farmData));
        localStorage.setItem('pipeLengthData', JSON.stringify(pipeLengthData));
    };

    const handleNextToProduct = () => {
        saveFarmAndPipeData();
        router.visit('/product');
    };
    ///////////////////////////////////////////////////////

    const areaInRai = useMemo(() => calculateAreaInRai(area), [area]);
    const processedPlantType = useMemo(
        () => ({
            ...plantType,
            plant_spacing: Number(plantType.plant_spacing),
            row_spacing: Number(plantType.row_spacing),
            water_needed: Number(plantType.water_needed),
        }),
        [plantType]
    );

    // Calculate total number of plants
    const totalPlants = useMemo(() => {
        return plantLocations.length;
    }, [plantLocations]);

    const mapCenter = useMemo(() => {
        if (area.length === 0) return DEFAULT_CENTER;
        const center = area.reduce(
            (acc, point) => [acc[0] + point.lat, acc[1] + point.lng],
            [0, 0]
        );
        return [center[0] / area.length, center[1] / area.length] as [number, number];
    }, [area]);

    // Add useEffect to automatically generate tree points
    useEffect(() => {
        const generatePoints = async () => {
            if (area.length > 0 && !isPlantLayoutGenerated) {
                await handleGenerate();
            }
        };
        generatePoints();
    }, [area, processedPlantType, layers]); // Dependencies that should trigger regeneration

    const handleGenerate = async () => {
        setIsLoading(true);
        setError(null);

        try {
<<<<<<< HEAD
            const areaTypes = areaType
                ? areaType.split(',').map((type) => type.trim())
                : ['default'];
=======
            const areaTypes = areaType ? areaType.split(',').map(type => type.trim()) : ['default'];
            
            // Get all layers that should be treated as exclusion zones
            const exclusionLayers = layers.filter(layer => 
                layer.type === 'exclusion' || 
                layer.type === 'river' ||
                layer.type === 'powerplant' ||
                layer.type === 'building' ||
                layer.type === 'solarcell' ||
                layer.type === 'other'
            );

            // Log the request data
            console.log('Generating planting points with data:', {
                area,
                plant_type_id: plantType.id,
                plant_spacing: plantType.plant_spacing,
                row_spacing: plantType.row_spacing,
                area_types: areaTypes,
                layers,
                exclusion_areas: exclusionLayers.map(layer => layer.coordinates)
            });

>>>>>>> 18f24f41
            const { data } = await axios.post<{ plant_locations: LatLng[][] }>(
                '/api/generate-planting-points',
                {
                    area,
                    plant_type_id: plantType.id,
                    plant_spacing: plantType.plant_spacing,
                    row_spacing: plantType.row_spacing,
                    area_types: areaTypes,
                    layers,
                }
            );
            if (!data?.plant_locations) {
                throw new Error('Invalid response format from server');
            }
            // Flatten the 2D array into 1D array of points
            const flattenedPoints = data.plant_locations.flat().map((point, index) => ({
                ...point,
                id: `point-${index}`,
            }));
            setPlantLocations(flattenedPoints);
            setOriginalPlantLocations(flattenedPoints);
            setGrid(data.plant_locations);
            setIsPlantLayoutGenerated(true);
        } catch (error) {
            console.error('Error details:', error);
            setError(
                axios.isAxiosError(error)
                    ? error.response?.data?.message || error.message || 'Error generating points'
                    : 'An unexpected error occurred'
            );
        } finally {
            setIsLoading(false);
        }
    };

    const handleGeneratePipeLayout = async () => {
        if (!plantLocations || !plantLocations.length || !grid) return;

        try {
            setIsLoading(true);
<<<<<<< HEAD
            const requestData = {
                plant_type_id: plantType.id,
                area: area,
                zones: zones.map((zone) => {
                    const zonePoints = plantLocations.filter(
                        (point) =>
                            zone.polygon &&
                            isPointInPolygon(
                                point.lat,
                                point.lng,
                                zone.polygon.map(([lat, lng]) => ({ lat, lng }))
                            )
                    );
                    console.log(`Zone ${zone.id} points:`, zonePoints);
                    return {
                        id: zone.id,
                        pipeDirection: zone.pipeDirection,
                        points: zonePoints,
                    };
                }),
            };
            console.log('Sending request data:', requestData);
=======
            
            const newPipeLayout: PipeLayout[] = [];

            // Process each zone
            zones.forEach(zone => {
                if (!zone.polygon) return;

                // Get points in this zone
                const zonePoints = plantLocations.filter(point => 
                    isPointInPolygon(
                        point.lat, 
                        point.lng, 
                        zone.polygon!.map(([lat, lng]) => ({ lat, lng }))
                    )
                );

                if (zonePoints.length === 0) return;

                if (zone.pipeDirection === 'horizontal') {
                    // Generate row lines (horizontal) - connect points within each row
                    grid.forEach((row, rowIndex) => {
                        const rowPoints = row.filter(point => 
                            zonePoints.some(zonePoint => 
                                Math.abs(zonePoint.lat - point.lat) < 0.0001 && 
                                Math.abs(zonePoint.lng - point.lng) < 0.0001
                            )
                        );

                        if (rowPoints.length >= 2) {
                            // Sort points by longitude (left to right)
                            rowPoints.sort((a, b) => a.lng - b.lng);
                            
                            // Create pipe from first to last point in the row
                            newPipeLayout.push({
                                type: 'horizontal',
                                start: rowPoints[0],
                                end: rowPoints[rowPoints.length - 1],
                                row_index: rowIndex,
                                zone_id: zone.id,
                                length: calculateDistance(
                                    rowPoints[0].lat, rowPoints[0].lng,
                                    rowPoints[rowPoints.length - 1].lat, rowPoints[rowPoints.length - 1].lng
                                )
                            });
                        }
                    });
                } else {
                    // Generate column lines (vertical) - connect points with same index across rows
                    const maxColIndex = Math.max(...grid.map(row => row.length - 1));
                    
                    for (let colIndex = 0; colIndex <= maxColIndex; colIndex++) {
                        const columnPoints: LatLng[] = [];
                        
                        // Collect points with the same column index from each row
                        grid.forEach(row => {
                            if (row[colIndex]) {
                                const point = row[colIndex];
                                // Check if this point is in the zone
                                if (zonePoints.some(zonePoint => 
                                    Math.abs(zonePoint.lat - point.lat) < 0.0001 && 
                                    Math.abs(zonePoint.lng - point.lng) < 0.0001
                                )) {
                                    columnPoints.push(point);
                                }
                            }
                        });

                        if (columnPoints.length >= 2) {
                            // Sort points by latitude (bottom to top)
                            columnPoints.sort((a, b) => a.lat - b.lat);
                            
                            // Create pipe from first to last point in the column
                            newPipeLayout.push({
                                type: 'vertical',
                                start: columnPoints[0],
                                end: columnPoints[columnPoints.length - 1],
                                row_index: null,
                                zone_id: zone.id,
                                length: calculateDistance(
                                    columnPoints[0].lat, columnPoints[0].lng,
                                    columnPoints[columnPoints.length - 1].lat, columnPoints[columnPoints.length - 1].lng
                                )
                            });
                        }
                    }
                }
            });
>>>>>>> 18f24f41

            console.log('Generated pipe layout:', newPipeLayout);
            setPipeLayout(newPipeLayout);
        } catch (error) {
            console.error('Error generating pipe layout:', error);
            alert('Failed to generate pipe layout');
        } finally {
            setIsLoading(false);
        }
    };

    // Helper function to calculate distance between two points
    const calculateDistance = (lat1: number, lng1: number, lat2: number, lng2: number): number => {
        const R = 6371000; // Earth radius in meters
        const dLat = (lat2 - lat1) * Math.PI / 180;
        const dLng = (lng2 - lng1) * Math.PI / 180;
        const a = Math.sin(dLat/2) * Math.sin(dLat/2) +
                 Math.cos(lat1 * Math.PI / 180) * Math.cos(lat2 * Math.PI / 180) *
                 Math.sin(dLng/2) * Math.sin(dLng/2);
        const c = 2 * Math.atan2(Math.sqrt(a), Math.sqrt(1-a));
        return R * c;
    };

    const handleAddZone = () => {
        if (zones.length >= 4) return;
        const newZone: Zone = {
            id: Date.now(),
            name: `Zone ${zones.length + 1}`,
            color: ZONE_COLORS[zones.length],
            polygon: null,
            pipeDirection: 'horizontal', // default direction
        };
        setZones([...zones, newZone]);
        setCurrentZoneIndex(zones.length);
    };

    const handleDeleteZone = (zoneId: number) => {
        setZones((prevZones) => prevZones.filter((zone) => zone.id !== zoneId));
        if (currentZoneIndex !== null) {
            const deletedZoneIndex = zones.findIndex((zone) => zone.id === zoneId);
            if (deletedZoneIndex === currentZoneIndex) {
                setCurrentZoneIndex(null);
            } else if (deletedZoneIndex < currentZoneIndex) {
                setCurrentZoneIndex(currentZoneIndex - 1);
            }
        }
    };

    const handlePipeDirectionChange = (zoneId: number, direction: 'horizontal' | 'vertical') => {
        setZones((prevZones) =>
            prevZones.map((zone) =>
                zone.id === zoneId ? { ...zone, pipeDirection: direction } : zone
            )
        );
    };

    function isPointInZonePolygon(lat: number, lng: number, polygon: [number, number][]) {
        let inside = false;
        for (let i = 0, j = polygon.length - 1; i < polygon.length; j = i++) {
            const xi = polygon[i][0],
                yi = polygon[i][1];
            const xj = polygon[j][0],
                yj = polygon[j][1];
            const intersect =
                yi > lng !== yj > lng &&
                lat < ((xj - xi) * (lng - yi)) / (yj - yi + 0.0000001) + xi;
            if (intersect) inside = !inside;
        }
        return inside;
    }

    const getPointColor = (point: LatLng) => {
        for (let i = 0; i < zones.length; i++) {
            const z = zones[i];
            if (z.polygon && isPointInZonePolygon(point.lat, point.lng, z.polygon)) {
                return z.color;
            }
        }
        return 'green';
    };

    // Add handler for point clicks
    const handlePointClick = (pointId: string, event: LeafletMouseEvent) => {
        event.originalEvent?.stopPropagation();
        
        if (editMode === 'select') {
            setSelectedPoints(prev => {
                const newSet = new Set(prev);
                if (newSet.has(pointId)) {
                    newSet.delete(pointId);
                } else {
                    newSet.add(pointId);
                }
                return newSet;
            });
        } else if (editMode === 'delete') {
            const pointIndex = plantLocations.findIndex(p => p.id === pointId);
            if (pointIndex !== -1) {
                const newLocations = plantLocations.filter((_, index) => index !== pointIndex);
                setPlantLocations(newLocations);
                setSelectedPoints(prev => {
                    const newSet = new Set(prev);
                    newSet.delete(pointId);
                    return newSet;
                });
            }
        }
    };

    // Update the marker creation handler
    const handleMarkerCreated = (latlng: L.LatLng) => {
        const newPoint: LatLng = {
            lat: latlng.lat,
            lng: latlng.lng,
            id: `point-${Date.now()}-${Math.random().toString(36).substr(2, 9)}`,
        };
        setPlantLocations((prev) => [...prev, newPoint]);
    };

    // Function to get pipe color based on the zone's pipeDirection
    const getPipeColor = (pipe: PipeLayout) => {
        const zone = zones.find((z) => z.id === pipe.zone_id);
        if (zone) {
            return zone.pipeDirection === 'horizontal' ? '#3B82F6' : '#10B981';
        }
        // fallback
        return '#888';
    };

    // Handler for when a polyline is created
    const handleUserPipeCreated = (e: any) => {
        if (drawingPipeType && e.layerType === 'polyline' && e.layer instanceof L.Polyline) {
            const latlngs: L.LatLng[] = flattenLatLngs(e.layer.getLatLngs());
            const coordinates: [number, number][] = latlngs.map((latlng) => [
                latlng.lat,
                latlng.lng,
            ]);
            setUserPipes((prev) => [
                ...prev,
                {
                    id: `userpipe-${Date.now()}-${Math.random().toString(36).substr(2, 9)}`,
                    type: drawingPipeType,
                    coordinates,
                },
            ]);
            setDrawingPipeType(null); // Exit drawing mode
        }
    };

    // Handler for deleting user pipes
    const handleUserPipeDeleted = (e: any) => {
        const layers = e.layers;
        layers.eachLayer((layer: any) => {
            if (layer instanceof L.Polyline) {
                const latlngs: L.LatLng[] = flattenLatLngs(layer.getLatLngs());
                setUserPipes((prev) =>
                    prev.filter((pipe) => {
                        // Remove if coordinates match
                        if (pipe.coordinates.length !== latlngs.length) return true;
                        for (let i = 0; i < latlngs.length; i++) {
                            if (
                                Math.abs(pipe.coordinates[i][0] - latlngs[i].lat) > 1e-8 ||
                                Math.abs(pipe.coordinates[i][1] - latlngs[i].lng) > 1e-8
                            ) {
                                return true;
                            }
                        }
                        return false;
                    })
                );
            }
        });
    };

    // Calculate longest main and submain pipe lengths
    const mainPipeLengths = userPipes
        .filter((p) => p.type === 'main')
        .map((p) => polylineLength(p.coordinates));
    const submainPipeLengths = userPipes
        .filter((p) => p.type === 'submain')
        .map((p) => polylineLength(p.coordinates));
    const longestMain = mainPipeLengths.length > 0 ? Math.max(...mainPipeLengths) : 0;
    const longestSubmain = submainPipeLengths.length > 0 ? Math.max(...submainPipeLengths) : 0;
<<<<<<< HEAD
=======
    const totalMainLength = mainPipeLengths.reduce((sum, length) => sum + length, 0);
    const totalSubmainLength = submainPipeLengths.reduce((sum, length) => sum + length, 0);

    // Find the longest main pipe and calculate its connections
    const longestMainPipe = userPipes.filter(p => p.type === 'main').find(p => 
        polylineLength(p.coordinates) === longestMain
    );
    const connectedSubmains = longestMainPipe ? 
        userPipes.filter(p => p.type === 'submain').filter(submain => {
            // Check if the longest main pipe intersects with this submain pipe
            // Check intersection between main pipe segments and submain pipe
            for (let i = 0; i < longestMainPipe.coordinates.length - 1; i++) {
                const mainStart = longestMainPipe.coordinates[i];
                const mainEnd = longestMainPipe.coordinates[i + 1];
                
                for (let j = 0; j < submain.coordinates.length - 1; j++) {
                    const submainStart = submain.coordinates[j];
                    const submainEnd = submain.coordinates[j + 1];
                    
                    // Check if this main segment intersects with this submain segment
                    if (doLineSegmentsIntersect(
                        mainStart[0], mainStart[1],
                        mainEnd[0], mainEnd[1],
                        submainStart[0], submainStart[1],
                        submainEnd[0], submainEnd[1]
                    )) {
                        return true;
                    }
                }
            }
            return false;
        }).length : 0;

    // Find the longest submain pipe and calculate its connections
    const longestSubmainPipe = userPipes.filter(p => p.type === 'submain').find(p => 
        polylineLength(p.coordinates) === longestSubmain
    );
    const connectedBranches = longestSubmainPipe ? 
        pipeLayout.filter(zonePipe => {
            // Check if the longest submain pipe intersects with this branch pipe
            const branchPipeCoords: [number, number][] = [
                [zonePipe.start.lat, zonePipe.start.lng],
                [zonePipe.end.lat, zonePipe.end.lng]
            ];
            
            // Check intersection between submain pipe segments and branch pipe
            for (let i = 0; i < longestSubmainPipe.coordinates.length - 1; i++) {
                const submainStart = longestSubmainPipe.coordinates[i];
                const submainEnd = longestSubmainPipe.coordinates[i + 1];
                
                // Check if this submain segment intersects with the branch pipe
                if (doLineSegmentsIntersect(
                    submainStart[0], submainStart[1],
                    submainEnd[0], submainEnd[1],
                    branchPipeCoords[0][0], branchPipeCoords[0][1],
                    branchPipeCoords[1][0], branchPipeCoords[1][1]
                )) {
                    return true;
                }
            }
            return false;
        }).length : 0;

    // Calculate zone pipe lengths and find longest branch pipe
    const zonePipeLengths = zones.map(zone => {
        const zonePipes = pipeLayout.filter(pipe => pipe.zone_id === zone.id);
        const longestPipeLength = zonePipes.length > 0 
            ? Math.max(...zonePipes.map(pipe => pipe.length))
            : 0;
        const totalZoneLength = zonePipes.reduce((sum, pipe) => sum + pipe.length, 0);
        
        // Find the longest branch pipe for this zone
        const longestBranchPipe = zonePipes.find(pipe => pipe.length === longestPipeLength);
        const plantCount = longestBranchPipe ? 
            plantLocations.filter(plant => {
                // Check if plant is along the pipe path between start and end points
                const startLat = longestBranchPipe.start.lat;
                const startLng = longestBranchPipe.start.lng;
                const endLat = longestBranchPipe.end.lat;
                const endLng = longestBranchPipe.end.lng;
                
                // Calculate distance from plant to the pipe line segment
                const A = plant.lat - startLat;
                const B = plant.lng - startLng;
                const C = endLat - startLat;
                const D = endLng - startLng;
                
                const dot = A * C + B * D;
                const lenSq = C * C + D * D;
                
                if (lenSq === 0) {
                    // Start and end are the same point
                    const distance = Math.sqrt(
                        Math.pow(plant.lat - startLat, 2) + 
                        Math.pow(plant.lng - startLng, 2)
                    );
                    return distance < 0.0001; // About 10 meters tolerance
                }
                
                const param = dot / lenSq;
                
                let closestLat, closestLng;
                if (param < 0) {
                    // Closest point is the start
                    closestLat = startLat;
                    closestLng = startLng;
                } else if (param > 1) {
                    // Closest point is the end
                    closestLat = endLat;
                    closestLng = endLng;
                } else {
                    // Closest point is along the line segment
                    closestLat = startLat + param * C;
                    closestLng = startLng + param * D;
                }
                
                // Calculate distance from plant to closest point on pipe
                const distance = Math.sqrt(
                    Math.pow(plant.lat - closestLat, 2) + 
                    Math.pow(plant.lng - closestLng, 2)
                );
                
                return distance < 0.0001; // About 10 meters tolerance
            }).length : 0;

        return {
            zoneId: zone.id,
            zoneName: zone.name,
            longestPipe: longestPipeLength,
            totalLength: totalZoneLength,
            longestBranchPipe: longestBranchPipe ? {
                length: longestPipeLength,
                plantCount: plantCount,
                coordinates: [
                    [longestBranchPipe.start.lat, longestBranchPipe.start.lng],
                    [longestBranchPipe.end.lat, longestBranchPipe.end.lng]
                ]
            } : null
        };
    });

    // Find the overall longest branch pipe across all zones
    const longestBranchPipeData = zonePipeLengths
        .filter(zone => zone.longestBranchPipe)
        .reduce((longest, zone) => 
            zone.longestBranchPipe && zone.longestBranchPipe.length > (longest?.longestBranchPipe?.length || 0) 
                ? zone 
                : longest, 
            null as any
        );

    // Calculate area and plant data
    const totalWaterNeed = totalPlants * processedPlantType.water_needed;

    // Calculate zone-specific data
    const zoneData = zones.map(zone => {
        const pointsInZone = plantLocations.filter(point => 
            zone.polygon && isPointInZonePolygon(point.lat, point.lng, zone.polygon)
        );
        const zoneArea = zone.polygon ? 
            calculateAreaInRai(zone.polygon.map(([lat, lng]) => ({ lat, lng }))) : 0;
        const plantsInZone = pointsInZone.length;
        const waterNeedInZone = plantsInZone * processedPlantType.water_needed;

        return {
            id: zone.id,
            name: zone.name,
            area: zoneArea,
            plants: plantsInZone,
            waterNeed: waterNeedInZone
        };
    });

    // Share area and plant data with other pages
    useEffect(() => {
        const farmData = {
            total: {
                area: areaInRai,
                plants: totalPlants,
                waterNeed: totalWaterNeed
            },
            zones: zoneData
        };

        // Store in localStorage for persistence
        localStorage.setItem('farmData', JSON.stringify(farmData));
        
        // Share with Inertia
        router.reload({
            only: ['farmData'],
            data: { farmData }
        });
    }, [areaInRai, totalPlants, totalWaterNeed, zoneData]);
>>>>>>> 18f24f41

    // Store enhanced pipe data in localStorage
    useEffect(() => {
        if (pipeLayout.length > 0 || userPipes.length > 0) {
            const pipeData = {
                mainPipes: {
                    longest: longestMain,
                    total: totalMainLength,
                    longestPipe: longestMainPipe ? {
                        length: longestMain,
                        connectedSubmains: connectedSubmains,
                        coordinates: longestMainPipe.coordinates
                    } : null
                },
                submainPipes: {
                    longest: longestSubmain,
                    total: totalSubmainLength,
                    longestPipe: longestSubmainPipe ? {
                        length: longestSubmain,
                        connectedBranches: connectedBranches,
                        coordinates: longestSubmainPipe.coordinates
                    } : null
                },
                zones: zonePipeLengths.map(zone => ({
                    id: zone.zoneId,
                    name: zone.zoneName,
                    longestBranch: zone.longestPipe,
                    totalBranchLength: zone.totalLength,
                    longestBranchPipe: zone.longestBranchPipe
                })),
                analytics: {
                    longestMainPipe: {
                        length: longestMain,
                        connectedSubmains: connectedSubmains,
                        totalPlantsServed: longestMainPipe ? 
                            plantLocations.filter(plant => {
                                // Check if plant is along any segment of the main pipe
                                for (let i = 0; i < longestMainPipe.coordinates.length - 1; i++) {
                                    const startLat = longestMainPipe.coordinates[i][0];
                                    const startLng = longestMainPipe.coordinates[i][1];
                                    const endLat = longestMainPipe.coordinates[i + 1][0];
                                    const endLng = longestMainPipe.coordinates[i + 1][1];
                                    
                                    // Calculate distance from plant to the pipe line segment
                                    const A = plant.lat - startLat;
                                    const B = plant.lng - startLng;
                                    const C = endLat - startLat;
                                    const D = endLng - startLng;
                                    
                                    const dot = A * C + B * D;
                                    const lenSq = C * C + D * D;
                                    
                                    if (lenSq === 0) {
                                        // Start and end are the same point
                                        const distance = Math.sqrt(
                                            Math.pow(plant.lat - startLat, 2) + 
                                            Math.pow(plant.lng - startLng, 2)
                                        );
                                        if (distance < 0.0001) return true;
                                        continue;
                                    }
                                    
                                    const param = dot / lenSq;
                                    
                                    let closestLat, closestLng;
                                    if (param < 0) {
                                        closestLat = startLat;
                                        closestLng = startLng;
                                    } else if (param > 1) {
                                        closestLat = endLat;
                                        closestLng = endLng;
                                    } else {
                                        closestLat = startLat + param * C;
                                        closestLng = startLng + param * D;
                                    }
                                    
                                    const distance = Math.sqrt(
                                        Math.pow(plant.lat - closestLat, 2) + 
                                        Math.pow(plant.lng - closestLng, 2)
                                    );
                                    
                                    if (distance < 0.0001) return true;
                                }
                                return false;
                            }).length : 0
                    },
                    longestSubmainPipe: {
                        length: longestSubmain,
                        connectedBranches: connectedBranches,
                        totalPlantsServed: longestSubmainPipe ? 
                            plantLocations.filter(plant => {
                                // Check if plant is along any segment of the submain pipe
                                for (let i = 0; i < longestSubmainPipe.coordinates.length - 1; i++) {
                                    const startLat = longestSubmainPipe.coordinates[i][0];
                                    const startLng = longestSubmainPipe.coordinates[i][1];
                                    const endLat = longestSubmainPipe.coordinates[i + 1][0];
                                    const endLng = longestSubmainPipe.coordinates[i + 1][1];
                                    
                                    // Calculate distance from plant to the pipe line segment
                                    const A = plant.lat - startLat;
                                    const B = plant.lng - startLng;
                                    const C = endLat - startLat;
                                    const D = endLng - startLng;
                                    
                                    const dot = A * C + B * D;
                                    const lenSq = C * C + D * D;
                                    
                                    if (lenSq === 0) {
                                        // Start and end are the same point
                                        const distance = Math.sqrt(
                                            Math.pow(plant.lat - startLat, 2) + 
                                            Math.pow(plant.lng - startLng, 2)
                                        );
                                        if (distance < 0.0001) return true;
                                        continue;
                                    }
                                    
                                    const param = dot / lenSq;
                                    
                                    let closestLat, closestLng;
                                    if (param < 0) {
                                        closestLat = startLat;
                                        closestLng = startLng;
                                    } else if (param > 1) {
                                        closestLat = endLat;
                                        closestLng = endLng;
                                    } else {
                                        closestLat = startLat + param * C;
                                        closestLng = startLng + param * D;
                                    }
                                    
                                    const distance = Math.sqrt(
                                        Math.pow(plant.lat - closestLat, 2) + 
                                        Math.pow(plant.lng - closestLng, 2)
                                    );
                                    
                                    if (distance < 0.0001) return true;
                                }
                                return false;
                            }).length : 0
                    },
                    longestBranchPipe: longestBranchPipeData ? {
                        length: longestBranchPipeData.longestBranchPipe.length,
                        plantCount: longestBranchPipeData.longestBranchPipe.plantCount,
                        zoneName: longestBranchPipeData.zoneName
                    } : null
                }
            };

            localStorage.setItem('pipeLengthData', JSON.stringify(pipeData));
        }
    }, [pipeLayout, userPipes, longestMain, longestSubmain, connectedSubmains, connectedBranches, zonePipeLengths, longestBranchPipeData, plantLocations]);

    return (
        <div className="min-h-screen bg-gray-900 p-6">
            <h1 className="mb-4 text-xl font-bold text-white">Plant Layout Generator</h1>

            {error && (
                <div className="mb-4 rounded bg-red-500/10 p-3 text-sm text-red-400">{error}</div>
            )}

            <div className="grid grid-cols-1 gap-4 lg:grid-cols-4">
                <div className="space-y-4 lg:col-span-1">
                    <InfoSection title="Plant Information">
                        <InfoItem title="Basic Details">
                            <p>
                                <span className="font-medium">Plant Category:</span>{' '}
                                {processedPlantType.name}
                            </p>
                            <p>
                                <span className="font-medium">Plant Selection:</span>{' '}
                                {processedPlantType.type}
                            </p>
                        </InfoItem>
                        <InfoItem title="Spacing Requirements">
                            <p>
                                <span className="font-medium">Plant Spacing:</span>{' '}
                                {processedPlantType.plant_spacing.toFixed(2)}m
                            </p>
                            <p>
                                <span className="font-medium">Row Spacing:</span>{' '}
                                {processedPlantType.row_spacing.toFixed(2)}m
                            </p>
                        </InfoItem>
                        <InfoItem title="Water Requirements">
                            <p>
                                <span className="font-medium">Daily Water Need:</span>{' '}
                                {processedPlantType.water_needed.toFixed(2)}L/day
                            </p>
                        </InfoItem>
                    </InfoSection>

                    <InfoSection title="Area Information">
                        <InfoItem title="Area Size (A)">
                            <p>{areaInRai.toFixed(2)} rai</p>
                        </InfoItem>
                        <InfoItem title="Number of Plants (N)">
                            <p>{plantLocations.length} plants</p>
                        </InfoItem>
                        <InfoItem title="Total Water Need (W)">
                            <p>
                                {(plantLocations.length * processedPlantType.water_needed).toFixed(
                                    2
                                )}{' '}
                                L/day
                            </p>
                        </InfoItem>
                    </InfoSection>
                    <InfoSection title="Zoning Configuration">
                        <InfoItem title="Zones">
                            <div className="flex flex-col gap-2">
                                {zones.map((zone, idx) => {
                                    const pointsInZone = plantLocations.filter(
                                        (point) =>
                                            zone.polygon &&
                                            isPointInZonePolygon(point.lat, point.lng, zone.polygon)
                                    );
                                    const zoneArea = zone.polygon
                                        ? calculateAreaInRai(
                                              zone.polygon.map(([lat, lng]) => ({ lat, lng }))
                                          )
                                        : 0;
                                    const totalWaterNeed =
                                        pointsInZone.length * processedPlantType.water_needed;

                                    // Calculate longest pipe length for this zone
                                    const zonePipes = pipeLayout.filter(
                                        (pipe) => pipe.zone_id === zone.id
                                    );
                                    const longestPipeLength =
                                        zonePipes.length > 0
                                            ? Math.max(...zonePipes.map((pipe) => pipe.length))
                                            : 0;

                                    return (
                                        <div
                                            key={zone.id}
                                            className="flex flex-col gap-2 rounded bg-gray-800 p-2"
                                        >
                                            <div className="flex items-center justify-between">
                                                <div className="flex items-center gap-2">
                                                    <span
                                                        style={{
                                                            background: zone.color,
                                                            width: 16,
                                                            height: 16,
                                                            display: 'inline-block',
                                                            borderRadius: 4,
                                                        }}
                                                    ></span>
                                                    <span className="font-medium text-white">
                                                        {zone.name}
                                                    </span>
                                                </div>
                                                <button
                                                    onClick={() => handleDeleteZone(zone.id)}
                                                    className="px-2 py-1 text-xs text-red-400 transition-colors hover:text-red-300"
                                                    disabled={currentZoneIndex !== null}
                                                >
                                                    Delete
                                                </button>
                                            </div>
                                            <div className="flex items-center gap-2 text-sm text-gray-300">
                                                <span>A: {zoneArea.toFixed(2)} rai</span>
                                                <span>•</span>
                                                <span>N: {pointsInZone.length}</span>
                                                <span>•</span>
                                                <span>W: {totalWaterNeed.toFixed(2)} L/day</span>
                                                {longestPipeLength > 0 && (
                                                    <>
                                                        <span>•</span>
                                                        <span>
                                                            L: {longestPipeLength.toFixed(2)}m
                                                        </span>
                                                    </>
                                                )}
                                            </div>
                                            {zone.polygon && (
                                                <div className="flex items-center gap-2">
                                                    <span className="text-sm text-gray-300">
                                                        Pipe Direction:
                                                    </span>
                                                    <select
                                                        value={zone.pipeDirection}
                                                        onChange={(e) =>
                                                            handlePipeDirectionChange(
                                                                zone.id,
                                                                e.target.value as
                                                                    | 'horizontal'
                                                                    | 'vertical'
                                                            )
                                                        }
                                                        className="rounded border border-gray-600 bg-gray-700 px-2 py-1 text-sm text-white focus:border-blue-500 focus:outline-none"
                                                        disabled={currentZoneIndex !== null}
                                                    >
                                                        <option value="horizontal">
                                                            Horizontal (Width)
                                                        </option>
                                                        <option value="vertical">
                                                            Vertical (Height)
                                                        </option>
                                                    </select>
                                                </div>
                                            )}
                                        </div>
                                    );
                                })}
                                <button
                                    className={`mt-2 rounded bg-blue-600 px-2 py-1 text-xs text-white ${
                                        zones.length >= 4 ? 'cursor-not-allowed opacity-50' : ''
                                    }`}
                                    onClick={handleAddZone}
                                    disabled={zones.length >= 4 || currentZoneIndex !== null}
                                >
                                    + Add Zone
                                </button>
                                {zones.length >= 4 && (
                                    <span className="text-xs text-gray-400">Max 4 zones</span>
                                )}
                                {currentZoneIndex !== null && (
                                    <span className="text-xs text-yellow-400">
                                        Draw polygon for {zones[currentZoneIndex]?.name}
                                    </span>
                                )}
                            </div>
                        </InfoItem>
                    </InfoSection>
                    <div className="mt-4 flex gap-2">
                        <button
                            className={`rounded px-3 py-2 ${drawingPipeType === 'main' ? 'bg-red-600 text-white' : 'bg-red-500 text-white hover:bg-red-600'}`}
                            onClick={() =>
                                setDrawingPipeType(drawingPipeType === 'main' ? null : 'main')
                            }
                            disabled={drawingPipeType === 'submain'}
                        >
                            {drawingPipeType === 'main' ? 'Drawing Main Pipe...' : 'Draw Main Pipe'}
                        </button>
                        <button
                            className={`rounded px-3 py-2 ${drawingPipeType === 'submain' ? 'bg-orange-600 text-white' : 'bg-orange-500 text-white hover:bg-orange-600'}`}
                            onClick={() =>
                                setDrawingPipeType(drawingPipeType === 'submain' ? null : 'submain')
                            }
                            disabled={drawingPipeType === 'main'}
                        >
                            {drawingPipeType === 'submain'
                                ? 'Drawing Sub-Main Pipe...'
                                : 'Draw Sub-Main Pipe'}
                        </button>
                    </div>
                </div>

                <div className="space-y-4 lg:col-span-3">
                    <div className="h-[900px] w-full overflow-hidden rounded-lg border border-gray-700">
                        <MapContainer
                            center={mapCenter}
                            zoom={18}
                            maxZoom={19}
                            style={{ height: '100%', width: '100%' }}
                            zoomControl={true}
                            scrollWheelZoom={true}
                        >
                            <LayersControl position="topright">
                                <LayersControl.BaseLayer checked name="Satellite">
                                    <TileLayer
                                        url="https://mt1.google.com/vt/lyrs=s&x={x}&y={y}&z={z}"
                                        attribution='&copy; <a href="https://www.google.com/maps">Google Maps</a>'
                                        maxZoom={25}
                                    />
                                </LayersControl.BaseLayer>
                                <LayersControl.BaseLayer name="Street Map">
                                    <TileLayer
                                        url="https://{s}.tile.openstreetmap.org/{z}/{x}/{y}.png"
                                        attribution='&copy; <a href="https://www.openstreetmap.org/copyright">OpenStreetMap</a> contributors'
                                        maxZoom={25}
                                    />
                                </LayersControl.BaseLayer>
                                <LayersControl.BaseLayer name="Terrain">
                                    <TileLayer
                                        url="https://{s}.tile.opentopomap.org/{z}/{x}/{y}.png"
                                        attribution='Map data: &copy; <a href="https://www.openstreetmap.org/copyright">OpenStreetMap</a> contributors, <a href="http://viewfinderpanoramas.org">SRTM</a> | Map style: &copy; <a href="https://opentopomap.org">OpenTopoMap</a>'
                                        maxZoom={17}
                                    />
                                </LayersControl.BaseLayer>
                            </LayersControl>
                            <MapBounds positions={area} />

                            {layers
                                .filter((layer) => layer.isInitialMap)
                                .map((layer, index) => (
                                    <Polygon
                                        key={`initial-map-${index}`}
                                        positions={layer.coordinates.map((coord) => [
                                            coord.lat,
                                            coord.lng,
                                        ])}
                                        pathOptions={{
                                            color: '#90EE90',
                                            fillColor: '#90EE90',
                                            fillOpacity: 0.5,
                                            weight: 2,
                                        }}
                                    />
                                ))}
                            <FeatureGroup ref={featureGroupRef}>
                                <EditControl
                                    position="topright"
                                    onCreated={(e) => {
                                        // Polygon for zone
                                        if (
                                            currentZoneIndex !== null &&
                                            e.layerType === 'polygon' &&
                                            e.layer instanceof L.Polygon
                                        ) {
                                            const layer = e.layer;
                                            const latlngsRaw = layer.getLatLngs();
                                            let latlngs: L.LatLng[] = [];
                                            if (Array.isArray(latlngsRaw[0])) {
                                                latlngs = latlngsRaw[0] as L.LatLng[];
                                            } else {
                                                latlngs = latlngsRaw as L.LatLng[];
                                            }
                                            const polygon = latlngs
                                                .filter(
                                                    (latlng: L.LatLng) =>
                                                        typeof latlng.lat === 'number' &&
                                                        typeof latlng.lng === 'number'
                                                )
                                                .map(
                                                    (latlng: L.LatLng) =>
                                                        [latlng.lat, latlng.lng] as [number, number]
                                                );
                                            setZones((prev) =>
                                                prev.map((z, idx) =>
                                                    idx === currentZoneIndex ? { ...z, polygon } : z
                                                )
                                            );
                                            setCurrentZoneIndex(null);
                                            featureGroupRef.current?.removeLayer(layer);
                                        }
                                        if (e.layer instanceof L.Marker) {
                                            handleMarkerCreated(e.layer.getLatLng());
                                        }
                                        handleUserPipeCreated(e);
                                    }}
                                    onDeleted={(e) => {
                                        const layers = e.layers;
                                        layers.eachLayer((layer: any) => {
                                            if (layer instanceof L.Marker) {
                                                const latlng = layer.getLatLng();
                                                setPlantLocations((prev) =>
                                                    prev.filter(
                                                        (p) =>
                                                            p.lat !== latlng.lat ||
                                                            p.lng !== latlng.lng
                                                    )
                                                );
                                            }
                                        });
                                        handleUserPipeDeleted(e);
                                    }}
                                    onEdited={(e) => {
                                        const layers = e.layers;
                                        layers.eachLayer((layer: any) => {
                                            if (layer instanceof L.Marker) {
                                                const latlng = layer.getLatLng();
                                                setPlantLocations((prev) =>
                                                    prev.map((p) =>
                                                        p.lat === latlng.lat && p.lng === latlng.lng
                                                            ? { lat: latlng.lat, lng: latlng.lng }
                                                            : p
                                                    )
                                                );
                                            }
                                        });
                                    }}
                                    draw={{
                                        rectangle: false,
                                        polygon: currentZoneIndex !== null,
                                        circle: false,
                                        circlemarker: false,
                                        marker: true,
                                        polyline: drawingPipeType !== null, // Only allow polyline when drawing mode is active
                                    }}
                                    edit={{
                                        edit: {
                                            selectedPathOptions: {
                                                dashArray: '10, 10',
                                            },
                                        },
                                        remove: true,
                                    }}
                                />
                            </FeatureGroup>
                            <PointManagementControls
                                plantLocations={plantLocations}
                                setPlantLocations={setPlantLocations}
                                area={area}
                                plantType={processedPlantType}
                                originalPlantLocations={originalPlantLocations}
                                selectedPoints={selectedPoints}
                                setSelectedPoints={setSelectedPoints}
                                movingPoints={movingPoints}
                                setMovingPoints={setMovingPoints}
                                editMode={editMode}
                                setEditMode={setEditMode}
                                grid={grid}
                            />

                            {zones.map((zone, idx) =>
                                zone.polygon ? (
                                    <Polygon
                                        key={zone.id}
                                        positions={zone.polygon}
                                        pathOptions={{
                                            color: zone.color,
                                            weight: 2,
                                            fillOpacity: 0.2,
                                        }}
                                    />
                                ) : null
                            )}
                            {plantLocations.map((point, index) => {
                                const pointId = point.id || `point-${index}`;
                                const color = getPointColor(point);
<<<<<<< HEAD
=======
                                const isSelected = selectedPoints.has(pointId);
                                const isMoving = movingPoints.some(mp => mp.id === pointId);
                                
>>>>>>> 18f24f41
                                return (
                                    <CircleMarker
                                        key={pointId}
                                        center={[point.lat, point.lng]}
<<<<<<< HEAD
                                        radius={1.5}
                                        pathOptions={{
                                            color: color,
                                            fillColor: color,
                                            fillOpacity: 1,
=======
                                        radius={isSelected || isMoving ? 3 : 1.5}
                                        eventHandlers={{
                                            click: (e) => {
                                                if (editMode === 'select' || editMode === 'delete') {
                                                    handlePointClick(pointId, e);
                                                }
                                            }
                                        }}
                                        pathOptions={{
                                            color: isSelected || isMoving ? '#FFD700' : color,
                                            fillColor: isSelected || isMoving ? '#FFD700' : color,
                                            fillOpacity: 1,
                                            weight: isSelected || isMoving ? 2 : 1,
>>>>>>> 18f24f41
                                        }}
                                    />
                                );
                            })}
                            {pipeLayout.length > 0 && (
                                <FeatureGroup>
                                    {pipeLayout.map((pipe, index) => {
                                        console.log('Rendering pipe:', pipe);
                                        return (
                                            <Polyline
                                                key={`pipe-${index}`}
                                                positions={[
                                                    [pipe.start.lat, pipe.start.lng],
                                                    [pipe.end.lat, pipe.end.lng],
                                                ]}
                                                color={getPipeColor(pipe)}
                                                weight={3}
                                                opacity={0.8}
                                            />
                                        );
                                    })}
                                </FeatureGroup>
                            )}
                            {userPipes.map((pipe) => (
                                <Polyline
                                    key={pipe.id}
                                    positions={pipe.coordinates}
                                    color={pipe.type === 'main' ? 'red' : 'orange'}
                                    weight={5}
                                    opacity={0.8}
                                />
                            ))}
                        </MapContainer>
                    </div>
                    <div className="mt-4 flex flex-col gap-2">
                        <button
                            onClick={handleGeneratePipeLayout}
                            disabled={isLoading || !isPlantLayoutGenerated || zones.length === 0}
                            className="rounded bg-blue-600 px-6 py-2 text-white transition-colors duration-200 hover:bg-blue-700 disabled:cursor-not-allowed disabled:bg-gray-700"
                        >
                            {isLoading ? 'Generating...' : 'Generate Pipe Layout'}
                        </button>
                        <button
                            onClick={() => {
                                setShowPipeSummary(true);
                                handleNextToProduct();
                            }}
                            disabled={pipeLayout.length === 0}
                            className={`rounded px-6 py-2 font-semibold shadow-lg transition-colors duration-200
                                ${
                                    pipeLayout.length === 0
                                        ? 'cursor-not-allowed bg-gray-700 text-gray-300'
                                        : 'bg-green-600 text-white hover:bg-green-700'
                                }`}
                        >
                            Next
                        </button>
                    </div>
                </div>
            </div>

            <div className="mt-6">
                <button
                    onClick={() => router.get('/planner', {}, { preserveState: true })}
                    className="rounded bg-gray-700 px-6 py-2 text-white transition-colors duration-200 hover:bg-gray-600"
                >
                    Back
                </button>
            </div>

            {showPipeSummary && (
<<<<<<< HEAD
                <div className="mt-4 rounded-lg bg-gray-800 p-4 text-white">
                    <h3 className="mb-2 text-lg font-semibold">Pipe Summary</h3>
                    <div className="flex flex-col gap-2">
                        <span>
                            Longest Main Pipe:{' '}
                            <span className="font-bold">{longestMain.toFixed(2)} m</span>
                        </span>
                        <span>
                            Longest Sub-Main Pipe:{' '}
                            <span className="font-bold">{longestSubmain.toFixed(2)} m</span>
                        </span>
                        <button
                            onClick={handleNextToProduct}
                            className="rounded bg-blue-600 px-6 py-2 text-white transition-colors duration-200 hover:bg-blue-700"
                        >
                            Next
                        </button>
=======
                <div className="mt-4 p-4 bg-gray-800 rounded-lg text-white">
                    <h3 className="text-lg font-semibold mb-4">Pipe Summary</h3>
                    
                    <div className="grid grid-cols-1 md:grid-cols-2 gap-6">
                        <div className="space-y-4">
                            <h4 className="text-md font-medium text-gray-300">Main Pipes</h4>
                            <div className="space-y-2">
                                <div className="flex justify-between">
                                    <span>Longest Main Pipe:</span>
                                    <span className="font-bold">{longestMain.toFixed(2)} m</span>
                                </div>
                                <div className="flex justify-between">
                                    <span>Total Main Pipe Length:</span>
                                    <span className="font-bold">{totalMainLength.toFixed(2)} m</span>
                                </div>
                                <div className="flex justify-between">
                                    <span>Connected Sub-Main Pipes:</span>
                                    <span className="font-bold">{connectedSubmains}</span>
                                </div>
                                {longestMainPipe && (
                                    <div className="flex justify-between">
                                        <span>Plants Served by Longest Main:</span>
                                        <span className="font-bold">
                                            {plantLocations.filter(plant => {
                                                // Check if plant is along any segment of the main pipe
                                                for (let i = 0; i < longestMainPipe.coordinates.length - 1; i++) {
                                                    const startLat = longestMainPipe.coordinates[i][0];
                                                    const startLng = longestMainPipe.coordinates[i][1];
                                                    const endLat = longestMainPipe.coordinates[i + 1][0];
                                                    const endLng = longestMainPipe.coordinates[i + 1][1];
                                                    
                                                    // Calculate distance from plant to the pipe line segment
                                                    const A = plant.lat - startLat;
                                                    const B = plant.lng - startLng;
                                                    const C = endLat - startLat;
                                                    const D = endLng - startLng;
                                                    
                                                    const dot = A * C + B * D;
                                                    const lenSq = C * C + D * D;
                                                    
                                                    if (lenSq === 0) {
                                                        // Start and end are the same point
                                                        const distance = Math.sqrt(
                                                            Math.pow(plant.lat - startLat, 2) + 
                                                            Math.pow(plant.lng - startLng, 2)
                                                        );
                                                        if (distance < 0.0001) return true;
                                                        continue;
                                                    }
                                                    
                                                    const param = dot / lenSq;
                                                    
                                                    let closestLat, closestLng;
                                                    if (param < 0) {
                                                        closestLat = startLat;
                                                        closestLng = startLng;
                                                    } else if (param > 1) {
                                                        closestLat = endLat;
                                                        closestLng = endLng;
                                                    } else {
                                                        closestLat = startLat + param * C;
                                                        closestLng = startLng + param * D;
                                                    }
                                                    
                                                    const distance = Math.sqrt(
                                                        Math.pow(plant.lat - closestLat, 2) + 
                                                        Math.pow(plant.lng - closestLng, 2)
                                                    );
                                                    
                                                    if (distance < 0.0001) return true;
                                                }
                                                return false;
                                            }).length}
                                        </span>
                                    </div>
                                )}
                            </div>
                        </div>

                        <div className="space-y-4">
                            <h4 className="text-md font-medium text-gray-300">Sub-Main Pipes</h4>
                            <div className="space-y-2">
                                <div className="flex justify-between">
                                    <span>Longest Sub-Main Pipe:</span>
                                    <span className="font-bold">{longestSubmain.toFixed(2)} m</span>
                                </div>
                                <div className="flex justify-between">
                                    <span>Total Sub-Main Pipe Length:</span>
                                    <span className="font-bold">{totalSubmainLength.toFixed(2)} m</span>
                                </div>
                                <div className="flex justify-between">
                                    <span>Connected Branch Pipes:</span>
                                    <span className="font-bold">{connectedBranches}</span>
                                </div>
                                {longestSubmainPipe && (
                                    <div className="flex justify-between">
                                        <span>Plants Served by Longest Sub-Main:</span>
                                        <span className="font-bold">
                                            {plantLocations.filter(plant => {
                                                // Check if plant is along any segment of the submain pipe
                                                for (let i = 0; i < longestSubmainPipe.coordinates.length - 1; i++) {
                                                    const startLat = longestSubmainPipe.coordinates[i][0];
                                                    const startLng = longestSubmainPipe.coordinates[i][1];
                                                    const endLat = longestSubmainPipe.coordinates[i + 1][0];
                                                    const endLng = longestSubmainPipe.coordinates[i + 1][1];
                                                    
                                                    // Calculate distance from plant to the pipe line segment
                                                    const A = plant.lat - startLat;
                                                    const B = plant.lng - startLng;
                                                    const C = endLat - startLat;
                                                    const D = endLng - startLng;
                                                    
                                                    const dot = A * C + B * D;
                                                    const lenSq = C * C + D * D;
                                                    
                                                    if (lenSq === 0) {
                                                        // Start and end are the same point
                                                        const distance = Math.sqrt(
                                                            Math.pow(plant.lat - startLat, 2) + 
                                                            Math.pow(plant.lng - startLng, 2)
                                                        );
                                                        if (distance < 0.0001) return true;
                                                        continue;
                                                    }
                                                    
                                                    const param = dot / lenSq;
                                                    
                                                    let closestLat, closestLng;
                                                    if (param < 0) {
                                                        closestLat = startLat;
                                                        closestLng = startLng;
                                                    } else if (param > 1) {
                                                        closestLat = endLat;
                                                        closestLng = endLng;
                                                    } else {
                                                        closestLat = startLat + param * C;
                                                        closestLng = startLng + param * D;
                                                    }
                                                    
                                                    const distance = Math.sqrt(
                                                        Math.pow(plant.lat - closestLat, 2) + 
                                                        Math.pow(plant.lng - closestLng, 2)
                                                    );
                                                    
                                                    if (distance < 0.0001) return true;
                                                }
                                                return false;
                                            }).length}
                                        </span>
                                    </div>
                                )}
                            </div>
                        </div>
                    </div>

                    <div className="mt-6">
                        <h4 className="text-md font-medium text-gray-300 mb-4">Zone Pipe Details</h4>
                        <div className="space-y-4">
                            {zonePipeLengths.map(zone => (
                                <div key={zone.zoneId} className="bg-gray-700 p-3 rounded">
                                    <div className="flex items-center gap-2 mb-2">
                                        <span style={{ 
                                            background: zones.find(z => z.id === zone.zoneId)?.color, 
                                            width: 12, 
                                            height: 12, 
                                            display: 'inline-block', 
                                            borderRadius: 3 
                                        }}></span>
                                        <span className="font-medium">{zone.zoneName}</span>
                                    </div>
                                    <div className="grid grid-cols-2 gap-4 text-sm">
                                        <div className="flex justify-between">
                                            <span>Longest Branch:</span>
                                            <span className="font-bold">{zone.longestPipe.toFixed(2)} m</span>
                                        </div>
                                        <div className="flex justify-between">
                                            <span>Total Branch Length:</span>
                                            <span className="font-bold">{zone.totalLength.toFixed(2)} m</span>
                                        </div>
                                        {zone.longestBranchPipe && (
                                            <>
                                                <div className="flex justify-between">
                                                    <span>Plants on Longest Branch:</span>
                                                    <span className="font-bold">{zone.longestBranchPipe.plantCount}</span>
                                                </div>
                                                <div className="flex justify-between">
                                                    <span>Branch Type:</span>
                                                    <span className="font-bold">
                                                        {pipeLayout.find(p => 
                                                            p.zone_id === zone.zoneId && 
                                                            p.length === zone.longestPipe
                                                        )?.type || 'Unknown'}
                                                    </span>
                                                </div>
                                            </>
                                        )}
                                    </div>
                                </div>
                            ))}
                        </div>
>>>>>>> 18f24f41
                    </div>

                    {longestBranchPipeData && (
                        <div className="mt-6 p-4 bg-blue-900 rounded-lg">
                            <h4 className="text-md font-medium text-blue-200 mb-2">Longest Branch Pipe Analytics</h4>
                            <div className="grid grid-cols-1 md:grid-cols-3 gap-4 text-sm">
                                <div className="flex justify-between">
                                    <span>Zone:</span>
                                    <span className="font-bold">{longestBranchPipeData.zoneName}</span>
                                </div>
                                <div className="flex justify-between">
                                    <span>Length:</span>
                                    <span className="font-bold">{longestBranchPipeData.longestBranchPipe.length.toFixed(2)} m</span>
                                </div>
                                <div className="flex justify-between">
                                    <span>Plants Served:</span>
                                    <span className="font-bold">{longestBranchPipeData.longestBranchPipe.plantCount}</span>
                                </div>
                            </div>
                        </div>
                    )}
                </div>
            )}
        </div>
    );
}<|MERGE_RESOLUTION|>--- conflicted
+++ resolved
@@ -141,14 +141,6 @@
     return null;
 };
 
-<<<<<<< HEAD
-const MapDragHandler = ({
-    isDragging,
-    editMode,
-    selectedPoints,
-}: {
-    isDragging: boolean;
-=======
 const MapMouseDownHandler = ({ onMouseDown }: { onMouseDown: () => void }) => {
     const map = useMap();
     useEffect(() => {
@@ -162,7 +154,6 @@
 
 const MapDragHandler = ({ isDragging, editMode, selectedPoints }: { 
     isDragging: boolean; 
->>>>>>> 18f24f41
     editMode: 'select' | 'add' | 'delete' | null;
     selectedPoints: Set<string>;
 }) => {
@@ -202,74 +193,16 @@
     return inside;
 }
 
-<<<<<<< HEAD
-// Add function to find nearest grid point
-function findNearestGridPoint(
-    lat: number,
-    lng: number,
-    plantType: PlantType,
-    area: LatLng[]
-): [number, number] {
-    // Calculate grid parameters
-    const plantSpacing = plantType.plant_spacing;
-    const rowSpacing = plantType.row_spacing;
-    const padding = rowSpacing / 2; // Half of row spacing for padding
-
-    // Find the bounds of the area
-    const bounds = area.reduce(
-        (acc, point) => ({
-            minLat: Math.min(acc.minLat, point.lat),
-            maxLat: Math.max(acc.maxLat, point.lat),
-            minLng: Math.min(acc.minLng, point.lng),
-            maxLng: Math.max(acc.maxLng, point.lng),
-        }),
-        {
-            minLat: area[0].lat,
-            maxLat: area[0].lat,
-            minLng: area[0].lng,
-            maxLng: area[0].lng,
-        }
-    );
-
-    // Add padding to bounds
-    const paddedBounds = {
-        minLat: bounds.minLat + padding / 111000, // Convert meters to degrees
-        maxLat: bounds.maxLat - padding / 111000,
-        minLng: bounds.minLng + padding / (111000 * Math.cos((bounds.minLat * Math.PI) / 180)),
-        maxLng: bounds.maxLng - padding / (111000 * Math.cos((bounds.minLat * Math.PI) / 180)),
-    };
-
-    // Calculate grid points
-    const latPoints: number[] = [];
-    const lngPoints: number[] = [];
-
-    // Generate grid points with padding
-    for (let lat = paddedBounds.minLat; lat <= paddedBounds.maxLat; lat += rowSpacing / 111000) {
-        latPoints.push(lat);
-    }
-    for (
-        let lng = paddedBounds.minLng;
-        lng <= paddedBounds.maxLng;
-        lng += plantSpacing / (111000 * Math.cos((bounds.minLat * Math.PI) / 180))
-    ) {
-        lngPoints.push(lng);
-=======
 // Add function to find nearest point based on row structure with 1-meter steps
 function findNearestRowPoint(lat: number, lng: number, grid: LatLng[][] | null): [number, number] {
     if (!grid || grid.length === 0) {
         return [lat, lng]; // Fallback to original position
->>>>>>> 18f24f41
     }
 
     // Find the nearest point in the grid structure
     let nearestPoint: LatLng | null = null;
     let minDistance = Number.MAX_VALUE;
 
-<<<<<<< HEAD
-    for (const gridLat of latPoints) {
-        for (const gridLng of lngPoints) {
-            const distance = Math.sqrt(Math.pow(lat - gridLat, 2) + Math.pow(lng - gridLng, 2));
-=======
     // Search through all points in the grid structure
     for (let rowIndex = 0; rowIndex < grid.length; rowIndex++) {
         const row = grid[rowIndex];
@@ -279,7 +212,6 @@
                 Math.pow(lat - point.lat, 2) + 
                 Math.pow(lng - point.lng, 2)
             );
->>>>>>> 18f24f41
             if (distance < minDistance) {
                 minDistance = distance;
                 nearestPoint = point;
@@ -335,10 +267,6 @@
     setPlantLocations,
     area,
     plantType,
-<<<<<<< HEAD
-}: {
-    plantLocations: LatLng[];
-=======
     originalPlantLocations,
     selectedPoints,
     setSelectedPoints,
@@ -349,7 +277,6 @@
     grid
 }: { 
     plantLocations: LatLng[]; 
->>>>>>> 18f24f41
     setPlantLocations: React.Dispatch<React.SetStateAction<LatLng[]>>;
     area: LatLng[];
     plantType: PlantType;
@@ -363,15 +290,6 @@
     grid: LatLng[][] | null;
 }) => {
     const map = useMap();
-<<<<<<< HEAD
-    const [editMode, setEditMode] = useState<'select' | 'add' | 'delete' | null>(null);
-    const [selectedPoints, setSelectedPoints] = useState<Set<string>>(new Set());
-    const [movingPoint, setMovingPoint] = useState<{
-        id: string;
-        position: [number, number];
-    } | null>(null);
-=======
->>>>>>> 18f24f41
     const [history, setHistory] = useState<LatLng[][]>([]);
     const [historyIndex, setHistoryIndex] = useState(-1);
     const [isDeletingWithPolygon, setIsDeletingWithPolygon] = useState(false);
@@ -471,37 +389,6 @@
         }
     };
 
-<<<<<<< HEAD
-    const handlePointClick = (pointId: string, event: LeafletMouseEvent) => {
-        event.originalEvent?.stopPropagation();
-
-        if (editMode === 'select') {
-            setSelectedPoints((prev) => {
-                const newSet = new Set(prev);
-                if (newSet.has(pointId)) {
-                    newSet.delete(pointId);
-                } else {
-                    newSet.add(pointId);
-                }
-                return newSet;
-            });
-        } else if (editMode === 'delete') {
-            const pointIndex = plantLocations.findIndex((p) => p.id === pointId);
-            if (pointIndex !== -1) {
-                const newLocations = plantLocations.filter((_, index) => index !== pointIndex);
-                saveToHistory(newLocations);
-                setPlantLocations(newLocations);
-                setSelectedPoints((prev) => {
-                    const newSet = new Set(prev);
-                    newSet.delete(pointId);
-                    return newSet;
-                });
-            }
-        }
-    };
-
-=======
->>>>>>> 18f24f41
     const handleMouseMove = (position: [number, number]) => {
         if (movingPoints.length > 0) {
             // Calculate the center of the selected points
@@ -515,13 +402,6 @@
                 grid
             );
 
-<<<<<<< HEAD
-            // Only update if the point is inside the area
-            if (isPointInPolygon(nearestLat, nearestLng, area)) {
-                setMovingPoint((prev) =>
-                    prev ? { ...prev, position: [nearestLat, nearestLng] } : null
-                );
-=======
             // Only update if the target position is inside the area
             if (isPointInPolygon(nearestCenterLat, nearestCenterLng, area)) {
                 // Calculate the offset from original center to new center
@@ -553,23 +433,11 @@
                         currentPosition: [newLat, newLng]
                     };
                 }));
->>>>>>> 18f24f41
             }
         }
     };
 
     const handleMouseUp = () => {
-<<<<<<< HEAD
-        if (movingPoint) {
-            const newLocations = plantLocations.map((p) =>
-                p.id === movingPoint.id
-                    ? { ...p, lat: movingPoint.position[0], lng: movingPoint.position[1] }
-                    : p
-            );
-            saveToHistory(newLocations);
-            setPlantLocations(newLocations);
-            setMovingPoint(null);
-=======
         if (movingPoints.length > 0) {
             // Finalize the move - save to history and clear moving state
             saveToHistory(plantLocations); // Save the current state after the move
@@ -659,7 +527,6 @@
             }
 
             featureGroupRef.current?.removeLayer(layer);
->>>>>>> 18f24f41
         }
     };
 
@@ -733,57 +600,13 @@
                 </div>
             </div>
             <MapClickHandler onMapClick={handleMapClick} />
-<<<<<<< HEAD
-            <MapDragHandler
-                isDragging={!!movingPoint}
-                editMode={editMode}
-=======
             <MapDragHandler 
                 isDragging={movingPoints.length > 0} 
                 editMode={editMode} 
->>>>>>> 18f24f41
                 selectedPoints={selectedPoints}
             />
             <MouseTracker onMove={handleMouseMove} />
             <MapMouseUpHandler onMouseUp={handleMouseUp} />
-<<<<<<< HEAD
-            {plantLocations.map((point) => {
-                const pointId = point.id || `point-${plantLocations.indexOf(point)}`;
-                const isSelected = selectedPoints.has(pointId);
-                const isMoving = movingPoint?.id === pointId;
-                const position: [number, number] =
-                    isMoving && movingPoint ? movingPoint.position : [point.lat, point.lng];
-                return (
-                    <CircleMarker
-                        key={pointId}
-                        center={position}
-                        radius={isSelected ? 3 : 0.5}
-                        pathOptions={{
-                            color: isSelected ? 'blue' : 'red',
-                            fillColor: isSelected ? 'blue' : 'red',
-                            fillOpacity: isMoving ? 0.5 : 1,
-                        }}
-                        eventHandlers={{
-                            click: (e) => {
-                                const mouseEvent = e as unknown as LeafletMouseEvent;
-                                mouseEvent.originalEvent?.stopPropagation();
-                                handlePointClick(pointId, mouseEvent);
-                            },
-                            mousedown: (e) => {
-                                if (editMode === 'select' && isSelected) {
-                                    const mouseEvent = e as unknown as LeafletMouseEvent;
-                                    mouseEvent.originalEvent?.stopPropagation();
-                                    setMovingPoint({
-                                        id: pointId,
-                                        position: [point.lat, point.lng],
-                                    });
-                                }
-                            },
-                        }}
-                    />
-                );
-            })}
-=======
             <MapMouseDownHandler onMouseDown={handleMouseDown} />
             <FeatureGroup ref={featureGroupRef}>
                 <EditControl
@@ -803,7 +626,6 @@
                     }}
                 />
             </FeatureGroup>
->>>>>>> 18f24f41
         </>
     );
 };
@@ -1044,11 +866,6 @@
         setError(null);
 
         try {
-<<<<<<< HEAD
-            const areaTypes = areaType
-                ? areaType.split(',').map((type) => type.trim())
-                : ['default'];
-=======
             const areaTypes = areaType ? areaType.split(',').map(type => type.trim()) : ['default'];
             
             // Get all layers that should be treated as exclusion zones
@@ -1072,7 +889,6 @@
                 exclusion_areas: exclusionLayers.map(layer => layer.coordinates)
             });
 
->>>>>>> 18f24f41
             const { data } = await axios.post<{ plant_locations: LatLng[][] }>(
                 '/api/generate-planting-points',
                 {
@@ -1113,30 +929,6 @@
 
         try {
             setIsLoading(true);
-<<<<<<< HEAD
-            const requestData = {
-                plant_type_id: plantType.id,
-                area: area,
-                zones: zones.map((zone) => {
-                    const zonePoints = plantLocations.filter(
-                        (point) =>
-                            zone.polygon &&
-                            isPointInPolygon(
-                                point.lat,
-                                point.lng,
-                                zone.polygon.map(([lat, lng]) => ({ lat, lng }))
-                            )
-                    );
-                    console.log(`Zone ${zone.id} points:`, zonePoints);
-                    return {
-                        id: zone.id,
-                        pipeDirection: zone.pipeDirection,
-                        points: zonePoints,
-                    };
-                }),
-            };
-            console.log('Sending request data:', requestData);
-=======
             
             const newPipeLayout: PipeLayout[] = [];
 
@@ -1224,7 +1016,6 @@
                     }
                 }
             });
->>>>>>> 18f24f41
 
             console.log('Generated pipe layout:', newPipeLayout);
             setPipeLayout(newPipeLayout);
@@ -1408,8 +1199,6 @@
         .map((p) => polylineLength(p.coordinates));
     const longestMain = mainPipeLengths.length > 0 ? Math.max(...mainPipeLengths) : 0;
     const longestSubmain = submainPipeLengths.length > 0 ? Math.max(...submainPipeLengths) : 0;
-<<<<<<< HEAD
-=======
     const totalMainLength = mainPipeLengths.reduce((sum, length) => sum + length, 0);
     const totalSubmainLength = submainPipeLengths.reduce((sum, length) => sum + length, 0);
 
@@ -1603,7 +1392,6 @@
             data: { farmData }
         });
     }, [areaInRai, totalPlants, totalWaterNeed, zoneData]);
->>>>>>> 18f24f41
 
     // Store enhanced pipe data in localStorage
     useEffect(() => {
@@ -2128,23 +1916,13 @@
                             {plantLocations.map((point, index) => {
                                 const pointId = point.id || `point-${index}`;
                                 const color = getPointColor(point);
-<<<<<<< HEAD
-=======
                                 const isSelected = selectedPoints.has(pointId);
                                 const isMoving = movingPoints.some(mp => mp.id === pointId);
                                 
->>>>>>> 18f24f41
                                 return (
                                     <CircleMarker
                                         key={pointId}
                                         center={[point.lat, point.lng]}
-<<<<<<< HEAD
-                                        radius={1.5}
-                                        pathOptions={{
-                                            color: color,
-                                            fillColor: color,
-                                            fillOpacity: 1,
-=======
                                         radius={isSelected || isMoving ? 3 : 1.5}
                                         eventHandlers={{
                                             click: (e) => {
@@ -2158,7 +1936,6 @@
                                             fillColor: isSelected || isMoving ? '#FFD700' : color,
                                             fillOpacity: 1,
                                             weight: isSelected || isMoving ? 2 : 1,
->>>>>>> 18f24f41
                                         }}
                                     />
                                 );
@@ -2230,25 +2007,6 @@
             </div>
 
             {showPipeSummary && (
-<<<<<<< HEAD
-                <div className="mt-4 rounded-lg bg-gray-800 p-4 text-white">
-                    <h3 className="mb-2 text-lg font-semibold">Pipe Summary</h3>
-                    <div className="flex flex-col gap-2">
-                        <span>
-                            Longest Main Pipe:{' '}
-                            <span className="font-bold">{longestMain.toFixed(2)} m</span>
-                        </span>
-                        <span>
-                            Longest Sub-Main Pipe:{' '}
-                            <span className="font-bold">{longestSubmain.toFixed(2)} m</span>
-                        </span>
-                        <button
-                            onClick={handleNextToProduct}
-                            className="rounded bg-blue-600 px-6 py-2 text-white transition-colors duration-200 hover:bg-blue-700"
-                        >
-                            Next
-                        </button>
-=======
                 <div className="mt-4 p-4 bg-gray-800 rounded-lg text-white">
                     <h3 className="text-lg font-semibold mb-4">Pipe Summary</h3>
                     
@@ -2449,7 +2207,6 @@
                                 </div>
                             ))}
                         </div>
->>>>>>> 18f24f41
                     </div>
 
                     {longestBranchPipeData && (
