import React, { useState, useRef, useEffect } from 'react';
import { Head, usePage, router } from '@inertiajs/react';
import Footer from '../components/Footer';
import Navbar from '../components/Navbar';
import UpgradeTierModal from '../components/UpgradeTierModal';

interface User {
    id: number;
    name: string;
    email: string;
    is_super_user?: boolean;
    tier?: string;
    tier_expires_at?: string;
    monthly_tokens?: number;
    tokens?: number;
    total_tokens_used?: number;
}

interface NewHomeProps {
    auth: {
        user: User;
    };
    [key: string]: unknown;
}

export default function NewHome() {
    // Always call usePage at the top level
    const page = usePage<NewHomeProps>();
    
    // Safely access auth with fallback
    const auth = page?.props?.auth || { user: null };
    const user = auth.user;
    const [showUpgradeModal, setShowUpgradeModal] = useState(false);
    const videoRef = useRef<HTMLVideoElement>(null);

    // Helper function to get tier display information
    const getTierDisplayInfo = (tier: string) => {
        switch (tier) {
            case 'free':
                return {
                    name: 'Free',
                    color: 'text-gray-400',
                    bgColor: 'bg-gray-900/30',
                    borderColor: 'border-gray-600',
                    icon: '🆓',
                    description: 'Basic features with limited tokens',
                    price: 'Free',
                    monthlyTokens: 100,
                    dailyTokens: 50,
                };
            case 'pro':
                return {
                    name: 'Pro',
                    color: 'text-blue-400',
                    bgColor: 'bg-blue-900/30',
                    borderColor: 'border-blue-500',
                    icon: '⭐',
                    description: 'Advanced features with more tokens',
                    price: '฿299/month',
                    monthlyTokens: 500,
                    dailyTokens: 100,
                };
            case 'advanced':
                return {
                    name: 'Advanced',
                    color: 'text-purple-400',
                    bgColor: 'bg-purple-900/30',
                    borderColor: 'border-purple-500',
                    icon: '💎',
                    description: 'Premium features with maximum tokens',
                    price: '฿599/month',
                    monthlyTokens: 1000,
                    dailyTokens: 200,
                };
            default:
                return {
                    name: 'Free',
                    color: 'text-gray-400',
                    bgColor: 'bg-gray-900/30',
                    borderColor: 'border-gray-600',
                    icon: '🆓',
                    description: 'Basic features with limited tokens',
                    price: 'Free',
                    monthlyTokens: 100,
                    dailyTokens: 50,
                };
        }
    };


    const handleUpgradeTier = async (tier: string, months: number) => {
        try {
            console.log(`Upgrading to ${tier} for ${months} months`);
            // TODO: Implement actual payment processing
            alert(
                `Upgrade to ${tier} plan for ${months} months - Payment processing would be implemented here`
            );
            setShowUpgradeModal(false);
        } catch (error) {
            console.error('Error upgrading tier:', error);
            alert('Error processing upgrade. Please try again.');
        }
    };

    const handleContinueToApp = () => {
        // Navigate to the current home page (field management)
        router.visit('/fields');
    };

    const handleCloseUpgradeModal = () => {
        setShowUpgradeModal(false);
    };

    // Video intersection observer for auto-play/pause
    useEffect(() => {
        const video = videoRef.current;
        if (!video) return;

        const observer = new IntersectionObserver(
            (entries) => {
                entries.forEach((entry) => {
                    if (entry.isIntersecting) {
                        // Video is in view - play it
                        video.play().catch((error) => {
                            console.log('Video autoplay failed:', error);
                            // Autoplay might be blocked by browser, that's okay
                        });
                    } else {
                        // Video is out of view - pause it
                        video.pause();
                    }
                });
            },
            {
                threshold: 0.5, // Play when 50% of video is visible
                rootMargin: '0px 0px -10% 0px', // Start playing slightly before fully in view
            }
        );

        observer.observe(video);

        return () => {
            observer.unobserve(video);
        };
    }, []);

    // If user is super user, redirect to fields page
    if (user?.is_super_user) {
        handleContinueToApp();
        return null;
    }

    return (
        <div className="min-h-screen bg-gray-900">
            <Head title="Welcome - Water Management System" />
            <Navbar />

            {/* Hero Section with App Screenshot */}
            <section className="relative bg-gradient-to-br from-gray-800 to-gray-900 py-20">
                <div className="mx-auto max-w-7xl px-6">
                    <div className="grid grid-cols-1 gap-12 lg:grid-cols-2 lg:gap-16">
                        {/* Left Content */}
                        <div className="flex flex-col justify-center">
                            <h1 className="mb-6 text-4xl font-bold text-white lg:text-5xl">
                                Smart Irrigation
                                <span className="block text-blue-400">Management System</span>
                            </h1>
                            <p className="mb-8 text-lg text-gray-300">
                                Transform your agricultural operations with our advanced irrigation
                                planning and management platform. Optimize water usage, increase
                                crop yields, and reduce costs with precision technology.
                            </p>
                            <div className="flex flex-col gap-4 sm:flex-row">
                                <button
                                    onClick={handleContinueToApp}
                                    className="rounded-lg bg-blue-600 px-8 py-3 text-lg font-semibold text-white transition-colors hover:bg-blue-700"
                                >
                                    Get Started Free
                                </button>
                                <button
                                    onClick={() => setShowUpgradeModal(true)}
                                    className="rounded-lg border-2 border-blue-400 px-8 py-3 text-lg font-semibold text-blue-400 transition-colors hover:bg-blue-400/10"
                                >
                                    View Plans
                                </button>
                            </div>
                        </div>

                        {/* Right Content - App Screenshot */}
                        <div className="relative">
                            <div className="rounded-2xl border border-gray-700 bg-gray-800 p-4 shadow-2xl">
                                <div className="aspect-video overflow-hidden rounded-lg">
                                    <img
                                        src="/images/app-screenshot.png"
                                        alt="Smart Irrigation Management System Interface"
                                        className="h-full w-full object-cover"
                                        onError={(e) => {
                                            // Fallback to placeholder if image fails to load
                                            const target = e.target as HTMLImageElement;
                                            target.style.display = 'none';
                                            const fallback =
                                                target.nextElementSibling as HTMLElement;
                                            if (fallback) fallback.style.display = 'flex';
                                        }}
                                    />
                                    <div
                                        className="flex h-full w-full items-center justify-center bg-gradient-to-br from-gray-700 to-gray-800"
                                        style={{ display: 'none' }}
                                    >
                                        <div className="text-center">
                                            <div className="mb-4 text-6xl">🌱</div>
                                            <p className="font-medium text-gray-300">
                                                App Screenshot Placeholder
                                            </p>
                                            <p className="text-sm text-gray-400">
                                                Your irrigation planning interface
                                            </p>
                                        </div>
                                    </div>
                                </div>
                            </div>
                            {/* Floating elements */}
                            <div className="absolute -right-4 -top-4 rounded-full bg-green-500 p-3 shadow-lg">
                                <span className="text-2xl">💧</span>
                            </div>
                            <div className="absolute -bottom-4 -left-4 rounded-full bg-blue-500 p-3 shadow-lg">
                                <span className="text-2xl">📊</span>
                            </div>
                        </div>
                    </div>
                </div>
            </section>

            {/* Features Section */}
            <section className="bg-gray-800 py-20">
                <div className="mx-auto max-w-7xl px-6">
                    <div className="mb-16 text-center">
                        <h2 className="mb-4 text-3xl font-bold text-white lg:text-4xl">
                            Why Choose Our Platform?
                        </h2>
                        <p className="mx-auto max-w-3xl text-lg text-gray-300">
                            Our comprehensive irrigation management system provides everything you
                            need to optimize your agricultural operations.
                        </p>
                    </div>

                    <div className="grid grid-cols-1 gap-8 md:grid-cols-2 lg:grid-cols-3">
                        {/* Feature 1 */}
                        <div className="p-6 text-center">
                            <div className="mb-4 inline-flex h-16 w-16 items-center justify-center rounded-full bg-blue-900/30">
                                <span className="text-3xl">🎯</span>
                            </div>
                            <h3 className="mb-3 text-xl font-semibold text-white">
                                Precision Planning
                            </h3>
                            <p className="text-gray-300">
                                Create detailed irrigation plans with precise water distribution and
                                timing optimization.
                            </p>
                        </div>

                        {/* Feature 2 */}
                        <div className="p-6 text-center">
                            <div className="mb-4 inline-flex h-16 w-16 items-center justify-center rounded-full bg-green-900/30">
                                <span className="text-3xl">📈</span>
                            </div>
                            <h3 className="mb-3 text-xl font-semibold text-white">
                                Smart Analytics
                            </h3>
                            <p className="text-gray-300">
                                Monitor water usage, crop health, and efficiency with advanced
                                analytics and reporting.
                            </p>
                        </div>

                        {/* Feature 3 */}
                        <div className="p-6 text-center">
                            <div className="mb-4 inline-flex h-16 w-16 items-center justify-center rounded-full bg-purple-900/30">
                                <span className="text-3xl">🌍</span>
                            </div>
                            <h3 className="mb-3 text-xl font-semibold text-white">
                                Sustainable Farming
                            </h3>
                            <p className="text-gray-300">
                                Reduce water waste and environmental impact while maximizing crop
                                yields and quality.
                            </p>
                        </div>
                    </div>
                </div>
            </section>

            {/* Pricing Section */}
            <section className="bg-gray-900 py-20">
                <div className="mx-auto max-w-7xl px-6">
                    <div className="mb-16 text-center">
                        <h2 className="mb-4 text-3xl font-bold text-white lg:text-4xl">
                            Choose Your Plan
                        </h2>
                        <p className="text-lg text-gray-300">
                            Start free and scale as you grow. All plans include core irrigation
                            planning features.
                        </p>
                    </div>

                    <div className="grid grid-cols-1 gap-8 md:grid-cols-3">
                        {/* Free Plan */}
<<<<<<< HEAD
                        <div className="rounded-lg border-2 border-gray-600 bg-gray-800 p-8 text-center shadow-lg transition-shadow hover:shadow-xl">
                            <div className="mb-6">
                                <div className="mb-2 text-4xl">🆓</div>
                                <div className="text-2xl font-bold text-white">Free</div>
                                <div className="text-sm text-gray-400">
                                    Perfect for getting started
                                </div>
=======
                        <div className={`rounded-lg border-2 ${getTierDisplayInfo('free').borderColor} bg-gray-800 p-8 text-center shadow-lg hover:shadow-xl transition-shadow flex flex-col`}>
                            <div className="mb-6">
                                <div className="text-4xl mb-2">{getTierDisplayInfo('free').icon}</div>
                                <div className={`text-2xl font-bold ${getTierDisplayInfo('free').color}`}>{getTierDisplayInfo('free').name}</div>
                                <div className="text-sm text-gray-400">Perfect for getting started</div>
>>>>>>> 876c4add
                            </div>

                            <div className="mb-6">
                                <div className={`text-3xl font-bold ${getTierDisplayInfo('free').color}`}>{getTierDisplayInfo('free').price}</div>
                                <div className="text-sm text-gray-400">Forever</div>
                            </div>

                            <div className="mb-8 space-y-3 text-left flex-grow">
                                <div className="flex items-center gap-2 text-sm text-gray-300">
                                    <svg
                                        className="h-4 w-4 text-green-400"
                                        fill="none"
                                        stroke="currentColor"
                                        viewBox="0 0 24 24"
                                    >
                                        <path
                                            strokeLinecap="round"
                                            strokeLinejoin="round"
                                            strokeWidth={2}
                                            d="M5 13l4 4L19 7"
                                        />
                                    </svg>
                                    {getTierDisplayInfo('free').monthlyTokens} tokens per month
                                </div>
                                <div className="flex items-center gap-2 text-sm text-gray-300">
                                    <svg
                                        className="h-4 w-4 text-green-400"
                                        fill="none"
                                        stroke="currentColor"
                                        viewBox="0 0 24 24"
                                    >
                                        <path
                                            strokeLinecap="round"
                                            strokeLinejoin="round"
                                            strokeWidth={2}
                                            d="M5 13l4 4L19 7"
                                        />
                                    </svg>
                                    {getTierDisplayInfo('free').dailyTokens} tokens daily refresh
                                </div>
                                <div className="flex items-center gap-2 text-sm text-gray-300">
                                    <svg
                                        className="h-4 w-4 text-green-400"
                                        fill="none"
                                        stroke="currentColor"
                                        viewBox="0 0 24 24"
                                    >
                                        <path
                                            strokeLinecap="round"
                                            strokeLinejoin="round"
                                            strokeWidth={2}
                                            d="M5 13l4 4L19 7"
                                        />
                                    </svg>
                                    Basic irrigation planning
                                </div>
                                <div className="flex items-center gap-2 text-sm text-gray-300">
                                    <svg
                                        className="h-4 w-4 text-green-400"
                                        fill="none"
                                        stroke="currentColor"
                                        viewBox="0 0 24 24"
                                    >
                                        <path
                                            strokeLinecap="round"
                                            strokeLinejoin="round"
                                            strokeWidth={2}
                                            d="M5 13l4 4L19 7"
                                        />
                                    </svg>
                                    Standard support
                                </div>
                            </div>

                            <button
                                onClick={handleContinueToApp}
                                className="w-full rounded-lg bg-gray-600 px-6 py-3 font-semibold text-white transition-colors hover:bg-gray-700 mt-auto"
                            >
                                Get Started Free
                            </button>
                        </div>

                        {/* Pro Plan */}
<<<<<<< HEAD
                        <div className="relative rounded-lg border-2 border-blue-500 bg-gray-800 p-8 text-center shadow-lg transition-shadow hover:shadow-xl">
                            <div className="absolute -top-3 left-1/2 -translate-x-1/2 transform">
                                <span className="whitespace-nowrap rounded-full bg-blue-500 px-3 py-1 text-xs font-medium text-white">
=======
                        <div className={`rounded-lg border-2 ${getTierDisplayInfo('pro').borderColor} bg-gray-800 p-8 text-center relative shadow-lg hover:shadow-xl transition-shadow flex flex-col`}>
                            <div className="absolute -top-3 left-1/2 transform -translate-x-1/2">
                                <span className="bg-blue-500 text-white px-3 py-1 rounded-full text-xs font-medium whitespace-nowrap">
>>>>>>> 876c4add
                                    Most Popular
                                </span>
                            </div>

                            <div className="mb-6">
<<<<<<< HEAD
                                <div className="mb-2 text-4xl">⭐</div>
                                <div className="text-2xl font-bold text-white">Pro</div>
=======
                                <div className="text-4xl mb-2">{getTierDisplayInfo('pro').icon}</div>
                                <div className={`text-2xl font-bold ${getTierDisplayInfo('pro').color}`}>{getTierDisplayInfo('pro').name}</div>
>>>>>>> 876c4add
                                <div className="text-sm text-gray-400">For serious users</div>
                            </div>

                            <div className="mb-6">
                                <div className="text-3xl font-bold text-white">฿299</div>
                                <div className="text-sm text-gray-400">per month</div>
                            </div>

                            <div className="mb-8 space-y-3 text-left flex-grow">
                                <div className="flex items-center gap-2 text-sm text-gray-300">
                                    <svg
                                        className="h-4 w-4 text-green-400"
                                        fill="none"
                                        stroke="currentColor"
                                        viewBox="0 0 24 24"
                                    >
                                        <path
                                            strokeLinecap="round"
                                            strokeLinejoin="round"
                                            strokeWidth={2}
                                            d="M5 13l4 4L19 7"
                                        />
                                    </svg>
                                    {getTierDisplayInfo('pro').monthlyTokens} tokens per month
                                </div>
                                <div className="flex items-center gap-2 text-sm text-gray-300">
                                    <svg
                                        className="h-4 w-4 text-green-400"
                                        fill="none"
                                        stroke="currentColor"
                                        viewBox="0 0 24 24"
                                    >
                                        <path
                                            strokeLinecap="round"
                                            strokeLinejoin="round"
                                            strokeWidth={2}
                                            d="M5 13l4 4L19 7"
                                        />
                                    </svg>
                                    {getTierDisplayInfo('pro').dailyTokens} tokens daily refresh
                                </div>
                                <div className="flex items-center gap-2 text-sm text-gray-300">
                                    <svg
                                        className="h-4 w-4 text-green-400"
                                        fill="none"
                                        stroke="currentColor"
                                        viewBox="0 0 24 24"
                                    >
                                        <path
                                            strokeLinecap="round"
                                            strokeLinejoin="round"
                                            strokeWidth={2}
                                            d="M5 13l4 4L19 7"
                                        />
                                    </svg>
                                    Advanced irrigation planning
                                </div>
                                <div className="flex items-center gap-2 text-sm text-gray-300">
                                    <svg
                                        className="h-4 w-4 text-green-400"
                                        fill="none"
                                        stroke="currentColor"
                                        viewBox="0 0 24 24"
                                    >
                                        <path
                                            strokeLinecap="round"
                                            strokeLinejoin="round"
                                            strokeWidth={2}
                                            d="M5 13l4 4L19 7"
                                        />
                                    </svg>
                                    Priority support
                                </div>
                                <div className="flex items-center gap-2 text-sm text-gray-300">
                                    <svg
                                        className="h-4 w-4 text-green-400"
                                        fill="none"
                                        stroke="currentColor"
                                        viewBox="0 0 24 24"
                                    >
                                        <path
                                            strokeLinecap="round"
                                            strokeLinejoin="round"
                                            strokeWidth={2}
                                            d="M5 13l4 4L19 7"
                                        />
                                    </svg>
                                    Export capabilities
                                </div>
                                <div className="flex items-center gap-2 text-sm text-gray-300">
                                    <svg
                                        className="h-4 w-4 text-green-400"
                                        fill="none"
                                        stroke="currentColor"
                                        viewBox="0 0 24 24"
                                    >
                                        <path
                                            strokeLinecap="round"
                                            strokeLinejoin="round"
                                            strokeWidth={2}
                                            d="M5 13l4 4L19 7"
                                        />
                                    </svg>
                                    Advanced analytics
                                </div>
                            </div>

                            <button
                                onClick={() => setShowUpgradeModal(true)}
                                className="w-full rounded-lg bg-blue-600 px-6 py-3 font-semibold text-white transition-colors hover:bg-blue-700 mt-auto"
                            >
                                Upgrade to Pro
                            </button>
                        </div>

                        {/* Advanced Plan */}
<<<<<<< HEAD
                        <div className="rounded-lg border-2 border-purple-500 bg-gray-800 p-8 text-center shadow-lg transition-shadow hover:shadow-xl">
                            <div className="mb-6">
                                <div className="mb-2 text-4xl">💎</div>
                                <div className="text-2xl font-bold text-white">Advanced</div>
=======
                        <div className={`rounded-lg border-2 ${getTierDisplayInfo('advanced').borderColor} bg-gray-800 p-8 text-center shadow-lg hover:shadow-xl transition-shadow flex flex-col`}>
                            <div className="mb-6">
                                <div className="text-4xl mb-2">{getTierDisplayInfo('advanced').icon}</div>
                                <div className={`text-2xl font-bold ${getTierDisplayInfo('advanced').color}`}>{getTierDisplayInfo('advanced').name}</div>
>>>>>>> 876c4add
                                <div className="text-sm text-gray-400">For professionals</div>
                            </div>

                            <div className="mb-6">
                                <div className="text-3xl font-bold text-white">฿599</div>
                                <div className="text-sm text-gray-400">per month</div>
                            </div>

                            <div className="mb-8 space-y-3 text-left flex-grow">
                                <div className="flex items-center gap-2 text-sm text-gray-300">
                                    <svg
                                        className="h-4 w-4 text-green-400"
                                        fill="none"
                                        stroke="currentColor"
                                        viewBox="0 0 24 24"
                                    >
                                        <path
                                            strokeLinecap="round"
                                            strokeLinejoin="round"
                                            strokeWidth={2}
                                            d="M5 13l4 4L19 7"
                                        />
                                    </svg>
                                    {getTierDisplayInfo('advanced').monthlyTokens} tokens per month
                                </div>
                                <div className="flex items-center gap-2 text-sm text-gray-300">
                                    <svg
                                        className="h-4 w-4 text-green-400"
                                        fill="none"
                                        stroke="currentColor"
                                        viewBox="0 0 24 24"
                                    >
                                        <path
                                            strokeLinecap="round"
                                            strokeLinejoin="round"
                                            strokeWidth={2}
                                            d="M5 13l4 4L19 7"
                                        />
                                    </svg>
                                    {getTierDisplayInfo('advanced').dailyTokens} tokens daily refresh
                                </div>
                                <div className="flex items-center gap-2 text-sm text-gray-300">
                                    <svg
                                        className="h-4 w-4 text-green-400"
                                        fill="none"
                                        stroke="currentColor"
                                        viewBox="0 0 24 24"
                                    >
                                        <path
                                            strokeLinecap="round"
                                            strokeLinejoin="round"
                                            strokeWidth={2}
                                            d="M5 13l4 4L19 7"
                                        />
                                    </svg>
                                    Premium irrigation planning
                                </div>
                                <div className="flex items-center gap-2 text-sm text-gray-300">
                                    <svg
                                        className="h-4 w-4 text-green-400"
                                        fill="none"
                                        stroke="currentColor"
                                        viewBox="0 0 24 24"
                                    >
                                        <path
                                            strokeLinecap="round"
                                            strokeLinejoin="round"
                                            strokeWidth={2}
                                            d="M5 13l4 4L19 7"
                                        />
                                    </svg>
                                    24/7 priority support
                                </div>
                                <div className="flex items-center gap-2 text-sm text-gray-300">
                                    <svg
                                        className="h-4 w-4 text-green-400"
                                        fill="none"
                                        stroke="currentColor"
                                        viewBox="0 0 24 24"
                                    >
                                        <path
                                            strokeLinecap="round"
                                            strokeLinejoin="round"
                                            strokeWidth={2}
                                            d="M5 13l4 4L19 7"
                                        />
                                    </svg>
                                    Unlimited exports
                                </div>
                                <div className="flex items-center gap-2 text-sm text-gray-300">
                                    <svg
                                        className="h-4 w-4 text-green-400"
                                        fill="none"
                                        stroke="currentColor"
                                        viewBox="0 0 24 24"
                                    >
                                        <path
                                            strokeLinecap="round"
                                            strokeLinejoin="round"
                                            strokeWidth={2}
                                            d="M5 13l4 4L19 7"
                                        />
                                    </svg>
                                    Advanced analytics
                                </div>
                                <div className="flex items-center gap-2 text-sm text-gray-300">
                                    <svg
                                        className="h-4 w-4 text-green-400"
                                        fill="none"
                                        stroke="currentColor"
                                        viewBox="0 0 24 24"
                                    >
                                        <path
                                            strokeLinecap="round"
                                            strokeLinejoin="round"
                                            strokeWidth={2}
                                            d="M5 13l4 4L19 7"
                                        />
                                    </svg>
                                    Custom integrations
                                </div>
                                <div className="flex items-center gap-2 text-sm text-gray-300">
                                    <svg
                                        className="h-4 w-4 text-green-400"
                                        fill="none"
                                        stroke="currentColor"
                                        viewBox="0 0 24 24"
                                    >
                                        <path
                                            strokeLinecap="round"
                                            strokeLinejoin="round"
                                            strokeWidth={2}
                                            d="M5 13l4 4L19 7"
                                        />
                                    </svg>
                                    API access
                                </div>
                            </div>

                            <button
                                onClick={() => setShowUpgradeModal(true)}
                                className="w-full rounded-lg bg-purple-600 px-6 py-3 font-semibold text-white transition-colors hover:bg-purple-700 mt-auto"
                            >
                                Upgrade to Advanced
                            </button>
                        </div>
                    </div>
                </div>
            </section>

            {/* Video Section */}
            <section className="bg-gray-800 py-20">
                <div className="mx-auto max-w-7xl px-6">
                    <div className="mb-16 text-center">
                        <h2 className="mb-4 text-3xl font-bold text-white lg:text-4xl">
                            See Our Platform in Action
                        </h2>
                        <p className="mx-auto max-w-3xl text-lg text-gray-300">
                            Watch how our smart irrigation management system transforms agricultural
                            operations and maximizes efficiency.
                        </p>
                    </div>

                    <div className="relative">
                        <div className="aspect-video overflow-hidden rounded-2xl shadow-2xl">
                            <video
                                ref={videoRef}
                                className="h-full w-full object-cover"
                                controls
                                muted
                                loop
                                playsInline
                                poster="/images/video-poster.jpg"
                            >
                                <source src="/videos/platform-demo.mp4" type="video/mp4" />
                                <source src="/videos/platform-demo.webm" type="video/webm" />
                                <div className="flex h-full w-full items-center justify-center bg-gradient-to-br from-gray-700 to-gray-800">
                                    <div className="text-center">
                                        <div className="mb-4 text-6xl">🎥</div>
                                        <p className="font-medium text-gray-300">
                                            Platform Demo Video
                                        </p>
                                        <p className="text-sm text-gray-400">
                                            Your browser doesn't support video playback
                                        </p>
                                    </div>
                                </div>
                            </video>
                        </div>
                    </div>

                    {/* Video features */}
                    <div className="mt-12 grid grid-cols-1 gap-8 md:grid-cols-3">
                        <div className="text-center">
                            <div className="mb-4 inline-flex h-12 w-12 items-center justify-center rounded-full bg-blue-900/30">
                                <span className="text-xl">⚡</span>
                            </div>
                            <h3 className="mb-2 text-lg font-semibold text-white">Quick Setup</h3>
                            <p className="text-sm text-gray-300">
                                Get started in minutes with our intuitive interface and guided setup
                                process.
                            </p>
                        </div>

                        <div className="text-center">
                            <div className="mb-4 inline-flex h-12 w-12 items-center justify-center rounded-full bg-green-900/30">
                                <span className="text-xl">🎯</span>
                            </div>
                            <h3 className="mb-2 text-lg font-semibold text-white">
                                Precision Control
                            </h3>
                            <p className="text-sm text-gray-300">
                                Fine-tune every aspect of your irrigation system with millimeter
                                precision.
                            </p>
                        </div>

                        <div className="text-center">
                            <div className="mb-4 inline-flex h-12 w-12 items-center justify-center rounded-full bg-purple-900/30">
                                <span className="text-xl">📊</span>
                            </div>
                            <h3 className="mb-2 text-lg font-semibold text-white">
                                Real-time Analytics
                            </h3>
                            <p className="text-sm text-gray-300">
                                Monitor performance and optimize efficiency with live data and
                                insights.
                            </p>
                        </div>
                    </div>
                </div>
            </section>

            <Footer />

            {/* Upgrade Tier Modal */}
            <UpgradeTierModal
                isOpen={showUpgradeModal}
                onClose={handleCloseUpgradeModal}
                currentTier={user?.tier || 'free'}
                onUpgrade={handleUpgradeTier}
            />
        </div>
    );
}<|MERGE_RESOLUTION|>--- conflicted
+++ resolved
@@ -1,5 +1,6 @@
 import React, { useState, useRef, useEffect } from 'react';
 import { Head, usePage, router } from '@inertiajs/react';
+import { useLanguage } from '../contexts/LanguageContext';
 import Footer from '../components/Footer';
 import Navbar from '../components/Navbar';
 import UpgradeTierModal from '../components/UpgradeTierModal';
@@ -20,15 +21,21 @@
     auth: {
         user: User;
     };
-    [key: string]: unknown;
+    [key: string]: any;
 }
 
 export default function NewHome() {
-    // Always call usePage at the top level
-    const page = usePage<NewHomeProps>();
-    
-    // Safely access auth with fallback
-    const auth = page?.props?.auth || { user: null };
+    const { t } = useLanguage();
+
+    // Defensive usePage call with error handling
+    let auth;
+    try {
+        auth = usePage<NewHomeProps>().props.auth;
+    } catch (error) {
+        console.warn('Inertia context not available in NewHome, using fallback values');
+        auth = { user: null };
+    }
+
     const user = auth.user;
     const [showUpgradeModal, setShowUpgradeModal] = useState(false);
     const videoRef = useRef<HTMLVideoElement>(null);
@@ -46,7 +53,7 @@
                     description: 'Basic features with limited tokens',
                     price: 'Free',
                     monthlyTokens: 100,
-                    dailyTokens: 50,
+                    dailyTokens: 50
                 };
             case 'pro':
                 return {
@@ -58,7 +65,7 @@
                     description: 'Advanced features with more tokens',
                     price: '฿299/month',
                     monthlyTokens: 500,
-                    dailyTokens: 100,
+                    dailyTokens: 100
                 };
             case 'advanced':
                 return {
@@ -70,7 +77,7 @@
                     description: 'Premium features with maximum tokens',
                     price: '฿599/month',
                     monthlyTokens: 1000,
-                    dailyTokens: 200,
+                    dailyTokens: 200
                 };
             default:
                 return {
@@ -82,19 +89,18 @@
                     description: 'Basic features with limited tokens',
                     price: 'Free',
                     monthlyTokens: 100,
-                    dailyTokens: 50,
+                    dailyTokens: 50
                 };
         }
     };
 
+    const currentTierInfo = getTierDisplayInfo(user?.tier || 'free');
 
     const handleUpgradeTier = async (tier: string, months: number) => {
         try {
             console.log(`Upgrading to ${tier} for ${months} months`);
             // TODO: Implement actual payment processing
-            alert(
-                `Upgrade to ${tier} plan for ${months} months - Payment processing would be implemented here`
-            );
+            alert(`Upgrade to ${tier} plan for ${months} months - Payment processing would be implemented here`);
             setShowUpgradeModal(false);
         } catch (error) {
             console.error('Error upgrading tier:', error);
@@ -166,9 +172,8 @@
                                 <span className="block text-blue-400">Management System</span>
                             </h1>
                             <p className="mb-8 text-lg text-gray-300">
-                                Transform your agricultural operations with our advanced irrigation
-                                planning and management platform. Optimize water usage, increase
-                                crop yields, and reduce costs with precision technology.
+                                Transform your agricultural operations with our advanced irrigation planning and management platform. 
+                                Optimize water usage, increase crop yields, and reduce costs with precision technology.
                             </p>
                             <div className="flex flex-col gap-4 sm:flex-row">
                                 <button
@@ -188,8 +193,8 @@
 
                         {/* Right Content - App Screenshot */}
                         <div className="relative">
-                            <div className="rounded-2xl border border-gray-700 bg-gray-800 p-4 shadow-2xl">
-                                <div className="aspect-video overflow-hidden rounded-lg">
+                            <div className="rounded-2xl bg-gray-800 p-4 shadow-2xl border border-gray-700">
+                                <div className="aspect-video rounded-lg overflow-hidden">
                                     <img
                                         src="/images/app-screenshot.png"
                                         alt="Smart Irrigation Management System Interface"
@@ -198,29 +203,21 @@
                                             // Fallback to placeholder if image fails to load
                                             const target = e.target as HTMLImageElement;
                                             target.style.display = 'none';
-                                            const fallback =
-                                                target.nextElementSibling as HTMLElement;
+                                            const fallback = target.nextElementSibling as HTMLElement;
                                             if (fallback) fallback.style.display = 'flex';
                                         }}
                                     />
-                                    <div
-                                        className="flex h-full w-full items-center justify-center bg-gradient-to-br from-gray-700 to-gray-800"
-                                        style={{ display: 'none' }}
-                                    >
+                                    <div className="h-full w-full bg-gradient-to-br from-gray-700 to-gray-800 flex items-center justify-center" style={{ display: 'none' }}>
                                         <div className="text-center">
-                                            <div className="mb-4 text-6xl">🌱</div>
-                                            <p className="font-medium text-gray-300">
-                                                App Screenshot Placeholder
-                                            </p>
-                                            <p className="text-sm text-gray-400">
-                                                Your irrigation planning interface
-                                            </p>
+                                            <div className="text-6xl mb-4">🌱</div>
+                                            <p className="text-gray-300 font-medium">App Screenshot Placeholder</p>
+                                            <p className="text-sm text-gray-400">Your irrigation planning interface</p>
                                         </div>
                                     </div>
                                 </div>
                             </div>
                             {/* Floating elements */}
-                            <div className="absolute -right-4 -top-4 rounded-full bg-green-500 p-3 shadow-lg">
+                            <div className="absolute -top-4 -right-4 rounded-full bg-green-500 p-3 shadow-lg">
                                 <span className="text-2xl">💧</span>
                             </div>
                             <div className="absolute -bottom-4 -left-4 rounded-full bg-blue-500 p-3 shadow-lg">
@@ -232,58 +229,48 @@
             </section>
 
             {/* Features Section */}
-            <section className="bg-gray-800 py-20">
+            <section className="py-20 bg-gray-800">
                 <div className="mx-auto max-w-7xl px-6">
-                    <div className="mb-16 text-center">
+                    <div className="text-center mb-16">
                         <h2 className="mb-4 text-3xl font-bold text-white lg:text-4xl">
                             Why Choose Our Platform?
                         </h2>
-                        <p className="mx-auto max-w-3xl text-lg text-gray-300">
-                            Our comprehensive irrigation management system provides everything you
-                            need to optimize your agricultural operations.
+                        <p className="text-lg text-gray-300 max-w-3xl mx-auto">
+                            Our comprehensive irrigation management system provides everything you need to optimize your agricultural operations.
                         </p>
                     </div>
 
                     <div className="grid grid-cols-1 gap-8 md:grid-cols-2 lg:grid-cols-3">
                         {/* Feature 1 */}
-                        <div className="p-6 text-center">
+                        <div className="text-center p-6">
                             <div className="mb-4 inline-flex h-16 w-16 items-center justify-center rounded-full bg-blue-900/30">
                                 <span className="text-3xl">🎯</span>
                             </div>
-                            <h3 className="mb-3 text-xl font-semibold text-white">
-                                Precision Planning
-                            </h3>
+                            <h3 className="mb-3 text-xl font-semibold text-white">Precision Planning</h3>
                             <p className="text-gray-300">
-                                Create detailed irrigation plans with precise water distribution and
-                                timing optimization.
+                                Create detailed irrigation plans with precise water distribution and timing optimization.
                             </p>
                         </div>
 
                         {/* Feature 2 */}
-                        <div className="p-6 text-center">
+                        <div className="text-center p-6">
                             <div className="mb-4 inline-flex h-16 w-16 items-center justify-center rounded-full bg-green-900/30">
                                 <span className="text-3xl">📈</span>
                             </div>
-                            <h3 className="mb-3 text-xl font-semibold text-white">
-                                Smart Analytics
-                            </h3>
+                            <h3 className="mb-3 text-xl font-semibold text-white">Smart Analytics</h3>
                             <p className="text-gray-300">
-                                Monitor water usage, crop health, and efficiency with advanced
-                                analytics and reporting.
+                                Monitor water usage, crop health, and efficiency with advanced analytics and reporting.
                             </p>
                         </div>
 
                         {/* Feature 3 */}
-                        <div className="p-6 text-center">
+                        <div className="text-center p-6">
                             <div className="mb-4 inline-flex h-16 w-16 items-center justify-center rounded-full bg-purple-900/30">
                                 <span className="text-3xl">🌍</span>
                             </div>
-                            <h3 className="mb-3 text-xl font-semibold text-white">
-                                Sustainable Farming
-                            </h3>
+                            <h3 className="mb-3 text-xl font-semibold text-white">Sustainable Farming</h3>
                             <p className="text-gray-300">
-                                Reduce water waste and environmental impact while maximizing crop
-                                yields and quality.
+                                Reduce water waste and environmental impact while maximizing crop yields and quality.
                             </p>
                         </div>
                     </div>
@@ -291,104 +278,53 @@
             </section>
 
             {/* Pricing Section */}
-            <section className="bg-gray-900 py-20">
+            <section className="py-20 bg-gray-900">
                 <div className="mx-auto max-w-7xl px-6">
-                    <div className="mb-16 text-center">
+                    <div className="text-center mb-16">
                         <h2 className="mb-4 text-3xl font-bold text-white lg:text-4xl">
                             Choose Your Plan
                         </h2>
                         <p className="text-lg text-gray-300">
-                            Start free and scale as you grow. All plans include core irrigation
-                            planning features.
+                            Start free and scale as you grow. All plans include core irrigation planning features.
                         </p>
                     </div>
 
                     <div className="grid grid-cols-1 gap-8 md:grid-cols-3">
                         {/* Free Plan */}
-<<<<<<< HEAD
-                        <div className="rounded-lg border-2 border-gray-600 bg-gray-800 p-8 text-center shadow-lg transition-shadow hover:shadow-xl">
+                        <div className="rounded-lg border-2 border-gray-600 bg-gray-800 p-8 text-center shadow-lg hover:shadow-xl transition-shadow">
                             <div className="mb-6">
-                                <div className="mb-2 text-4xl">🆓</div>
+                                <div className="text-4xl mb-2">🆓</div>
                                 <div className="text-2xl font-bold text-white">Free</div>
-                                <div className="text-sm text-gray-400">
-                                    Perfect for getting started
-                                </div>
-=======
-                        <div className={`rounded-lg border-2 ${getTierDisplayInfo('free').borderColor} bg-gray-800 p-8 text-center shadow-lg hover:shadow-xl transition-shadow flex flex-col`}>
+                                <div className="text-sm text-gray-400">Perfect for getting started</div>
+                            </div>
+                            
                             <div className="mb-6">
-                                <div className="text-4xl mb-2">{getTierDisplayInfo('free').icon}</div>
-                                <div className={`text-2xl font-bold ${getTierDisplayInfo('free').color}`}>{getTierDisplayInfo('free').name}</div>
-                                <div className="text-sm text-gray-400">Perfect for getting started</div>
->>>>>>> 876c4add
-                            </div>
-
-                            <div className="mb-6">
-                                <div className={`text-3xl font-bold ${getTierDisplayInfo('free').color}`}>{getTierDisplayInfo('free').price}</div>
+                                <div className="text-3xl font-bold text-white">Free</div>
                                 <div className="text-sm text-gray-400">Forever</div>
                             </div>
 
-                            <div className="mb-8 space-y-3 text-left flex-grow">
-                                <div className="flex items-center gap-2 text-sm text-gray-300">
-                                    <svg
-                                        className="h-4 w-4 text-green-400"
-                                        fill="none"
-                                        stroke="currentColor"
-                                        viewBox="0 0 24 24"
-                                    >
-                                        <path
-                                            strokeLinecap="round"
-                                            strokeLinejoin="round"
-                                            strokeWidth={2}
-                                            d="M5 13l4 4L19 7"
-                                        />
-                                    </svg>
-                                    {getTierDisplayInfo('free').monthlyTokens} tokens per month
-                                </div>
-                                <div className="flex items-center gap-2 text-sm text-gray-300">
-                                    <svg
-                                        className="h-4 w-4 text-green-400"
-                                        fill="none"
-                                        stroke="currentColor"
-                                        viewBox="0 0 24 24"
-                                    >
-                                        <path
-                                            strokeLinecap="round"
-                                            strokeLinejoin="round"
-                                            strokeWidth={2}
-                                            d="M5 13l4 4L19 7"
-                                        />
-                                    </svg>
-                                    {getTierDisplayInfo('free').dailyTokens} tokens daily refresh
-                                </div>
-                                <div className="flex items-center gap-2 text-sm text-gray-300">
-                                    <svg
-                                        className="h-4 w-4 text-green-400"
-                                        fill="none"
-                                        stroke="currentColor"
-                                        viewBox="0 0 24 24"
-                                    >
-                                        <path
-                                            strokeLinecap="round"
-                                            strokeLinejoin="round"
-                                            strokeWidth={2}
-                                            d="M5 13l4 4L19 7"
-                                        />
+                            <div className="mb-8 space-y-3 text-left">
+                                <div className="flex items-center gap-2 text-sm text-gray-300">
+                                    <svg className="h-4 w-4 text-green-400" fill="none" stroke="currentColor" viewBox="0 0 24 24">
+                                        <path strokeLinecap="round" strokeLinejoin="round" strokeWidth={2} d="M5 13l4 4L19 7" />
+                                    </svg>
+                                    100 tokens per month
+                                </div>
+                                <div className="flex items-center gap-2 text-sm text-gray-300">
+                                    <svg className="h-4 w-4 text-green-400" fill="none" stroke="currentColor" viewBox="0 0 24 24">
+                                        <path strokeLinecap="round" strokeLinejoin="round" strokeWidth={2} d="M5 13l4 4L19 7" />
+                                    </svg>
+                                    50 tokens daily refresh
+                                </div>
+                                <div className="flex items-center gap-2 text-sm text-gray-300">
+                                    <svg className="h-4 w-4 text-green-400" fill="none" stroke="currentColor" viewBox="0 0 24 24">
+                                        <path strokeLinecap="round" strokeLinejoin="round" strokeWidth={2} d="M5 13l4 4L19 7" />
                                     </svg>
                                     Basic irrigation planning
                                 </div>
                                 <div className="flex items-center gap-2 text-sm text-gray-300">
-                                    <svg
-                                        className="h-4 w-4 text-green-400"
-                                        fill="none"
-                                        stroke="currentColor"
-                                        viewBox="0 0 24 24"
-                                    >
-                                        <path
-                                            strokeLinecap="round"
-                                            strokeLinejoin="round"
-                                            strokeWidth={2}
-                                            d="M5 13l4 4L19 7"
-                                        />
+                                    <svg className="h-4 w-4 text-green-400" fill="none" stroke="currentColor" viewBox="0 0 24 24">
+                                        <path strokeLinecap="round" strokeLinejoin="round" strokeWidth={2} d="M5 13l4 4L19 7" />
                                     </svg>
                                     Standard support
                                 </div>
@@ -396,136 +332,65 @@
 
                             <button
                                 onClick={handleContinueToApp}
-                                className="w-full rounded-lg bg-gray-600 px-6 py-3 font-semibold text-white transition-colors hover:bg-gray-700 mt-auto"
+                                className="w-full rounded-lg bg-gray-600 px-6 py-3 font-semibold text-white transition-colors hover:bg-gray-700"
                             >
                                 Get Started Free
                             </button>
                         </div>
 
                         {/* Pro Plan */}
-<<<<<<< HEAD
-                        <div className="relative rounded-lg border-2 border-blue-500 bg-gray-800 p-8 text-center shadow-lg transition-shadow hover:shadow-xl">
-                            <div className="absolute -top-3 left-1/2 -translate-x-1/2 transform">
-                                <span className="whitespace-nowrap rounded-full bg-blue-500 px-3 py-1 text-xs font-medium text-white">
-=======
-                        <div className={`rounded-lg border-2 ${getTierDisplayInfo('pro').borderColor} bg-gray-800 p-8 text-center relative shadow-lg hover:shadow-xl transition-shadow flex flex-col`}>
+                        <div className="rounded-lg border-2 border-blue-500 bg-gray-800 p-8 text-center relative shadow-lg hover:shadow-xl transition-shadow">
                             <div className="absolute -top-3 left-1/2 transform -translate-x-1/2">
                                 <span className="bg-blue-500 text-white px-3 py-1 rounded-full text-xs font-medium whitespace-nowrap">
->>>>>>> 876c4add
                                     Most Popular
                                 </span>
                             </div>
 
                             <div className="mb-6">
-<<<<<<< HEAD
-                                <div className="mb-2 text-4xl">⭐</div>
+                                <div className="text-4xl mb-2">⭐</div>
                                 <div className="text-2xl font-bold text-white">Pro</div>
-=======
-                                <div className="text-4xl mb-2">{getTierDisplayInfo('pro').icon}</div>
-                                <div className={`text-2xl font-bold ${getTierDisplayInfo('pro').color}`}>{getTierDisplayInfo('pro').name}</div>
->>>>>>> 876c4add
                                 <div className="text-sm text-gray-400">For serious users</div>
                             </div>
-
+                            
                             <div className="mb-6">
                                 <div className="text-3xl font-bold text-white">฿299</div>
                                 <div className="text-sm text-gray-400">per month</div>
                             </div>
 
-                            <div className="mb-8 space-y-3 text-left flex-grow">
-                                <div className="flex items-center gap-2 text-sm text-gray-300">
-                                    <svg
-                                        className="h-4 w-4 text-green-400"
-                                        fill="none"
-                                        stroke="currentColor"
-                                        viewBox="0 0 24 24"
-                                    >
-                                        <path
-                                            strokeLinecap="round"
-                                            strokeLinejoin="round"
-                                            strokeWidth={2}
-                                            d="M5 13l4 4L19 7"
-                                        />
-                                    </svg>
-                                    {getTierDisplayInfo('pro').monthlyTokens} tokens per month
-                                </div>
-                                <div className="flex items-center gap-2 text-sm text-gray-300">
-                                    <svg
-                                        className="h-4 w-4 text-green-400"
-                                        fill="none"
-                                        stroke="currentColor"
-                                        viewBox="0 0 24 24"
-                                    >
-                                        <path
-                                            strokeLinecap="round"
-                                            strokeLinejoin="round"
-                                            strokeWidth={2}
-                                            d="M5 13l4 4L19 7"
-                                        />
-                                    </svg>
-                                    {getTierDisplayInfo('pro').dailyTokens} tokens daily refresh
-                                </div>
-                                <div className="flex items-center gap-2 text-sm text-gray-300">
-                                    <svg
-                                        className="h-4 w-4 text-green-400"
-                                        fill="none"
-                                        stroke="currentColor"
-                                        viewBox="0 0 24 24"
-                                    >
-                                        <path
-                                            strokeLinecap="round"
-                                            strokeLinejoin="round"
-                                            strokeWidth={2}
-                                            d="M5 13l4 4L19 7"
-                                        />
+                            <div className="mb-8 space-y-3 text-left">
+                                <div className="flex items-center gap-2 text-sm text-gray-300">
+                                    <svg className="h-4 w-4 text-green-400" fill="none" stroke="currentColor" viewBox="0 0 24 24">
+                                        <path strokeLinecap="round" strokeLinejoin="round" strokeWidth={2} d="M5 13l4 4L19 7" />
+                                    </svg>
+                                    500 tokens per month
+                                </div>
+                                <div className="flex items-center gap-2 text-sm text-gray-300">
+                                    <svg className="h-4 w-4 text-green-400" fill="none" stroke="currentColor" viewBox="0 0 24 24">
+                                        <path strokeLinecap="round" strokeLinejoin="round" strokeWidth={2} d="M5 13l4 4L19 7" />
+                                    </svg>
+                                    100 tokens daily refresh
+                                </div>
+                                <div className="flex items-center gap-2 text-sm text-gray-300">
+                                    <svg className="h-4 w-4 text-green-400" fill="none" stroke="currentColor" viewBox="0 0 24 24">
+                                        <path strokeLinecap="round" strokeLinejoin="round" strokeWidth={2} d="M5 13l4 4L19 7" />
                                     </svg>
                                     Advanced irrigation planning
                                 </div>
                                 <div className="flex items-center gap-2 text-sm text-gray-300">
-                                    <svg
-                                        className="h-4 w-4 text-green-400"
-                                        fill="none"
-                                        stroke="currentColor"
-                                        viewBox="0 0 24 24"
-                                    >
-                                        <path
-                                            strokeLinecap="round"
-                                            strokeLinejoin="round"
-                                            strokeWidth={2}
-                                            d="M5 13l4 4L19 7"
-                                        />
+                                    <svg className="h-4 w-4 text-green-400" fill="none" stroke="currentColor" viewBox="0 0 24 24">
+                                        <path strokeLinecap="round" strokeLinejoin="round" strokeWidth={2} d="M5 13l4 4L19 7" />
                                     </svg>
                                     Priority support
                                 </div>
                                 <div className="flex items-center gap-2 text-sm text-gray-300">
-                                    <svg
-                                        className="h-4 w-4 text-green-400"
-                                        fill="none"
-                                        stroke="currentColor"
-                                        viewBox="0 0 24 24"
-                                    >
-                                        <path
-                                            strokeLinecap="round"
-                                            strokeLinejoin="round"
-                                            strokeWidth={2}
-                                            d="M5 13l4 4L19 7"
-                                        />
+                                    <svg className="h-4 w-4 text-green-400" fill="none" stroke="currentColor" viewBox="0 0 24 24">
+                                        <path strokeLinecap="round" strokeLinejoin="round" strokeWidth={2} d="M5 13l4 4L19 7" />
                                     </svg>
                                     Export capabilities
                                 </div>
                                 <div className="flex items-center gap-2 text-sm text-gray-300">
-                                    <svg
-                                        className="h-4 w-4 text-green-400"
-                                        fill="none"
-                                        stroke="currentColor"
-                                        viewBox="0 0 24 24"
-                                    >
-                                        <path
-                                            strokeLinecap="round"
-                                            strokeLinejoin="round"
-                                            strokeWidth={2}
-                                            d="M5 13l4 4L19 7"
-                                        />
+                                    <svg className="h-4 w-4 text-green-400" fill="none" stroke="currentColor" viewBox="0 0 24 24">
+                                        <path strokeLinecap="round" strokeLinejoin="round" strokeWidth={2} d="M5 13l4 4L19 7" />
                                     </svg>
                                     Advanced analytics
                                 </div>
@@ -533,158 +398,71 @@
 
                             <button
                                 onClick={() => setShowUpgradeModal(true)}
-                                className="w-full rounded-lg bg-blue-600 px-6 py-3 font-semibold text-white transition-colors hover:bg-blue-700 mt-auto"
+                                className="w-full rounded-lg bg-blue-600 px-6 py-3 font-semibold text-white transition-colors hover:bg-blue-700"
                             >
                                 Upgrade to Pro
                             </button>
                         </div>
 
                         {/* Advanced Plan */}
-<<<<<<< HEAD
-                        <div className="rounded-lg border-2 border-purple-500 bg-gray-800 p-8 text-center shadow-lg transition-shadow hover:shadow-xl">
+                        <div className="rounded-lg border-2 border-purple-500 bg-gray-800 p-8 text-center shadow-lg hover:shadow-xl transition-shadow">
                             <div className="mb-6">
-                                <div className="mb-2 text-4xl">💎</div>
+                                <div className="text-4xl mb-2">💎</div>
                                 <div className="text-2xl font-bold text-white">Advanced</div>
-=======
-                        <div className={`rounded-lg border-2 ${getTierDisplayInfo('advanced').borderColor} bg-gray-800 p-8 text-center shadow-lg hover:shadow-xl transition-shadow flex flex-col`}>
-                            <div className="mb-6">
-                                <div className="text-4xl mb-2">{getTierDisplayInfo('advanced').icon}</div>
-                                <div className={`text-2xl font-bold ${getTierDisplayInfo('advanced').color}`}>{getTierDisplayInfo('advanced').name}</div>
->>>>>>> 876c4add
                                 <div className="text-sm text-gray-400">For professionals</div>
                             </div>
-
+                            
                             <div className="mb-6">
                                 <div className="text-3xl font-bold text-white">฿599</div>
                                 <div className="text-sm text-gray-400">per month</div>
                             </div>
 
-                            <div className="mb-8 space-y-3 text-left flex-grow">
-                                <div className="flex items-center gap-2 text-sm text-gray-300">
-                                    <svg
-                                        className="h-4 w-4 text-green-400"
-                                        fill="none"
-                                        stroke="currentColor"
-                                        viewBox="0 0 24 24"
-                                    >
-                                        <path
-                                            strokeLinecap="round"
-                                            strokeLinejoin="round"
-                                            strokeWidth={2}
-                                            d="M5 13l4 4L19 7"
-                                        />
-                                    </svg>
-                                    {getTierDisplayInfo('advanced').monthlyTokens} tokens per month
-                                </div>
-                                <div className="flex items-center gap-2 text-sm text-gray-300">
-                                    <svg
-                                        className="h-4 w-4 text-green-400"
-                                        fill="none"
-                                        stroke="currentColor"
-                                        viewBox="0 0 24 24"
-                                    >
-                                        <path
-                                            strokeLinecap="round"
-                                            strokeLinejoin="round"
-                                            strokeWidth={2}
-                                            d="M5 13l4 4L19 7"
-                                        />
-                                    </svg>
-                                    {getTierDisplayInfo('advanced').dailyTokens} tokens daily refresh
-                                </div>
-                                <div className="flex items-center gap-2 text-sm text-gray-300">
-                                    <svg
-                                        className="h-4 w-4 text-green-400"
-                                        fill="none"
-                                        stroke="currentColor"
-                                        viewBox="0 0 24 24"
-                                    >
-                                        <path
-                                            strokeLinecap="round"
-                                            strokeLinejoin="round"
-                                            strokeWidth={2}
-                                            d="M5 13l4 4L19 7"
-                                        />
+                            <div className="mb-8 space-y-3 text-left">
+                                <div className="flex items-center gap-2 text-sm text-gray-300">
+                                    <svg className="h-4 w-4 text-green-400" fill="none" stroke="currentColor" viewBox="0 0 24 24">
+                                        <path strokeLinecap="round" strokeLinejoin="round" strokeWidth={2} d="M5 13l4 4L19 7" />
+                                    </svg>
+                                    1000 tokens per month
+                                </div>
+                                <div className="flex items-center gap-2 text-sm text-gray-300">
+                                    <svg className="h-4 w-4 text-green-400" fill="none" stroke="currentColor" viewBox="0 0 24 24">
+                                        <path strokeLinecap="round" strokeLinejoin="round" strokeWidth={2} d="M5 13l4 4L19 7" />
+                                    </svg>
+                                    200 tokens daily refresh
+                                </div>
+                                <div className="flex items-center gap-2 text-sm text-gray-300">
+                                    <svg className="h-4 w-4 text-green-400" fill="none" stroke="currentColor" viewBox="0 0 24 24">
+                                        <path strokeLinecap="round" strokeLinejoin="round" strokeWidth={2} d="M5 13l4 4L19 7" />
                                     </svg>
                                     Premium irrigation planning
                                 </div>
                                 <div className="flex items-center gap-2 text-sm text-gray-300">
-                                    <svg
-                                        className="h-4 w-4 text-green-400"
-                                        fill="none"
-                                        stroke="currentColor"
-                                        viewBox="0 0 24 24"
-                                    >
-                                        <path
-                                            strokeLinecap="round"
-                                            strokeLinejoin="round"
-                                            strokeWidth={2}
-                                            d="M5 13l4 4L19 7"
-                                        />
+                                    <svg className="h-4 w-4 text-green-400" fill="none" stroke="currentColor" viewBox="0 0 24 24">
+                                        <path strokeLinecap="round" strokeLinejoin="round" strokeWidth={2} d="M5 13l4 4L19 7" />
                                     </svg>
                                     24/7 priority support
                                 </div>
                                 <div className="flex items-center gap-2 text-sm text-gray-300">
-                                    <svg
-                                        className="h-4 w-4 text-green-400"
-                                        fill="none"
-                                        stroke="currentColor"
-                                        viewBox="0 0 24 24"
-                                    >
-                                        <path
-                                            strokeLinecap="round"
-                                            strokeLinejoin="round"
-                                            strokeWidth={2}
-                                            d="M5 13l4 4L19 7"
-                                        />
+                                    <svg className="h-4 w-4 text-green-400" fill="none" stroke="currentColor" viewBox="0 0 24 24">
+                                        <path strokeLinecap="round" strokeLinejoin="round" strokeWidth={2} d="M5 13l4 4L19 7" />
                                     </svg>
                                     Unlimited exports
                                 </div>
                                 <div className="flex items-center gap-2 text-sm text-gray-300">
-                                    <svg
-                                        className="h-4 w-4 text-green-400"
-                                        fill="none"
-                                        stroke="currentColor"
-                                        viewBox="0 0 24 24"
-                                    >
-                                        <path
-                                            strokeLinecap="round"
-                                            strokeLinejoin="round"
-                                            strokeWidth={2}
-                                            d="M5 13l4 4L19 7"
-                                        />
+                                    <svg className="h-4 w-4 text-green-400" fill="none" stroke="currentColor" viewBox="0 0 24 24">
+                                        <path strokeLinecap="round" strokeLinejoin="round" strokeWidth={2} d="M5 13l4 4L19 7" />
                                     </svg>
                                     Advanced analytics
                                 </div>
                                 <div className="flex items-center gap-2 text-sm text-gray-300">
-                                    <svg
-                                        className="h-4 w-4 text-green-400"
-                                        fill="none"
-                                        stroke="currentColor"
-                                        viewBox="0 0 24 24"
-                                    >
-                                        <path
-                                            strokeLinecap="round"
-                                            strokeLinejoin="round"
-                                            strokeWidth={2}
-                                            d="M5 13l4 4L19 7"
-                                        />
+                                    <svg className="h-4 w-4 text-green-400" fill="none" stroke="currentColor" viewBox="0 0 24 24">
+                                        <path strokeLinecap="round" strokeLinejoin="round" strokeWidth={2} d="M5 13l4 4L19 7" />
                                     </svg>
                                     Custom integrations
                                 </div>
                                 <div className="flex items-center gap-2 text-sm text-gray-300">
-                                    <svg
-                                        className="h-4 w-4 text-green-400"
-                                        fill="none"
-                                        stroke="currentColor"
-                                        viewBox="0 0 24 24"
-                                    >
-                                        <path
-                                            strokeLinecap="round"
-                                            strokeLinejoin="round"
-                                            strokeWidth={2}
-                                            d="M5 13l4 4L19 7"
-                                        />
+                                    <svg className="h-4 w-4 text-green-400" fill="none" stroke="currentColor" viewBox="0 0 24 24">
+                                        <path strokeLinecap="round" strokeLinejoin="round" strokeWidth={2} d="M5 13l4 4L19 7" />
                                     </svg>
                                     API access
                                 </div>
@@ -692,7 +470,7 @@
 
                             <button
                                 onClick={() => setShowUpgradeModal(true)}
-                                className="w-full rounded-lg bg-purple-600 px-6 py-3 font-semibold text-white transition-colors hover:bg-purple-700 mt-auto"
+                                className="w-full rounded-lg bg-purple-600 px-6 py-3 font-semibold text-white transition-colors hover:bg-purple-700"
                             >
                                 Upgrade to Advanced
                             </button>
@@ -702,20 +480,19 @@
             </section>
 
             {/* Video Section */}
-            <section className="bg-gray-800 py-20">
+            <section className="py-20 bg-gray-800">
                 <div className="mx-auto max-w-7xl px-6">
-                    <div className="mb-16 text-center">
+                    <div className="text-center mb-16">
                         <h2 className="mb-4 text-3xl font-bold text-white lg:text-4xl">
                             See Our Platform in Action
                         </h2>
-                        <p className="mx-auto max-w-3xl text-lg text-gray-300">
-                            Watch how our smart irrigation management system transforms agricultural
-                            operations and maximizes efficiency.
+                        <p className="text-lg text-gray-300 max-w-3xl mx-auto">
+                            Watch how our smart irrigation management system transforms agricultural operations and maximizes efficiency.
                         </p>
                     </div>
 
                     <div className="relative">
-                        <div className="aspect-video overflow-hidden rounded-2xl shadow-2xl">
+                        <div className="aspect-video rounded-2xl overflow-hidden shadow-2xl">
                             <video
                                 ref={videoRef}
                                 className="h-full w-full object-cover"
@@ -727,15 +504,11 @@
                             >
                                 <source src="/videos/platform-demo.mp4" type="video/mp4" />
                                 <source src="/videos/platform-demo.webm" type="video/webm" />
-                                <div className="flex h-full w-full items-center justify-center bg-gradient-to-br from-gray-700 to-gray-800">
+                                <div className="h-full w-full bg-gradient-to-br from-gray-700 to-gray-800 flex items-center justify-center">
                                     <div className="text-center">
-                                        <div className="mb-4 text-6xl">🎥</div>
-                                        <p className="font-medium text-gray-300">
-                                            Platform Demo Video
-                                        </p>
-                                        <p className="text-sm text-gray-400">
-                                            Your browser doesn't support video playback
-                                        </p>
+                                        <div className="text-6xl mb-4">🎥</div>
+                                        <p className="text-gray-300 font-medium">Platform Demo Video</p>
+                                        <p className="text-sm text-gray-400">Your browser doesn't support video playback</p>
                                     </div>
                                 </div>
                             </video>
@@ -749,35 +522,28 @@
                                 <span className="text-xl">⚡</span>
                             </div>
                             <h3 className="mb-2 text-lg font-semibold text-white">Quick Setup</h3>
-                            <p className="text-sm text-gray-300">
-                                Get started in minutes with our intuitive interface and guided setup
-                                process.
-                            </p>
-                        </div>
-
+                            <p className="text-gray-300 text-sm">
+                                Get started in minutes with our intuitive interface and guided setup process.
+                            </p>
+                        </div>
+                        
                         <div className="text-center">
                             <div className="mb-4 inline-flex h-12 w-12 items-center justify-center rounded-full bg-green-900/30">
                                 <span className="text-xl">🎯</span>
                             </div>
-                            <h3 className="mb-2 text-lg font-semibold text-white">
-                                Precision Control
-                            </h3>
-                            <p className="text-sm text-gray-300">
-                                Fine-tune every aspect of your irrigation system with millimeter
-                                precision.
-                            </p>
-                        </div>
-
+                            <h3 className="mb-2 text-lg font-semibold text-white">Precision Control</h3>
+                            <p className="text-gray-300 text-sm">
+                                Fine-tune every aspect of your irrigation system with millimeter precision.
+                            </p>
+                        </div>
+                        
                         <div className="text-center">
                             <div className="mb-4 inline-flex h-12 w-12 items-center justify-center rounded-full bg-purple-900/30">
                                 <span className="text-xl">📊</span>
                             </div>
-                            <h3 className="mb-2 text-lg font-semibold text-white">
-                                Real-time Analytics
-                            </h3>
-                            <p className="text-sm text-gray-300">
-                                Monitor performance and optimize efficiency with live data and
-                                insights.
+                            <h3 className="mb-2 text-lg font-semibold text-white">Real-time Analytics</h3>
+                            <p className="text-gray-300 text-sm">
+                                Monitor performance and optimize efficiency with live data and insights.
                             </p>
                         </div>
                     </div>
