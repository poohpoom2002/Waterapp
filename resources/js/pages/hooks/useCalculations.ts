// resources\js\pages\hooks\useCalculations.ts
import { useMemo, useState, useEffect } from 'react';
import { IrrigationInput, CalculationResults } from '../types/interfaces';
import {
    calculatePipeRolls,
    calculateImprovedHeadLoss,
    checkVelocity,
    evaluatePipeOverall,
    evaluatePumpOverall,
    formatNumber,
    parseRangeValue,
    calculatePumpRequirement,
    validateHeadLossRatio,
    calculateSafetyFactor,
} from '../utils/calculations';

export interface ZoneCalculationData {
    zoneId: string;
    input: IrrigationInput;
    sprinkler?: any;
}

interface ZoneOperationGroup {
    id: string;
    zones: string[];
    order: number;
    label: string;
}

interface ZoneResults {
    zoneId: string;
    zoneName: string;
    totalFlowLPM: number;
    headLoss: {
        branch: number;
        secondary: number;
        main: number;
        total: number;
    };
    staticHead: number;
    pressureHead: number;
    totalHead: number;
    autoSelectedPipes: {
        branch?: any;
        secondary?: any;
        main?: any;
    };
    sprinklerCount: number;
}

interface ProjectSummary {
    totalFlowLPM: number;
    maxHeadM: number;
    criticalZone: string;
    operationMode: string;
    selectedGroupFlowLPM: number;
    selectedGroupHeadM: number;
    criticalGroup?: ZoneOperationGroup;
}

const calculateSprinklerPressure = (sprinkler: any, defaultPressure: number): number => {
    if (!sprinkler) return defaultPressure;

    try {
        let minPressure, maxPressure;
        const pressureData = sprinkler.pressureBar || sprinkler.pressure_bar;

        if (Array.isArray(pressureData)) {
            [minPressure, maxPressure] = pressureData;
        } else if (typeof pressureData === 'string' && pressureData.includes('-')) {
            const parts = pressureData.split('-');
            minPressure = parseFloat(parts[0]);
            maxPressure = parseFloat(parts[1]);
        } else {
            minPressure = maxPressure = parseFloat(String(pressureData));
        }

        if (isNaN(minPressure) || isNaN(maxPressure)) {
            return defaultPressure;
        }

        const avgPressureBar = (minPressure + maxPressure) / 2;
        const workingPressureBar = avgPressureBar * 0.7;
        return workingPressureBar * 10.2;
    } catch (error) {
        console.error('Error calculating pressure from sprinkler:', error);
        return defaultPressure;
    }
};

const calculateSprinklerBasedFlow = (sprinkler: any, input: IrrigationInput) => {
    const totalWaterPerHour =
        (input.totalTrees * input.waterPerTreeLiters) / (input.irrigationTimeMinutes / 60);
    const totalSprinklers = Math.ceil(input.totalTrees * input.sprinklersPerTree);

    if (!sprinkler) {
        return {
            totalFlowLPH: formatNumber(totalWaterPerHour, 1),
            totalFlowLPM: formatNumber(totalWaterPerHour / 60, 1),
            sprinklersUsed: totalSprinklers,
        };
    }

    try {
        let sprinklerFlowLPH;
        const flowData = sprinkler.waterVolumeLitersPerHour || sprinkler.waterVolumeL_H;

        if (Array.isArray(flowData)) {
            const avgFlow = (flowData[0] + flowData[1]) / 2;
            sprinklerFlowLPH = avgFlow;
        } else if (typeof flowData === 'string' && flowData.includes('-')) {
            const parts = flowData.split('-');
            const min = parseFloat(parts[0]);
            const max = parseFloat(parts[1]);
            const avgFlow = (min + max) / 2;
            sprinklerFlowLPH = avgFlow;
        } else {
            sprinklerFlowLPH = parseFloat(String(flowData)) || 0;
        }

        if (sprinklerFlowLPH <= 0 || isNaN(sprinklerFlowLPH)) {
            throw new Error('Invalid sprinkler flow rate');
        }

<<<<<<< HEAD
        // คำนวณจำนวนสปริงเกอร์ที่ต้องใช้
        const totalSprinklers = Math.ceil(input.totalTrees * input.sprinklersPerTree);

        // อัตราการไหลรวมจากสปริงเกอร์
        const totalFlowLPH = sprinklerFlowLPH * totalSprinklers;
=======
        const expectedFlowPerSprinkler = totalWaterPerHour / totalSprinklers;

        if (sprinklerFlowLPH > expectedFlowPerSprinkler * 3) {
            throw new Error('Sprinkler flow too high');
        }

        if (sprinklerFlowLPH < expectedFlowPerSprinkler / 3) {
            throw new Error('Sprinkler flow too low');
        }

        const effectiveFlowPerSprinkler = Math.min(
            sprinklerFlowLPH,
            expectedFlowPerSprinkler * 1.2
        );
        const totalFlowLPH = effectiveFlowPerSprinkler * totalSprinklers;
>>>>>>> 5804ae9d

        return {
            totalFlowLPH: formatNumber(totalFlowLPH, 1),
            totalFlowLPM: formatNumber(totalFlowLPH / 60, 1),
            sprinklerFlowLPH: formatNumber(effectiveFlowPerSprinkler, 1),
            sprinklersUsed: totalSprinklers,
        };
    } catch (error) {
<<<<<<< HEAD
        console.warn('Using fallback flow calculation:', error);
        // ใช้การคำนวณสำรองถ้าข้อมูลสปริงเกอร์ไม่ถูกต้อง
        const totalWaterPerDay = input.totalTrees * input.waterPerTreeLiters;
        const irrigationHours = input.irrigationTimeMinutes / 60;
        const totalFlowLPH = totalWaterPerDay / irrigationHours;

=======
>>>>>>> 5804ae9d
        return {
            totalFlowLPH: formatNumber(totalWaterPerHour, 1),
            totalFlowLPM: formatNumber(totalWaterPerHour / 60, 1),
            sprinklerFlowLPH: formatNumber(totalWaterPerHour / totalSprinklers, 1),
            sprinklersUsed: totalSprinklers,
        };
    }
};

const calculateFlowRequirements = (input: IrrigationInput, selectedSprinkler: any) => {
    const sprinklerFlow = calculateSprinklerBasedFlow(selectedSprinkler, input);

<<<<<<< HEAD
    // จำนวนสปริงเกอร์
    const totalSprinklers =
        sprinklerFlow.actualSprinklers || Math.ceil(input.totalTrees * input.sprinklersPerTree);

    // การไหลต่อสปริงเกอร์
=======
    const totalSprinklers =
        sprinklerFlow.sprinklersUsed || Math.ceil(input.totalTrees * input.sprinklersPerTree);

>>>>>>> 5804ae9d
    const flowPerSprinklerLPH =
        sprinklerFlow.sprinklerFlowLPH || sprinklerFlow.totalFlowLPH / totalSprinklers;
    const flowPerSprinklerLPM = flowPerSprinklerLPH / 60;

<<<<<<< HEAD
    // การไหลในท่อแต่ละระดับ
    const branchFlowLPM = flowPerSprinklerLPM * input.sprinklersPerLongestBranch;

    const secondaryFlowLPM =
        input.longestSecondaryPipeM > 0 ? branchFlowLPM * input.branchesPerLongestSecondary : 0;

    // Main pipe ไหลน้ำสำหรับโซนที่เปิดพร้อมกัน
    const mainFlowLPM =
        input.longestMainPipeM > 0
            ? (sprinklerFlow.totalFlowLPM * input.simultaneousZones) / input.numberOfZones
            : 0;

    // การไหลที่ปั๊มต้องรองรับ
    const pumpFlowLPM = Math.max(
        (sprinklerFlow.totalFlowLPM * input.simultaneousZones) / input.numberOfZones,
        mainFlowLPM,
        secondaryFlowLPM,
        branchFlowLPM
    );
=======
    const branchFlowLPM = flowPerSprinklerLPM * Math.min(input.sprinklersPerLongestBranch, 20);

    const secondaryFlowLPM =
        input.longestSecondaryPipeM > 0
            ? branchFlowLPM * Math.min(input.branchesPerLongestSecondary, 10)
            : 0;

    const mainFlowLPM =
        input.longestMainPipeM > 0 ? Math.min(sprinklerFlow.totalFlowLPM, secondaryFlowLPM * 2) : 0;
>>>>>>> 5804ae9d

    return {
        totalFlowLPH: sprinklerFlow.totalFlowLPH,
        totalFlowLPM: sprinklerFlow.totalFlowLPM,
        totalSprinklers,
        sprinklersPerZone: formatNumber(totalSprinklers / input.numberOfZones, 1),
        flowPerSprinklerLPH: formatNumber(flowPerSprinklerLPH, 1),
        flowPerSprinklerLPM: formatNumber(flowPerSprinklerLPM, 3),
        branchFlowLPM: formatNumber(branchFlowLPM, 1),
        secondaryFlowLPM: formatNumber(secondaryFlowLPM, 1),
        mainFlowLPM: formatNumber(mainFlowLPM, 1),
    };
};

const calculateZoneResults = (
    allZoneData: ZoneCalculationData[],
<<<<<<< HEAD
    simultaneousZones: number,
    autoSelectedEquipment?: { branchPipe: any; secondaryPipe: any; mainPipe: any }
) => {
    if (!allZoneData || allZoneData.length <= 1) {
        return 0;
    }

    // คำนวณ head ของแต่ละโซน
    const zoneHeads = allZoneData.map((zoneData) => {
        const zonePressure = calculateSprinklerPressure(
            zoneData.sprinkler,
            zoneData.input.pressureHeadM
        );

        // คำนวณ head loss แต่ละโซน
        let zoneHeadLoss = 0;
        if (autoSelectedEquipment) {
            const sprinklerFlow = calculateSprinklerBasedFlow(zoneData.sprinkler, zoneData.input);

            // Branch pipe loss
            const flowPerSprinklerLPH =
                sprinklerFlow.sprinklerFlowLPH !== undefined
                    ? sprinklerFlow.sprinklerFlowLPH
                    : sprinklerFlow.totalFlowLPH / (sprinklerFlow.actualSprinklers || 1);
            const branchFlow =
                (flowPerSprinklerLPH / 60) * zoneData.input.sprinklersPerLongestBranch;
            const branchLoss = autoSelectedEquipment.branchPipe
                ? calculateImprovedHeadLoss(
                      branchFlow,
                      autoSelectedEquipment.branchPipe.sizeMM,
                      zoneData.input.longestBranchPipeM,
                      autoSelectedEquipment.branchPipe.pipeType,
                      'branch',
                      zoneData.input.pipeAgeYears || 0
                  ).total
                : 0;

            // Secondary pipe loss
            const secondaryFlow = branchFlow * zoneData.input.branchesPerLongestSecondary;
            const secondaryLoss =
                autoSelectedEquipment.secondaryPipe && zoneData.input.longestSecondaryPipeM > 0
                    ? calculateImprovedHeadLoss(
                          secondaryFlow,
                          autoSelectedEquipment.secondaryPipe.sizeMM,
                          zoneData.input.longestSecondaryPipeM,
                          autoSelectedEquipment.secondaryPipe.pipeType,
                          'secondary',
                          zoneData.input.pipeAgeYears || 0
                      ).total
                    : 0;

            // Main pipe loss
            const mainFlow = sprinklerFlow.totalFlowLPM;
            const mainLoss =
                autoSelectedEquipment.mainPipe && zoneData.input.longestMainPipeM > 0
                    ? calculateImprovedHeadLoss(
                          mainFlow,
                          autoSelectedEquipment.mainPipe.sizeMM,
                          zoneData.input.longestMainPipeM,
                          autoSelectedEquipment.mainPipe.pipeType,
                          'main',
                          zoneData.input.pipeAgeYears || 0
                      ).total
                    : 0;

            zoneHeadLoss = branchLoss + secondaryLoss + mainLoss;
        }

=======
    pipeData: any[]
): ZoneResults[] => {
    return allZoneData.map((zoneData) => {
        const { zoneId, input, sprinkler } = zoneData;

        const flowData = calculateFlowRequirements(input, sprinkler);

        const analyzedBranchPipes = pipeData
            .map((pipe) =>
                evaluatePipeOverall(
                    pipe,
                    flowData.branchFlowLPM,
                    input.longestBranchPipeM,
                    'branch',
                    input.pipeAgeYears || 0,
                    []
                )
            )
            .sort((a, b) => b.score - a.score);

        const autoSelectedBranchPipe = autoSelectBestPipe(
            analyzedBranchPipes,
            'branch',
            flowData.branchFlowLPM
        );

        const hasValidSecondaryPipe =
            input.longestSecondaryPipeM > 0 && input.totalSecondaryPipeM > 0;
        let autoSelectedSecondaryPipe: any = null;
        if (hasValidSecondaryPipe) {
            const analyzedSecondaryPipes = pipeData
                .map((pipe) =>
                    evaluatePipeOverall(
                        pipe,
                        flowData.secondaryFlowLPM,
                        input.longestSecondaryPipeM,
                        'secondary',
                        input.pipeAgeYears || 0,
                        []
                    )
                )
                .sort((a, b) => b.score - a.score);

            autoSelectedSecondaryPipe = autoSelectBestPipe(
                analyzedSecondaryPipes,
                'secondary',
                flowData.secondaryFlowLPM
            );
        }

        const hasValidMainPipe = input.longestMainPipeM > 0 && input.totalMainPipeM > 0;
        let autoSelectedMainPipe: any = null;
        if (hasValidMainPipe) {
            const analyzedMainPipes = pipeData
                .map((pipe) =>
                    evaluatePipeOverall(
                        pipe,
                        flowData.mainFlowLPM,
                        input.longestMainPipeM,
                        'main',
                        input.pipeAgeYears || 0,
                        []
                    )
                )
                .sort((a, b) => b.score - a.score);

            autoSelectedMainPipe = autoSelectBestPipe(
                analyzedMainPipes,
                'main',
                flowData.mainFlowLPM
            );
        }

        const branchLoss = autoSelectedBranchPipe
            ? calculateImprovedHeadLoss(
                  flowData.branchFlowLPM,
                  autoSelectedBranchPipe.sizeMM,
                  input.longestBranchPipeM,
                  autoSelectedBranchPipe.pipeType,
                  'branch',
                  input.pipeAgeYears || 0
              )
            : { major: 0, minor: 0, total: 0, velocity: 0, C: 135, K: 0 };

        const secondaryLoss =
            autoSelectedSecondaryPipe && hasValidSecondaryPipe
                ? calculateImprovedHeadLoss(
                      flowData.secondaryFlowLPM,
                      autoSelectedSecondaryPipe.sizeMM,
                      input.longestSecondaryPipeM,
                      autoSelectedSecondaryPipe.pipeType,
                      'secondary',
                      input.pipeAgeYears || 0
                  )
                : { major: 0, minor: 0, total: 0, velocity: 0, C: 140, K: 0 };

        const mainLoss =
            autoSelectedMainPipe && hasValidMainPipe
                ? calculateImprovedHeadLoss(
                      flowData.mainFlowLPM,
                      autoSelectedMainPipe.sizeMM,
                      input.longestMainPipeM,
                      autoSelectedMainPipe.pipeType,
                      'main',
                      input.pipeAgeYears || 0
                  )
                : { major: 0, minor: 0, total: 0, velocity: 0, C: 145, K: 0 };

        const totalHeadLoss = branchLoss.total + secondaryLoss.total + mainLoss.total;
        const pressureHead = calculateSprinklerPressure(sprinkler, input.pressureHeadM);
        const totalHead = input.staticHeadM + totalHeadLoss + pressureHead;

>>>>>>> 5804ae9d
        return {
            zoneId,
            zoneName: zoneId,
            totalFlowLPM: flowData.totalFlowLPM,
            headLoss: {
                branch: branchLoss.total,
                secondary: secondaryLoss.total,
                main: mainLoss.total,
                total: totalHeadLoss,
            },
            staticHead: input.staticHeadM,
            pressureHead: pressureHead,
            totalHead: totalHead,
            autoSelectedPipes: {
                branch: autoSelectedBranchPipe,
                secondary: autoSelectedSecondaryPipe,
                main: autoSelectedMainPipe,
            },
            sprinklerCount: flowData.totalSprinklers,
        };
    });
};

<<<<<<< HEAD
    // เรียงโซนตาม head จากมากไปน้อย
    zoneHeads.sort((a, b) => b.totalHead - a.totalHead);

    // เลือกโซนที่มี head สูงสุดตามจำนวนที่เปิดพร้อมกัน
    const selectedZones = zoneHeads.slice(0, simultaneousZones);

    // ใช้ head สูงสุดในกลุ่มที่เลือก
    const maxHead = selectedZones.length > 0 ? selectedZones[0].totalHead : 0;

    console.log('Multi-zone pump head calculation:', {
        simultaneousZones,
        selectedZones: selectedZones.map((z) => ({ zoneId: z.zoneId, head: z.totalHead })),
        maxHead,
    });

    return maxHead;
=======
const calculateProjectSummary = (
    allZoneResults: ZoneResults[],
    zoneOperationGroups: ZoneOperationGroup[]
): ProjectSummary => {
    if (!allZoneResults || allZoneResults.length === 0) {
        return {
            totalFlowLPM: 0,
            maxHeadM: 0,
            criticalZone: '',
            operationMode: 'single',
            selectedGroupFlowLPM: 0,
            selectedGroupHeadM: 0,
        };
    }

    const maxHeadZone = allZoneResults.reduce((max, current) =>
        current.totalHead > max.totalHead ? current : max
    );

    let operationMode = 'sequential';
    let selectedGroupFlowLPM = 0;
    let selectedGroupHeadM = maxHeadZone.totalHead;
    let criticalGroup: ZoneOperationGroup | undefined;

    if (zoneOperationGroups && zoneOperationGroups.length > 0) {
        const groupRequirements = zoneOperationGroups.map((group) => {
            const zonesInGroup = allZoneResults.filter((zr) => group.zones.includes(zr.zoneId));
            const totalFlow = zonesInGroup.reduce((sum, zone) => sum + zone.totalFlowLPM, 0);
            const maxHead =
                zonesInGroup.length > 0
                    ? Math.max(...zonesInGroup.map((zone) => zone.totalHead))
                    : 0;

            return {
                group,
                totalFlow,
                maxHead,
                zones: zonesInGroup,
            };
        });

        const criticalGroupReq = groupRequirements.reduce((max, current) =>
            current.maxHead > max.maxHead ? current : max
        );

        selectedGroupFlowLPM = criticalGroupReq.totalFlow;
        selectedGroupHeadM = criticalGroupReq.maxHead;
        criticalGroup = criticalGroupReq.group;

        if (
            zoneOperationGroups.length === 1 &&
            zoneOperationGroups[0].zones.length === allZoneResults.length
        ) {
            operationMode = 'simultaneous';
        } else if (zoneOperationGroups.length > 1) {
            operationMode = 'custom';
        }
    }

    const totalFlowLPM = allZoneResults.reduce((sum, zone) => sum + zone.totalFlowLPM, 0);

    return {
        totalFlowLPM,
        maxHeadM: maxHeadZone.totalHead,
        criticalZone: maxHeadZone.zoneId,
        operationMode,
        selectedGroupFlowLPM,
        selectedGroupHeadM,
        criticalGroup,
    };
>>>>>>> 5804ae9d
};

const calculateSystemComplexity = (input: IrrigationInput): string => {
    let complexityScore = 0;

    if (input.numberOfZones > 6) complexityScore += 4;
    else if (input.numberOfZones > 3) complexityScore += 3;
    else if (input.numberOfZones > 1) complexityScore += 2;

    if (input.longestMainPipeM > 0 && input.longestSecondaryPipeM > 0) complexityScore += 4;
    else if (input.longestSecondaryPipeM > 0) complexityScore += 3;
    else if (input.longestMainPipeM > 0) complexityScore += 2;

    if (input.farmSizeRai > 30 || input.totalTrees > 3000) complexityScore += 3;
    else if (input.farmSizeRai > 15 || input.totalTrees > 1500) complexityScore += 2;
    else if (input.farmSizeRai > 5 || input.totalTrees > 500) complexityScore += 1;

    const totalPipeLength =
        input.totalBranchPipeM + input.totalSecondaryPipeM + input.totalMainPipeM;
<<<<<<< HEAD
    if (totalPipeLength > 2000) complexityScore += 1;
=======
    if (totalPipeLength > 5000) complexityScore += 3;
    else if (totalPipeLength > 2000) complexityScore += 2;
    else if (totalPipeLength > 800) complexityScore += 1;
>>>>>>> 5804ae9d

    if (input.simultaneousZones === input.numberOfZones && input.numberOfZones > 3) {
        complexityScore += 2;
    }

    if (complexityScore >= 8) return 'complex';
    if (complexityScore >= 4) return 'medium';
    return 'simple';
};

const autoSelectBestPipe = (analyzedPipes: any[], pipeType: string, flowLPM: number): any => {
    if (!analyzedPipes || analyzedPipes.length === 0) return null;

    const suitablePipes = analyzedPipes.filter((pipe) => {
        const isVelocityOK = pipe.velocity >= 0.3 && pipe.velocity <= 3.5;
        const isPressureOK = pipe.pn >= 6;
        const hasReasonableScore = pipe.score >= 25;
        const isHeadLossOK = (pipe.headLoss / pipe.lengthM) * 100 <= 20;
        return isVelocityOK && isPressureOK && hasReasonableScore && isHeadLossOK;
    });

    if (suitablePipes.length === 0) {
        return analyzedPipes.sort((a, b) => b.score - a.score)[0];
    }

    return suitablePipes.sort((a, b) => {
<<<<<<< HEAD
        // ลำดับความสำคัญ: คะแนน > ราคา > ความเร็ว
        if (Math.abs(a.score - b.score) > 10) return b.score - a.score;
        if (Math.abs(a.price - b.price) > a.price * 0.2) return a.price - b.price;

        // ความเร็วที่เหมาะสม (0.8-2.0 m/s)
        const aVelScore = Math.abs(1.4 - a.velocity); // ยิ่งใกล้ 1.4 ยิ่งดี
=======
        if (a.isRecommended !== b.isRecommended) return b.isRecommended ? 1 : -1;
        if (a.isGoodChoice !== b.isGoodChoice) return b.isGoodChoice ? 1 : -1;

        const aHeadLossPer100m = (a.headLoss / Math.max(a.lengthM || 50, 1)) * 100;
        const bHeadLossPer100m = (b.headLoss / Math.max(b.lengthM || 50, 1)) * 100;
        if (Math.abs(aHeadLossPer100m - bHeadLossPer100m) > 3) {
            return aHeadLossPer100m - bHeadLossPer100m;
        }

        if (Math.abs(a.score - b.score) > 5) return b.score - a.score;

        const aVelScore = Math.abs(1.4 - a.velocity);
>>>>>>> 5804ae9d
        const bVelScore = Math.abs(1.4 - b.velocity);
        if (Math.abs(aVelScore - bVelScore) > 0.2) return aVelScore - bVelScore;

        return a.price - b.price;
    })[0];
};

<<<<<<< HEAD
// เลือกปั๊มที่ดีที่สุด
=======
>>>>>>> 5804ae9d
const autoSelectBestPump = (
    analyzedPumps: any[],
    requiredFlowLPM: number,
    requiredHeadM: number
): any => {
    if (!analyzedPumps || analyzedPumps.length === 0) return null;

    const adequatePumps = analyzedPumps.filter(
        (pump) => pump.isFlowAdequate && pump.isHeadAdequate
    );

    if (adequatePumps.length === 0) {
        return analyzedPumps.sort((a, b) => {
            const aDeficit =
                Math.max(0, requiredFlowLPM - a.maxFlow) +
                Math.max(0, requiredHeadM - a.maxHead) * 2;
            const bDeficit =
                Math.max(0, requiredFlowLPM - b.maxFlow) +
                Math.max(0, requiredHeadM - b.maxHead) * 2;
            return aDeficit - bDeficit;
        })[0];
    }

    return adequatePumps.sort((a, b) => {
        if (a.isRecommended !== b.isRecommended) return b.isRecommended ? 1 : -1;
<<<<<<< HEAD
=======
        if (a.isGoodChoice !== b.isGoodChoice) return b.isGoodChoice ? 1 : -1;

        const aOversize = a.flowRatio - 1 + (a.headRatio - 1);
        const bOversize = b.flowRatio - 1 + (b.headRatio - 1);
        if (Math.abs(aOversize - bOversize) > 0.3) return aOversize - bOversize;
>>>>>>> 5804ae9d

        const aEfficiency = a.flowPerBaht || 0;
        const bEfficiency = b.flowPerBaht || 0;
        if (Math.abs(aEfficiency - bEfficiency) > 0.01) return bEfficiency - aEfficiency;

        return b.score - a.score;
    })[0];
};

export const useCalculations = (
    input: IrrigationInput,
    selectedSprinkler?: any,
    allZoneData?: ZoneCalculationData[],
    zoneOperationGroups?: ZoneOperationGroup[]
): CalculationResults | null => {
    const [sprinklerData, setSprinklerData] = useState<any[]>([]);
    const [pumpData, setPumpData] = useState<any[]>([]);
    const [pipeData, setPipeData] = useState<any[]>([]);
    const [loading, setLoading] = useState(true);
    const [error, setError] = useState<string | null>(null);

    const fetchEquipmentData = async (categoryName: string) => {
        try {
            const endpoints = [
                `/api/equipments/by-category/${categoryName}`,
                `/api/equipments/category/${categoryName}`,
                `/api/equipments?category=${categoryName}`,
                `/api/equipments/by-category-name/${categoryName}`,
            ];

            let data: any[] = [];

            for (const endpoint of endpoints) {
                try {
                    const response = await fetch(endpoint);
                    if (response.ok) {
                        const result = await response.json();
                        data = Array.isArray(result) ? result : [];
                        break;
                    }
                } catch (error) {
                    continue;
                }
            }

            if (data.length === 0) {
                const response = await fetch('/api/equipments');
                if (response.ok) {
                    const allEquipments = await response.json();
                    data = Array.isArray(allEquipments)
                        ? allEquipments.filter((item) => {
                              const categoryMatch =
                                  item.category?.name === categoryName ||
                                  item.category?.display_name
                                      ?.toLowerCase()
                                      .includes(categoryName.toLowerCase());
                              return categoryMatch;
                          })
                        : [];
                }
            }

            return data;
        } catch (error) {
            console.error(`Error fetching ${categoryName} data:`, error);
            return [];
        }
    };

<<<<<<< HEAD
    // แปลงข้อมูลอุปกรณ์
=======
>>>>>>> 5804ae9d
    const transformEquipmentData = (
        equipment: any[],
        categoryType: 'sprinkler' | 'pump' | 'pipe'
    ) => {
        return equipment
            .map((item) => {
                try {
                    const transformed: any = {
                        id: item.id,
                        productCode: item.product_code || item.productCode,
                        product_code: item.product_code || item.productCode,
                        name: item.name,
                        brand: item.brand,
                        image: item.image,
                        price: Number(item.price || 0),
                        is_active: Boolean(item.is_active),
                        description: item.description,
                    };

                    const allAttributes = {};
                    Object.keys(item).forEach((key) => {
                        if (
                            ![
                                'id',
                                'category_id',
                                'product_code',
                                'productCode',
                                'name',
                                'brand',
                                'image',
                                'price',
                                'description',
                                'is_active',
                                'created_at',
                                'updated_at',
                                'category',
                                'attributes',
                                'formatted_attributes',
                                'attributes_raw',
                                'pumpAccessories',
                                'pumpAccessory',
                            ].includes(key)
                        ) {
                            (allAttributes as any)[key] = item[key];
                        }
                    });

                    if (item.attributes && typeof item.attributes === 'object') {
                        Object.assign(allAttributes, item.attributes);
                    }

                    if (item.attributes_raw && typeof item.attributes_raw === 'object') {
                        Object.assign(allAttributes, item.attributes_raw);
                    }

                    if (Array.isArray(item.formatted_attributes)) {
                        item.formatted_attributes.forEach((attr: any) => {
                            if (attr.attribute_name && attr.value !== undefined) {
                                (allAttributes as any)[attr.attribute_name] = attr.value;
                            }
                        });
                    }

                    Object.assign(transformed, allAttributes);

                    switch (categoryType) {
                        case 'sprinkler':
                            if (transformed.waterVolumeLitersPerHour !== undefined) {
                                transformed.waterVolumeLitersPerHour = parseRangeValue(
                                    transformed.waterVolumeLitersPerHour
                                );
                            }
                            if (transformed.radiusMeters !== undefined) {
                                transformed.radiusMeters = parseRangeValue(
                                    transformed.radiusMeters
                                );
                            }
                            if (transformed.pressureBar !== undefined) {
                                transformed.pressureBar = parseRangeValue(transformed.pressureBar);
                            }
                            break;

                        case 'pump':
                            const numericFields = [
                                'powerHP',
                                'powerKW',
                                'phase',
                                'inlet_size_inch',
                                'outlet_size_inch',
                                'max_head_m',
                                'max_flow_rate_lpm',
                                'suction_depth_m',
                                'weight_kg',
                            ];
                            numericFields.forEach((field) => {
                                if (transformed[field] !== undefined) {
                                    transformed[field] = Number(transformed[field]) || 0;
                                }
                            });

                            const rangeFields = ['flow_rate_lpm', 'head_m'];
                            rangeFields.forEach((field) => {
                                if (transformed[field] !== undefined) {
                                    transformed[field] = parseRangeValue(transformed[field]);
                                }
                            });

                            if (item.pumpAccessories || item.pump_accessories) {
                                transformed.pumpAccessories =
                                    item.pumpAccessories || item.pump_accessories || [];
                            }
                            break;

                        case 'pipe':
                            if (transformed.pn !== undefined) {
                                transformed.pn = Number(transformed.pn) || 0;
                            }
                            if (transformed.sizeMM !== undefined) {
                                transformed.sizeMM = Number(transformed.sizeMM) || 0;
                            }
                            if (transformed.lengthM !== undefined) {
                                transformed.lengthM = Number(transformed.lengthM) || 0;
                            }
                            break;
                    }

                    return transformed;
                } catch (error) {
                    console.error(`Error transforming ${categoryType} equipment:`, item.id, error);
                    return null;
                }
            })
            .filter((item) => item && item.is_active !== false);
    };

    useEffect(() => {
        const loadEquipmentData = async () => {
            setLoading(true);
            setError(null);

            try {
                const [sprinklers, pumps, pipes] = await Promise.all([
                    fetchEquipmentData('sprinkler'),
                    fetchEquipmentData('pump'),
                    fetchEquipmentData('pipe'),
                ]);

                const transformedSprinklers = transformEquipmentData(sprinklers, 'sprinkler');
                const transformedPumps = transformEquipmentData(pumps, 'pump');
                const transformedPipes = transformEquipmentData(pipes, 'pipe');

                setSprinklerData(transformedSprinklers);
                setPumpData(transformedPumps);
                setPipeData(transformedPipes);

                if (
                    transformedSprinklers.length === 0 &&
                    transformedPumps.length === 0 &&
                    transformedPipes.length === 0
                ) {
                    setError('ไม่พบข้อมูลอุปกรณ์ที่เปิดใช้งานในระบบ');
                }
            } catch (error) {
                console.error('Failed to load equipment data:', error);
                setError(
                    `ไม่สามารถโหลดข้อมูลอุปกรณ์ได้: ${error instanceof Error ? error.message : 'Unknown error'}`
                );
                setSprinklerData([]);
                setPumpData([]);
                setPipeData([]);
            } finally {
                setLoading(false);
            }
        };

        loadEquipmentData();
    }, []);

    return useMemo(() => {
        if (loading || error) return null;
        if (!sprinklerData.length || !pumpData.length || !pipeData.length) return null;
        if (!input) return null;

        const sanitizedInput = {
            ...input,
            sprinklersPerLongestBranch: Math.min(
                Math.max(input.sprinklersPerLongestBranch || 4, 1),
                20
            ),
            branchesPerLongestSecondary: Math.min(
                Math.max(input.branchesPerLongestSecondary || 1, 1),
                10
            ),
            totalTrees: Math.max(input.totalTrees, 1),
            waterPerTreeLiters: Math.max(input.waterPerTreeLiters, 0.1),
            irrigationTimeMinutes: Math.max(input.irrigationTimeMinutes, 5),
        };

<<<<<<< HEAD
        // คำนวณความต้องการน้ำจากสปริงเกอร์
        const flowData = calculateFlowRequirements(input, selectedSprinkler);
        const systemComplexity = calculateSystemComplexity(input);

        // ตรวจสอบว่ามีท่อรองและท่อหลักหรือไม่
        const hasValidSecondaryPipe =
            input.longestSecondaryPipeM > 0 && input.totalSecondaryPipeM > 0;
        const hasValidMainPipe = input.longestMainPipeM > 0 && input.totalMainPipeM > 0;
=======
        const flowData = calculateFlowRequirements(sanitizedInput, selectedSprinkler);
        const systemComplexity = calculateSystemComplexity(sanitizedInput);

        const hasValidSecondaryPipe =
            sanitizedInput.longestSecondaryPipeM > 0 && sanitizedInput.totalSecondaryPipeM > 0;
        const hasValidMainPipe =
            sanitizedInput.longestMainPipeM > 0 && sanitizedInput.totalMainPipeM > 0;

        let allZoneResults: ZoneResults[] = [];
        let projectSummary: ProjectSummary | undefined = undefined;

        if (allZoneData && allZoneData.length > 1) {
            allZoneResults = calculateZoneResults(allZoneData, pipeData);
            projectSummary = calculateProjectSummary(allZoneResults, zoneOperationGroups || []);
        }
>>>>>>> 5804ae9d

        const analyzedSprinklers = sprinklerData
            .map((sprinkler) => ({
                ...sprinkler,
                score: 0,
            }))
            .sort((a, b) => a.price - b.price);

        const analyzedBranchPipes = pipeData
            .map((pipe) =>
                evaluatePipeOverall(
                    pipe,
                    flowData.branchFlowLPM,
<<<<<<< HEAD
                    input.longestBranchPipeM,
                    'branch',
                    input.pipeAgeYears || 0,
                    [] // ไม่จำกัดประเภทท่อ
=======
                    sanitizedInput.longestBranchPipeM,
                    'branch',
                    sanitizedInput.pipeAgeYears || 0,
                    []
>>>>>>> 5804ae9d
                )
            )
            .sort((a, b) => b.score - a.score);

        const autoSelectedBranchPipe = autoSelectBestPipe(
            analyzedBranchPipes,
            'branch',
            flowData.branchFlowLPM
        );

        const analyzedSecondaryPipes = hasValidSecondaryPipe
            ? pipeData
                  .map((pipe) =>
                      evaluatePipeOverall(
                          pipe,
                          flowData.secondaryFlowLPM,
<<<<<<< HEAD
                          input.longestSecondaryPipeM,
                          'secondary',
                          input.pipeAgeYears || 0,
                          [] // ไม่จำกัดประเภทท่อ
=======
                          sanitizedInput.longestSecondaryPipeM,
                          'secondary',
                          sanitizedInput.pipeAgeYears || 0,
                          []
>>>>>>> 5804ae9d
                      )
                  )
                  .sort((a, b) => b.score - a.score)
            : [];

        const autoSelectedSecondaryPipe = hasValidSecondaryPipe
            ? autoSelectBestPipe(analyzedSecondaryPipes, 'secondary', flowData.secondaryFlowLPM)
            : null;

        const analyzedMainPipes = hasValidMainPipe
            ? pipeData
                  .map((pipe) =>
                      evaluatePipeOverall(
                          pipe,
                          flowData.mainFlowLPM,
<<<<<<< HEAD
                          input.longestMainPipeM,
                          'main',
                          input.pipeAgeYears || 0,
                          [] // ไม่จำกัดประเภทท่อ
=======
                          sanitizedInput.longestMainPipeM,
                          'main',
                          sanitizedInput.pipeAgeYears || 0,
                          []
>>>>>>> 5804ae9d
                      )
                  )
                  .sort((a, b) => b.score - a.score)
            : [];

        const autoSelectedMainPipe = hasValidMainPipe
            ? autoSelectBestPipe(analyzedMainPipes, 'main', flowData.mainFlowLPM)
            : null;

        const branchLoss = autoSelectedBranchPipe
            ? calculateImprovedHeadLoss(
                  flowData.branchFlowLPM,
                  autoSelectedBranchPipe.sizeMM,
<<<<<<< HEAD
                  input.longestBranchPipeM,
                  autoSelectedBranchPipe.pipeType,
                  'branch',
                  input.pipeAgeYears || 0
              )
            : { major: 0, minor: 0, total: 0, velocity: 0, C: 135 };

        const secondaryLoss =
            autoSelectedSecondaryPipe && hasValidSecondaryPipe
                ? calculateImprovedHeadLoss(
                      flowData.secondaryFlowLPM,
                      autoSelectedSecondaryPipe.sizeMM,
                      input.longestSecondaryPipeM,
                      autoSelectedSecondaryPipe.pipeType,
                      'secondary',
                      input.pipeAgeYears || 0
                  )
                : { major: 0, minor: 0, total: 0, velocity: 0, C: 140 };

        const mainLoss =
            autoSelectedMainPipe && hasValidMainPipe
                ? calculateImprovedHeadLoss(
                      flowData.mainFlowLPM,
                      autoSelectedMainPipe.sizeMM,
                      input.longestMainPipeM,
                      autoSelectedMainPipe.pipeType,
                      'main',
                      input.pipeAgeYears || 0
                  )
                : { major: 0, minor: 0, total: 0, velocity: 0, C: 145 };
=======
                  sanitizedInput.longestBranchPipeM,
                  autoSelectedBranchPipe.pipeType,
                  'branch',
                  sanitizedInput.pipeAgeYears || 0
              )
            : { major: 0, minor: 0, total: 0, velocity: 0, C: 135, K: 0 };

        const secondaryLoss =
            autoSelectedSecondaryPipe && hasValidSecondaryPipe
                ? calculateImprovedHeadLoss(
                      flowData.secondaryFlowLPM,
                      autoSelectedSecondaryPipe.sizeMM,
                      sanitizedInput.longestSecondaryPipeM,
                      autoSelectedSecondaryPipe.pipeType,
                      'secondary',
                      sanitizedInput.pipeAgeYears || 0
                  )
                : { major: 0, minor: 0, total: 0, velocity: 0, C: 140, K: 0 };

        const mainLoss =
            autoSelectedMainPipe && hasValidMainPipe
                ? calculateImprovedHeadLoss(
                      flowData.mainFlowLPM,
                      autoSelectedMainPipe.sizeMM,
                      sanitizedInput.longestMainPipeM,
                      autoSelectedMainPipe.pipeType,
                      'main',
                      sanitizedInput.pipeAgeYears || 0
                  )
                : { major: 0, minor: 0, total: 0, velocity: 0, C: 145, K: 0 };

        let totalHeadLoss = branchLoss.total + secondaryLoss.total + mainLoss.total;
        const connectionLoss = totalHeadLoss * 0.03;
        totalHeadLoss += connectionLoss;

        const totalMajorLoss = branchLoss.major + secondaryLoss.major + mainLoss.major;
        const totalMinorLoss =
            branchLoss.minor + secondaryLoss.minor + mainLoss.minor + connectionLoss;

        const pressureFromSprinkler = calculateSprinklerPressure(
            selectedSprinkler,
            sanitizedInput.pressureHeadM
        );
>>>>>>> 5804ae9d

        let basePumpHead = sanitizedInput.staticHeadM + totalHeadLoss + pressureFromSprinkler;
        let requiredPumpFlow = flowData.totalFlowLPM;

<<<<<<< HEAD
        // คำนวณ pump head
        let basePumpHead;
        if (allZoneData && allZoneData.length > 1) {
            // ใช้การคำนวณ multi-zone ใหม่
            basePumpHead = calculateMultiZonePumpHead(allZoneData, input.simultaneousZones, {
                branchPipe: autoSelectedBranchPipe,
                secondaryPipe: autoSelectedSecondaryPipe,
                mainPipe: autoSelectedMainPipe,
            });
        } else {
            // Single zone
            const pressureFromSprinkler = calculateSprinklerPressure(
                selectedSprinkler,
                input.pressureHeadM
            );
            basePumpHead = input.staticHeadM + totalHeadLoss + pressureFromSprinkler;
        }

        const safetyFactor =
            systemComplexity === 'simple' ? 1.05 : systemComplexity === 'medium' ? 1.08 : 1.12;
        const pumpHeadRequired = basePumpHead * safetyFactor;

        const pressureFromSprinkler = calculateSprinklerPressure(
            selectedSprinkler,
            input.pressureHeadM
        );
=======
        if (projectSummary) {
            basePumpHead = projectSummary.selectedGroupHeadM;
            requiredPumpFlow = projectSummary.selectedGroupFlowLPM;
        }

        const safetyFactor = calculateSafetyFactor(systemComplexity, sanitizedInput.numberOfZones);
        const pumpHeadRequired = basePumpHead * safetyFactor;

        const headLossValidation = validateHeadLossRatio(totalHeadLoss, basePumpHead);
>>>>>>> 5804ae9d

        const analyzedPumps = pumpData
            .map((pump) => evaluatePumpOverall(pump, requiredPumpFlow, pumpHeadRequired))
            .sort((a, b) => b.score - a.score);

        const autoSelectedPump = autoSelectBestPump(
            analyzedPumps,
<<<<<<< HEAD
            flowData.pumpFlowLPM,
            pumpHeadRequired
        );

        // คำนวณจำนวนม้วนท่อ
        const branchRolls = autoSelectedBranchPipe
            ? calculatePipeRolls(input.totalBranchPipeM, autoSelectedBranchPipe.lengthM)
            : 1;
        const secondaryRolls =
            autoSelectedSecondaryPipe && hasValidSecondaryPipe
                ? calculatePipeRolls(input.totalSecondaryPipeM, autoSelectedSecondaryPipe.lengthM)
                : 0;
        const mainRolls =
            autoSelectedMainPipe && hasValidMainPipe
                ? calculatePipeRolls(input.totalMainPipeM, autoSelectedMainPipe.lengthM)
=======
            requiredPumpFlow,
            pumpHeadRequired
        );

        const branchRolls =
            autoSelectedBranchPipe && sanitizedInput.totalBranchPipeM > 0
                ? calculatePipeRolls(
                      sanitizedInput.totalBranchPipeM,
                      autoSelectedBranchPipe.lengthM
                  )
                : 0;
        const secondaryRolls =
            autoSelectedSecondaryPipe && hasValidSecondaryPipe
                ? calculatePipeRolls(
                      sanitizedInput.totalSecondaryPipeM,
                      autoSelectedSecondaryPipe.lengthM
                  )
                : 0;
        const mainRolls =
            autoSelectedMainPipe && hasValidMainPipe
                ? calculatePipeRolls(sanitizedInput.totalMainPipeM, autoSelectedMainPipe.lengthM)
>>>>>>> 5804ae9d
                : 0;

        const velocityWarnings: string[] = [];
        if (branchLoss.velocity > 0) {
            const warning = checkVelocity(branchLoss.velocity, 'ท่อย่อย');
            if (!warning.includes('🟢')) velocityWarnings.push(warning);
        }
        if (hasValidSecondaryPipe && secondaryLoss.velocity > 0) {
            const warning = checkVelocity(secondaryLoss.velocity, 'ท่อรอง');
            if (!warning.includes('🟢')) velocityWarnings.push(warning);
        }
        if (hasValidMainPipe && mainLoss.velocity > 0) {
            const warning = checkVelocity(mainLoss.velocity, 'ท่อหลัก');
            if (!warning.includes('🟢')) velocityWarnings.push(warning);
        }

        return {
            totalWaterRequiredLPH: flowData.totalFlowLPH,
            totalWaterRequiredLPM: flowData.totalFlowLPM,
            waterPerZoneLPH: formatNumber(flowData.totalFlowLPH / sanitizedInput.numberOfZones, 1),
            waterPerZoneLPM: formatNumber(flowData.totalFlowLPM / sanitizedInput.numberOfZones, 1),
            totalSprinklers: flowData.totalSprinklers,
            sprinklersPerZone: flowData.sprinklersPerZone,
            waterPerSprinklerLPH: flowData.flowPerSprinklerLPH,
            waterPerSprinklerLPM: flowData.flowPerSprinklerLPM,

            recommendedSprinklers: [],
            recommendedBranchPipe: analyzedBranchPipes.filter((p) => p.isRecommended),
            recommendedSecondaryPipe: analyzedSecondaryPipes.filter((p) => p.isRecommended),
            recommendedMainPipe: analyzedMainPipes.filter((p) => p.isRecommended),
            recommendedPump: analyzedPumps.filter((p) => p.isRecommended),

            analyzedBranchPipes,
            analyzedSecondaryPipes,
            analyzedMainPipes,
            analyzedSprinklers,
            analyzedPumps,

            autoSelectedBranchPipe,
            autoSelectedSecondaryPipe,
            autoSelectedMainPipe,
            autoSelectedPump,

            branchPipeRolls: branchRolls,
            secondaryPipeRolls: secondaryRolls,
            mainPipeRolls: mainRolls,

            headLoss: {
                branch: {
                    major: formatNumber(branchLoss.major, 3),
                    minor: formatNumber(branchLoss.minor, 3),
                    total: formatNumber(branchLoss.total, 3),
                },
                secondary: {
                    major: formatNumber(secondaryLoss.major, 3),
                    minor: formatNumber(secondaryLoss.minor, 3),
                    total: formatNumber(secondaryLoss.total, 3),
                },
                main: {
                    major: formatNumber(mainLoss.major, 3),
                    minor: formatNumber(mainLoss.minor, 3),
                    total: formatNumber(mainLoss.total, 3),
                },
                totalMajor: formatNumber(totalMajorLoss, 3),
                totalMinor: formatNumber(totalMinorLoss, 3),
                total: formatNumber(totalHeadLoss, 3),
            },

            velocity: {
                branch: formatNumber(branchLoss.velocity, 3),
                secondary: formatNumber(secondaryLoss.velocity, 3),
                main: formatNumber(mainLoss.velocity, 3),
            },

            flows: {
                branch: flowData.branchFlowLPM,
                secondary: flowData.secondaryFlowLPM,
                main: flowData.mainFlowLPM,
            },

            coefficients: {
                branch: formatNumber(branchLoss.C, 0),
                secondary: formatNumber(secondaryLoss.C, 0),
                main: formatNumber(mainLoss.C, 0),
            },

            pumpHeadRequired: formatNumber(pumpHeadRequired, 3),
            pressureFromSprinkler: formatNumber(pressureFromSprinkler, 3),
            safetyFactor: safetyFactor,
            adjustedFlow: requiredPumpFlow,
            velocityWarnings,
            hasValidSecondaryPipe,
            hasValidMainPipe,

            headLossValidation,

            allZoneResults,
            projectSummary,

            calculationMetadata: {
                equipmentCounts: {
                    sprinklers: sprinklerData.length,
                    pumps: pumpData.length,
                    pipes: pipeData.length,
                },
                selectedEquipment: {
                    sprinkler: selectedSprinkler?.name || null,
                    pressureSource: selectedSprinkler ? 'sprinkler' : 'manual',
                },
                autoSelectedEquipment: {
                    branchPipe: autoSelectedBranchPipe?.productCode || null,
                    secondaryPipe: autoSelectedSecondaryPipe?.productCode || null,
                    mainPipe: autoSelectedMainPipe?.productCode || null,
                    pump: autoSelectedPump?.productCode || null,
                },
                analysisTimestamp: new Date().toISOString(),
                dataSource: 'database',
                systemComplexity,
                systemRequirements: {
                    farmSize: sanitizedInput.farmSizeRai,
                    complexity: systemComplexity,
                    totalFlow: requiredPumpFlow,
                    totalHead: pumpHeadRequired,
                    safetyFactor: safetyFactor,
                },
                flowCalculations: {
                    totalFlowLPH: flowData.totalFlowLPH,
                    flowPerSprinkler: flowData.flowPerSprinklerLPM,
                    branchFlow: flowData.branchFlowLPM,
                    secondaryFlow: flowData.secondaryFlowLPM,
                    mainFlow: flowData.mainFlowLPM,
                    pumpFlow: requiredPumpFlow,
                    sprinklerBased: !!selectedSprinkler,
                },
                multiZoneInfo: allZoneData
                    ? {
                          totalZones: allZoneData.length,
<<<<<<< HEAD
                          simultaneousZones: input.simultaneousZones,
                          calculationMethod:
                              allZoneData.length > 1 ? 'multi-zone-optimized' : 'single-zone',
                      }
                    : undefined,
=======
                          simultaneousZones: sanitizedInput.simultaneousZones,
                          calculationMethod:
                              allZoneData.length > 1 ? 'multi-zone-optimized' : 'single-zone',
                          operationGroups: zoneOperationGroups,
                          criticalGroup: projectSummary?.criticalGroup,
                          projectSummary: projectSummary,
                      }
                    : undefined,
                headLossAnalysis: {
                    ratio: headLossValidation.ratio,
                    isValid: headLossValidation.isValid,
                    severity: headLossValidation.severity,
                    recommendation: headLossValidation.recommendation,
                    breakdown: {
                        branch: formatNumber(branchLoss.total, 3),
                        secondary: formatNumber(secondaryLoss.total, 3),
                        main: formatNumber(mainLoss.total, 3),
                        connection: formatNumber(connectionLoss, 3),
                        total: formatNumber(totalHeadLoss, 3),
                    },
                },
                inputValidation: {
                    originalInput: input,
                    sanitizedInput: sanitizedInput,
                    changesApplied: JSON.stringify(input) !== JSON.stringify(sanitizedInput),
                },
>>>>>>> 5804ae9d
            },
        };
    }, [
        input,
        selectedSprinkler,
        sprinklerData,
        pumpData,
        pipeData,
        loading,
        error,
        allZoneData,
        zoneOperationGroups,
    ]);
};<|MERGE_RESOLUTION|>--- conflicted
+++ resolved
@@ -122,13 +122,6 @@
             throw new Error('Invalid sprinkler flow rate');
         }
 
-<<<<<<< HEAD
-        // คำนวณจำนวนสปริงเกอร์ที่ต้องใช้
-        const totalSprinklers = Math.ceil(input.totalTrees * input.sprinklersPerTree);
-
-        // อัตราการไหลรวมจากสปริงเกอร์
-        const totalFlowLPH = sprinklerFlowLPH * totalSprinklers;
-=======
         const expectedFlowPerSprinkler = totalWaterPerHour / totalSprinklers;
 
         if (sprinklerFlowLPH > expectedFlowPerSprinkler * 3) {
@@ -144,7 +137,6 @@
             expectedFlowPerSprinkler * 1.2
         );
         const totalFlowLPH = effectiveFlowPerSprinkler * totalSprinklers;
->>>>>>> 5804ae9d
 
         return {
             totalFlowLPH: formatNumber(totalFlowLPH, 1),
@@ -153,15 +145,6 @@
             sprinklersUsed: totalSprinklers,
         };
     } catch (error) {
-<<<<<<< HEAD
-        console.warn('Using fallback flow calculation:', error);
-        // ใช้การคำนวณสำรองถ้าข้อมูลสปริงเกอร์ไม่ถูกต้อง
-        const totalWaterPerDay = input.totalTrees * input.waterPerTreeLiters;
-        const irrigationHours = input.irrigationTimeMinutes / 60;
-        const totalFlowLPH = totalWaterPerDay / irrigationHours;
-
-=======
->>>>>>> 5804ae9d
         return {
             totalFlowLPH: formatNumber(totalWaterPerHour, 1),
             totalFlowLPM: formatNumber(totalWaterPerHour / 60, 1),
@@ -174,42 +157,13 @@
 const calculateFlowRequirements = (input: IrrigationInput, selectedSprinkler: any) => {
     const sprinklerFlow = calculateSprinklerBasedFlow(selectedSprinkler, input);
 
-<<<<<<< HEAD
-    // จำนวนสปริงเกอร์
-    const totalSprinklers =
-        sprinklerFlow.actualSprinklers || Math.ceil(input.totalTrees * input.sprinklersPerTree);
-
-    // การไหลต่อสปริงเกอร์
-=======
     const totalSprinklers =
         sprinklerFlow.sprinklersUsed || Math.ceil(input.totalTrees * input.sprinklersPerTree);
 
->>>>>>> 5804ae9d
     const flowPerSprinklerLPH =
         sprinklerFlow.sprinklerFlowLPH || sprinklerFlow.totalFlowLPH / totalSprinklers;
     const flowPerSprinklerLPM = flowPerSprinklerLPH / 60;
 
-<<<<<<< HEAD
-    // การไหลในท่อแต่ละระดับ
-    const branchFlowLPM = flowPerSprinklerLPM * input.sprinklersPerLongestBranch;
-
-    const secondaryFlowLPM =
-        input.longestSecondaryPipeM > 0 ? branchFlowLPM * input.branchesPerLongestSecondary : 0;
-
-    // Main pipe ไหลน้ำสำหรับโซนที่เปิดพร้อมกัน
-    const mainFlowLPM =
-        input.longestMainPipeM > 0
-            ? (sprinklerFlow.totalFlowLPM * input.simultaneousZones) / input.numberOfZones
-            : 0;
-
-    // การไหลที่ปั๊มต้องรองรับ
-    const pumpFlowLPM = Math.max(
-        (sprinklerFlow.totalFlowLPM * input.simultaneousZones) / input.numberOfZones,
-        mainFlowLPM,
-        secondaryFlowLPM,
-        branchFlowLPM
-    );
-=======
     const branchFlowLPM = flowPerSprinklerLPM * Math.min(input.sprinklersPerLongestBranch, 20);
 
     const secondaryFlowLPM =
@@ -219,7 +173,6 @@
 
     const mainFlowLPM =
         input.longestMainPipeM > 0 ? Math.min(sprinklerFlow.totalFlowLPM, secondaryFlowLPM * 2) : 0;
->>>>>>> 5804ae9d
 
     return {
         totalFlowLPH: sprinklerFlow.totalFlowLPH,
@@ -236,76 +189,6 @@
 
 const calculateZoneResults = (
     allZoneData: ZoneCalculationData[],
-<<<<<<< HEAD
-    simultaneousZones: number,
-    autoSelectedEquipment?: { branchPipe: any; secondaryPipe: any; mainPipe: any }
-) => {
-    if (!allZoneData || allZoneData.length <= 1) {
-        return 0;
-    }
-
-    // คำนวณ head ของแต่ละโซน
-    const zoneHeads = allZoneData.map((zoneData) => {
-        const zonePressure = calculateSprinklerPressure(
-            zoneData.sprinkler,
-            zoneData.input.pressureHeadM
-        );
-
-        // คำนวณ head loss แต่ละโซน
-        let zoneHeadLoss = 0;
-        if (autoSelectedEquipment) {
-            const sprinklerFlow = calculateSprinklerBasedFlow(zoneData.sprinkler, zoneData.input);
-
-            // Branch pipe loss
-            const flowPerSprinklerLPH =
-                sprinklerFlow.sprinklerFlowLPH !== undefined
-                    ? sprinklerFlow.sprinklerFlowLPH
-                    : sprinklerFlow.totalFlowLPH / (sprinklerFlow.actualSprinklers || 1);
-            const branchFlow =
-                (flowPerSprinklerLPH / 60) * zoneData.input.sprinklersPerLongestBranch;
-            const branchLoss = autoSelectedEquipment.branchPipe
-                ? calculateImprovedHeadLoss(
-                      branchFlow,
-                      autoSelectedEquipment.branchPipe.sizeMM,
-                      zoneData.input.longestBranchPipeM,
-                      autoSelectedEquipment.branchPipe.pipeType,
-                      'branch',
-                      zoneData.input.pipeAgeYears || 0
-                  ).total
-                : 0;
-
-            // Secondary pipe loss
-            const secondaryFlow = branchFlow * zoneData.input.branchesPerLongestSecondary;
-            const secondaryLoss =
-                autoSelectedEquipment.secondaryPipe && zoneData.input.longestSecondaryPipeM > 0
-                    ? calculateImprovedHeadLoss(
-                          secondaryFlow,
-                          autoSelectedEquipment.secondaryPipe.sizeMM,
-                          zoneData.input.longestSecondaryPipeM,
-                          autoSelectedEquipment.secondaryPipe.pipeType,
-                          'secondary',
-                          zoneData.input.pipeAgeYears || 0
-                      ).total
-                    : 0;
-
-            // Main pipe loss
-            const mainFlow = sprinklerFlow.totalFlowLPM;
-            const mainLoss =
-                autoSelectedEquipment.mainPipe && zoneData.input.longestMainPipeM > 0
-                    ? calculateImprovedHeadLoss(
-                          mainFlow,
-                          autoSelectedEquipment.mainPipe.sizeMM,
-                          zoneData.input.longestMainPipeM,
-                          autoSelectedEquipment.mainPipe.pipeType,
-                          'main',
-                          zoneData.input.pipeAgeYears || 0
-                      ).total
-                    : 0;
-
-            zoneHeadLoss = branchLoss + secondaryLoss + mainLoss;
-        }
-
-=======
     pipeData: any[]
 ): ZoneResults[] => {
     return allZoneData.map((zoneData) => {
@@ -418,7 +301,6 @@
         const pressureHead = calculateSprinklerPressure(sprinkler, input.pressureHeadM);
         const totalHead = input.staticHeadM + totalHeadLoss + pressureHead;
 
->>>>>>> 5804ae9d
         return {
             zoneId,
             zoneName: zoneId,
@@ -442,24 +324,6 @@
     });
 };
 
-<<<<<<< HEAD
-    // เรียงโซนตาม head จากมากไปน้อย
-    zoneHeads.sort((a, b) => b.totalHead - a.totalHead);
-
-    // เลือกโซนที่มี head สูงสุดตามจำนวนที่เปิดพร้อมกัน
-    const selectedZones = zoneHeads.slice(0, simultaneousZones);
-
-    // ใช้ head สูงสุดในกลุ่มที่เลือก
-    const maxHead = selectedZones.length > 0 ? selectedZones[0].totalHead : 0;
-
-    console.log('Multi-zone pump head calculation:', {
-        simultaneousZones,
-        selectedZones: selectedZones.map((z) => ({ zoneId: z.zoneId, head: z.totalHead })),
-        maxHead,
-    });
-
-    return maxHead;
-=======
 const calculateProjectSummary = (
     allZoneResults: ZoneResults[],
     zoneOperationGroups: ZoneOperationGroup[]
@@ -530,7 +394,6 @@
         selectedGroupHeadM,
         criticalGroup,
     };
->>>>>>> 5804ae9d
 };
 
 const calculateSystemComplexity = (input: IrrigationInput): string => {
@@ -550,13 +413,9 @@
 
     const totalPipeLength =
         input.totalBranchPipeM + input.totalSecondaryPipeM + input.totalMainPipeM;
-<<<<<<< HEAD
-    if (totalPipeLength > 2000) complexityScore += 1;
-=======
     if (totalPipeLength > 5000) complexityScore += 3;
     else if (totalPipeLength > 2000) complexityScore += 2;
     else if (totalPipeLength > 800) complexityScore += 1;
->>>>>>> 5804ae9d
 
     if (input.simultaneousZones === input.numberOfZones && input.numberOfZones > 3) {
         complexityScore += 2;
@@ -583,14 +442,6 @@
     }
 
     return suitablePipes.sort((a, b) => {
-<<<<<<< HEAD
-        // ลำดับความสำคัญ: คะแนน > ราคา > ความเร็ว
-        if (Math.abs(a.score - b.score) > 10) return b.score - a.score;
-        if (Math.abs(a.price - b.price) > a.price * 0.2) return a.price - b.price;
-
-        // ความเร็วที่เหมาะสม (0.8-2.0 m/s)
-        const aVelScore = Math.abs(1.4 - a.velocity); // ยิ่งใกล้ 1.4 ยิ่งดี
-=======
         if (a.isRecommended !== b.isRecommended) return b.isRecommended ? 1 : -1;
         if (a.isGoodChoice !== b.isGoodChoice) return b.isGoodChoice ? 1 : -1;
 
@@ -603,7 +454,6 @@
         if (Math.abs(a.score - b.score) > 5) return b.score - a.score;
 
         const aVelScore = Math.abs(1.4 - a.velocity);
->>>>>>> 5804ae9d
         const bVelScore = Math.abs(1.4 - b.velocity);
         if (Math.abs(aVelScore - bVelScore) > 0.2) return aVelScore - bVelScore;
 
@@ -611,10 +461,6 @@
     })[0];
 };
 
-<<<<<<< HEAD
-// เลือกปั๊มที่ดีที่สุด
-=======
->>>>>>> 5804ae9d
 const autoSelectBestPump = (
     analyzedPumps: any[],
     requiredFlowLPM: number,
@@ -640,14 +486,11 @@
 
     return adequatePumps.sort((a, b) => {
         if (a.isRecommended !== b.isRecommended) return b.isRecommended ? 1 : -1;
-<<<<<<< HEAD
-=======
         if (a.isGoodChoice !== b.isGoodChoice) return b.isGoodChoice ? 1 : -1;
 
         const aOversize = a.flowRatio - 1 + (a.headRatio - 1);
         const bOversize = b.flowRatio - 1 + (b.headRatio - 1);
         if (Math.abs(aOversize - bOversize) > 0.3) return aOversize - bOversize;
->>>>>>> 5804ae9d
 
         const aEfficiency = a.flowPerBaht || 0;
         const bEfficiency = b.flowPerBaht || 0;
@@ -717,10 +560,6 @@
         }
     };
 
-<<<<<<< HEAD
-    // แปลงข้อมูลอุปกรณ์
-=======
->>>>>>> 5804ae9d
     const transformEquipmentData = (
         equipment: any[],
         categoryType: 'sprinkler' | 'pump' | 'pipe'
@@ -919,16 +758,6 @@
             irrigationTimeMinutes: Math.max(input.irrigationTimeMinutes, 5),
         };
 
-<<<<<<< HEAD
-        // คำนวณความต้องการน้ำจากสปริงเกอร์
-        const flowData = calculateFlowRequirements(input, selectedSprinkler);
-        const systemComplexity = calculateSystemComplexity(input);
-
-        // ตรวจสอบว่ามีท่อรองและท่อหลักหรือไม่
-        const hasValidSecondaryPipe =
-            input.longestSecondaryPipeM > 0 && input.totalSecondaryPipeM > 0;
-        const hasValidMainPipe = input.longestMainPipeM > 0 && input.totalMainPipeM > 0;
-=======
         const flowData = calculateFlowRequirements(sanitizedInput, selectedSprinkler);
         const systemComplexity = calculateSystemComplexity(sanitizedInput);
 
@@ -944,7 +773,6 @@
             allZoneResults = calculateZoneResults(allZoneData, pipeData);
             projectSummary = calculateProjectSummary(allZoneResults, zoneOperationGroups || []);
         }
->>>>>>> 5804ae9d
 
         const analyzedSprinklers = sprinklerData
             .map((sprinkler) => ({
@@ -958,17 +786,10 @@
                 evaluatePipeOverall(
                     pipe,
                     flowData.branchFlowLPM,
-<<<<<<< HEAD
-                    input.longestBranchPipeM,
-                    'branch',
-                    input.pipeAgeYears || 0,
-                    [] // ไม่จำกัดประเภทท่อ
-=======
                     sanitizedInput.longestBranchPipeM,
                     'branch',
                     sanitizedInput.pipeAgeYears || 0,
                     []
->>>>>>> 5804ae9d
                 )
             )
             .sort((a, b) => b.score - a.score);
@@ -985,17 +806,10 @@
                       evaluatePipeOverall(
                           pipe,
                           flowData.secondaryFlowLPM,
-<<<<<<< HEAD
-                          input.longestSecondaryPipeM,
-                          'secondary',
-                          input.pipeAgeYears || 0,
-                          [] // ไม่จำกัดประเภทท่อ
-=======
                           sanitizedInput.longestSecondaryPipeM,
                           'secondary',
                           sanitizedInput.pipeAgeYears || 0,
                           []
->>>>>>> 5804ae9d
                       )
                   )
                   .sort((a, b) => b.score - a.score)
@@ -1011,17 +825,10 @@
                       evaluatePipeOverall(
                           pipe,
                           flowData.mainFlowLPM,
-<<<<<<< HEAD
-                          input.longestMainPipeM,
-                          'main',
-                          input.pipeAgeYears || 0,
-                          [] // ไม่จำกัดประเภทท่อ
-=======
                           sanitizedInput.longestMainPipeM,
                           'main',
                           sanitizedInput.pipeAgeYears || 0,
                           []
->>>>>>> 5804ae9d
                       )
                   )
                   .sort((a, b) => b.score - a.score)
@@ -1035,38 +842,6 @@
             ? calculateImprovedHeadLoss(
                   flowData.branchFlowLPM,
                   autoSelectedBranchPipe.sizeMM,
-<<<<<<< HEAD
-                  input.longestBranchPipeM,
-                  autoSelectedBranchPipe.pipeType,
-                  'branch',
-                  input.pipeAgeYears || 0
-              )
-            : { major: 0, minor: 0, total: 0, velocity: 0, C: 135 };
-
-        const secondaryLoss =
-            autoSelectedSecondaryPipe && hasValidSecondaryPipe
-                ? calculateImprovedHeadLoss(
-                      flowData.secondaryFlowLPM,
-                      autoSelectedSecondaryPipe.sizeMM,
-                      input.longestSecondaryPipeM,
-                      autoSelectedSecondaryPipe.pipeType,
-                      'secondary',
-                      input.pipeAgeYears || 0
-                  )
-                : { major: 0, minor: 0, total: 0, velocity: 0, C: 140 };
-
-        const mainLoss =
-            autoSelectedMainPipe && hasValidMainPipe
-                ? calculateImprovedHeadLoss(
-                      flowData.mainFlowLPM,
-                      autoSelectedMainPipe.sizeMM,
-                      input.longestMainPipeM,
-                      autoSelectedMainPipe.pipeType,
-                      'main',
-                      input.pipeAgeYears || 0
-                  )
-                : { major: 0, minor: 0, total: 0, velocity: 0, C: 145 };
-=======
                   sanitizedInput.longestBranchPipeM,
                   autoSelectedBranchPipe.pipeType,
                   'branch',
@@ -1110,39 +885,10 @@
             selectedSprinkler,
             sanitizedInput.pressureHeadM
         );
->>>>>>> 5804ae9d
 
         let basePumpHead = sanitizedInput.staticHeadM + totalHeadLoss + pressureFromSprinkler;
         let requiredPumpFlow = flowData.totalFlowLPM;
 
-<<<<<<< HEAD
-        // คำนวณ pump head
-        let basePumpHead;
-        if (allZoneData && allZoneData.length > 1) {
-            // ใช้การคำนวณ multi-zone ใหม่
-            basePumpHead = calculateMultiZonePumpHead(allZoneData, input.simultaneousZones, {
-                branchPipe: autoSelectedBranchPipe,
-                secondaryPipe: autoSelectedSecondaryPipe,
-                mainPipe: autoSelectedMainPipe,
-            });
-        } else {
-            // Single zone
-            const pressureFromSprinkler = calculateSprinklerPressure(
-                selectedSprinkler,
-                input.pressureHeadM
-            );
-            basePumpHead = input.staticHeadM + totalHeadLoss + pressureFromSprinkler;
-        }
-
-        const safetyFactor =
-            systemComplexity === 'simple' ? 1.05 : systemComplexity === 'medium' ? 1.08 : 1.12;
-        const pumpHeadRequired = basePumpHead * safetyFactor;
-
-        const pressureFromSprinkler = calculateSprinklerPressure(
-            selectedSprinkler,
-            input.pressureHeadM
-        );
-=======
         if (projectSummary) {
             basePumpHead = projectSummary.selectedGroupHeadM;
             requiredPumpFlow = projectSummary.selectedGroupFlowLPM;
@@ -1152,7 +898,6 @@
         const pumpHeadRequired = basePumpHead * safetyFactor;
 
         const headLossValidation = validateHeadLossRatio(totalHeadLoss, basePumpHead);
->>>>>>> 5804ae9d
 
         const analyzedPumps = pumpData
             .map((pump) => evaluatePumpOverall(pump, requiredPumpFlow, pumpHeadRequired))
@@ -1160,23 +905,6 @@
 
         const autoSelectedPump = autoSelectBestPump(
             analyzedPumps,
-<<<<<<< HEAD
-            flowData.pumpFlowLPM,
-            pumpHeadRequired
-        );
-
-        // คำนวณจำนวนม้วนท่อ
-        const branchRolls = autoSelectedBranchPipe
-            ? calculatePipeRolls(input.totalBranchPipeM, autoSelectedBranchPipe.lengthM)
-            : 1;
-        const secondaryRolls =
-            autoSelectedSecondaryPipe && hasValidSecondaryPipe
-                ? calculatePipeRolls(input.totalSecondaryPipeM, autoSelectedSecondaryPipe.lengthM)
-                : 0;
-        const mainRolls =
-            autoSelectedMainPipe && hasValidMainPipe
-                ? calculatePipeRolls(input.totalMainPipeM, autoSelectedMainPipe.lengthM)
-=======
             requiredPumpFlow,
             pumpHeadRequired
         );
@@ -1198,7 +926,6 @@
         const mainRolls =
             autoSelectedMainPipe && hasValidMainPipe
                 ? calculatePipeRolls(sanitizedInput.totalMainPipeM, autoSelectedMainPipe.lengthM)
->>>>>>> 5804ae9d
                 : 0;
 
         const velocityWarnings: string[] = [];
@@ -1336,13 +1063,6 @@
                 multiZoneInfo: allZoneData
                     ? {
                           totalZones: allZoneData.length,
-<<<<<<< HEAD
-                          simultaneousZones: input.simultaneousZones,
-                          calculationMethod:
-                              allZoneData.length > 1 ? 'multi-zone-optimized' : 'single-zone',
-                      }
-                    : undefined,
-=======
                           simultaneousZones: sanitizedInput.simultaneousZones,
                           calculationMethod:
                               allZoneData.length > 1 ? 'multi-zone-optimized' : 'single-zone',
@@ -1369,7 +1089,6 @@
                     sanitizedInput: sanitizedInput,
                     changesApplied: JSON.stringify(input) !== JSON.stringify(sanitizedInput),
                 },
->>>>>>> 5804ae9d
             },
         };
     }, [
