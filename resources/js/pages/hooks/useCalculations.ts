// resources\js\pages\hooks\useCalculations.ts - Enhanced Auto Selection Version
import { useMemo, useState, useEffect } from 'react';
import { IrrigationInput, CalculationResults } from '../types/interfaces';
import {
    calculatePipeRolls,
    calculateImprovedHeadLoss,
    checkVelocity,
    evaluatePipeOverall,
    evaluateSprinklerOverall,
    evaluatePumpOverall,
    formatNumber,
    parseRangeValue,
    // เพิ่มฟังก์ชันใหม่
    evaluateSprinklerAdvanced,
    evaluatePumpAdvanced,
    evaluatePipeAdvanced,
    selectBestEquipmentByPrice,
    detectSignificantInputChanges,
    normalizeEquipmentData,
    validateEquipmentData,
} from '../utils/calculations';

// Enhanced API Functions with better debugging
const fetchEquipmentData = async (categoryName: string) => {
    try {
        console.log(
            `🔍 Fetching ${categoryName} data from /api/equipments/by-category/${categoryName}`
        );

        // ลองหลาย endpoint เพื่อหา endpoint ที่ถูกต้อง
        const endpoints = [
            `/api/equipments/by-category/${categoryName}`,
            `/api/equipments/category/${categoryName}`,
            `/api/equipments?category=${categoryName}`,
            `/api/equipments/by-category-name/${categoryName}`,
        ];

        let data: any[] = [];
        let successEndpoint: string | null = null;

        for (const endpoint of endpoints) {
            try {
                console.log(`🔗 Trying endpoint: ${endpoint}`);
                const response = await fetch(endpoint);

                if (response.ok) {
                    const result = await response.json();
                    console.log(`✅ Success with ${endpoint}:`, {
                        count: Array.isArray(result) ? result.length : 'Not array',
                        sample: Array.isArray(result) && result[0] ? result[0] : result,
                    });

                    data = Array.isArray(result) ? result : [];
                    successEndpoint = endpoint;
                    break;
                } else {
                    console.log(`❌ Failed ${endpoint}: ${response.status} ${response.statusText}`);
                }
            } catch (endpointError) {
                console.log(`💥 Error with ${endpoint}:`, endpointError);
            }
        }

        if (!successEndpoint) {
            console.warn(`⚠️ No working endpoint found for ${categoryName}, trying fallback...`);

            // Fallback: ลองดึงข้อมูลทั้งหมดแล้วกรองตาม category
            try {
                const response = await fetch('/api/equipments');
                if (response.ok) {
                    const allEquipments = await response.json();
                    console.log('📦 All equipments fetched:', allEquipments.length);

                    // กรองตาม category name
                    data = Array.isArray(allEquipments)
                        ? allEquipments.filter((item) => {
                              const categoryMatch =
                                  item.category?.name === categoryName ||
                                  item.category?.display_name
                                      ?.toLowerCase()
                                      .includes(categoryName.toLowerCase());
                              return categoryMatch;
                          })
                        : [];

                    console.log(`🔎 Filtered ${categoryName} from all equipments:`, data.length);
                }
            } catch (fallbackError) {
                console.error('💥 Fallback also failed:', fallbackError);
            }
        }

        // Validate และ log ข้อมูลที่ได้
        if (data.length > 0) {
            console.log(`📊 Final ${categoryName} data analysis:`, {
                total: data.length,
                active: data.filter((item) => item.is_active !== false).length,
                sampleItem: data[0],
                categories: [...new Set(data.map((item) => item.category?.name || 'unknown'))],
            });
        } else {
            console.warn(`🚨 No ${categoryName} data found. Check:
1. Database has ${categoryName} category
2. Equipment exists in this category
3. Equipment is_active = true
4. API endpoint is correct`);
        }

        return data;
    } catch (error) {
        console.error(`💥 Fatal error fetching ${categoryName} data:`, error);
        return [];
    }
};

// ปรับปรุง data transformation ให้รองรับ database format ที่สมบูรณ์
const transformEquipmentData = (equipment: any[], categoryType: 'sprinkler' | 'pump' | 'pipe') => {
    return equipment.map((item) => {
        try {
            // สร้าง base object
            const transformed: any = {
                id: item.id,
                productCode: item.product_code || item.productCode, // รองรับทั้งสองแบบ
                product_code: item.product_code || item.productCode,
                name: item.name,
                brand: item.brand,
                image: item.image,
                price: Number(item.price || 0),
                is_active: Boolean(item.is_active),
                description: item.description,
                created_at: item.created_at,
                updated_at: item.updated_at,
                category_id: item.category_id,
            };

            // แปลงและรวม attributes จากหลายแหล่ง
            const allAttributes = {};

            // Priority 1: ใช้จาก root level ก่อน (จาก calculation format)
            Object.keys(item).forEach((key) => {
                if (
                    ![
                        'id',
                        'category_id',
                        'product_code',
                        'productCode',
                        'name',
                        'brand',
                        'image',
                        'price',
                        'description',
                        'is_active',
                        'created_at',
                        'updated_at',
                        'category',
                        'attributes',
                        'formatted_attributes',
                        'attributes_raw',
                        'pumpAccessories',
                        'pumpAccessory',
                    ].includes(key)
                ) {
                    (allAttributes as any)[key] = item[key];
                }
            });

            // Priority 2: ใช้จาก attributes object
            if (item.attributes && typeof item.attributes === 'object') {
                Object.keys(item.attributes).forEach((key) => {
                    if (!(allAttributes as any)[key]) {
                        // ไม่เขียนทับถ้ามีแล้ว
                        (allAttributes as any)[key] = item.attributes[key];
                    }
                });
            }

            // Priority 3: ใช้จาก attributes_raw
            if (item.attributes_raw && typeof item.attributes_raw === 'object') {
                Object.keys(item.attributes_raw).forEach((key) => {
                    if (!(allAttributes as any)[key]) {
                        (allAttributes as any)[key] = item.attributes_raw[key];
                    }
                });
            }

            // Priority 4: ใช้จาก structured attributes (array format)
            if (Array.isArray(item.formatted_attributes)) {
                item.formatted_attributes.forEach((attr: any) => {
                    if (attr.attribute_name && attr.value !== undefined) {
                        if (!(allAttributes as any)[attr.attribute_name]) {
                            (allAttributes as any)[attr.attribute_name] = attr.value;
                        }
                    }
                });
            }

            // รวม attributes เข้ากับ transformed object
            Object.keys(allAttributes).forEach((key) => {
                transformed[key] = (allAttributes as any)[key];
            });

            // Handle specific attributes ตาม category type และแปลงข้อมูลให้ถูกต้อง
            switch (categoryType) {
                case 'sprinkler':
                    // Parse และ validate sprinkler attributes
                    if (transformed.waterVolumeLitersPerHour !== undefined) {
                        transformed.waterVolumeLitersPerHour = parseRangeValue(
                            transformed.waterVolumeLitersPerHour
                        );
                    }
                    if (transformed.radiusMeters !== undefined) {
                        transformed.radiusMeters = parseRangeValue(transformed.radiusMeters);
                    }
                    if (transformed.pressureBar !== undefined) {
                        transformed.pressureBar = parseRangeValue(transformed.pressureBar);
                    }

                    // Validate required fields
                    if (
                        !transformed.waterVolumeLitersPerHour ||
                        !transformed.radiusMeters ||
                        !transformed.pressureBar
                    ) {
                        console.warn(`Sprinkler ${transformed.id} missing required attributes:`, {
                            waterVolumeLitersPerHour: transformed.waterVolumeLitersPerHour,
                            radiusMeters: transformed.radiusMeters,
                            pressureBar: transformed.pressureBar,
                        });
                    }
                    break;

                case 'pump':
                    // Parse และ validate pump attributes
                    const numericFields = [
                        'powerHP',
                        'powerKW',
                        'phase',
                        'inlet_size_inch',
                        'outlet_size_inch',
                        'max_head_m',
                        'max_flow_rate_lpm',
                        'suction_depth_m',
                        'weight_kg',
                    ];
                    numericFields.forEach((field) => {
                        if (transformed[field] !== undefined) {
                            transformed[field] = Number(transformed[field]) || 0;
                        }
                    });

                    const rangeFields = ['flow_rate_lpm', 'head_m'];
                    rangeFields.forEach((field) => {
                        if (transformed[field] !== undefined) {
                            transformed[field] = parseRangeValue(transformed[field]);
                        }
                    });

                    // Handle pump accessories
                    if (item.pumpAccessories || item.pump_accessories) {
                        transformed.pumpAccessories =
                            item.pumpAccessories || item.pump_accessories || [];
                    }

                    // Validate required fields
                    if (!transformed.powerHP || !transformed.flow_rate_lpm || !transformed.head_m) {
                        console.warn(`Pump ${transformed.id} missing required attributes:`, {
                            powerHP: transformed.powerHP,
                            flow_rate_lpm: transformed.flow_rate_lpm,
                            head_m: transformed.head_m,
                        });
                    }
                    break;

                case 'pipe':
                    // Parse และ validate pipe attributes
                    if (transformed.pn !== undefined) {
                        transformed.pn = Number(transformed.pn) || 0;
                    }
                    if (transformed.sizeMM !== undefined) {
                        transformed.sizeMM = Number(transformed.sizeMM) || 0;
                    }
                    if (transformed.lengthM !== undefined) {
                        transformed.lengthM = Number(transformed.lengthM) || 0;
                    }

                    // Validate required fields
                    if (!transformed.pipeType || !transformed.sizeMM || !transformed.lengthM) {
                        console.warn(`Pipe ${transformed.id} missing required attributes:`, {
                            pipeType: transformed.pipeType,
                            sizeMM: transformed.sizeMM,
                            lengthM: transformed.lengthM,
                        });
                    }
                    break;
            }

            return transformed;
        } catch (error) {
            console.error(`Error transforming ${categoryType} equipment:`, item.id, error);
            throw error; // Re-throw ให้ caller จัดการ
        }
    });
};

// Enhanced calculation functions with better pressure handling
const calculateDynamicPressureHead = (selectedSprinkler: any, defaultPressure: number): number => {
    if (!selectedSprinkler) return defaultPressure;

    try {
        let minPressure, maxPressure;

        const pressureData = selectedSprinkler.pressureBar || selectedSprinkler.pressure_bar;

        if (Array.isArray(pressureData)) {
            minPressure = pressureData[0];
            maxPressure = pressureData[1];
        } else if (typeof pressureData === 'string' && pressureData.includes('-')) {
            const parts = pressureData.split('-');
            minPressure = parseFloat(parts[0]);
            maxPressure = parseFloat(parts[1]);
        } else {
            minPressure = maxPressure = parseFloat(String(pressureData));
        }

        if (isNaN(minPressure) || isNaN(maxPressure)) {
            return defaultPressure;
        }

        // Use average pressure and convert from bar to meters (1 bar ≈ 10.2 m)
        const avgPressureBar = (minPressure + maxPressure) / 2;
        return avgPressureBar * 10.2;
    } catch (error) {
        console.error('Error calculating pressure from sprinkler:', error);
        return defaultPressure;
    }
};

// Enhanced flow calculation with better safety factors
const calculateSafetyAdjustedFlow = (baseFlow: number, systemComplexity: string): number => {
    let safetyFactor = 1.25; // Default 25%

    switch (systemComplexity) {
        case 'simple': // Only branch pipes
            safetyFactor = 1.15;
            break;
        case 'medium': // Branch + secondary pipes
            safetyFactor = 1.25;
            break;
        case 'complex': // Branch + secondary + main pipes
            safetyFactor = 1.35;
            break;
        default:
            safetyFactor = 1.25;
    }

    return baseFlow * safetyFactor;
};

// Auto Equipment Selection Functions - NEW
const autoSelectBestPipe = (analyzedPipes: any[], pipeType: string): any => {
    if (!analyzedPipes || analyzedPipes.length === 0) return null;

    console.log(`🔧 Auto selecting best ${pipeType} pipe from ${analyzedPipes.length} options`);

    // หาท่อที่ดีที่สุดตามลำดับ: แนะนำ > ตัวเลือกดี > ใช้ได้
    const recommended = analyzedPipes.filter((pipe) => pipe.isRecommended);
    const goodChoice = analyzedPipes.filter((pipe) => pipe.isGoodChoice && !pipe.isRecommended);
    const usable = analyzedPipes.filter(
        (pipe) => pipe.isUsable && !pipe.isGoodChoice && !pipe.isRecommended
    );

    let selectedPipe = null;

    if (recommended.length > 0) {
        // เลือกจากท่อที่แนะนำ - ตัวที่ราคาดีที่สุดในกลุ่ม
        selectedPipe = recommended.sort((a, b) => {
            // เรียงตามคะแนนก่อน แล้วราคา
            if (a.score !== b.score) return b.score - a.score;
            return a.price - b.price; // ราคาถูกกว่า
        })[0];
        // console.log(`✅ Selected recommended ${pipeType} pipe: ${selectedPipe?.productCode} (Score: ${selectedPipe?.score})`);
    } else if (goodChoice.length > 0) {
        // เลือกจากตัวเลือกดี
        selectedPipe = goodChoice.sort((a, b) => {
            if (a.score !== b.score) return b.score - a.score;
            return a.price - b.price;
        })[0];
        // console.log(`⚠️ Selected good choice ${pipeType} pipe: ${selectedPipe?.productCode} (Score: ${selectedPipe?.score})`);
    } else if (usable.length > 0) {
        // เลือกจากที่ใช้ได้
        selectedPipe = usable.sort((a, b) => {
            if (a.score !== b.score) return b.score - a.score;
            return a.price - b.price;
        })[0];
        // console.log(`❌ Selected usable ${pipeType} pipe: ${selectedPipe?.productCode} (Score: ${selectedPipe?.score})`);
    } else {
        // เลือกตัวดีที่สุดที่มี
        selectedPipe = analyzedPipes.sort((a, b) => {
            if (a.score !== b.score) return b.score - a.score;
            return a.price - b.price;
        })[0];
        // console.log(`⚠️ Selected best available ${pipeType} pipe: ${selectedPipe?.productCode} (Score: ${selectedPipe?.score})`);
    }

    return selectedPipe;
};

const autoSelectBestPump = (analyzedPumps: any[]): any => {
    if (!analyzedPumps || analyzedPumps.length === 0) return null;

    console.log(`⚡ Auto selecting best pump from ${analyzedPumps.length} options`);

    // หาปั๊มที่ดีที่สุดตามลำดับ: แนะนำ > ตัวเลือกดี > ใช้ได้
    const recommended = analyzedPumps.filter((pump) => pump.isRecommended);
    const goodChoice = analyzedPumps.filter((pump) => pump.isGoodChoice && !pump.isRecommended);
    const usable = analyzedPumps.filter(
        (pump) => pump.isUsable && !pump.isGoodChoice && !pump.isRecommended
    );

    let selectedPump = null;

    if (recommended.length > 0) {
        // เลือกจากปั๊มที่แนะนำ - ตัวที่มีประสิทธิภาพดีที่สุด
        selectedPump = recommended.sort((a, b) => {
            // เรียงตามคะแนนก่อน แล้วประสิทธิภาพต่อราคา
            if (a.score !== b.score) return b.score - a.score;
            if (a.flowPerBaht !== b.flowPerBaht) return b.flowPerBaht - a.flowPerBaht;
            return a.price - b.price; // ราคาถูกกว่า
        })[0];
        // console.log(`✅ Selected recommended pump: ${selectedPump?.productCode} (Score: ${selectedPump?.score})`);
    } else if (goodChoice.length > 0) {
        // เลือกจากตัวเลือกดี
        selectedPump = goodChoice.sort((a, b) => {
            if (a.score !== b.score) return b.score - a.score;
            if (a.flowPerBaht !== b.flowPerBaht) return b.flowPerBaht - a.flowPerBaht;
            return a.price - b.price;
        })[0];
        // console.log(`⚠️ Selected good choice pump: ${selectedPump?.productCode} (Score: ${selectedPump?.score})`);
    } else if (usable.length > 0) {
        // เลือกจากที่ใช้ได้
        selectedPump = usable.sort((a, b) => {
            if (a.score !== b.score) return b.score - a.score;
            return a.price - b.price;
        })[0];
        // console.log(`❌ Selected usable pump: ${selectedPump?.productCode} (Score: ${selectedPump?.score})`);
    } else {
        // เลือกตัวดีที่สุดที่มี
        selectedPump = analyzedPumps.sort((a, b) => {
            if (a.score !== b.score) return b.score - a.score;
            return a.price - b.price;
        })[0];
        // console.log(`⚠️ Selected best available pump: ${selectedPump?.productCode} (Score: ${selectedPump?.score})`);
    }

    return selectedPump;
};

export const useCalculations = (
    input: IrrigationInput,
    selectedSprinkler?: any
): CalculationResults | null => {
    const [sprinklerData, setSprinklerData] = useState<any[]>([]);
    const [pumpData, setPumpData] = useState<any[]>([]);
    const [pipeData, setPipeData] = useState<any[]>([]);
    const [loading, setLoading] = useState(true);
    const [error, setError] = useState<string | null>(null);

    // Enhanced data loading with better error handling
    useEffect(() => {
        const loadEquipmentData = async () => {
            setLoading(true);
            setError(null);

            try {
                console.log('🔄 Loading equipment data from database...');

                const [sprinklers, pumps, pipes] = await Promise.all([
                    fetchEquipmentData('sprinkler'),
                    fetchEquipmentData('pump'),
                    fetchEquipmentData('pipe'),
                ]);

                console.log('📦 Raw data from API:', {
                    sprinklers: { count: sprinklers.length, sample: sprinklers[0] },
                    pumps: { count: pumps.length, sample: pumps[0] },
                    pipes: { count: pipes.length, sample: pipes[0] },
                });

                // Transform and validate data with better error handling
                const transformedSprinklers = sprinklers
                    .map((s: { id: any }) => {
                        try {
                            return transformEquipmentData([s], 'sprinkler')[0];
                        } catch (error) {
                            console.warn('Failed to transform sprinkler:', s.id, error);
                            return null;
                        }
                    })
                    .filter((s: { is_active: boolean }) => s && s.is_active !== false);

                const transformedPumps = pumps
                    .map((p: { id: any }) => {
                        try {
                            return transformEquipmentData([p], 'pump')[0];
                        } catch (error) {
                            console.warn('Failed to transform pump:', p.id, error);
                            return null;
                        }
                    })
                    .filter((p: { is_active: boolean }) => p && p.is_active !== false);

                const transformedPipes = pipes
                    .map((p: { id: any }) => {
                        try {
                            return transformEquipmentData([p], 'pipe')[0];
                        } catch (error) {
                            console.warn('Failed to transform pipe:', p.id, error);
                            return null;
                        }
                    })
                    .filter((p: { is_active: boolean }) => p && p.is_active !== false);

                console.log('✅ Transformed active data:', {
                    sprinklers: {
                        count: transformedSprinklers.length,
                        sample: transformedSprinklers[0],
                    },
                    pumps: { count: transformedPumps.length, sample: transformedPumps[0] },
                    pipes: { count: transformedPipes.length, sample: transformedPipes[0] },
                });

                // Check if we have minimum required data
                if (transformedSprinklers.length === 0) {
                    console.warn('⚠️ No active sprinklers found');
                }
                if (transformedPumps.length === 0) {
                    console.warn('⚠️ No active pumps found');
                }
                if (transformedPipes.length === 0) {
                    console.warn('⚠️ No active pipes found');
                }

                // Set data even if some categories are empty
                setSprinklerData(transformedSprinklers);
                setPumpData(transformedPumps);
                setPipeData(transformedPipes);

                if (
                    transformedSprinklers.length === 0 &&
                    transformedPumps.length === 0 &&
                    transformedPipes.length === 0
                ) {
                    setError('ไม่พบข้อมูลอุปกรณ์ที่เปิดใช้งานในระบบ กรุณาตรวจสอบฐานข้อมูล');
                }
            } catch (error) {
                console.error('💥 Failed to load equipment data:', error);
                setError(
                    `ไม่สามารถโหลดข้อมูลอุปกรณ์ได้: ${error instanceof Error ? error.message : 'Unknown error'}`
                );

                // Set empty arrays to prevent null checks
                setSprinklerData([]);
                setPumpData([]);
                setPipeData([]);
            } finally {
                setLoading(false);
            }
        };

        loadEquipmentData();
    }, []);

    return useMemo(() => {
        if (loading || error) {
            console.log('Still loading or error occurred:', { loading, error });
            return null;
        }

        if (!sprinklerData.length || !pumpData.length || !pipeData.length) {
            console.log('Missing equipment data:', {
                sprinklers: sprinklerData.length,
                pumps: pumpData.length,
                pipes: pipeData.length,
            });
            return null;
        }

        console.log('Starting enhanced calculations with auto selection...');

        // Enhanced water requirement calculations
        const totalWaterRequiredPerDay = input.totalTrees * input.waterPerTreeLiters;
        const irrigationTimeHours = input.irrigationTimeMinutes / 60;
        const totalWaterRequiredLPH = totalWaterRequiredPerDay / irrigationTimeHours;
        const totalWaterRequiredLPM = totalWaterRequiredLPH / 60;

        // Enhanced flow calculations
        const waterPerZoneLPH = totalWaterRequiredLPH / input.numberOfZones;
        const waterPerZoneLPM = waterPerZoneLPH / 60;

        const totalSprinklers = Math.ceil(input.totalTrees * input.sprinklersPerTree);
        const sprinklersPerZone = totalSprinklers / input.numberOfZones;
        const waterPerSprinklerLPH = waterPerZoneLPH / sprinklersPerZone;
        const waterPerSprinklerLPM = waterPerSprinklerLPH / 60;

        // System complexity assessment
        const hasValidSecondaryPipe =
            input.longestSecondaryPipeM > 0 && input.totalSecondaryPipeM > 0;
        const hasValidMainPipe = input.longestMainPipeM > 0 && input.totalMainPipeM > 0;

        let systemComplexity = 'simple';
        if (hasValidSecondaryPipe && hasValidMainPipe) {
            systemComplexity = 'complex';
        } else if (hasValidSecondaryPipe || hasValidMainPipe) {
            systemComplexity = 'medium';
        }

        // Enhanced flow calculations for each pipe section
        const flowBranch = waterPerSprinklerLPM * input.sprinklersPerBranch;
        const flowSecondary = hasValidSecondaryPipe ? flowBranch * input.branchesPerSecondary : 0;
        const flowMain = hasValidMainPipe ? waterPerZoneLPM * input.simultaneousZones : 0;

        // Apply safety factors based on system complexity
        const adjustedFlowBranch = calculateSafetyAdjustedFlow(flowBranch, systemComplexity);
        const adjustedFlowSecondary = hasValidSecondaryPipe
            ? calculateSafetyAdjustedFlow(flowSecondary, systemComplexity)
            : 0;
        const adjustedFlowMain = hasValidMainPipe
            ? calculateSafetyAdjustedFlow(flowMain, systemComplexity)
            : 0;

        // Enhanced pressure calculation using selected sprinkler
        const pressureFromSprinkler = calculateDynamicPressureHead(
            selectedSprinkler,
            input.pressureHeadM
        );

        // System requirements for enhanced analysis
        const systemRequirements = {
            farmSize: input.farmSizeRai,
            totalLength: input.totalBranchPipeM + input.totalSecondaryPipeM + input.totalMainPipeM,
            pressureRequirement: pressureFromSprinkler,
        };

        // Enhanced sprinkler analysis with database integration (ใช้ฟังก์ชันใหม่)
        const analyzedSprinklers = sprinklerData
            .map((sprinkler) => {
                console.log('Analyzing sprinkler:', sprinkler.productCode, sprinkler);
                return evaluateSprinklerAdvanced(sprinkler, waterPerSprinklerLPH, {
                    farmSize: input.farmSizeRai,
                    numberOfZones: input.numberOfZones,
                    irrigationTime: input.irrigationTimeMinutes,
                });
            })
            .sort((a, b) => {
                // เรียงตามระดับคำแนะนำ แล้วตามราคา (สูงไปต่ำ)
                if (a.isRecommended !== b.isRecommended) {
                    return b.isRecommended ? 1 : -1;
                }
                if (a.isGoodChoice !== b.isGoodChoice) {
                    return b.isGoodChoice ? 1 : -1;
                }
                if (a.isUsable !== b.isUsable) {
                    return b.isUsable ? 1 : -1;
                }
<<<<<<< HEAD
                return b.price - a.price; // ราคาสูงไปต่ำในกลุ่มเดียวกัน
=======
                return b.score - a.score;
>>>>>>> a5d69224
            });

        console.log('Analyzed sprinklers sample:', analyzedSprinklers.slice(0, 3));

        // Enhanced pipe analysis with improved scoring (ใช้ฟังก์ชันใหม่)
        const analyzedBranchPipes = pipeData
            .map((pipe) => {
                console.log('Analyzing branch pipe:', pipe.productCode, pipe);
                return evaluatePipeAdvanced(
                    pipe,
                    adjustedFlowBranch,
                    input.longestBranchPipeM,
                    'branch',
                    input.pipeAgeYears || 0,
                    ['LDPE', 'Flexible PE', 'PE-RT', 'PVC', 'HDPE PE 80'],
                    systemRequirements
                );
            })
            .sort((a, b) => {
                // เรียงตามระดับคำแนะนำ แล้วตามราคา (สูงไปต่ำ)
                if (a.isRecommended !== b.isRecommended) {
                    return b.isRecommended ? 1 : -1;
                }
                if (a.isGoodChoice !== b.isGoodChoice) {
                    return b.isGoodChoice ? 1 : -1;
                }
                if (a.isUsable !== b.isUsable) {
                    return b.isUsable ? 1 : -1;
                }
<<<<<<< HEAD
                return b.price - a.price;
=======
                return b.score - a.score;
>>>>>>> a5d69224
            });

        const analyzedSecondaryPipes = hasValidSecondaryPipe
            ? pipeData
                  .map((pipe) =>
                      evaluatePipeAdvanced(
                          pipe,
                          adjustedFlowSecondary,
                          input.longestSecondaryPipeM,
                          'secondary',
                          input.pipeAgeYears || 0,
                          ['HDPE PE 80', 'HDPE PE 100', 'PVC'],
                          systemRequirements
                      )
                  )
                  .sort((a, b) => {
                      if (a.isRecommended !== b.isRecommended) {
                          return b.isRecommended ? 1 : -1;
                      }
                      if (a.isGoodChoice !== b.isGoodChoice) {
                          return b.isGoodChoice ? 1 : -1;
                      }
                      if (a.isUsable !== b.isUsable) {
                          return b.isUsable ? 1 : -1;
                      }
<<<<<<< HEAD
                      return b.price - a.price;
=======
                      return b.score - a.score;
>>>>>>> a5d69224
                  })
            : [];

        const analyzedMainPipes = hasValidMainPipe
            ? pipeData
                  .map((pipe) =>
                      evaluatePipeAdvanced(
                          pipe,
                          adjustedFlowMain,
                          input.longestMainPipeM,
                          'main',
                          input.pipeAgeYears || 0,
                          ['HDPE PE 100', 'HDPE PE 80'],
                          systemRequirements
                      )
                  )
                  .sort((a, b) => {
                      if (a.isRecommended !== b.isRecommended) {
                          return b.isRecommended ? 1 : -1;
                      }
                      if (a.isGoodChoice !== b.isGoodChoice) {
                          return b.isGoodChoice ? 1 : -1;
                      }
                      if (a.isUsable !== b.isUsable) {
                          return b.isUsable ? 1 : -1;
                      }
<<<<<<< HEAD
                      return b.price - a.price;
                  })
            : [];

        // Select best pipes for calculations
        const bestBranchPipe =
            analyzedBranchPipes.find((p) => p.isRecommended) ||
            analyzedBranchPipes.find((p) => p.isUsable) ||
            analyzedBranchPipes[0];

        const bestSecondaryPipe = hasValidSecondaryPipe
            ? analyzedSecondaryPipes.find((p) => p.isRecommended) ||
              analyzedSecondaryPipes.find((p) => p.isUsable) ||
              analyzedSecondaryPipes[0]
            : null;

        const bestMainPipe = hasValidMainPipe
            ? analyzedMainPipes.find((p) => p.isRecommended) ||
              analyzedMainPipes.find((p) => p.isUsable) ||
              analyzedMainPipes[0]
=======
                      return b.score - a.score;
                  })
            : [];

        // AUTO SELECT BEST PIPES - NEW
        const autoSelectedBranchPipe = autoSelectBestPipe(analyzedBranchPipes, 'branch');
        const autoSelectedSecondaryPipe = hasValidSecondaryPipe
            ? autoSelectBestPipe(analyzedSecondaryPipes, 'secondary')
            : null;
        const autoSelectedMainPipe = hasValidMainPipe
            ? autoSelectBestPipe(analyzedMainPipes, 'main')
>>>>>>> a5d69224
            : null;

        // Enhanced head loss calculations with auto-selected pipes
        const branchLoss = autoSelectedBranchPipe
            ? calculateImprovedHeadLoss(
                  adjustedFlowBranch,
                  autoSelectedBranchPipe.sizeMM,
                  input.longestBranchPipeM,
                  autoSelectedBranchPipe.pipeType,
                  'branch',
                  input.pipeAgeYears || 0
              )
            : { major: 0, minor: 0, total: 0, velocity: 0, C: 135 };

        const secondaryLoss =
<<<<<<< HEAD
            bestSecondaryPipe && hasValidSecondaryPipe
                ? calculateImprovedHeadLoss(
                      adjustedFlowSecondary,
                      bestSecondaryPipe.sizeMM,
                      input.longestSecondaryPipeM,
                      bestSecondaryPipe.pipeType,
=======
            autoSelectedSecondaryPipe && hasValidSecondaryPipe
                ? calculateImprovedHeadLoss(
                      adjustedFlowSecondary,
                      autoSelectedSecondaryPipe.sizeMM,
                      input.longestSecondaryPipeM,
                      autoSelectedSecondaryPipe.pipeType,
>>>>>>> a5d69224
                      'secondary',
                      input.pipeAgeYears || 0
                  )
                : { major: 0, minor: 0, total: 0, velocity: 0, C: 140 };

        const mainLoss =
<<<<<<< HEAD
            bestMainPipe && hasValidMainPipe
                ? calculateImprovedHeadLoss(
                      adjustedFlowMain,
                      bestMainPipe.sizeMM,
                      input.longestMainPipeM,
                      bestMainPipe.pipeType,
=======
            autoSelectedMainPipe && hasValidMainPipe
                ? calculateImprovedHeadLoss(
                      adjustedFlowMain,
                      autoSelectedMainPipe.sizeMM,
                      input.longestMainPipeM,
                      autoSelectedMainPipe.pipeType,
>>>>>>> a5d69224
                      'main',
                      input.pipeAgeYears || 0
                  )
                : { major: 0, minor: 0, total: 0, velocity: 0, C: 145 };

        const totalHeadLoss = branchLoss.total + secondaryLoss.total + mainLoss.total;
        const totalMajorLoss = branchLoss.major + secondaryLoss.major + mainLoss.major;
        const totalMinorLoss = branchLoss.minor + secondaryLoss.minor + mainLoss.minor;

        // Enhanced pump head calculation
        const pumpHeadRequired = input.staticHeadM + totalHeadLoss + pressureFromSprinkler;

        // Determine pump flow requirement
        const pumpRequiredFlow = Math.max(
            adjustedFlowBranch,
            adjustedFlowSecondary,
            adjustedFlowMain
        );

        // Enhanced pump analysis (ใช้ฟังก์ชันใหม่)
        const analyzedPumps = pumpData
            .map((pump) => {
                console.log('Analyzing pump:', pump.productCode, pump);
                return evaluatePumpAdvanced(pump, pumpRequiredFlow, pumpHeadRequired, {
                    numberOfZones: input.numberOfZones,
                    farmSize: input.farmSizeRai,
                    simultaneousZones: input.simultaneousZones,
                });
            })
            .sort((a, b) => {
                // เรียงตามระดับคำแนะนำ แล้วตามราคา (สูงไปต่ำ)
                if (a.isRecommended !== b.isRecommended) {
                    return b.isRecommended ? 1 : -1;
                }
                if (a.isGoodChoice !== b.isGoodChoice) {
                    return b.isGoodChoice ? 1 : -1;
                }
                if (a.isUsable !== b.isUsable) {
                    return b.isUsable ? 1 : -1;
                }
<<<<<<< HEAD
                return b.price - a.price; // ราคาสูงไปต่ำในกลุ่มเดียวกัน
=======
                return b.score - a.score;
>>>>>>> a5d69224
            });

        console.log('Analyzed pumps sample:', analyzedPumps.slice(0, 3));

        // AUTO SELECT BEST PUMP - NEW
        const autoSelectedPump = autoSelectBestPump(analyzedPumps);

        // Calculate pipe rolls with auto-selected pipes
        const branchRolls = autoSelectedBranchPipe
            ? calculatePipeRolls(input.totalBranchPipeM, autoSelectedBranchPipe.lengthM)
            : 1;
        const secondaryRolls =
<<<<<<< HEAD
            bestSecondaryPipe && hasValidSecondaryPipe
                ? calculatePipeRolls(input.totalSecondaryPipeM, bestSecondaryPipe.lengthM)
                : 0;
        const mainRolls =
            bestMainPipe && hasValidMainPipe
                ? calculatePipeRolls(input.totalMainPipeM, bestMainPipe.lengthM)
=======
            autoSelectedSecondaryPipe && hasValidSecondaryPipe
                ? calculatePipeRolls(input.totalSecondaryPipeM, autoSelectedSecondaryPipe.lengthM)
                : 0;
        const mainRolls =
            autoSelectedMainPipe && hasValidMainPipe
                ? calculatePipeRolls(input.totalMainPipeM, autoSelectedMainPipe.lengthM)
>>>>>>> a5d69224
                : 0;

        // Enhanced velocity warnings
        const velocityWarnings: string[] = [];
        if (branchLoss.velocity > 0) {
            const warning = checkVelocity(branchLoss.velocity, 'ท่อย่อย');
            if (!warning.includes('🟢')) velocityWarnings.push(warning);
        }

        if (hasValidSecondaryPipe && secondaryLoss.velocity > 0) {
            const warning = checkVelocity(secondaryLoss.velocity, 'ท่อรอง');
            if (!warning.includes('🟢')) velocityWarnings.push(warning);
        }

        if (hasValidMainPipe && mainLoss.velocity > 0) {
            const warning = checkVelocity(mainLoss.velocity, 'ท่อหลัก');
            if (!warning.includes('🟢')) velocityWarnings.push(warning);
        }

        // Filter recommendations (ปรับปรุงให้แม่นยำขึ้น)
        const recommendedSprinklers = analyzedSprinklers.filter((s) => s.isRecommended);
        const recommendedBranchPipe = analyzedBranchPipes.filter((p) => p.isRecommended);
        const recommendedSecondaryPipe = analyzedSecondaryPipes.filter((p) => p.isRecommended);
        const recommendedMainPipe = analyzedMainPipes.filter((p) => p.isRecommended);
        const recommendedPump = analyzedPumps.filter((p) => p.isRecommended);

<<<<<<< HEAD
        console.log('Enhanced calculations completed successfully');
        console.log('Recommendations:', {
            sprinklers: recommendedSprinklers.length,
            branchPipes: recommendedBranchPipe.length,
            secondaryPipes: recommendedSecondaryPipe.length,
            mainPipes: recommendedMainPipe.length,
            pumps: recommendedPump.length,
=======
        console.log('Enhanced calculations completed successfully with auto-selection');
        console.log('Auto-selected equipment:', {
            branchPipe: autoSelectedBranchPipe?.productCode,
            secondaryPipe: autoSelectedSecondaryPipe?.productCode,
            mainPipe: autoSelectedMainPipe?.productCode,
            pump: autoSelectedPump?.productCode,
>>>>>>> a5d69224
        });

        // เพิ่มข้อมูลการเลือกที่ดีที่สุด (ราคาสูงสุดในกลุ่มแนะนำ)
        const bestSelections = {
            bestSprinkler: selectBestEquipmentByPrice(analyzedSprinklers, true),
<<<<<<< HEAD
            bestBranchPipe: selectBestEquipmentByPrice(analyzedBranchPipes, true),
            bestSecondaryPipe: hasValidSecondaryPipe
                ? selectBestEquipmentByPrice(analyzedSecondaryPipes, true)
                : null,
            bestMainPipe: hasValidMainPipe
                ? selectBestEquipmentByPrice(analyzedMainPipes, true)
                : null,
            bestPump: selectBestEquipmentByPrice(analyzedPumps, true),
=======
            bestBranchPipe: autoSelectedBranchPipe,
            bestSecondaryPipe: autoSelectedSecondaryPipe,
            bestMainPipe: autoSelectedMainPipe,
            bestPump: autoSelectedPump,
>>>>>>> a5d69224
        };

        return {
            totalWaterRequiredLPH: formatNumber(totalWaterRequiredLPH, 3),
            totalWaterRequiredLPM: formatNumber(totalWaterRequiredLPM, 3),
            waterPerZoneLPH: formatNumber(waterPerZoneLPH, 3),
            waterPerZoneLPM: formatNumber(waterPerZoneLPM, 3),
            totalSprinklers,
            sprinklersPerZone: formatNumber(sprinklersPerZone, 3),
            waterPerSprinklerLPH: formatNumber(waterPerSprinklerLPH, 3),
            waterPerSprinklerLPM: formatNumber(waterPerSprinklerLPM, 3),

            // Equipment recommendations
            recommendedSprinklers,
            recommendedBranchPipe,
            recommendedSecondaryPipe,
            recommendedMainPipe,
            recommendedPump,

            // Analysis results
            analyzedBranchPipes,
            analyzedSecondaryPipes,
            analyzedMainPipes,
            analyzedSprinklers,
            analyzedPumps,

<<<<<<< HEAD
=======
            // AUTO-SELECTED EQUIPMENT - NEW
            autoSelectedBranchPipe,
            autoSelectedSecondaryPipe,
            autoSelectedMainPipe,
            autoSelectedPump,

>>>>>>> a5d69224
            // เพิ่มข้อมูลการเลือกที่ดีที่สุด
            bestSelections,

            // Pipe calculations
            branchPipeRolls: branchRolls,
            secondaryPipeRolls: secondaryRolls,
            mainPipeRolls: mainRolls,

            // Head loss analysis
            headLoss: {
                branch: {
                    major: formatNumber(branchLoss.major, 3),
                    minor: formatNumber(branchLoss.minor, 3),
                    total: formatNumber(branchLoss.total, 3),
                },
                secondary: {
                    major: formatNumber(secondaryLoss.major, 3),
                    minor: formatNumber(secondaryLoss.minor, 3),
                    total: formatNumber(secondaryLoss.total, 3),
                },
                main: {
                    major: formatNumber(mainLoss.major, 3),
                    minor: formatNumber(mainLoss.minor, 3),
                    total: formatNumber(mainLoss.total, 3),
                },
                totalMajor: formatNumber(totalMajorLoss, 3),
                totalMinor: formatNumber(totalMinorLoss, 3),
                total: formatNumber(totalHeadLoss, 3),
            },

            // Velocity analysis
            velocity: {
                branch: formatNumber(branchLoss.velocity, 3),
                secondary: formatNumber(secondaryLoss.velocity, 3),
                main: formatNumber(mainLoss.velocity, 3),
            },

            // Flow analysis
            flows: {
                branch: formatNumber(adjustedFlowBranch, 3),
                secondary: formatNumber(adjustedFlowSecondary, 3),
                main: formatNumber(adjustedFlowMain, 3),
            },

            // Coefficient analysis
            coefficients: {
                branch: formatNumber(branchLoss.C, 3),
                secondary: formatNumber(secondaryLoss.C, 3),
                main: formatNumber(mainLoss.C, 3),
            },

            // Pump requirements
            pumpHeadRequired: formatNumber(pumpHeadRequired, 3),
            pressureFromSprinkler: formatNumber(pressureFromSprinkler, 3),

            // System parameters
            safetyFactor:
                systemComplexity === 'simple' ? 1.15 : systemComplexity === 'medium' ? 1.25 : 1.35,
            adjustedFlow: formatNumber(
                Math.max(adjustedFlowBranch, adjustedFlowSecondary, adjustedFlowMain),
                3
            ),
            velocityWarnings,
            hasValidSecondaryPipe,
            hasValidMainPipe,

            // Additional metadata
            systemComplexity,
            calculationMetadata: {
                equipmentCounts: {
                    sprinklers: sprinklerData.length,
                    pumps: pumpData.length,
                    pipes: pipeData.length,
                },
                selectedEquipment: {
                    sprinkler: selectedSprinkler?.name || null,
                    pressureSource: selectedSprinkler ? 'sprinkler' : 'manual',
<<<<<<< HEAD
=======
                },
                autoSelectedEquipment: {
                    branchPipe: autoSelectedBranchPipe?.productCode || null,
                    secondaryPipe: autoSelectedSecondaryPipe?.productCode || null,
                    mainPipe: autoSelectedMainPipe?.productCode || null,
                    pump: autoSelectedPump?.productCode || null,
>>>>>>> a5d69224
                },
                analysisTimestamp: new Date().toISOString(),
                dataSource: 'database',
                loadingErrors: error ? [error] : [],
                systemRequirements: {
                    farmSize: input.farmSizeRai,
                    complexity: systemComplexity,
                    totalFlow: Math.max(
                        adjustedFlowBranch,
                        adjustedFlowSecondary,
                        adjustedFlowMain
                    ),
                    totalHead: pumpHeadRequired,
                },
            },
        };
    }, [input, selectedSprinkler, sprinklerData, pumpData, pipeData, loading, error]);
};<|MERGE_RESOLUTION|>--- conflicted
+++ resolved
@@ -662,11 +662,7 @@
                 if (a.isUsable !== b.isUsable) {
                     return b.isUsable ? 1 : -1;
                 }
-<<<<<<< HEAD
-                return b.price - a.price; // ราคาสูงไปต่ำในกลุ่มเดียวกัน
-=======
                 return b.score - a.score;
->>>>>>> a5d69224
             });
 
         console.log('Analyzed sprinklers sample:', analyzedSprinklers.slice(0, 3));
@@ -696,11 +692,7 @@
                 if (a.isUsable !== b.isUsable) {
                     return b.isUsable ? 1 : -1;
                 }
-<<<<<<< HEAD
-                return b.price - a.price;
-=======
                 return b.score - a.score;
->>>>>>> a5d69224
             });
 
         const analyzedSecondaryPipes = hasValidSecondaryPipe
@@ -726,11 +718,7 @@
                       if (a.isUsable !== b.isUsable) {
                           return b.isUsable ? 1 : -1;
                       }
-<<<<<<< HEAD
-                      return b.price - a.price;
-=======
                       return b.score - a.score;
->>>>>>> a5d69224
                   })
             : [];
 
@@ -757,28 +745,6 @@
                       if (a.isUsable !== b.isUsable) {
                           return b.isUsable ? 1 : -1;
                       }
-<<<<<<< HEAD
-                      return b.price - a.price;
-                  })
-            : [];
-
-        // Select best pipes for calculations
-        const bestBranchPipe =
-            analyzedBranchPipes.find((p) => p.isRecommended) ||
-            analyzedBranchPipes.find((p) => p.isUsable) ||
-            analyzedBranchPipes[0];
-
-        const bestSecondaryPipe = hasValidSecondaryPipe
-            ? analyzedSecondaryPipes.find((p) => p.isRecommended) ||
-              analyzedSecondaryPipes.find((p) => p.isUsable) ||
-              analyzedSecondaryPipes[0]
-            : null;
-
-        const bestMainPipe = hasValidMainPipe
-            ? analyzedMainPipes.find((p) => p.isRecommended) ||
-              analyzedMainPipes.find((p) => p.isUsable) ||
-              analyzedMainPipes[0]
-=======
                       return b.score - a.score;
                   })
             : [];
@@ -790,7 +756,6 @@
             : null;
         const autoSelectedMainPipe = hasValidMainPipe
             ? autoSelectBestPipe(analyzedMainPipes, 'main')
->>>>>>> a5d69224
             : null;
 
         // Enhanced head loss calculations with auto-selected pipes
@@ -806,42 +771,24 @@
             : { major: 0, minor: 0, total: 0, velocity: 0, C: 135 };
 
         const secondaryLoss =
-<<<<<<< HEAD
-            bestSecondaryPipe && hasValidSecondaryPipe
-                ? calculateImprovedHeadLoss(
-                      adjustedFlowSecondary,
-                      bestSecondaryPipe.sizeMM,
-                      input.longestSecondaryPipeM,
-                      bestSecondaryPipe.pipeType,
-=======
             autoSelectedSecondaryPipe && hasValidSecondaryPipe
                 ? calculateImprovedHeadLoss(
                       adjustedFlowSecondary,
                       autoSelectedSecondaryPipe.sizeMM,
                       input.longestSecondaryPipeM,
                       autoSelectedSecondaryPipe.pipeType,
->>>>>>> a5d69224
                       'secondary',
                       input.pipeAgeYears || 0
                   )
                 : { major: 0, minor: 0, total: 0, velocity: 0, C: 140 };
 
         const mainLoss =
-<<<<<<< HEAD
-            bestMainPipe && hasValidMainPipe
-                ? calculateImprovedHeadLoss(
-                      adjustedFlowMain,
-                      bestMainPipe.sizeMM,
-                      input.longestMainPipeM,
-                      bestMainPipe.pipeType,
-=======
             autoSelectedMainPipe && hasValidMainPipe
                 ? calculateImprovedHeadLoss(
                       adjustedFlowMain,
                       autoSelectedMainPipe.sizeMM,
                       input.longestMainPipeM,
                       autoSelectedMainPipe.pipeType,
->>>>>>> a5d69224
                       'main',
                       input.pipeAgeYears || 0
                   )
@@ -882,11 +829,7 @@
                 if (a.isUsable !== b.isUsable) {
                     return b.isUsable ? 1 : -1;
                 }
-<<<<<<< HEAD
-                return b.price - a.price; // ราคาสูงไปต่ำในกลุ่มเดียวกัน
-=======
                 return b.score - a.score;
->>>>>>> a5d69224
             });
 
         console.log('Analyzed pumps sample:', analyzedPumps.slice(0, 3));
@@ -899,21 +842,12 @@
             ? calculatePipeRolls(input.totalBranchPipeM, autoSelectedBranchPipe.lengthM)
             : 1;
         const secondaryRolls =
-<<<<<<< HEAD
-            bestSecondaryPipe && hasValidSecondaryPipe
-                ? calculatePipeRolls(input.totalSecondaryPipeM, bestSecondaryPipe.lengthM)
-                : 0;
-        const mainRolls =
-            bestMainPipe && hasValidMainPipe
-                ? calculatePipeRolls(input.totalMainPipeM, bestMainPipe.lengthM)
-=======
             autoSelectedSecondaryPipe && hasValidSecondaryPipe
                 ? calculatePipeRolls(input.totalSecondaryPipeM, autoSelectedSecondaryPipe.lengthM)
                 : 0;
         const mainRolls =
             autoSelectedMainPipe && hasValidMainPipe
                 ? calculatePipeRolls(input.totalMainPipeM, autoSelectedMainPipe.lengthM)
->>>>>>> a5d69224
                 : 0;
 
         // Enhanced velocity warnings
@@ -940,42 +874,21 @@
         const recommendedMainPipe = analyzedMainPipes.filter((p) => p.isRecommended);
         const recommendedPump = analyzedPumps.filter((p) => p.isRecommended);
 
-<<<<<<< HEAD
-        console.log('Enhanced calculations completed successfully');
-        console.log('Recommendations:', {
-            sprinklers: recommendedSprinklers.length,
-            branchPipes: recommendedBranchPipe.length,
-            secondaryPipes: recommendedSecondaryPipe.length,
-            mainPipes: recommendedMainPipe.length,
-            pumps: recommendedPump.length,
-=======
         console.log('Enhanced calculations completed successfully with auto-selection');
         console.log('Auto-selected equipment:', {
             branchPipe: autoSelectedBranchPipe?.productCode,
             secondaryPipe: autoSelectedSecondaryPipe?.productCode,
             mainPipe: autoSelectedMainPipe?.productCode,
             pump: autoSelectedPump?.productCode,
->>>>>>> a5d69224
         });
 
         // เพิ่มข้อมูลการเลือกที่ดีที่สุด (ราคาสูงสุดในกลุ่มแนะนำ)
         const bestSelections = {
             bestSprinkler: selectBestEquipmentByPrice(analyzedSprinklers, true),
-<<<<<<< HEAD
-            bestBranchPipe: selectBestEquipmentByPrice(analyzedBranchPipes, true),
-            bestSecondaryPipe: hasValidSecondaryPipe
-                ? selectBestEquipmentByPrice(analyzedSecondaryPipes, true)
-                : null,
-            bestMainPipe: hasValidMainPipe
-                ? selectBestEquipmentByPrice(analyzedMainPipes, true)
-                : null,
-            bestPump: selectBestEquipmentByPrice(analyzedPumps, true),
-=======
             bestBranchPipe: autoSelectedBranchPipe,
             bestSecondaryPipe: autoSelectedSecondaryPipe,
             bestMainPipe: autoSelectedMainPipe,
             bestPump: autoSelectedPump,
->>>>>>> a5d69224
         };
 
         return {
@@ -1002,15 +915,12 @@
             analyzedSprinklers,
             analyzedPumps,
 
-<<<<<<< HEAD
-=======
             // AUTO-SELECTED EQUIPMENT - NEW
             autoSelectedBranchPipe,
             autoSelectedSecondaryPipe,
             autoSelectedMainPipe,
             autoSelectedPump,
 
->>>>>>> a5d69224
             // เพิ่มข้อมูลการเลือกที่ดีที่สุด
             bestSelections,
 
@@ -1088,15 +998,12 @@
                 selectedEquipment: {
                     sprinkler: selectedSprinkler?.name || null,
                     pressureSource: selectedSprinkler ? 'sprinkler' : 'manual',
-<<<<<<< HEAD
-=======
                 },
                 autoSelectedEquipment: {
                     branchPipe: autoSelectedBranchPipe?.productCode || null,
                     secondaryPipe: autoSelectedSecondaryPipe?.productCode || null,
                     mainPipe: autoSelectedMainPipe?.productCode || null,
                     pump: autoSelectedPump?.productCode || null,
->>>>>>> a5d69224
                 },
                 analysisTimestamp: new Date().toISOString(),
                 dataSource: 'database',
