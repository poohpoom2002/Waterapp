--- conflicted
+++ resolved
@@ -101,14 +101,9 @@
     }
 };
 
-<<<<<<< HEAD
 const calculateSprinklerBasedFlow = (sprinkler: any, input: IrrigationInput) => {
     const totalWaterPerMinute =
         (input.totalTrees * input.waterPerTreeLiters) / (input.irrigationTimeMinutes / 60);
-=======
-const calculateSprinklerBasedFlow = (sprinkler: any, input: IrrigationInput, projectMode?: string) => {
-    const totalWaterPerHour = (input.totalTrees * input.waterPerTreeLiters) / (input.irrigationTimeMinutes / 60);
->>>>>>> 87dd1210
     const totalSprinklers = Math.ceil(input.totalTrees * input.sprinklersPerTree);
 
     if (!sprinkler) {
@@ -141,56 +136,25 @@
 
         const expectedFlowPerSprinkler = totalWaterPerMinute / totalSprinklers;
 
-<<<<<<< HEAD
         if (sprinklerFlowLPM > expectedFlowPerSprinkler * 3) {
             throw new Error('Sprinkler flow too high');
         }
 
         if (sprinklerFlowLPM < expectedFlowPerSprinkler / 3) {
-=======
-        // Adjust flow validation based on project mode
-        let flowToleranceHigh = 3;
-        let flowToleranceLow = 3;
-
-        if (projectMode === 'field-crop') {
-            // Field crops allow higher flow rates for better coverage
-            flowToleranceHigh = 5;
-            flowToleranceLow = 2;
-        } else if (projectMode === 'greenhouse') {
-            // Greenhouse needs precise flow control
-            flowToleranceHigh = 2;
-            flowToleranceLow = 4;
-        } else if (projectMode === 'garden') {
-            // Garden allows moderate flexibility
-            flowToleranceHigh = 4;
-            flowToleranceLow = 3;
-        }
-
-        if (sprinklerFlowLPH > expectedFlowPerSprinkler * flowToleranceHigh) {
-            throw new Error('Sprinkler flow too high');
-        }
-
-        if (sprinklerFlowLPH < expectedFlowPerSprinkler / flowToleranceLow) {
->>>>>>> 87dd1210
             throw new Error('Sprinkler flow too low');
         }
 
         // Adjust effective flow based on project mode
-        let flowAdjustment = 1.2; // Default
-        if (projectMode === 'field-crop') {
-            flowAdjustment = 1.1; // More conservative for field crops
-        } else if (projectMode === 'greenhouse') {
-            flowAdjustment = 1.15; // Moderate for greenhouse
-        }
+        // let flowAdjustment = 1.2; // Default
+        // if (projectMode === 'field-crop') {
+        //     flowAdjustment = 1.1; // More conservative for field crops
+        // } else if (projectMode === 'greenhouse') {
+        //     flowAdjustment = 1.15; // Moderate for greenhouse
+        // }
 
         const effectiveFlowPerSprinkler = Math.min(
-<<<<<<< HEAD
             sprinklerFlowLPM,
             expectedFlowPerSprinkler * 1.2
-=======
-            sprinklerFlowLPH,
-            expectedFlowPerSprinkler * flowAdjustment
->>>>>>> 87dd1210
         );
         const totalFlowLPM = effectiveFlowPerSprinkler * totalSprinklers;
 
@@ -209,17 +173,12 @@
 };
 
 const calculateFlowRequirements = (input: IrrigationInput, selectedSprinkler: any, projectMode?: string) => {
-    const sprinklerFlow = calculateSprinklerBasedFlow(selectedSprinkler, input, projectMode);
+    const sprinklerFlow = calculateSprinklerBasedFlow(selectedSprinkler, input);
 
     const totalSprinklers = sprinklerFlow.sprinklersUsed || Math.ceil(input.totalTrees * input.sprinklersPerTree);
 
-<<<<<<< HEAD
     const flowPerSprinklerLPM =
         sprinklerFlow.sprinklerFlowLPM || sprinklerFlow.totalFlowLPM / totalSprinklers;
-=======
-    const flowPerSprinklerLPH = sprinklerFlow.sprinklerFlowLPH || sprinklerFlow.totalFlowLPH / totalSprinklers;
-    const flowPerSprinklerLPM = flowPerSprinklerLPH / 60;
->>>>>>> 87dd1210
 
     // Adjust branch flow calculation based on project mode
     let maxSprinklersPerBranch = Math.min(input.sprinklersPerLongestBranch, 20);
@@ -1179,75 +1138,8 @@
             projectSummary,
 
             calculationMetadata: {
-<<<<<<< HEAD
                 totalWaterRequiredLPM: flowData.totalFlowLPM,
                 waterPerZoneLPM: formatNumber(flowData.totalFlowLPM / sanitizedInput.numberOfZones, 1),
-=======
-                projectMode: projectMode,
-                equipmentCounts: {
-                    sprinklers: sprinklerData.length,
-                    pumps: pumpData.length,
-                    pipes: pipeData.length,
-                },
-                selectedEquipment: {
-                    sprinkler: selectedSprinkler?.name || null,
-                    pressureSource: selectedSprinkler ? 'sprinkler' : 'manual',
-                },
-                autoSelectedEquipment: {
-                    branchPipe: autoSelectedBranchPipe?.productCode || null,
-                    secondaryPipe: autoSelectedSecondaryPipe?.productCode || null,
-                    mainPipe: autoSelectedMainPipe?.productCode || null,
-                    pump: autoSelectedPump?.productCode || null,
-                },
-                analysisTimestamp: new Date().toISOString(),
-                dataSource: 'database',
-                systemComplexity,
-                systemRequirements: {
-                    farmSize: sanitizedInput.farmSizeRai,
-                    complexity: systemComplexity,
-                    totalFlow: requiredPumpFlow,
-                    totalHead: pumpHeadRequired,
-                    safetyFactor: safetyFactor,
-                },
-                flowCalculations: {
-                    totalFlowLPH: flowData.totalFlowLPH,
-                    flowPerSprinkler: flowData.flowPerSprinklerLPM,
-                    branchFlow: flowData.branchFlowLPM,
-                    secondaryFlow: flowData.secondaryFlowLPM,
-                    mainFlow: flowData.mainFlowLPM,
-                    pumpFlow: requiredPumpFlow,
-                    sprinklerBased: !!selectedSprinkler,
-                },
-                multiZoneInfo: allZoneData
-                    ? {
-                          totalZones: allZoneData.length,
-                          simultaneousZones: sanitizedInput.simultaneousZones,
-                          calculationMethod:
-                              allZoneData.length > 1 ? 'multi-zone-optimized' : 'single-zone',
-                          operationGroups: zoneOperationGroups,
-                          criticalGroup: projectSummary?.criticalGroup,
-                          projectSummary: projectSummary,
-                      }
-                    : undefined,
-                headLossAnalysis: {
-                    ratio: headLossValidation.ratio,
-                    isValid: headLossValidation.isValid,
-                    severity: headLossValidation.severity,
-                    recommendation: headLossValidation.recommendation,
-                    breakdown: {
-                        branch: formatNumber(branchLoss.total, 3),
-                        secondary: formatNumber(secondaryLoss.total, 3),
-                        main: formatNumber(mainLoss.total, 3),
-                        connection: formatNumber(connectionLoss, 3),
-                        total: formatNumber(totalHeadLoss, 3),
-                    },
-                },
-                inputValidation: {
-                    originalInput: input,
-                    sanitizedInput: sanitizedInput,
-                    changesApplied: JSON.stringify(input) !== JSON.stringify(sanitizedInput),
-                },
->>>>>>> 87dd1210
             },
         };
     }, [
