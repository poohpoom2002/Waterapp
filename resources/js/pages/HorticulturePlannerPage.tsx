import React, { useState, useEffect, useRef, useMemo, useCallback, useReducer } from 'react';
import axios from 'axios';

import HorticultureMapComponent from '../components/horticulture/HorticultureMapComponent';
import HorticultureDrawingManager from '../components/horticulture/HorticultureDrawingManager';
import HorticultureSearchControl from '../components/horticulture/HorticultureSearchControl';
import EnhancedHorticultureSearchControl from '../components/horticulture/HorticultureSearchControl';
import { router } from '@inertiajs/react';
import { useLanguage } from '../contexts/LanguageContext';
import LanguageSwitcher from '../components/LanguageSwitcher';
import Footer from '../components/Footer';
import Navbar from '../components/Navbar';

import {
    FaTree,
    FaUndo,
    FaRedo,
    FaEdit,
    FaTrash,
    FaPlus,
    FaSave,
    FaTimes,
    FaArrowsAlt,
    FaCog,
    FaSearch,
    FaSpinner,
    FaLink,
    FaUnlink,
} from 'react-icons/fa';

const isPointInPolygon = (
    point: { lat: number; lng: number },
    polygon: { lat: number; lng: number }[]
): boolean => {
    if (!point || !polygon || polygon.length < 3) return false;

    try {
        let inside = false;
        for (let i = 0, j = polygon.length - 1; i < polygon.length; j = i++) {
            const xi = polygon[i].lat;
            const yi = polygon[i].lng;
            const xj = polygon[j].lat;
            const yj = polygon[j].lng;

            const intersect =
                yi > point.lng !== yj > point.lng &&
                point.lat < ((xj - xi) * (point.lng - yi)) / (yj - yi) + xi;
            if (intersect) inside = !inside;
        }
        return inside;
    } catch (error) {
        console.error('Error checking point in polygon:', error);
        return false;
    }
};

const calculatePipeLength = (coordinates: { lat: number; lng: number }[]): number => {
    if (!coordinates || coordinates.length < 2) return 0;

    try {
        let totalLength = 0;
        for (let i = 1; i < coordinates.length; i++) {
            totalLength += calculateDistanceBetweenPoints(coordinates[i - 1], coordinates[i]);
        }
        return totalLength;
    } catch (error) {
        console.error('Error calculating pipe length:', error);
        return 0;
    }
};

const calculateDistanceBetweenPoints = (
    point1: { lat: number; lng: number },
    point2: { lat: number; lng: number }
): number => {
    try {
        const R = 6371000;
        const dLat = ((point2.lat - point1.lat) * Math.PI) / 180;
        const dLng = ((point2.lng - point1.lng) * Math.PI) / 180;

        const a =
            Math.sin(dLat / 2) * Math.sin(dLat / 2) +
            Math.cos((point1.lat * Math.PI) / 180) *
                Math.cos((point2.lat * Math.PI) / 180) *
                Math.sin(dLng / 2) *
                Math.sin(dLng / 2);

        const c = 2 * Math.atan2(Math.sqrt(a), Math.sqrt(1 - a));
        return Math.max(0, R * c);
    } catch (error) {
        console.error('Error calculating distance:', error);
        return 0;
    }
};

const generateUniqueId = (prefix: string = 'id'): string => {
    const timestamp = Date.now();
    const random = Math.random().toString(36).substr(2, 9);
    return `${prefix}-${timestamp}-${random}`;
};

const calculateAreaFromCoordinates = (coordinates: { lat: number; lng: number }[]): number => {
    if (!coordinates || coordinates.length < 3) return 0;

    try {
        let area = 0;
        for (let i = 0; i < coordinates.length; i++) {
            const j = (i + 1) % coordinates.length;
            area += coordinates[i].lat * coordinates[j].lng;
            area -= coordinates[j].lat * coordinates[i].lng;
        }
        area = Math.abs(area) / 2;

        const avgLat = coordinates.reduce((sum, coord) => sum + coord.lat, 0) / coordinates.length;
        const latFactor = 111000;
        const lngFactor = 111000 * Math.cos((avgLat * Math.PI) / 180);

        const areaInSquareMeters = area * latFactor * lngFactor;
        return Math.max(0, areaInSquareMeters);
    } catch (error) {
        console.error('Error calculating area:', error);
        return 0;
    }
};

const interpolatePositionAlongPipe = (
    coordinates: { lat: number; lng: number }[],
    targetDistance: number
): { lat: number; lng: number } | null => {
    if (!coordinates || coordinates.length < 2 || targetDistance < 0) return null;

    try {
        let accumulatedDistance = 0;

        for (let i = 1; i < coordinates.length; i++) {
            const segmentLength = calculateDistanceBetweenPoints(
                coordinates[i - 1],
                coordinates[i]
            );

            if (accumulatedDistance + segmentLength >= targetDistance) {
                const segmentProgress =
                    segmentLength > 0 ? (targetDistance - accumulatedDistance) / segmentLength : 0;

                return {
                    lat:
                        coordinates[i - 1].lat +
                        (coordinates[i].lat - coordinates[i - 1].lat) * segmentProgress,
                    lng:
                        coordinates[i - 1].lng +
                        (coordinates[i].lng - coordinates[i - 1].lng) * segmentProgress,
                };
            }

            accumulatedDistance += segmentLength;
        }

        return coordinates[coordinates.length - 1];
    } catch (error) {
        console.error('Error interpolating position:', error);
        return null;
    }
};

const findClosestPointOnPipe = (
    position: { lat: number; lng: number },
    pipeCoordinates: { lat: number; lng: number }[]
): { position: { lat: number; lng: number }; distance: number; segmentIndex: number } | null => {
    if (!pipeCoordinates || pipeCoordinates.length < 2) return null;

    let closestPoint: { lat: number; lng: number } | null = null;
    let minDistance = Infinity;
    let bestSegmentIndex = 0;

    for (let i = 0; i < pipeCoordinates.length - 1; i++) {
        const segmentStart = pipeCoordinates[i];
        const segmentEnd = pipeCoordinates[i + 1];

        const segmentLength = calculateDistanceBetweenPoints(segmentStart, segmentEnd);
        if (segmentLength === 0) continue;

        const t = Math.max(
            0,
            Math.min(
                1,
            ((position.lat - segmentStart.lat) * (segmentEnd.lat - segmentStart.lat) +
             (position.lng - segmentStart.lng) * (segmentEnd.lng - segmentStart.lng)) /
                    ((segmentLength * segmentLength) / (111000 * 111000))
            )
        );

        const closestOnSegment = {
            lat: segmentStart.lat + t * (segmentEnd.lat - segmentStart.lat),
            lng: segmentStart.lng + t * (segmentEnd.lng - segmentStart.lng),
        };

        const distance = calculateDistanceBetweenPoints(position, closestOnSegment);
        
        if (distance < minDistance) {
            minDistance = distance;
            closestPoint = closestOnSegment;
            bestSegmentIndex = i;
        }
    }

    return closestPoint
        ? {
        position: closestPoint,
        distance: minDistance,
              segmentIndex: bestSegmentIndex,
          }
        : null;
};

const generateEnhancedBranchPipes = (
    subMainCoordinates: { lat: number; lng: number }[],
    zone: any,
    plantData: any,
    exclusions: any[],
    mainArea: { lat: number; lng: number }[],
    useZones?: boolean,
    branchSettings?: any
): any[] => {
    const branchPipes: any[] = [];
    const pipeLength = calculatePipeLength(subMainCoordinates);

    const settings = branchSettings || {
        defaultAngle: 90,
        maxAngle: 180,
        minAngle: 0,
        angleStep: 1,
    };

    let targetArea: { lat: number; lng: number }[];
    let zoneName: string;

    if (useZones && zone.coordinates && zone.coordinates.length > 0) {
        targetArea = zone.coordinates;
        zoneName = zone.name;
    } else {
        targetArea = mainArea;
        zoneName = 'พื้นที่หลัก';
    }

    if (!targetArea || targetArea.length < 3) {
        console.error('❌ Invalid target area for enhanced branch generation');
        return [];
    }

    const exactRowSpacing = plantData.rowSpacing;
    const numberOfBranches = Math.max(2, Math.floor(pipeLength / exactRowSpacing) + 1);

    for (let i = 0; i < numberOfBranches; i++) {
        const distanceFromStart = exactRowSpacing * 0.5 + i * exactRowSpacing;
        if (distanceFromStart > pipeLength) break;

        const position = interpolatePositionAlongPipe(subMainCoordinates, distanceFromStart);

        if (position) {
            const segmentIndex = Math.max(
                0,
                Math.min(
                    Math.floor((distanceFromStart / pipeLength) * (subMainCoordinates.length - 1)),
                    subMainCoordinates.length - 2
                )
            );

            const direction = calculatePipeDirection(subMainCoordinates, segmentIndex);
            const perpendicular = calculatePerpendicularDirection(direction);

            ['left', 'right'].forEach((side, sideIndex) => {
                const multiplier = sideIndex === 0 ? -1 : 1;
                const branchAngle = settings.defaultAngle;
                const adjustedDirection = rotatePerpendicular(perpendicular, branchAngle - 90);

                const optimalDistance = calculateOptimalDistanceToPolygonBoundary(
                    position,
                    adjustedDirection,
                    multiplier,
                    targetArea,
                    plantData.plantSpacing
                );

                if (optimalDistance >= 15) {
                    const endPosition = calculateBranchEndPosition(
                        position,
                        adjustedDirection,
                        multiplier,
                        optimalDistance
                    );

                    const startInTargetArea = isPointInPolygon(position, targetArea);
                    const endInTargetArea = isPointInPolygon(endPosition, targetArea);

                    if (startInTargetArea && endInTargetArea) {
                        const branchCoordinates = [position, endPosition];
                        const plants = generateOptimalSpacingPlants(
                            branchCoordinates,
                            plantData,
                            exclusions,
                            targetArea
                        );

                        const branchPipe = {
                            id: generateUniqueId('branch'),
                            subMainPipeId: '',
                            coordinates: branchCoordinates,
                            length: calculatePipeLength(branchCoordinates),
                            diameter: 25,
                            plants,
                            isEditable: true,
                            sprinklerType: 'standard',
                            angle: branchAngle,
                            connectionPoint: distanceFromStart / pipeLength,
                        };

                        branchPipes.push(branchPipe);
                    }
                }
            });
        }
    }

    return branchPipes;
};

const calculatePipeDirection = (
    coordinates: { lat: number; lng: number }[],
    segmentIndex: number
) => {
    const start = coordinates[segmentIndex];
    const end = coordinates[Math.min(segmentIndex + 1, coordinates.length - 1)];
    return { lat: end.lat - start.lat, lng: end.lng - start.lng };
};

const calculatePerpendicularDirection = (direction: { lat: number; lng: number }) => {
    const perpendicular = { lat: -direction.lng, lng: direction.lat };
    const length = Math.sqrt(perpendicular.lat ** 2 + perpendicular.lng ** 2);
    return length > 0
        ? { lat: perpendicular.lat / length, lng: perpendicular.lng / length }
        : { lat: 0, lng: 1 };
};

const rotatePerpendicular = (direction: { lat: number; lng: number }, angleDegrees: number) => {
    const angleRad = (angleDegrees * Math.PI) / 180;
    const cos = Math.cos(angleRad);
    const sin = Math.sin(angleRad);
    return {
        lat: direction.lat * cos - direction.lng * sin,
        lng: direction.lat * sin + direction.lng * cos,
    };
};

const calculateOptimalDistanceToPolygonBoundary = (
    startPoint: { lat: number; lng: number },
    direction: { lat: number; lng: number },
    multiplier: number,
    polygon: { lat: number; lng: number }[],
    plantSpacing: number
): number => {
    if (!polygon || polygon.length < 3) return 0;

    try {
        const maxTestDistance = 500;
        let low = 0;
        let high = maxTestDistance;
        let maxValidDistance = 0;

        while (high - low > 0.1) {
            const mid = (low + high) / 2;
            const testPoint = calculateBranchEndPosition(startPoint, direction, multiplier, mid);

            if (isPointInPolygon(testPoint, polygon)) {
                maxValidDistance = mid;
                low = mid;
            } else {
                high = mid;
            }
        }

        const startBufferFromSubMain = plantSpacing * 0.5;
        const availableLengthForPlants = maxValidDistance - startBufferFromSubMain;
        
        if (availableLengthForPlants <= 0) return 0;

        const numberOfPlantsOnBranch = Math.max(
            1,
            Math.floor(availableLengthForPlants / plantSpacing) + 1
        );
        const optimalBranchLength =
            startBufferFromSubMain + (numberOfPlantsOnBranch - 1) * plantSpacing;
        return Math.min(optimalBranchLength, maxValidDistance);
    } catch (error) {
        console.error('Error calculating optimal distance to boundary:', error);
        return 0;
    }
};

const calculateBranchEndPosition = (
    startPos: { lat: number; lng: number },
    direction: { lat: number; lng: number },
    multiplier: number,
    length: number
) => {
    return {
        lat: startPos.lat + (direction.lat * multiplier * length) / 111000,
        lng:
            startPos.lng +
            (direction.lng * multiplier * length) /
                (111000 * Math.cos((startPos.lat * Math.PI) / 180)),
    };
};

const generateOptimalSpacingPlants = (
    pipeCoordinates: { lat: number; lng: number }[],
    plantData: any,
    exclusionAreas: any[] = [],
    zoneCoordinates: { lat: number; lng: number }[]
): any[] => {
    if (!pipeCoordinates || pipeCoordinates.length < 2 || !plantData) return [];

    try {
        const plants: any[] = [];
        const pipeLength = calculatePipeLength(pipeCoordinates);
        const exactSpacing = plantData.plantSpacing;
        const startBuffer = exactSpacing * 0.5;
        const availableLength = pipeLength - startBuffer;
        const numberOfPlants = Math.max(1, Math.floor(availableLength / exactSpacing) + 1);

        for (let i = 0; i < numberOfPlants; i++) {
            const exactDistanceOnPipe = startBuffer + i * exactSpacing;
            if (exactDistanceOnPipe > pipeLength) break;

            const position = interpolatePositionAlongPipe(pipeCoordinates, exactDistanceOnPipe);

            if (position) {
                const inZone = isPointInPolygon(position, zoneCoordinates);
                const inExclusion = exclusionAreas.some((exclusion) =>
                    isPointInPolygon(position, exclusion.coordinates)
                );

                if (inZone && !inExclusion) {
                    plants.push({
                        id: generateUniqueId('plant'),
                        position,
                        plantData,
                        isSelected: false,
                        isEditable: true,
                        health: 'good',
                    });
                }
            }
        }

        return plants;
    } catch (error) {
        console.error('Error generating enhanced optimal spacing plants:', error);
        return [];
    }
};

interface Coordinate {
    lat: number;
    lng: number;
}

interface PlantData {
    id: number;
    name: string;
    plantSpacing: number;
    rowSpacing: number;
    waterNeed: number;
}

interface Zone {
    id: string;
    name: string;
    coordinates: Coordinate[];
    plantData: PlantData;
    plantCount: number;
    totalWaterNeed: number;
    area: number;
    color: string;
    isLocked?: boolean;
    createdAt?: string;
    updatedAt?: string;
    shape?: 'circle' | 'polygon' | 'rectangle';
    isCustomPlant?: boolean;
}

interface Pump {
    id: string;
    position: Coordinate;
    type: 'submersible' | 'centrifugal' | 'jet';
    capacity: number;
    head: number;
    power?: number;
    efficiency?: number;
}

interface MainPipe {
    id: string;
    fromPump: string;
    toZone: string;
    coordinates: Coordinate[];
    length: number;
    diameter: number;
    material?: 'pvc' | 'hdpe' | 'steel';
    pressure?: number;
    flowRate?: number;
}

interface SubMainPipe {
    id: string;
    zoneId: string;
    coordinates: Coordinate[];
    length: number;
    diameter: number;
    branchPipes: BranchPipe[];
    material?: 'pvc' | 'hdpe' | 'steel';
    isEditable?: boolean;
}

interface BranchPipe {
    id: string;
    subMainPipeId: string;
    coordinates: Coordinate[];
    length: number;
    diameter: number;
    plants: PlantLocation[];
    sprinklerType?: string;
    isEditable?: boolean;
    isSelected?: boolean;
    isHovered?: boolean;
    isHighlighted?: boolean;
    isDisabled?: boolean;
    isVisible?: boolean;
    isActive?: boolean;
    angle?: number; 
    connectionPoint?: number; 
}

interface PlantLocation {
    id: string;
    position: Coordinate;
    plantData: PlantData;
    isSelected?: boolean;
    isEditable?: boolean;
    elevation?: number;
    soilType?: string;
    health?: 'good' | 'fair' | 'poor';
    zoneId?: string;
}

interface ExclusionArea {
    id: string;
    type: 'building' | 'powerplant' | 'river' | 'road' | 'other';
    coordinates: Coordinate[];
    name: string;
    color: string;
    description?: string;
    isLocked?: boolean;
    shape?: 'circle' | 'polygon' | 'rectangle';
}

interface ProjectState {
    mainArea: Coordinate[];
    zones: Zone[];
    pump: Pump | null;
    mainPipes: MainPipe[];
    subMainPipes: SubMainPipe[];
    plants: PlantLocation[];
    exclusionAreas: ExclusionArea[];
    useZones: boolean;
    selectedPlantType: PlantData;
    availablePlants: PlantData[];
    spacingValidationStats: {
        totalBranches: number;
        averageRowSpacing: number;
        averagePlantSpacing: number;
        spacingAccuracy: number;
    };
    areaUtilizationStats: {
        totalBranches: number;
        averageUtilization: number;
        maxUtilization: number;
    };
    isEditModeEnabled: boolean;
    branchPipeSettings: {
        defaultAngle: number;
        maxAngle: number;
        minAngle: number;
        angleStep: number;
    };
}

interface HistoryState {
    past: ProjectState[];
    present: ProjectState;
    future: ProjectState[];
}

type HistoryAction =
    | { type: 'PUSH_STATE'; state: ProjectState }
    | { type: 'UNDO' }
    | { type: 'REDO' }
    | { type: 'CLEAR_HISTORY' };

// Default data - will be initialized inside component
const DEFAULT_PLANT_TYPES = (t: (key: string) => string): PlantData[] => [
    { id: 1, name: t('มะม่วง'), plantSpacing: 8, rowSpacing: 8, waterNeed: 50 },
    { id: 2, name: t('ทุเรียน'), plantSpacing: 10, rowSpacing: 10, waterNeed: 80 },
    { id: 3, name: t('สับปะรด'), plantSpacing: 1, rowSpacing: 1.2, waterNeed: 3 },
    { id: 4, name: 'กล้วย', plantSpacing: 2.5, rowSpacing: 3, waterNeed: 25 },
    { id: 5, name: 'มะละกอ', plantSpacing: 2.5, rowSpacing: 2.5, waterNeed: 15 },
    { id: 6, name: 'มะพร้าว', plantSpacing: 9, rowSpacing: 9, waterNeed: 100 },
    { id: 7, name: 'กาแฟอาราบิก้า', plantSpacing: 2, rowSpacing: 2, waterNeed: 5 },
    { id: 8, name: 'โกโก้', plantSpacing: 3, rowSpacing: 3, waterNeed: 15 },
    { id: 9, name: 'ปาล์มน้ำมัน', plantSpacing: 9, rowSpacing: 9, waterNeed: 150 },
    { id: 10, name: 'ยางพารา', plantSpacing: 7, rowSpacing: 3, waterNeed: 0 },
];

const ZONE_COLORS = [
    '#FF6B6B',
    '#4ECDC4',
    '#45B7D1',
    '#96CEB4',
    '#FFEAA7',
    '#DDA0DD',
    '#FFA07A',
    '#87CEEB',
    '#98FB98',
    '#F0E68C',
];

const EXCLUSION_COLORS = {
    building: '#F59E0B',
    powerplant: '#EF4444',
    river: '#3B82F6',
    road: '#6B7280',
    other: '#8B5CF6',
};

// Utility functions
const formatArea = (area: number, t: (key: string) => string): string => {
    if (typeof area !== 'number' || isNaN(area) || area < 0) return `0 ${t('ตร.ม.')}`;
    if (area >= 1600) {
        return `${(area / 1600).toFixed(2)} ${t('ไร่')}`;
    } else {
        return `${area.toFixed(2)} ${t('ตร.ม.')}`;
    }
};

const formatWaterVolume = (volume: number, t: (key: string) => string): string => {
    if (typeof volume !== 'number' || isNaN(volume) || volume < 0) return `0 ${t('ลิตร')}`;
    if (volume >= 1000000) {
        return `${(volume / 1000000).toFixed(2)} ${t('ล้านลิตร')}`;
    } else if (volume >= 1000) {
        return `${volume.toLocaleString('th-TH')} ${t('ลิตร')}`;
    } else {
        return `${volume.toFixed(2)} ${t('ลิตร')}`;
    }
};

const getZoneColor = (index: number): string => {
    return ZONE_COLORS[index % ZONE_COLORS.length];
};

const calculatePlantCount = (
    zoneArea: number,
    plantSpacing: number,
    rowSpacing: number
): number => {
    if (zoneArea <= 0 || plantSpacing <= 0 || rowSpacing <= 0) return 0;
    try {
        const effectiveArea = zoneArea * 0.85;
        const plantArea = plantSpacing * rowSpacing;
        const estimatedPlants = Math.floor(effectiveArea / plantArea);
        return Math.max(0, estimatedPlants);
    } catch (error) {
        console.error('Error calculating plant count:', error);
        return 0;
    }
};

const findZoneContainingPoint = (point: Coordinate, zones: Zone[]): Zone | null => {
    for (const zone of zones) {
        if (isPointInPolygon(point, zone.coordinates)) {
            return zone;
        }
    }
    return null;
};

const findZoneForPipe = (coordinates: Coordinate[], zones: Zone[]): Zone | null => {
    if (coordinates.length === 0) return null;
    const midIndex = Math.floor(coordinates.length / 2);
    const midPoint = coordinates[midIndex];
    const midZone = findZoneContainingPoint(midPoint, zones);
    if (midZone) return midZone;
    const startZone = findZoneContainingPoint(coordinates[0], zones);
    if (startZone) return startZone;
    const endZone = findZoneContainingPoint(coordinates[coordinates.length - 1], zones);
    return endZone;
};

const findTargetZoneForMainPipe = (
    coordinates: Coordinate[],
    zones: Zone[],
    useZones: boolean
): string => {
    if (!useZones || zones.length === 0) {
        return 'main-area';
    }
    const endPoint = coordinates[coordinates.length - 1];
    const targetZone = findZoneContainingPoint(endPoint, zones);
    return targetZone ? targetZone.id : zones[0].id;
};

const calculateExactSpacingStats = (subMainPipes: SubMainPipe[]) => {
    let totalBranches = 0;
    const totalRowSpacings: number[] = [];
    const totalPlantSpacings: number[] = [];

    subMainPipes.forEach((subMain) => {
        const branchCount = subMain.branchPipes.length;
        totalBranches += branchCount;

        if (branchCount > 1) {
            for (let i = 1; i < subMain.branchPipes.length; i++) {
                const prevBranch = subMain.branchPipes[i - 1];
                const currentBranch = subMain.branchPipes[i];

                const distance1 = calculateDistanceAlongPipe(
                    subMain.coordinates,
                    prevBranch.coordinates[0]
                );
                const distance2 = calculateDistanceAlongPipe(
                    subMain.coordinates,
                    currentBranch.coordinates[0]
                );
                const branchSpacing = Math.abs(distance2 - distance1);

                totalRowSpacings.push(branchSpacing);
            }
        }

        subMain.branchPipes.forEach((branch) => {
            if (branch.plants.length > 1) {
                for (let i = 1; i < branch.plants.length; i++) {
                    const plant1 = branch.plants[i - 1];
                    const plant2 = branch.plants[i];

                    const distance1 = calculateDistanceAlongPipe(
                        branch.coordinates,
                        plant1.position
                    );
                    const distance2 = calculateDistanceAlongPipe(
                        branch.coordinates,
                        plant2.position
                    );
                    const plantSpacing = Math.abs(distance2 - distance1);

                    totalPlantSpacings.push(plantSpacing);
                }
            }
        });
    });

    const averageRowSpacing =
        totalRowSpacings.length > 0
        ? totalRowSpacings.reduce((sum, spacing) => sum + spacing, 0) / totalRowSpacings.length
        : 0;

    const averagePlantSpacing =
        totalPlantSpacings.length > 0
            ? totalPlantSpacings.reduce((sum, spacing) => sum + spacing, 0) /
              totalPlantSpacings.length
        : 0;

    return {
        totalBranches,
        averageRowSpacing,
        averagePlantSpacing,
        spacingAccuracy: 100,
    };
};

const calculateDistanceAlongPipe = (pipeCoords: Coordinate[], targetPoint: Coordinate): number => {
    let minDistance = Infinity;
    let closestIndex = 0;

    for (let i = 0; i < pipeCoords.length; i++) {
        const distance = Math.sqrt(
            Math.pow(pipeCoords[i].lat - targetPoint.lat, 2) +
                Math.pow(pipeCoords[i].lng - targetPoint.lng, 2)
        );
        if (distance < minDistance) {
            minDistance = distance;
            closestIndex = i;
        }
    }

    let accumulatedDistance = 0;
    for (let i = 1; i <= closestIndex; i++) {
        const segmentDistance = calculateDistanceBetweenPoints(pipeCoords[i - 1], pipeCoords[i]);
        accumulatedDistance += segmentDistance;
    }

    return accumulatedDistance;
};

// History reducer
const historyReducer = (state: HistoryState, action: HistoryAction): HistoryState => {
    switch (action.type) {
        case 'PUSH_STATE':
            return {
                past: [...state.past, state.present],
                present: action.state,
                future: [],
            };
        case 'UNDO':
            if (state.past.length === 0) return state;
            return {
                past: state.past.slice(0, -1),
                present: state.past[state.past.length - 1],
                future: [state.present, ...state.future],
            };
        case 'REDO':
            if (state.future.length === 0) return state;
            return {
                past: [...state.past, state.present],
                present: state.future[0],
                future: state.future.slice(1),
            };
        case 'CLEAR_HISTORY':
            return {
                past: [],
                present: state.present,
                future: [],
            };
        default:
            return state;
    }
};

// Component definitions
const CustomPlantModal = ({
    isOpen,
    onClose,
    onSave,
    defaultValues,
    t,
}: {
    isOpen: boolean;
    onClose: () => void;
    onSave: (plantData: PlantData) => void;
    defaultValues?: Partial<PlantData>;
    t: (key: string) => string;
}) => {
    const [plantData, setPlantData] = useState<PlantData>({
        id: Date.now(),
        name: defaultValues?.name || '',
        plantSpacing: defaultValues?.plantSpacing || 5,
        rowSpacing: defaultValues?.rowSpacing || 5,
        waterNeed: defaultValues?.waterNeed || 10,
    });

    const handleSave = () => {
        if (plantData.name.trim() === '') {
            alert(t('กรุณากรอกชื่อพืช'));
            return;
        }
        if (plantData.plantSpacing <= 0 || plantData.rowSpacing <= 0 || plantData.waterNeed <= 0) {
            alert(t('กรุณากรอกค่าที่มากกว่า 0'));
            return;
        }
        onSave(plantData);
        onClose();
    };

    if (!isOpen) return null;

    return (
        <div className="fixed inset-0 z-[2000] flex items-center justify-center bg-black bg-opacity-50">
            <div className="max-h-[90vh] w-full max-w-md overflow-y-auto rounded-lg bg-gray-800 p-6 text-white">
                <h3 className="mb-4 text-xl font-semibold">🌱 {t('กำหนดพืชใหม่')}</h3>

                <div className="space-y-4">
                   <div className="grid grid-cols-2 gap-4">
                   <div>
                            <label className="mb-2 block text-sm font-medium">
                                {t('ชื่อพืช *')}
                            </label>
                        <input
                            type="text"
                            value={plantData.name}
                                onChange={(e) =>
                                    setPlantData({ ...plantData, name: e.target.value })
                                }
                            className="w-full rounded bg-gray-700 px-3 py-2 text-white focus:outline-none focus:ring-2 focus:ring-blue-500"
                            placeholder={t('เช่น มะม่วงพันธุ์ใหม่')}
                        />
                        </div>
                    </div>

                    <div>
                        <label className="mb-2 block text-sm font-medium">
                            {t('น้ำต่อต้น (ลิตร/ครั้ง) *')}
                        </label>
                        <input
                            type="number"
                            step="0.1"
                            min="0.1"
                            value={plantData.waterNeed}
                            onChange={(e) =>
                                setPlantData({
                                    ...plantData,
                                    waterNeed: parseFloat(e.target.value) || 0,
                                })
                            }
                            className="w-full rounded bg-gray-700 px-3 py-2 text-white focus:outline-none focus:ring-2 focus:ring-blue-500"
                        />
                   </div>

                    <div className="grid grid-cols-2 gap-4">
                        <div>
                            <label className="mb-2 block text-sm font-medium">
                                {t('ระยะห่างต้น (ม.) *')}
                            </label>
                            <input
                                type="number"
                                step="0.1"
                                min="0.1"
                                value={plantData.plantSpacing}
                                onChange={(e) =>
                                    setPlantData({
                                        ...plantData,
                                        plantSpacing: parseFloat(e.target.value) || 0,
                                    })
                                }
                                className="w-full rounded bg-gray-700 px-3 py-2 text-white focus:outline-none focus:ring-2 focus:ring-blue-500"
                            />
                        </div>

                        <div>
                            <label className="mb-2 block text-sm font-medium">
                                {t('ระยะห่างแถว (ม.) *')}
                            </label>
                            <input
                                type="number"
                                step="0.1"
                                min="0.1"
                                value={plantData.rowSpacing}
                                onChange={(e) =>
                                    setPlantData({
                                        ...plantData,
                                        rowSpacing: parseFloat(e.target.value) || 0,
                                    })
                                }
                                className="w-full rounded bg-gray-700 px-3 py-2 text-white focus:outline-none focus:ring-2 focus:ring-blue-500"
                            />
                        </div>
                    </div>
                </div>

                <div className="mt-6 flex gap-3">
                    <button
                        onClick={onClose}
                        className="flex-1 rounded bg-gray-600 px-4 py-2 transition-colors hover:bg-gray-700"
                    >
                        {t('ยกเลิก')}
                    </button>
                    <button
                        onClick={handleSave}
                        className="flex-1 rounded bg-green-600 px-4 py-2 transition-colors hover:bg-green-700"
                    >
                        {t('บันทึก')}
                    </button>
                </div>
            </div>
        </div>
    );
};

const ZonePlantSelectionModal = ({
    isOpen,
    onClose,
    zone,
    availablePlants,
    onSave,
    onCreateCustomPlant,
    t,
}: {
    isOpen: boolean;
    onClose: () => void;
    zone: Zone | null;
    availablePlants: PlantData[];
    onSave: (zoneId: string, plantData: PlantData) => void;
    onCreateCustomPlant: () => void;
    t: (key: string) => string;
}) => {
    const [selectedPlant, setSelectedPlant] = useState<PlantData | null>(zone?.plantData || null);

    useEffect(() => {
        if (zone) {
            setSelectedPlant(zone.plantData);
        }
    }, [zone]);

    const handleSave = () => {
        if (!selectedPlant || !zone) return;
        onSave(zone.id, selectedPlant);
        onClose();
    };

    if (!isOpen || !zone) return null;

    return (
        <div className="fixed inset-0 z-[2000] flex items-center justify-center bg-black bg-opacity-50">
            <div className="max-h-[90vh] w-full max-w-md overflow-y-auto rounded-lg bg-gray-800 p-6 text-white">
                <h3 className="mb-4 text-xl font-semibold">🌱 เลือกพืชสำหรับ {zone.name}</h3>

                <div className="mb-4 rounded bg-blue-900/30 p-3 text-sm">
                    <div>📐 ข้อมูลโซน:</div>
                                            <div>• พื้นที่: {formatArea(zone.area, t)}</div>
                    <div>
                        • สี:{' '}
                        <span
                            className="inline-block h-4 w-4 rounded"
                            style={{ backgroundColor: zone.color }}
                        ></span>
                    </div>
                </div>

                <div className="max-h-64 space-y-2 overflow-y-auto">
                    {availablePlants.map((plant) => (
                        <div
                            key={plant.id}
                            onClick={() => setSelectedPlant(plant)}
                            className={`cursor-pointer rounded p-3 transition-colors ${
                                selectedPlant?.id === plant.id
                                    ? 'bg-green-600 text-white'
                                    : 'bg-gray-700 hover:bg-gray-600'
                            }`}
                        >
                            <div className="font-medium">{plant.name}</div>
                            <div className="text-sm text-gray-300">
                                ระยะ: {plant.plantSpacing}×{plant.rowSpacing}ม. | น้ำ:{' '}
                                {plant.waterNeed}ล./ครั้ง
                            </div>
                        </div>
                    ))}
                </div>

                <div className="mt-4">
                    <button
                        onClick={onCreateCustomPlant}
                        className="w-full rounded bg-purple-600 px-4 py-2 text-sm transition-colors hover:bg-purple-700"
                    >
                        ➕ เพิ่มพืชใหม่
                    </button>
                </div>

                <div className="mt-6 flex gap-3">
                    <button
                        onClick={onClose}
                        className="flex-1 rounded bg-gray-600 px-4 py-2 transition-colors hover:bg-gray-700"
                    >
                        ยกเลิก
                    </button>
                    <button
                        onClick={handleSave}
                        disabled={!selectedPlant}
                        className={`flex-1 rounded px-4 py-2 transition-colors ${
                            selectedPlant
                                ? 'bg-green-600 hover:bg-green-700'
                                : 'cursor-not-allowed bg-gray-600'
                        }`}
                    >
                        บันทึก
                    </button>
                </div>
            </div>
        </div>
    );
};

const EnhancedPlantEditModal = ({
    isOpen,
    onClose,
    plant,
    onSave,
    onDelete,
    availablePlants,
    isNewPlant = false,
    onCreateConnection,
    t,
}: {
    isOpen: boolean;
    onClose: () => void;
    plant: PlantLocation | null;
    onSave: (plantId: string, newPosition: Coordinate, newPlantData: PlantData) => void;
    onDelete: (plantId: string) => void;
    availablePlants: PlantData[];
    isNewPlant?: boolean;
    onCreateConnection?: (plantId: string) => void;
    t: (key: string) => string;
}) => {
    const [position, setPosition] = useState<Coordinate>({ lat: 0, lng: 0 });
    const [selectedPlantData, setSelectedPlantData] = useState<PlantData | null>(null);

    useEffect(() => {
        if (plant) {
            setPosition(plant.position);
            setSelectedPlantData(plant.plantData);
        }
    }, [plant]);

    const handleSave = () => {
        if (!plant || !selectedPlantData) return;
        onSave(plant.id, position, selectedPlantData);
        onClose();
    };

    const handleDelete = () => {
        if (!plant) return;
        if (confirm('คุณต้องการลบต้นไม้นี้หรือไม่?')) {
            onDelete(plant.id);
            onClose();
        }
    };

    const handleCreateConnection = () => {
        if (!plant || !onCreateConnection) return;
        onCreateConnection(plant.id);
        onClose();
    };

    const adjustPosition = (
        direction: 'up' | 'down' | 'left' | 'right',
        amount: number = 0.00001
    ) => {
        setPosition((prev) => {
            switch (direction) {
                case 'up':
                    return { ...prev, lat: prev.lat + amount };
                case 'down':
                    return { ...prev, lat: prev.lat - amount };
                case 'left':
                    return { ...prev, lng: prev.lng - amount };
                case 'right':
                    return { ...prev, lng: prev.lng + amount };
                default:
                    return prev;
            }
        });
    };

    if (!isOpen || !plant) return null;

    return (
        <div className="fixed inset-0 z-[2000] flex items-center justify-center bg-black bg-opacity-50">
            <div className="max-h-[90vh] w-full max-w-lg overflow-y-auto rounded-lg bg-gray-800 p-6 text-white">
                <h3 className="mb-4 text-xl font-semibold">
                    {isNewPlant ? '🌱 เพิ่มต้นไม้ใหม่' : '✏️ แก้ไขต้นไม้'}
                </h3>

                <div className="space-y-4">
                    <div>
                        <label className="mb-2 block text-sm font-medium">ตำแหน่ง</label>

                        <div className="mb-3 rounded bg-gray-700 p-4">
                            <div className="mb-2 text-center text-sm text-gray-300">
                                ปรับตำแหน่งด้วยปุ่ม
                            </div>
                            <div className="mx-auto grid w-32 grid-cols-3 gap-2">
                                <div></div>
                                <button
                                    onClick={() => adjustPosition('up')}
                                    className="rounded bg-blue-600 px-2 py-1 text-xs hover:bg-blue-700"
                                >
                                    ↑
                                </button>
                                <div></div>
                                <button
                                    onClick={() => adjustPosition('left')}
                                    className="rounded bg-blue-600 px-2 py-1 text-xs hover:bg-blue-700"
                                >
                                    ←
                                </button>
                                <div className="flex items-center justify-center">
                                    <FaArrowsAlt className="text-gray-400" />
                                </div>
                                <button
                                    onClick={() => adjustPosition('right')}
                                    className="rounded bg-blue-600 px-2 py-1 text-xs hover:bg-blue-700"
                                >
                                    →
                                </button>
                                <div></div>
                                <button
                                    onClick={() => adjustPosition('down')}
                                    className="rounded bg-blue-600 px-2 py-1 text-xs hover:bg-blue-700"
                                >
                                    ↓
                                </button>
                                <div></div>
                            </div>
                        </div>

                        <div className="grid grid-cols-2 gap-2">
                            <div>
                                <label className="text-xs text-gray-400">Latitude</label>
                                <input
                                    type="number"
                                    step="0.000001"
                                    value={position.lat}
                                    onChange={(e) =>
                                        setPosition({
                                            ...position,
                                            lat: parseFloat(e.target.value) || 0,
                                        })
                                    }
                                    className="w-full rounded bg-gray-700 px-3 py-2 text-white focus:outline-none focus:ring-2 focus:ring-blue-500"
                                />
                            </div>
                            <div>
                                <label className="text-xs text-gray-400">Longitude</label>
                                <input
                                    type="number"
                                    step="0.000001"
                                    value={position.lng}
                                    onChange={(e) =>
                                        setPosition({
                                            ...position,
                                            lng: parseFloat(e.target.value) || 0,
                                        })
                                    }
                                    className="w-full rounded bg-gray-700 px-3 py-2 text-white focus:outline-none focus:ring-2 focus:ring-blue-500"
                                />
                            </div>
                        </div>
                    </div>

                    <div>
                        <label className="mb-2 block text-sm font-medium">ชนิดพืช</label>
                        <select
                            value={selectedPlantData?.id || ''}
                            onChange={(e) => {
                                const plantData = availablePlants.find(
                                    (p) => p.id === Number(e.target.value)
                                );
                                setSelectedPlantData(plantData || null);
                            }}
                            className="w-full rounded bg-gray-700 px-3 py-2 text-white focus:outline-none focus:ring-2 focus:ring-blue-500"
                        >
                            {availablePlants.map((plant) => (
                                <option key={plant.id} value={plant.id}>
                                    {plant.name}
                                </option>
                            ))}
                        </select>
                    </div>

                    {selectedPlantData && (
                        <div className="rounded bg-green-900/30 p-3 text-sm">
                            <div>
                                <strong>พืช:</strong> {selectedPlantData.name}
                            </div>
                            <div>
                                <strong>ระยะห่างต้น:</strong> {selectedPlantData.plantSpacing} ม.
                            </div>
                            <div>
                                <strong>ระยะห่างแถว:</strong> {selectedPlantData.rowSpacing} ม.
                            </div>
                            <div>
                                <strong>น้ำต่อต้น:</strong> {selectedPlantData.waterNeed} ลิตร/ครั้ง
                            </div>
                        </div>
                    )}

                    {/* New Connection Feature */}
                    {isNewPlant && onCreateConnection && (
                        <div className="rounded bg-blue-900/30 p-4">
                            <h4 className="mb-3 text-sm font-semibold text-blue-300">
                                🔗 เชื่อมต่อท่อย่อย
                            </h4>
                            <p className="mb-3 text-xs text-gray-300">
                                {t(
                                    'หลังจากบันทึกต้นไม้แล้ว คุณสามารถสร้างท่อย่อยเชื่อมต่อไปยังท่อเมนรองหรือท่อย่อยอื่นได้'
                                )}
                            </p>
                            <button
                                onClick={handleCreateConnection}
                                className="w-full rounded bg-blue-600 px-4 py-2 text-sm transition-colors hover:bg-blue-700"
                            >
                                <FaLink className="mr-2 inline" />
                                สร้างท่อเชื่อมต่อ
                            </button>
                        </div>
                    )}
                </div>

                <div className="mt-6 flex gap-3">
                    <button
                        onClick={onClose}
                        className="flex-1 rounded bg-gray-600 px-4 py-2 transition-colors hover:bg-gray-700"
                    >
                        ยกเลิก
                    </button>
                    {!isNewPlant && (
                        <button
                            onClick={handleDelete}
                            className="flex-1 rounded bg-red-600 px-4 py-2 transition-colors hover:bg-red-700"
                        >
                            <FaTrash className="mr-2 inline" />
                            ลบ
                        </button>
                    )}
                    <button
                        onClick={handleSave}
                        className="flex-1 rounded bg-green-600 px-4 py-2 transition-colors hover:bg-green-700"
                    >
                        บันทึก
                    </button>
                </div>
            </div>
        </div>
    );
};

const EnhancedPipeEditModal = ({
    isOpen,
    onClose,
    pipe,
    onSave,
    onDelete,
    type,
    branchSettings,
    onDeleteBranchPipe,
    t,
}: {
    isOpen: boolean;
    onClose: () => void;
    pipe: MainPipe | SubMainPipe | BranchPipe | null;
    onSave: (pipe: MainPipe | SubMainPipe | BranchPipe) => void;
    onDelete: (pipeId: string) => void;
    type: 'main' | 'subMain' | 'branch';
    branchSettings?: {
        defaultAngle: number;
        maxAngle: number;
        minAngle: number;
        angleStep: number;
    };
    onDeleteBranchPipe?: (branchId: string, subMainId: string) => void;
    t: (key: string) => string;
}) => {
    const [coordinates, setCoordinates] = useState<Coordinate[]>([]);
    const [diameter, setDiameter] = useState<number>(100);
    const [selectedPointIndex, setSelectedPointIndex] = useState<number>(-1);
    const [angle, setAngle] = useState<number>(90);
    const [connectionPoint, setConnectionPoint] = useState<number>(0.5);

    useEffect(() => {
        if (pipe) {
            setCoordinates([...pipe.coordinates]);
            setDiameter(pipe.diameter);
            
            if (type === 'branch' && 'angle' in pipe) {
                setAngle(pipe.angle || 90);
                setConnectionPoint(pipe.connectionPoint || 0.5);
            }
        }
    }, [pipe, type]);

    const handleSave = () => {
        if (!pipe) return;
        
        const updatedPipe = {
            ...pipe,
            coordinates,
            diameter,
            length: calculatePipeLength(coordinates),
        };

        if (type === 'branch') {
            (updatedPipe as BranchPipe).angle = angle;
            (updatedPipe as BranchPipe).connectionPoint = connectionPoint;
        }

        onSave(updatedPipe);
        onClose();
    };

    const handleDelete = () => {
        if (!pipe) return;
        if (confirm('คุณต้องการลบท่อนี้หรือไม่?')) {
            onDelete(pipe.id);
            onClose();
        }
    };

    const handleDeleteBranchPipe = () => {
        if (!pipe || type !== 'branch' || !onDeleteBranchPipe) return;
        if (confirm('คุณต้องการลบท่อย่อยนี้หรือไม่? ต้นไม้ที่เชื่อมต่อจะถูกลบด้วย')) {
            onDeleteBranchPipe(pipe.id, (pipe as BranchPipe).subMainPipeId);
            onClose();
        }
    };

    const updateCoordinate = (index: number, field: 'lat' | 'lng', value: number) => {
        const newCoordinates = [...coordinates];
        newCoordinates[index] = { ...newCoordinates[index], [field]: value };
        setCoordinates(newCoordinates);
    };

    const addCoordinate = () => {
        const lastCoord = coordinates[coordinates.length - 1];
        const newCoord = lastCoord
            ? { lat: lastCoord.lat + 0.0001, lng: lastCoord.lng + 0.0001 }
            : { lat: 0, lng: 0 };
        setCoordinates([...coordinates, newCoord]);
    };

    const removeCoordinate = (index: number) => {
        if (coordinates.length > 2) {
            setCoordinates(coordinates.filter((_, i) => i !== index));
            if (selectedPointIndex === index) {
                setSelectedPointIndex(-1);
            } else if (selectedPointIndex > index) {
                setSelectedPointIndex(selectedPointIndex - 1);
            }
        }
    };

    const insertCoordinate = (index: number) => {
        if (index < coordinates.length - 1) {
            const coord1 = coordinates[index];
            const coord2 = coordinates[index + 1];
            const midPoint = {
                lat: (coord1.lat + coord2.lat) / 2,
                lng: (coord1.lng + coord2.lng) / 2,
            };
            const newCoordinates = [...coordinates];
            newCoordinates.splice(index + 1, 0, midPoint);
            setCoordinates(newCoordinates);
        }
    };

    const adjustPoint = (
        index: number,
        direction: 'up' | 'down' | 'left' | 'right',
        amount: number = 0.00001
    ) => {
        const newCoordinates = [...coordinates];
        switch (direction) {
            case 'up':
                newCoordinates[index].lat += amount;
                break;
            case 'down':
                newCoordinates[index].lat -= amount;
                break;
            case 'left':
                newCoordinates[index].lng -= amount;
                break;
            case 'right':
                newCoordinates[index].lng += amount;
                break;
        }
        setCoordinates(newCoordinates);
    };

    const rotatePipe = (angleIncrement: number) => {
        if (coordinates.length < 2) return;

        const centerLat =
            coordinates.reduce((sum, coord) => sum + coord.lat, 0) / coordinates.length;
        const centerLng =
            coordinates.reduce((sum, coord) => sum + coord.lng, 0) / coordinates.length;

        const angleRad = (angleIncrement * Math.PI) / 180;
        const cos = Math.cos(angleRad);
        const sin = Math.sin(angleRad);

        const newCoordinates = coordinates.map((coord) => {
            const dx = coord.lat - centerLat;
            const dy = coord.lng - centerLng;

            return {
                lat: centerLat + dx * cos - dy * sin,
                lng: centerLng + dx * sin + dy * cos,
            };
        });

        setCoordinates(newCoordinates);
    };

    if (!isOpen || !pipe) return null;

    const typeNames = {
        main: 'ท่อเมน',
        subMain: 'ท่อเมนรอง',
        branch: 'ท่อย่อย',
    };

    return (
        <div className="fixed inset-0 z-[2000] flex items-center justify-center bg-black bg-opacity-50">
            <div className="max-h-[90vh] w-full max-w-4xl overflow-y-auto rounded-lg bg-gray-800 p-6 text-white">
                <h3 className="mb-4 text-xl font-semibold">✏️ แก้ไข{typeNames[type]}</h3>

                <div className="grid grid-cols-1 gap-6 lg:grid-cols-3">
                    <div className="space-y-4">
                        <div>
                            <label className="mb-2 block text-sm font-medium">
                                เส้นผ่านศูนย์กลาง (มม.)
                            </label>
                            <input
                                type="number"
                                min="1"
                                value={diameter}
                                onChange={(e) => setDiameter(parseInt(e.target.value) || 100)}
                                className="w-full rounded bg-gray-700 px-3 py-2 text-white focus:outline-none focus:ring-2 focus:ring-blue-500"
                            />
                        </div>

                        <div className="rounded bg-gray-700 p-4">
                            <h4 className="mb-3 text-sm font-semibold">🔄 การหมุนท่อ (แม่นยำ)</h4>
                            <div className="mb-3 grid grid-cols-2 gap-2">
                                <button
                                    onClick={() => rotatePipe(1)}
                                    className="rounded bg-purple-600 px-3 py-2 text-xs transition-colors hover:bg-purple-700"
                                >
                                    ↻ +1°
                                </button>
                                <button
                                    onClick={() => rotatePipe(-1)}
                                    className="rounded bg-purple-600 px-3 py-2 text-xs transition-colors hover:bg-purple-700"
                                >
                                    ↺ -1°
                                </button>
                                <button
                                    onClick={() => rotatePipe(5)}
                                    className="rounded bg-purple-600 px-3 py-2 text-xs transition-colors hover:bg-purple-700"
                                >
                                    ↻ +5°
                                </button>
                                <button
                                    onClick={() => rotatePipe(-5)}
                                    className="rounded bg-purple-600 px-3 py-2 text-xs transition-colors hover:bg-purple-700"
                                >
                                    ↺ -5°
                                </button>
                                <button
                                    onClick={() => rotatePipe(15)}
                                    className="rounded bg-purple-600 px-3 py-2 text-xs transition-colors hover:bg-purple-700"
                                >
                                    ↻ +15°
                                </button>
                                <button
                                    onClick={() => rotatePipe(-15)}
                                    className="rounded bg-purple-600 px-3 py-2 text-xs transition-colors hover:bg-purple-700"
                                >
                                    ↺ -15°
                                </button>
                                <button
                                    onClick={() => rotatePipe(45)}
                                    className="rounded bg-indigo-600 px-3 py-2 text-xs transition-colors hover:bg-indigo-700"
                                >
                                    ↻ +45°
                                </button>
                                <button
                                    onClick={() => rotatePipe(90)}
                                    className="rounded bg-indigo-600 px-3 py-2 text-xs transition-colors hover:bg-indigo-700"
                                >
                                    ↻ +90°
                                </button>
                            </div>
                        </div>

                        {type === 'branch' && branchSettings && (
                            <div className="rounded bg-yellow-900/30 p-4">
                                <h4 className="mb-3 text-sm font-semibold">🔧 การควบคุมท่อย่อย</h4>
                                
                                <div className="space-y-3">
                                    <div>
                                        <label className="mb-2 block text-xs font-medium">
                                            มุมของท่อย่อย: {angle}°
                                        </label>
                                        <input
                                            type="range"
                                            min={branchSettings.minAngle}
                                            max={branchSettings.maxAngle}
                                            step={branchSettings.angleStep}
                                            value={angle}
                                            onChange={(e) => setAngle(parseFloat(e.target.value))}
                                            className="w-full accent-yellow-600"
                                        />
                                        <div className="flex justify-between text-xs text-gray-400">
                                            <span>{branchSettings.minAngle}°</span>
                                            <span>{branchSettings.maxAngle}°</span>
                                        </div>
                                    </div>

                                    <div>
                                        <label className="mb-2 block text-xs font-medium">
                                            จุดต่อกับท่อเมนรอง: {(connectionPoint * 100).toFixed(1)}
                                            %
                                        </label>
                                        <input
                                            type="range"
                                            min="0"
                                            max="1"
                                            step="0.01"
                                            value={connectionPoint}
                                            onChange={(e) =>
                                                setConnectionPoint(parseFloat(e.target.value))
                                            }
                                            className="w-full accent-blue-600"
                                        />
                                        <div className="flex justify-between text-xs text-gray-400">
                                            <span>จุดเริ่ม</span>
                                            <span>จุดสิ้นสุด</span>
                                        </div>
                                    </div>
                                </div>
                            </div>
                        )}

                        <div className="rounded bg-gray-700 p-4">
                            <h4 className="mb-3 text-sm font-semibold">การดำเนินการท่อ</h4>
                            <div className="grid grid-cols-1 gap-2">
                                <button
                                    onClick={addCoordinate}
                                    className="rounded bg-green-600 px-3 py-2 text-sm transition-colors hover:bg-green-700"
                                >
                                    <FaPlus className="mr-1 inline" />
                                    เพิ่มจุด
                                </button>
                                
                                {/* Branch pipe specific delete button */}
                                {type === 'branch' && onDeleteBranchPipe && (
                                    <button
                                        onClick={handleDeleteBranchPipe}
                                        className="rounded bg-red-600 px-3 py-2 text-sm transition-colors hover:bg-red-700"
                                    >
                                        <FaUnlink className="mr-1 inline" />
                                        ลบท่อย่อย
                                    </button>
                                )}
                            </div>
                        </div>

                        {selectedPointIndex >= 0 && (
                            <div className="rounded bg-blue-900/30 p-4">
                                <h4 className="mb-3 text-sm font-semibold">
                                    แก้ไขจุด {selectedPointIndex + 1}
                                </h4>
                                <div className="mx-auto mb-3 grid w-32 grid-cols-3 gap-2">
                                    <div></div>
                                    <button
                                        onClick={() =>
                                            adjustPoint(selectedPointIndex, 'up', 0.00001)
                                        }
                                        className="rounded bg-blue-600 px-2 py-1 text-xs hover:bg-blue-700"
                                    >
                                        ↑
                                    </button>
                                    <div></div>
                                    <button
                                        onClick={() =>
                                            adjustPoint(selectedPointIndex, 'left', 0.00001)
                                        }
                                        className="rounded bg-blue-600 px-2 py-1 text-xs hover:bg-blue-700"
                                    >
                                        ←
                                    </button>
                                    <div className="flex items-center justify-center">
                                        <FaArrowsAlt className="text-gray-400" />
                                    </div>
                                    <button
                                        onClick={() =>
                                            adjustPoint(selectedPointIndex, 'right', 0.00001)
                                        }
                                        className="rounded bg-blue-600 px-2 py-1 text-xs hover:bg-blue-700"
                                    >
                                        →
                                    </button>
                                    <div></div>
                                    <button
                                        onClick={() =>
                                            adjustPoint(selectedPointIndex, 'down', 0.00001)
                                        }
                                        className="rounded bg-blue-600 px-2 py-1 text-xs hover:bg-blue-700"
                                    >
                                        ↓
                                    </button>
                                    <div></div>
                                </div>
                                
                                <div className="mb-2 grid grid-cols-2 gap-2">
                                    <button
                                        onClick={() =>
                                            adjustPoint(selectedPointIndex, 'up', 0.000001)
                                        }
                                        className="rounded bg-cyan-600 px-2 py-1 text-xs hover:bg-cyan-700"
                                    >
                                        ↑ ละเอียด
                                    </button>
                                    <button
                                        onClick={() =>
                                            adjustPoint(selectedPointIndex, 'down', 0.000001)
                                        }
                                        className="rounded bg-cyan-600 px-2 py-1 text-xs hover:bg-cyan-700"
                                    >
                                        ↓ ละเอียด
                                    </button>
                                    <button
                                        onClick={() =>
                                            adjustPoint(selectedPointIndex, 'left', 0.000001)
                                        }
                                        className="rounded bg-cyan-600 px-2 py-1 text-xs hover:bg-cyan-700"
                                    >
                                        ← ละเอียด
                                    </button>
                                    <button
                                        onClick={() =>
                                            adjustPoint(selectedPointIndex, 'right', 0.000001)
                                        }
                                        className="rounded bg-cyan-600 px-2 py-1 text-xs hover:bg-cyan-700"
                                    >
                                        → ละเอียด
                                    </button>
                                </div>

                                <div className="flex gap-2">
                                    <button
                                        onClick={() => insertCoordinate(selectedPointIndex)}
                                        className="flex-1 rounded bg-green-600 px-3 py-1 text-xs transition-colors hover:bg-green-700"
                                        disabled={selectedPointIndex >= coordinates.length - 1}
                                    >
                                        ➕ แทรกจุด
                                    </button>
                                    <button
                                        onClick={() => removeCoordinate(selectedPointIndex)}
                                        className="flex-1 rounded bg-red-600 px-3 py-1 text-xs transition-colors hover:bg-red-700"
                                        disabled={coordinates.length <= 2}
                                    >
                                        🗑️ ลบจุด
                                    </button>
                                </div>
                            </div>
                        )}

                        <div className="rounded bg-blue-900/30 p-3 text-sm">
                            <div>
                                <strong>ความยาวท่อ:</strong>{' '}
                                {calculatePipeLength(coordinates).toFixed(2)} ม.
                            </div>
                            <div>
                                <strong>จำนวนจุด:</strong> {coordinates.length} จุด
                            </div>
                            {type === 'branch' && (
                                <>
                                    <div>
                                        <strong>มุม:</strong> {angle}°
                                    </div>
                                    <div>
                                        <strong>จุดต่อ:</strong>{' '}
                                        {(connectionPoint * 100).toFixed(1)}%
                                    </div>
                                </>
                            )}
                            <div className="text-xs text-green-300">
                                ✅ แก้ไขได้แม่นยำทีละ 1 องศา
                            </div>
                        </div>
                    </div>

                    <div className="lg:col-span-2">
                        <div className="mb-2 flex items-center justify-between">
                            <label className="text-sm font-medium">จุดพิกัด</label>
                        </div>
                        <div className="max-h-96 space-y-2 overflow-y-auto">
                            {coordinates.map((coord, index) => (
                                <div
                                    key={index}
                                    className={`grid cursor-pointer grid-cols-6 gap-2 rounded p-2 transition-colors ${
                                        selectedPointIndex === index
                                            ? 'bg-blue-600'
                                            : 'bg-gray-700 hover:bg-gray-600'
                                    }`}
                                    onClick={() =>
                                        setSelectedPointIndex(
                                            selectedPointIndex === index ? -1 : index
                                        )
                                    }
                                >
                                    <div className="col-span-1 flex items-center justify-center text-xs text-gray-300">
                                        {index + 1}
                                    </div>
                                    <div className="col-span-2">
                                        <label className="text-xs text-gray-400">Lat</label>
                                        <input
                                            type="number"
                                            step="0.000001"
                                            value={coord.lat}
                                            onChange={(e) =>
                                                updateCoordinate(
                                                    index,
                                                    'lat',
                                                    parseFloat(e.target.value) || 0
                                                )
                                            }
                                            className="w-full rounded bg-gray-600 px-2 py-1 text-white focus:outline-none focus:ring-1 focus:ring-blue-500"
                                        />
                                    </div>
                                    <div className="col-span-2">
                                        <label className="text-xs text-gray-400">Lng</label>
                                        <input
                                            type="number"
                                            step="0.000001"
                                            value={coord.lng}
                                            onChange={(e) =>
                                                updateCoordinate(
                                                    index,
                                                    'lng',
                                                    parseFloat(e.target.value) || 0
                                                )
                                            }
                                            className="w-full rounded bg-gray-600 px-2 py-1 text-white focus:outline-none focus:ring-1 focus:ring-blue-500"
                                        />
                                    </div>
                                    <div className="col-span-1 flex items-center justify-center">
                                        {selectedPointIndex === index && (
                                            <FaEdit className="text-blue-300" />
                                        )}
                                    </div>
                                </div>
                            ))}
                        </div>
                    </div>
                </div>

                <div className="mt-6 flex gap-3">
                    <button
                        onClick={onClose}
                        className="flex-1 rounded bg-gray-600 px-4 py-2 transition-colors hover:bg-gray-700"
                    >
                        ยกเลิก
                    </button>
                    <button
                        onClick={handleDelete}
                        className="flex-1 rounded bg-red-600 px-4 py-2 transition-colors hover:bg-red-700"
                    >
                        <FaTrash className="mr-2 inline" />
                        ลบ
                    </button>
                    <button
                        onClick={handleSave}
                        className="flex-1 rounded bg-green-600 px-4 py-2 transition-colors hover:bg-green-700"
                    >
                        บันทึก
                    </button>
                </div>
            </div>
        </div>
    );
};

export default function EnhancedHorticulturePlannerPage() {
    const { t } = useLanguage();
    const [projectName, setProjectName] = useState<string>(t('โครงการระบบน้ำพืชสวน จ.จันทบุรี'));
    const [customerName, setCustomerName] = useState<string>('');
    const [showCustomPlantModal, setShowCustomPlantModal] = useState(false);
    const [showZonePlantModal, setShowZonePlantModal] = useState(false);
    const [selectedZoneForPlant, setSelectedZoneForPlant] = useState<Zone | null>(null);
    const [editingPlant, setEditingPlant] = useState<PlantData | null>(null);
    const [editMode, setEditMode] = useState<string | null>(null);
    const [error, setError] = useState<string | null>(null);
    const [isRetrying, setIsRetrying] = useState(false);

    const [currentStep, setCurrentStep] = useState(1);
    const [showAdvanced, setShowAdvanced] = useState(false);

    const steps = [
        { id: 1, name: t('main_area'), description: t('main_area_desc'), icon: '🗺️' },
        { id: 2, name: t('plants_and_zones'), description: t('plants_and_zones_desc'), icon: '🌱' },
        { id: 3, name: t('water_pump'), description: t('water_pump_desc'), icon: '🚰' },
        { id: 4, name: t('water_pipes'), description: t('water_pipes_desc'), icon: '🔧' },
        { id: 5, name: t('save_and_view'), description: t('save_and_view_desc'), icon: '💾' },
    ];

    const getStepStatus = (stepId: number) => {
        if (stepId < currentStep) return 'completed';
        if (stepId === currentStep) return 'active';
        return 'pending';
    };

    const canProceedToStep = (stepId: number) => {
        switch (stepId) {
            case 1:
                return true; // Always can start
            case 2:
                return history.present.mainArea.length > 0;
            case 3:
                return (
                    history.present.mainArea.length > 0 &&
                    (history.present.useZones ? history.present.zones.length > 0 : true)
                );
            case 4:
                return history.present.pump !== null;
            case 5:
                return history.present.mainArea.length > 0 && history.present.pump !== null;
            default:
                return false;
        }
    };

    const handleStepClick = (stepId: number) => {
        if (canProceedToStep(stepId)) {
            setCurrentStep(stepId);
        }
    };

    const handleNextStep = () => {
        if (currentStep < steps.length && canProceedToStep(currentStep + 1)) {
            setCurrentStep(currentStep + 1);
        }
    };

    const handlePrevStep = () => {
        if (currentStep > 1) {
            setCurrentStep(currentStep - 1);
        }
    };

    const [selectedZone, setSelectedZone] = useState<Zone | null>(null);
    const [selectedExclusionType, setSelectedExclusionType] =
        useState<keyof typeof EXCLUSION_COLORS>('building');
    const [mapCenter, setMapCenter] = useState<[number, number]>([12.609731, 102.050412]);
    const [drawingMainPipe, setDrawingMainPipe] = useState<{ toZone: string | null }>({
        toZone: null,
    });

    const [showPlantEditModal, setShowPlantEditModal] = useState(false);
    const [selectedPlantForEdit, setSelectedPlantForEdit] = useState<PlantLocation | null>(null);
    const [showPipeEditModal, setShowPipeEditModal] = useState(false);
    const [selectedPipeForEdit, setSelectedPipeForEdit] = useState<
        MainPipe | SubMainPipe | BranchPipe | null
    >(null);
    const [selectedPipeType, setSelectedPipeType] = useState<'main' | 'subMain' | 'branch'>('main');

    const [isNewPlantMode, setIsNewPlantMode] = useState(false);
    const [isCreatingConnection, setIsCreatingConnection] = useState(false);
    const [connectionStartPlant, setConnectionStartPlant] = useState<PlantLocation | null>(null);
    const [highlightedPipes, setHighlightedPipes] = useState<string[]>([]);
    const [dragMode, setDragMode] = useState<'none' | 'connecting'>('none');
    const [tempConnectionLine, setTempConnectionLine] = useState<Coordinate[] | null>(null);

    const mapRef = useRef<google.maps.Map | null>(null);
    const markersRef = useRef<Map<string, google.maps.Marker>>(new Map());
    const polygonsRef = useRef<Map<string, google.maps.Polygon>>(new Map());
    const polylinesRef = useRef<Map<string, google.maps.Polyline>>(new Map());

    const initialState: ProjectState = {
        mainArea: [],
        zones: [],
        pump: null,
        mainPipes: [],
        subMainPipes: [],
        plants: [],
        exclusionAreas: [],
        useZones: false,
        selectedPlantType: DEFAULT_PLANT_TYPES(t)[0],
        availablePlants: DEFAULT_PLANT_TYPES(t),
        spacingValidationStats: {
            totalBranches: 0,
            averageRowSpacing: 0,
            averagePlantSpacing: 0,
            spacingAccuracy: 0,
        },
        areaUtilizationStats: {
            totalBranches: 0,
            averageUtilization: 0,
            maxUtilization: 0,
        },
        isEditModeEnabled: false,
        branchPipeSettings: {
            defaultAngle: 90,
            maxAngle: 180,
            minAngle: 0,
            angleStep: 1,
        },
    };

    const [history, dispatchHistory] = useReducer(historyReducer, {
        past: [],
        present: initialState,
        future: [],
    });

    const totalArea = useMemo(
        () => calculateAreaFromCoordinates(history.present.mainArea),
        [history.present.mainArea]
    );
    const actualTotalPlants = useMemo(
        () => history.present.plants.length,
        [history.present.plants]
    );
    const actualTotalWaterNeed = useMemo(() => {
        return history.present.plants.reduce((sum, plant) => sum + plant.plantData.waterNeed, 0);
    }, [history.present.plants]);

    const canEnableEditMode = useMemo(() => {
        return (
            history.present.mainArea.length > 0 &&
            history.present.pump &&
            history.present.plants.length > 0 &&
            (history.present.mainPipes.length > 0 || history.present.subMainPipes.length > 0)
        );
    }, [history.present]);

    const pushToHistory = useCallback(
        (newState: Partial<ProjectState>) => {
        const updatedState = { ...history.present, ...newState };
        dispatchHistory({ type: 'PUSH_STATE', state: updatedState });
        },
        [history.present]
    );

    const handleUndo = useCallback(() => {
        dispatchHistory({ type: 'UNDO' });
    }, []);

    const handleRedo = useCallback(() => {
        dispatchHistory({ type: 'REDO' });
    }, []);

    const handleToggleEditMode = useCallback(() => {
        if (!canEnableEditMode) {
            alert(t('กรุณาสร้างพื้นที่หลัก ปั๊ม และสร้างท่อพร้อมต้นไม้ก่อนเข้าสู่โหมดแก้ไข'));
            return;
        }

        pushToHistory({
            isEditModeEnabled: !history.present.isEditModeEnabled,
        });

        if (!history.present.isEditModeEnabled) {
            setEditMode(null);
        }

        setIsNewPlantMode(false);
        setIsCreatingConnection(false);
        setConnectionStartPlant(null);
        setHighlightedPipes([]);
        setDragMode('none');
        setTempConnectionLine(null);
    }, [canEnableEditMode, history.present.isEditModeEnabled, pushToHistory, t]);

    useEffect(() => {
        if (!history.present.useZones && editMode === 'mainPipe') {
            setDrawingMainPipe({ toZone: 'main-area' });
        }
    }, [history.present.useZones, editMode]);

    const handleCreateCustomPlant = useCallback((plantData?: PlantData) => {
        setEditingPlant(plantData || null);
        setShowCustomPlantModal(true);
    }, []);

    const handleSaveCustomPlant = useCallback(
        (plantData: PlantData) => {
        const newPlant = { ...plantData, id: plantData.id || Date.now() };

            const updatedAvailablePlants = history.present.availablePlants.some(
                (p) => p.id === newPlant.id
            )
            ? history.present.availablePlants.map((p) => (p.id === newPlant.id ? newPlant : p))
            : [...history.present.availablePlants, newPlant];

        let updatedZones = history.present.zones;
        if (editingPlant) {
            updatedZones = history.present.zones.map((zone) =>
                zone.plantData.id === editingPlant.id
                    ? {
                          ...zone,
                          plantData: newPlant,
                              plantCount: calculatePlantCount(
                                  zone.area,
                                  newPlant.plantSpacing,
                                  newPlant.rowSpacing
                              ),
                              totalWaterNeed:
                                  calculatePlantCount(
                                      zone.area,
                                      newPlant.plantSpacing,
                                      newPlant.rowSpacing
                                  ) * newPlant.waterNeed,
                      }
                    : zone
            );
        }

        pushToHistory({
            availablePlants: updatedAvailablePlants,
            zones: updatedZones,
        });

        setEditingPlant(null);
        },
        [editingPlant, history.present.availablePlants, history.present.zones, pushToHistory]
    );

    const handleZonePlantSelection = useCallback((zone: Zone) => {
        setSelectedZoneForPlant(zone);
        setShowZonePlantModal(true);
    }, []);

        const handleSaveZonePlant = useCallback(
        (zoneId: string, plantData: PlantData) => {
            const updatedZones = history.present.zones.map((zone) => {
                if (zone.id === zoneId) {
                    const newPlantCount = calculatePlantCount(
                        zone.area,
                        plantData.plantSpacing,
                        plantData.rowSpacing
                    );
                    const newWaterNeed = newPlantCount * plantData.waterNeed;

                    return {
                        ...zone,
                        plantData,
                        plantCount: newPlantCount,
                        totalWaterNeed: newWaterNeed,
                        isCustomPlant: plantData.id === 99,
                    };
                }
                return zone;
            });

            pushToHistory({ zones: updatedZones });
        },
        [history.present.zones, pushToHistory]
    );

    const handlePlantEdit = useCallback((plant: PlantLocation) => {
        setSelectedPlantForEdit(plant);
        setIsNewPlantMode(false);
        setShowPlantEditModal(true);
    }, []);

    const handlePlantSave = useCallback(
        (plantId: string, newPosition: Coordinate, newPlantData: PlantData) => {
        const updatedPlants = history.present.plants.map((plant) =>
                plant.id === plantId
                    ? { ...plant, position: newPosition, plantData: newPlantData }
                    : plant
        );
        pushToHistory({ plants: updatedPlants });
        },
        [history.present.plants, pushToHistory]
    );

    const handlePlantDelete = useCallback(
        (plantId: string) => {
        const updatedPlants = history.present.plants.filter((plant) => plant.id !== plantId);
        
            const updatedSubMainPipes = history.present.subMainPipes.map((subMain) => ({
            ...subMain,
                branchPipes: subMain.branchPipes
                    .filter((branch) => {
                        const hasOtherPlants = branch.plants.some((plant) => plant.id !== plantId);
                return hasOtherPlants || branch.plants.length === 0;
                    })
                    .map((branch) => ({
                ...branch,
                        plants: branch.plants.filter((plant) => plant.id !== plantId),
                    })),
        }));

        pushToHistory({ 
            plants: updatedPlants,
                subMainPipes: updatedSubMainPipes,
        });
        },
        [history.present.plants, history.present.subMainPipes, pushToHistory]
    );

    const handleAddPlant = useCallback(
        (position: Coordinate, plantData?: PlantData) => {
        const newPlant: PlantLocation = {
            id: generateUniqueId('plant'),
            position,
            plantData: plantData || history.present.selectedPlantType,
            isSelected: false,
            isEditable: true,
            health: 'good',
            zoneId: history.present.useZones
                ? findZoneContainingPoint(position, history.present.zones)?.id
                : 'main-area',
        };

        const updatedPlants = [...history.present.plants, newPlant];
        pushToHistory({ plants: updatedPlants });

        setConnectionStartPlant(newPlant);
        setIsCreatingConnection(true);
        setDragMode('connecting');
        setIsNewPlantMode(true);
        setSelectedPlantForEdit(newPlant);
        setShowPlantEditModal(true);
        },
        [
            history.present.plants,
            history.present.selectedPlantType,
            history.present.useZones,
            history.present.zones,
            pushToHistory,
        ]
    );

    const handleCreatePlantConnection = useCallback(
        (plantId: string) => {
            const plant = history.present.plants.find((p) => p.id === plantId);
        if (!plant) return;

        setConnectionStartPlant(plant);
        setIsCreatingConnection(true);
        setDragMode('connecting');
        
        const availablePipeIds: string[] = [
                ...history.present.subMainPipes.map((p) => p.id),
                ...history.present.subMainPipes.flatMap((sm) => sm.branchPipes.map((bp) => bp.id)),
        ];
        setHighlightedPipes(availablePipeIds);
        },
        [history.present.plants, history.present.subMainPipes]
    );

    const handleConnectToPipe = useCallback(
        (clickPosition: Coordinate, pipeId: string, pipeType: 'subMain' | 'branch') => {
        if (!connectionStartPlant || !isCreatingConnection) return;

        let targetPipe: SubMainPipe | BranchPipe | null = null;
        let targetSubMainId = '';

        if (pipeType === 'subMain') {
                targetPipe = history.present.subMainPipes.find((p) => p.id === pipeId) || null;
            targetSubMainId = pipeId;
        } else {
            for (const subMain of history.present.subMainPipes) {
                    const branch = subMain.branchPipes.find((bp) => bp.id === pipeId);
                if (branch) {
                    targetPipe = branch;
                    targetSubMainId = subMain.id;
                    break;
                }
            }
        }

        if (!targetPipe) return;

        const closestPoint = findClosestPointOnPipe(clickPosition, targetPipe.coordinates);
        if (!closestPoint) return;

        const newBranchPipe: BranchPipe = {
            id: generateUniqueId('branch'),
            subMainPipeId: targetSubMainId,
            coordinates: [closestPoint.position, connectionStartPlant.position],
                length: calculateDistanceBetweenPoints(
                    closestPoint.position,
                    connectionStartPlant.position
                ),
            diameter: 20,
            plants: [connectionStartPlant],
            isEditable: true,
            sprinklerType: 'standard',
            angle: 90,
            connectionPoint: 0.5,
        };

            const updatedSubMainPipes = history.present.subMainPipes.map((subMain) => {
            if (subMain.id === targetSubMainId) {
                return {
                    ...subMain,
                        branchPipes: [...subMain.branchPipes, newBranchPipe],
                };
            }
            return subMain;
        });

        pushToHistory({ subMainPipes: updatedSubMainPipes });

        setIsCreatingConnection(false);
        setConnectionStartPlant(null);
        setHighlightedPipes([]);
        setDragMode('none');
        setTempConnectionLine(null);
        },
        [connectionStartPlant, isCreatingConnection, history.present.subMainPipes, pushToHistory]
    );

    const handlePipeEdit = useCallback(
        (pipe: MainPipe | SubMainPipe | BranchPipe, type: 'main' | 'subMain' | 'branch') => {
        setSelectedPipeForEdit(pipe);
        setSelectedPipeType(type);
        setShowPipeEditModal(true);
        },
        []
    );

    const handlePipeSave = useCallback(
        (updatedPipe: MainPipe | SubMainPipe | BranchPipe) => {
<<<<<<< HEAD
        let newState: Partial<ProjectState> = {};
=======
            const newState: Partial<ProjectState> = {};
>>>>>>> 769bfd72

        if (selectedPipeType === 'main') {
            const updatedMainPipes = history.present.mainPipes.map((pipe) =>
                pipe.id === updatedPipe.id ? (updatedPipe as MainPipe) : pipe
            );
            newState.mainPipes = updatedMainPipes;
        } else if (selectedPipeType === 'subMain') {
            const updatedSubMainPipes = history.present.subMainPipes.map((pipe) =>
                pipe.id === updatedPipe.id ? (updatedPipe as SubMainPipe) : pipe
            );
            newState.subMainPipes = updatedSubMainPipes;
        } else if (selectedPipeType === 'branch') {
            const updatedSubMainPipes = history.present.subMainPipes.map((subMainPipe) => {
                const updatedBranchPipes = subMainPipe.branchPipes.map((branchPipe) =>
                    branchPipe.id === updatedPipe.id ? (updatedPipe as BranchPipe) : branchPipe
                );
                return { ...subMainPipe, branchPipes: updatedBranchPipes };
            });
            newState.subMainPipes = updatedSubMainPipes;
        }

        pushToHistory(newState);
        },
        [selectedPipeType, history.present.mainPipes, history.present.subMainPipes, pushToHistory]
    );

    const handlePipeDelete = useCallback(
        (pipeId: string) => {
<<<<<<< HEAD
        let newState: Partial<ProjectState> = {};
=======
            const newState: Partial<ProjectState> = {};
>>>>>>> 769bfd72

        if (selectedPipeType === 'main') {
                const updatedMainPipes = history.present.mainPipes.filter(
                    (pipe) => pipe.id !== pipeId
                );
            newState.mainPipes = updatedMainPipes;
        } else if (selectedPipeType === 'subMain') {
                const updatedSubMainPipes = history.present.subMainPipes.filter(
                    (pipe) => pipe.id !== pipeId
                );
            newState.subMainPipes = updatedSubMainPipes;
        } else if (selectedPipeType === 'branch') {
            const updatedSubMainPipes = history.present.subMainPipes.map((subMainPipe) => {
                    const updatedBranchPipes = subMainPipe.branchPipes.filter(
                        (branchPipe) => branchPipe.id !== pipeId
                    );
                return { ...subMainPipe, branchPipes: updatedBranchPipes };
            });
            newState.subMainPipes = updatedSubMainPipes;
        }

        pushToHistory(newState);
        },
        [selectedPipeType, history.present.mainPipes, history.present.subMainPipes, pushToHistory]
    );

    const handleDeleteBranchPipe = useCallback(
        (branchId: string, subMainId: string) => {
        const updatedSubMainPipes = history.present.subMainPipes.map((subMainPipe) => {
            if (subMainPipe.id === subMainId) {
                    const branchToDelete = subMainPipe.branchPipes.find((bp) => bp.id === branchId);
                if (branchToDelete) {
                        const plantsToRemove = branchToDelete.plants.map((p) => p.id);
                        const updatedPlants = history.present.plants.filter(
                            (plant) => !plantsToRemove.includes(plant.id)
                    );
                    
                    pushToHistory({ plants: updatedPlants });
                }
                
                return {
                    ...subMainPipe,
                        branchPipes: subMainPipe.branchPipes.filter(
                            (branchPipe) => branchPipe.id !== branchId
                        ),
                };
            }
            return subMainPipe;
        });

        pushToHistory({ subMainPipes: updatedSubMainPipes });
        },
        [history.present.subMainPipes, history.present.plants, pushToHistory]
    );

    const handleSearch = useCallback((lat: number, lng: number, placeDetails?: any) => {
        setMapCenter([lat, lng]);
        if (mapRef.current) {
            mapRef.current.setCenter({ lat, lng });
            
            // Intelligent zoom based on place type
            let zoomLevel = 18; // Default zoom
            
            if (placeDetails?.types) {
                const types = placeDetails.types;
                
                // Adjust zoom based on place type
                if (types.includes('country')) {
                    zoomLevel = 6;
                } else if (types.includes('administrative_area_level_1') || types.includes('state')) {
                    zoomLevel = 8;
                } else if (types.includes('administrative_area_level_2') || types.includes('city')) {
                    zoomLevel = 12;
                } else if (types.includes('locality') || types.includes('sublocality')) {
                    zoomLevel = 15;
                } else if (types.includes('route') || types.includes('street_address')) {
                    zoomLevel = 18;
                } else if (types.includes('premise') || types.includes('building')) {
                    zoomLevel = 20;
                } else if (types.includes('park') || types.includes('airport')) {
                    zoomLevel = 16;
                } else if (types.includes('restaurant') || types.includes('store')) {
                    zoomLevel = 19;
                }
            },
        });

        return null;
    };

    const MapBounds = ({ positions }: { positions: Coordinate[] }) => {
        const map = useMap();

        React.useEffect(() => {
            if (positions.length > 0) {
                const bounds = positions.reduce(
                    (bounds, point) => bounds.extend([point.lat, point.lng]),
                    L.latLngBounds([])
                );
                map.fitBounds(bounds, { padding: [50, 50], maxZoom: 18, animate: true });
            }
        }, [positions, map]);

        return null;
    };

    const handleSearch = useCallback((lat: number, lng: number) => {
        setMapCenter([lat, lng]);
    }, []);

<<<<<<< HEAD
    const handleDrawingComplete = useCallback(
        (coordinates: Coordinate[], shapeType: string) => {
        if (!coordinates || coordinates.length === 0) {
                console.error('❌ No valid coordinates received from drawing');
=======
    const handlePumpPlace = useCallback(
        (latlng: L.LatLng) => {
            const clickPoint = { lat: latlng.lat, lng: latlng.lng };

            if (history.present.mainArea.length > 0) {
                const isInMainArea = isPointInPolygon(clickPoint, history.present.mainArea);
                if (!isInMainArea) {
                    console.warn('⚠️ Pump placement outside main area');
                    return;
                }
            }

            const newPump: Pump = {
                id: generateUniqueId('pump'),
                position: clickPoint,
                type: 'submersible',
                capacity: 1000,
                head: 50,
            };

            pushToHistory({ pump: newPump });
            setEditMode(null);
            console.log('✅ Pump placed successfully');
        },
        [history.present.mainArea, pushToHistory]
    );

    const handlePlantPlace = useCallback((latlng: L.LatLng) => {
        const clickPoint = { lat: latlng.lat, lng: latlng.lng };

        let targetZoneId = 'main-area';
        if (history.present.useZones && history.present.zones.length > 0) {
            const containingZone = findZoneContainingPoint(clickPoint, history.present.zones);
            if (containingZone) {
                targetZoneId = containingZone.id;
            } else {
                console.warn('⚠️ Plant placement outside any zone');
                return;
            }
        }

        const newPlant: PlantLocation = {
            id: generateUniqueId('plant'),
            position: { lat: latlng.lat, lng: latlng.lng },
            plantData: history.present.selectedPlantType,
            isSelected: false,
            isEditable: true,
            health: 'good',
            zoneId: targetZoneId,
        };

        pushToHistory({ plants: [...history.present.plants, newPlant] });
        console.log('✅ Plant placed successfully in zone:', targetZoneId);
    }, [history.present.selectedPlantType, history.present.plants, history.present.useZones, history.present.zones, pushToHistory]);

    const onCreated = useCallback((e: any) => {
        const layer = e.layer;
        const coordinates = extractCoordinatesFromLayer(layer);

        if (!coordinates || coordinates.length === 0) {
            console.error('❌ No valid coordinates extracted from layer');
>>>>>>> 769bfd72
            return;
        }

        const isPolyline = editMode === 'mainPipe' || editMode === 'subMainPipe';
        const isValidForPolyline = isPolyline && coordinates.length >= 2;
        const isValidForPolygon = !isPolyline && coordinates.length >= 3;

        if (!isValidForPolyline && !isValidForPolygon) {
            console.error('❌ Invalid coordinates for mode:', editMode);
            return;
        }

        if (history.present.mainArea.length === 0) {
<<<<<<< HEAD
                const center = coordinates.reduce(
                    (acc, point) => [acc[0] + point.lat, acc[1] + point.lng],
                    [0, 0]
                );
=======
            console.log('🎯 Creating main area');
            const center = coordinates.reduce((acc, point) => [acc[0] + point.lat, acc[1] + point.lng], [0, 0]);
>>>>>>> 769bfd72
            setMapCenter([center[0] / coordinates.length, center[1] / coordinates.length]);
            pushToHistory({ mainArea: coordinates });
            return;
        }

        if (editMode === 'zone') {
            const zoneArea = calculateAreaFromCoordinates(coordinates);
            const plantDataForZone = history.present.selectedPlantType;
                const estimatedPlantCount = calculatePlantCount(
                    zoneArea,
                    plantDataForZone.plantSpacing,
                    plantDataForZone.rowSpacing
                );
            const estimatedWaterNeed = estimatedPlantCount * plantDataForZone.waterNeed;

            const newZone: Zone = {
                id: generateUniqueId('zone'),
                name: `โซน ${history.present.zones.length + 1}`,
                coordinates,
                plantData: plantDataForZone,
                plantCount: estimatedPlantCount,
                totalWaterNeed: estimatedWaterNeed,
                area: zoneArea,
                color: getZoneColor(history.present.zones.length),
                isCustomPlant: plantDataForZone.id === 99,
            };

            pushToHistory({ zones: [...history.present.zones, newZone] });
            setEditMode(null);
<<<<<<< HEAD
=======
            console.log(`✅ Zone created: ${newZone.name}`);
>>>>>>> 769bfd72
        } else if (editMode === 'exclusion') {
            const newExclusion: ExclusionArea = {
                id: generateUniqueId('exclusion'),
                type: selectedExclusionType,
                coordinates,
<<<<<<< HEAD
                    name: `${selectedExclusionType} ${
                        history.present.exclusionAreas.filter(
                            (e) => e.type === selectedExclusionType
                        ).length + 1
                    }`,
                color: EXCLUSION_COLORS[selectedExclusionType],
            };

                pushToHistory({
                    exclusionAreas: [...history.present.exclusionAreas, newExclusion],
                });
            setEditMode(null);
        } else if (editMode === 'mainPipe' && history.present.pump) {
            const pipeLength = calculatePipeLength(coordinates);
                const targetZoneId = findTargetZoneForMainPipe(
                    coordinates,
                    history.present.zones,
                    history.present.useZones
                );
=======
                name: `${selectedExclusionType} ${history.present.exclusionAreas.filter((e) => e.type === selectedExclusionType).length + 1}`,
                color: EXCLUSION_COLORS[selectedExclusionType],
            };

            pushToHistory({ exclusionAreas: [...history.present.exclusionAreas, newExclusion] });
            setEditMode(null);
            console.log(`✅ Exclusion area created: ${newExclusion.name}`);
        } else if (editMode === 'mainPipe' && history.present.pump) {
            const pipeLength = calculatePipeLength(coordinates);
            const targetZoneId = findTargetZoneForMainPipe(coordinates, history.present.zones, history.present.useZones);
>>>>>>> 769bfd72

            const newMainPipe: MainPipe = {
                id: generateUniqueId('mainpipe'),
                fromPump: history.present.pump.id,
                toZone: targetZoneId,
                coordinates,
                length: pipeLength,
                diameter: 50,
            };

            pushToHistory({ mainPipes: [...history.present.mainPipes, newMainPipe] });
            setDrawingMainPipe({ toZone: null });
            setEditMode(null);
<<<<<<< HEAD
        } else if (editMode === 'subMainPipe') {
=======
            console.log(`✅ Main pipe created: ${pipeLength.toFixed(2)}m to zone: ${targetZoneId}`);
        } else if (editMode === 'subMainPipe') {
            console.log('🔩 Creating enhanced sub-main pipe with optimal branch generation...');

>>>>>>> 769bfd72
            const pipeLength = calculatePipeLength(coordinates);

            let targetZone: Zone;
            if (history.present.useZones) {
                if (selectedZone) {
                    targetZone = selectedZone;
                } else {
                    const detectedZone = findZoneForPipe(coordinates, history.present.zones);
                    if (!detectedZone) {
                        console.error('❌ Cannot create sub-main pipe: not in any zone');
                        return;
                    }
                    targetZone = detectedZone;
                }
            } else {
                targetZone = {
                    id: 'main-area',
                    name: 'พื้นที่หลัก',
                    coordinates: history.present.mainArea,
                    plantData: history.present.selectedPlantType,
                    plantCount: 0,
                    totalWaterNeed: 0,
                    area: calculateAreaFromCoordinates(history.present.mainArea),
                    color: '#4ECDC4',
                };
            }

            const branchPipes = generateEnhancedBranchPipes(
                coordinates,
                targetZone,
                targetZone.plantData,
                history.present.exclusionAreas,
                targetZone.coordinates,
                history.present.useZones,
                history.present.branchPipeSettings
            );

            // Extract plants from branch pipes
            const newPlants = branchPipes.flatMap(branch => branch.plants || []);

            const newSubMainPipe: SubMainPipe = {
                id: generateUniqueId('submain'),
                zoneId: targetZone.id,
                coordinates,
                length: pipeLength,
                diameter: 32,
                branchPipes,
                material: 'pvc',
            };

                const exactSpacingStats = calculateExactSpacingStats([
                    ...history.present.subMainPipes,
                    newSubMainPipe,
                ]);

            pushToHistory({
                subMainPipes: [...history.present.subMainPipes, newSubMainPipe],
                plants: [...history.present.plants, ...newPlants],
                spacingValidationStats: exactSpacingStats,
            });

<<<<<<< HEAD
            setEditMode(null);
            }
        },
        [
        editMode,
            history.present.mainArea,
        history.present.selectedPlantType,
        history.present.zones,
        selectedExclusionType,
        history.present.exclusionAreas,
        history.present.pump,
        selectedZone,
        history.present.useZones,
        history.present.subMainPipes,
        history.present.plants,
        history.present.branchPipeSettings,
        pushToHistory,
        ]
    );

    const handleMapClick = useCallback(
        (event: google.maps.MapMouseEvent) => {
            if (!event.latLng) return;

            const lat = event.latLng.lat();
            const lng = event.latLng.lng();
            const clickPoint = { lat, lng };

            if (editMode === 'pump') {
                if (history.present.mainArea.length > 0) {
                    const isInMainArea = isPointInPolygon(clickPoint, history.present.mainArea);
                    if (!isInMainArea) {
                        console.warn('⚠️ Pump placement outside main area');
                        alert('กรุณาวางปั๊มภายในพื้นที่หลัก');
                        return;
                    }
                }

                const newPump: Pump = {
                    id: generateUniqueId('pump'),
                    position: clickPoint,
                    type: 'submersible',
                    capacity: 1000,
                    head: 50,
                };

                pushToHistory({ pump: newPump });
                setEditMode(null);
                return;
            }

            if (!history.present.isEditModeEnabled) return;

            if (editMode === 'plant') {
                let targetZoneId = 'main-area';
                if (history.present.useZones && history.present.zones.length > 0) {
                    const containingZone = findZoneContainingPoint(
                        clickPoint,
                        history.present.zones
                    );
                    if (containingZone) {
                        targetZoneId = containingZone.id;
                    } else {
                        console.warn('⚠️ Plant placement outside any zone');
                        return;
                    }
                }

                const newPlant: PlantLocation = {
                    id: generateUniqueId('plant'),
                    position: clickPoint,
                    plantData: history.present.selectedPlantType,
                    isSelected: false,
                    isEditable: true,
                    health: 'good',
                    zoneId: targetZoneId,
                };
=======
            console.log(`✅ ENHANCED: ${branchPipes.length} branches, ${newPlants.length} plants in ${targetZone.name}`);
        }
>>>>>>> 769bfd72

        if (featureGroupRef.current) {
            featureGroupRef.current.removeLayer(layer);
        }
    }, [
        history.present.mainArea,
        editMode,
        history.present.selectedPlantType,
        history.present.zones,
        selectedExclusionType,
        history.present.exclusionAreas,
        history.present.pump,
        drawingMainPipe,
        selectedZone,
        history.present.useZones,
        history.present.subMainPipes,
        history.present.plants,
        history.present.branchPipeSettings,
        pushToHistory,
    ]);

    const handleSaveProject = useCallback(() => {
        if (!history.present.pump || history.present.mainArea.length === 0) {
            alert(t('กรุณาวางปั๊มและสร้างพื้นที่หลักก่อนบันทึก'));
            return;
        }

        const projectData = {
            projectName,
            customerName,
            version: '3.2.0',
            totalArea,
            mainArea: history.present.mainArea,
            pump: history.present.pump,
            zones: history.present.zones,
            mainPipes: history.present.mainPipes,
            subMainPipes: history.present.subMainPipes,
            exclusionAreas: history.present.exclusionAreas,
            plants: history.present.plants,
            useZones: history.present.useZones,
            branchPipeSettings: history.present.branchPipeSettings,
            createdAt: new Date().toISOString(),
            updatedAt: new Date().toISOString(),
        };

        localStorage.setItem('horticultureIrrigationData', JSON.stringify(projectData));

        const params = new URLSearchParams({
            projectName,
            customerName,
            totalArea: totalArea.toString(),
        });

        router.visit(`/horticulture/results?${params.toString()}`);
    }, [
        history.present.pump,
        history.present.mainArea,
        projectName,
        totalArea,
        history.present.zones,
        history.present.mainPipes,
        history.present.subMainPipes,
        history.present.exclusionAreas,
        history.present.plants,
        history.present.useZones,
        history.present.branchPipeSettings,
    ]);

    const canSaveProject = history.present.pump && history.present.mainArea.length > 0;

    const handleRetry = () => {
        setIsRetrying(true);
        setError(null);
        // Reload the page to retry
        window.location.reload();
    };

    // Show error state
    if (error) {
        return (
            <div className="min-h-screen bg-gray-900 text-white">
                <Navbar />
                <div className="flex h-screen items-center justify-center">
                    <div className="mx-auto max-w-md rounded-lg bg-gray-800 p-8 text-center">
                        <div className="mb-4 text-6xl">⚠️</div>
                        <h2 className="mb-4 text-xl font-semibold text-red-400">เกิดข้อผิดพลาด</h2>
                        <p className="mb-6 text-gray-300">{error}</p>
                        <div className="space-y-3">
                            <button
                                onClick={handleRetry}
                                disabled={isRetrying}
                                className="w-full rounded-lg bg-blue-600 px-4 py-3 font-semibold text-white transition-colors hover:bg-blue-700 disabled:opacity-50"
                            >
                                {isRetrying ? (
                                    <div className="flex items-center justify-center">
                                        <div className="mr-2 h-4 w-4 animate-spin rounded-full border-2 border-white border-t-transparent"></div>
                                        {t('กำลังลองใหม่...')}
                                    </div>
                                ) : (
                                    t('ลองใหม่')
                                )}
                            </button>
                            <button
                                onClick={() => (window.location.href = '/')}
                                className="w-full rounded-lg bg-gray-600 px-4 py-3 font-semibold text-white transition-colors hover:bg-gray-700"
                            >
                                {t('กลับไปหน้าหลัก')}
                            </button>
                        </div>
                    </div>
                </div>
            </div>
        );
    }

    useEffect(() => {
        polygonsRef.current.forEach((polygon) => polygon.setMap(null));
        polygonsRef.current.clear();
        markersRef.current.forEach((marker) => marker.setMap(null));
        markersRef.current.clear();
        polylinesRef.current.forEach((polyline) => polyline.setMap(null));
        polylinesRef.current.clear();
    }, [
        history.present.mainArea,
        history.present.zones,
        history.present.exclusionAreas,
        history.present.pump,
        history.present.mainPipes,
        history.present.subMainPipes,
        history.present.plants,
    ]);

    return (
        <div className="min-h-screen overflow-hidden bg-gray-900 text-white">
            <Navbar />
            <div className="p-4">
                <div className="mx-auto w-full">
                <div className="flex items-center justify-between">
<<<<<<< HEAD
                        <h1 className="mb-4 text-2xl font-bold">
                            🌳 {t('ระบบออกแบบระบบน้ำพืชสวน')}
                        </h1>
=======
                    <h1 className="mb-4 text-2xl font-bold">🌳 ระบบออกแบบระบบน้ำพืชสวน</h1>
>>>>>>> 769bfd72
                    <div className="mb-4">
                        <button
                            onClick={handleUndo}
                            disabled={history.past.length === 0}
                            className={`mr-2 flex-1 rounded px-2 py-2 text-sm transition-colors ${
                                history.past.length === 0
                                    ? 'cursor-not-allowed bg-gray-600 text-gray-400'
                                    : 'bg-blue-600 text-white hover:bg-blue-700'
                            }`}
                        >
                            <FaUndo className="mr-2 inline" />
<<<<<<< HEAD
                            {t('ย้อนกลับ')}
=======
                            ย้อนกลับ
>>>>>>> 769bfd72
                        </button>
                        <button
                            onClick={handleRedo}
                            disabled={history.future.length === 0}
                            className={`flex-1 rounded px-2 py-2 text-sm transition-colors ${
                                history.future.length === 0
                                    ? 'cursor-not-allowed bg-gray-600 text-gray-400'
                                    : 'bg-blue-600 text-white hover:bg-blue-700'
                            }`}
                        >
                            <FaRedo className="mr-2 inline" />
<<<<<<< HEAD
                            {t('ไปข้างหน้า')}
                        </button>
                    </div>
                </div>

                <div className="mb-6 rounded-lg bg-gray-800 p-4">
                    <div className="flex items-center justify-between">
                            <h2 className="text-lg font-semibold">{t('ขั้นตอนการทำงาน')}</h2>
                    </div>
=======
                            ไปข้างหน้า
                        </button>
                    </div>
                </div>
                {/* Step Navigation */}
                <div className="mb-6 rounded-lg bg-gray-800 p-4">
                    <div className="flex items-center justify-between">
                        <h2 className="text-lg font-semibold">📋 ขั้นตอนการทำงาน</h2>
                        <div className="flex gap-2">
                            <button
                                onClick={handlePrevStep}
                                disabled={currentStep <= 1}
                                className={`rounded px-3 py-1 text-sm transition-colors ${
                                    currentStep <= 1
                                        ? 'cursor-not-allowed bg-gray-600 text-gray-400'
                                        : 'bg-blue-600 text-white hover:bg-blue-700'
                                }`}
                            >
                                ← ก่อนหน้า
                            </button>
                            <button
                                onClick={handleNextStep}
                                disabled={currentStep >= 5}
                                className={`rounded px-3 py-1 text-sm transition-colors ${
                                    currentStep >= 5
                                        ? 'cursor-not-allowed bg-gray-600 text-gray-400'
                                        : 'bg-green-600 text-white hover:bg-green-700'
                                }`}
                            >
                                ถัดไป →
                            </button>
                        </div>
                    </div>
>>>>>>> 769bfd72
                    
                    <div className="mt-4 grid grid-cols-5 gap-2">
                        {[1, 2, 3, 4, 5].map((stepId) => (
                            <button
                                key={stepId}
                                onClick={() => handleStepClick(stepId)}
                                disabled={!canProceedToStep(stepId)}
<<<<<<< HEAD
                                    className={`rounded-lg p-1 text-center text-sm font-medium transition-all ${
=======
                                className={`rounded-lg p-3 text-center text-sm font-medium transition-all ${
>>>>>>> 769bfd72
                                    getStepStatus(stepId) === 'active'
                                        ? 'bg-blue-600 text-white shadow-lg'
                                        : getStepStatus(stepId) === 'completed'
                                        ? 'bg-green-600 text-white'
                                        : canProceedToStep(stepId)
<<<<<<< HEAD
                                                ? 'cursor-pointer bg-blue-500 text-white hover:bg-blue-600'
                                        : 'cursor-not-allowed bg-gray-600 text-gray-400'
                                }`}
                            >
=======
                                        ? 'bg-blue-500 text-white hover:bg-blue-600 cursor-pointer'
                                        : 'cursor-not-allowed bg-gray-600 text-gray-400'
                                }`}
                            >
                                <div className="mb-1 text-lg">
>>>>>>> 769bfd72
                                    {stepId === 1 && '🗺️'}
                                    {stepId === 2 && '🌿'}
                                    {stepId === 3 && '🚰'}
                                    {stepId === 4 && '🔧'}
                                    {stepId === 5 && '✅'}
<<<<<<< HEAD
                                        {stepId === 1 && 'พื้นที่หลัก'}
                                        {stepId === 2 && 'พืช/โซน'}
                                        {stepId === 3 && 'ปั๊มน้ำ'}
                                        {stepId === 4 && 'ท่อน้ำ'}
                                        {stepId === 5 && 'เสร็จสิ้น'}
=======
                                </div>
                                <div className="text-xs">
                                    {stepId === 1 && 'พื้นที่หลัก'}
                                    {stepId === 2 && 'พืช/โซน'}
                                    {stepId === 3 && 'ปั๊มน้ำ'}
                                    {stepId === 4 && 'ท่อน้ำ'}
                                    {stepId === 5 && 'เสร็จสิ้น'}
                                </div>
>>>>>>> 769bfd72
                            </button>
                        ))}
                    </div>
                </div>

                <div className="grid grid-cols-1 gap-6 lg:grid-cols-4">
<<<<<<< HEAD
                        <div className="h-[60vh] space-y-6 overflow-y-auto lg:col-span-1">
                        <div className="rounded-lg bg-gray-800 p-4">
                                <h3 className="mb-3 text-lg font-semibold">{t('ข้อมูลโครงการ')}</h3>
                            <div className="space-y-4">
                                <div>
                                    <label className="mb-2 block text-sm font-medium">{t('ชื่อโครงการ')}</label>
=======
                    <div className="h-[88vh] space-y-6 overflow-y-auto lg:col-span-1">
                        <div className="rounded-lg bg-gray-800 p-4">
                            <h3 className="mb-3 text-lg font-semibold">📊 ข้อมูลโครงการ</h3>
                            <div className="space-y-4">
                                <div>
                                    <label className="mb-2 block text-sm font-medium">
                                        ชื่อโครงการ
                                    </label>
>>>>>>> 769bfd72
                                    <input
                                        type="text"
                                        value={projectName}
                                        onChange={(e) => setProjectName(e.target.value)}
                                        className="w-full rounded bg-gray-700 px-3 py-2 text-white focus:outline-none focus:ring-2 focus:ring-blue-500"
                                        disabled={history.present.isEditModeEnabled}
                                    />
                                </div>
                                <div>
<<<<<<< HEAD
                                    <label className="mb-2 block text-sm font-medium">{t('ชื่อลูกค้า')}</label>
=======
                                    <label className="mb-2 block text-sm font-medium">ชื่อลูกค้า</label>
>>>>>>> 769bfd72
                                    <input
                                        type="text"
                                        value={customerName}
                                        onChange={(e) => setCustomerName(e.target.value)}
                                        className="w-full rounded bg-gray-700 px-3 py-2 text-white focus:outline-none focus:ring-2 focus:ring-blue-500"
<<<<<<< HEAD
                                        placeholder={t('ชื่อ - นามสกุล')}
=======
                                        placeholder="ชื่อ - นามสกุล"
>>>>>>> 769bfd72
                                        disabled={history.present.isEditModeEnabled}
                                    />
                                </div>
                                <div className="text-sm text-gray-300">
                                    <div className="flex justify-between">
<<<<<<< HEAD
                                        <span>{t('พื้นที่รวม')}:</span>
                                            <span className="font-medium">
                                                {formatArea(totalArea, t)}
                                            </span>
                                    </div>
                                    <div className="flex justify-between">
                                        <span>{t('จำนวนโซน')}:</span>
                                        <span className="font-medium">
                                                {history.present.useZones
                                                    ? history.present.zones.length
                                                    : 1}{' '}
                                                {t('โซน')}
                                        </span>
                                    </div>
                                    <div className="flex justify-between">
                                        <span>{t('ต้นไม้จริง')}:</span>
                                        <span className="font-medium text-green-400">
                                            ✅ {actualTotalPlants} {t('ต้น')}
                                        </span>
                                    </div>
                                    <div className="flex justify-between">
                                        <span>{t('น้ำจริงต่อครั้ง')}:</span>
                                        <span className="font-medium text-blue-400">
                                            ✅ {formatWaterVolume(actualTotalWaterNeed, t)}
=======
                                        <span>พื้นที่รวม:</span>
                                        <span className="font-medium">{formatArea(totalArea)}</span>
                                    </div>
                                    <div className="flex justify-between">
                                        <span>จำนวนโซน:</span>
                                        <span className="font-medium">
                                            {history.present.useZones
                                                ? history.present.zones.length
                                                : 1}{' '}
                                            โซน
                                        </span>
                                    </div>
                                    <div className="flex justify-between">
                                        <span>ต้นไม้จริง:</span>
                                        <span className="font-medium text-green-400">
                                            ✅ {actualTotalPlants} ต้น
                                        </span>
                                    </div>
                                    <div className="flex justify-between">
                                        <span>น้ำจริงต่อครั้ง:</span>
                                        <span className="font-medium text-blue-400">
                                            ✅ {formatWaterVolume(actualTotalWaterNeed)}
>>>>>>> 769bfd72
                                        </span>
                                    </div>
                                </div>
                            </div>
                        </div>

                        {canEnableEditMode && (
                            <div className="rounded-lg bg-gradient-to-r from-purple-800 to-blue-800 p-4">
                                <h3 className="mb-3 text-lg font-semibold text-yellow-300">
<<<<<<< HEAD
                                        ✨ {t('โหมดแก้ไขขั้นสูง')}
=======
                                    ✨ โหมดแก้ไขขั้นสูง
>>>>>>> 769bfd72
                                </h3>
                                <div className="space-y-3">
                                    <button
                                        onClick={handleToggleEditMode}
                                        className={`w-full rounded px-4 py-3 font-semibold transition-all ${
                                            history.present.isEditModeEnabled
                                                ? 'bg-red-600 text-white hover:bg-red-700'
                                                : 'bg-green-600 text-white hover:bg-green-700'
                                        }`}
                                    >
                                        {history.present.isEditModeEnabled ? (
                                            <>
                                                <FaTimes className="mr-2 inline" />
<<<<<<< HEAD
                                                {t('ออกจากโหมดแก้ไข')}
=======
                                                ออกจากโหมดแก้ไข
>>>>>>> 769bfd72
                                            </>
                                        ) : (
                                            <>
                                                <FaEdit className="mr-2 inline" />
<<<<<<< HEAD
                                                {t('เข้าสู่โหมดแก้ไข')}
=======
                                                เข้าสู่โหมดแก้ไข
>>>>>>> 769bfd72
                                            </>
                                        )}
                                    </button>

                                    {isCreatingConnection && (
                                        <div className="rounded bg-blue-900/50 p-3 text-sm">
                                                <div className="mb-2 font-semibold text-blue-300">
                                                🔗 โหมดเชื่อมต่อท่อ
                                            </div>
                                            <div className="text-xs text-gray-300">
                                                คลิกที่ท่อเมนรองหรือท่อย่อยเพื่อเชื่อมต่อ
                                            </div>
                                            <button
                                                onClick={() => {
                                                    setIsCreatingConnection(false);
                                                    setConnectionStartPlant(null);
                                                    setHighlightedPipes([]);
                                                    setDragMode('none');
                                                }}
                                                className="mt-2 w-full rounded bg-red-600 px-3 py-1 text-xs hover:bg-red-700"
                                            >
                                                ยกเลิกการเชื่อมต่อ
                                            </button>
                                        </div>
                                    )}
                                </div>
                            </div>
                        )}

<<<<<<< HEAD
=======
                        {/* Step 1: Main Area */}
>>>>>>> 769bfd72
                        {currentStep === 1 && (
                            <div className="space-y-4">
                                <div className="rounded-lg bg-green-900/30 p-4">
                                    <h3 className="mb-3 text-lg font-semibold text-green-400">
<<<<<<< HEAD
                                        🗺️ {t('ขั้นตอนที่ 1: สร้างพื้นที่หลัก')}
                                    </h3>
                                    <p className="mb-4 text-sm text-green-200">
                                        {t('วาดพื้นที่หลักของโครงการบนแผนที่')}
                                    </p>
                                </div>

                                <div className="rounded-lg bg-gray-800 p-4">
                                        <h3 className="mb-3 text-lg font-semibold">{t('พื้นที่หลัก')}</h3>
                                    <div className="space-y-3">
                                        <button
                                                onClick={() =>
                                                    setEditMode(
                                                        editMode === 'mainArea' ? null : 'mainArea'
                                                    )
                                                }
                                            className={`w-full rounded px-4 py-2 text-white transition-colors ${
                                                editMode === 'mainArea'
                                                    ? 'bg-green-600'
                                                    : 'bg-green-500 hover:bg-green-600'
                                            }`}
                                        >
                                                {editMode === 'mainArea'
                                                    ? '⏹ ' + t('หยุดวาดพื้นที่')
                                                    : '🗺️ ' + t('วาดพื้นที่หลัก')}
                                        </button>

                                        {history.present.mainArea.length > 0 && (
                                            <div className="rounded bg-green-800/50 p-3">
                                                <div className="flex items-center gap-2 text-green-300">
                                                    <span>✅</span>
                                                    <span className="font-medium">
                                                            สร้างพื้นที่หลักเสร็จแล้ว
                                                    </span>
                                                </div>
                                                <div className="mt-1 text-xs text-green-200">
                                                        พื้นที่: {formatArea(totalArea, t)}
                                                </div>
                                            </div>
                                        )}
                                    </div>
                                </div>
                            </div>
                        )}

                        {currentStep === 2 && (
                            <div className="space-y-4">
                                <div className="rounded-lg bg-orange-900/30 p-4">
                                    <h3 className="mb-3 text-lg font-semibold text-orange-400">
                                        🌿 {t('ขั้นตอนที่ 2: กำหนดพืชและโซน')}
                                    </h3>
                                    <p className="mb-4 text-sm text-orange-200">
                                        {t('เลือกชนิดพืชและแบ่งโซน (ถ้าต้องการ)')}
                                    </p>
                                </div>

                                <div className="space-y-4">
                                    {/* Zone Configuration */}
                                    <div className="rounded-lg bg-gray-800 p-4">
                                            <h3 className="mb-3 text-lg font-semibold">{t('การจัดการโซน')}</h3>
                                        <div className="space-y-4">
                                            <label className="flex items-center space-x-2">
                                                <input
                                                    type="checkbox"
                                                    checked={history.present.useZones}
                                                    onChange={(e) =>
                                                            pushToHistory({
                                                                useZones: e.target.checked,
                                                            })
                                                    }
                                                    className="rounded border-gray-600 bg-gray-700 text-blue-500"
                                                />
                                                <span className="text-sm">{t('แบ่งเป็นหลายโซน')}</span>
                                            </label>

                                            {!history.present.useZones && (
                                                <div className="rounded bg-yellow-900/20 p-2 text-xs text-yellow-400">
                                                    {t('จะใช้พื้นที่ทั้งหมดเป็นโซนเดียว')}
                                                </div>
                                            )}

                                                {history.present.useZones && (
                                                    <div className="space-y-3">
                                                        <button
                                                            onClick={() =>
                                                                setEditMode(
                                                                    editMode === 'zone'
                                                                        ? null
                                                                        : 'zone'
                                                                )
                                                            }
                                                            disabled={
                                                                history.present.mainArea.length ===
                                                                0
                                                            }
                                                            className={`w-full rounded px-4 py-2 text-white transition-colors ${
                                                                history.present.mainArea.length ===
                                                                0
                                                                    ? 'cursor-not-allowed bg-gray-600'
                                                                    : editMode === 'zone'
                                                                      ? 'bg-orange-600'
                                                                      : 'bg-orange-500 hover:bg-orange-600'
                                                            }`}
                                                        >
                                                            {editMode === 'zone'
                                                                ? '⏹ หยุดวาดโซน'
                                                                : '🏞️ วาดโซน'}
                                                        </button>

                                                        {history.present.zones.length > 0 && (
                                                            <div className="rounded bg-green-800/50 p-3">
                                                                <div className="flex items-center gap-2 text-green-300">
                                                                    <span>✅</span>
=======
                                        🗺️ ขั้นตอนที่ 1: สร้างพื้นที่หลัก
                                    </h3>
                                    <p className="mb-4 text-sm text-green-200">
                                        วาดพื้นที่หลักของโครงการบนแผนที่
                                    </p>
                                </div>

                                <div className="rounded-lg bg-gray-800 p-4">
                                    <h3 className="mb-3 text-lg font-semibold">🗺️ พื้นที่หลัก</h3>
                                    <div className="space-y-3">
                                        <button
                                            onClick={() => setEditMode(editMode === 'mainArea' ? null : 'mainArea')}
                                            className={`w-full rounded px-4 py-2 text-white transition-colors ${
                                                editMode === 'mainArea'
                                                    ? 'bg-green-600'
                                                    : 'bg-green-500 hover:bg-green-600'
                                            }`}
                                        >
                                            {editMode === 'mainArea' ? '⏹ หยุดวาดพื้นที่' : '🗺️ วาดพื้นที่หลัก'}
                                        </button>

                                        {history.present.mainArea.length > 0 && (
                                            <div className="rounded bg-green-800/50 p-3">
                                                <div className="flex items-center gap-2 text-green-300">
                                                    <span>✅</span>
                                                    <span className="font-medium">
                                                        สร้างพื้นที่หลักเสร็จแล้ว
                                                    </span>
                                                </div>
                                                <div className="mt-1 text-xs text-green-200">
                                                    พื้นที่: {formatArea(totalArea)}
                                                </div>
                                            </div>
                                        )}
                                    </div>
                                </div>
                            </div>
                        )}

                        {/* Step 2: Plants and Zones */}
                        {currentStep === 2 && (
                            <div className="space-y-4">
                                <div className="rounded-lg bg-orange-900/30 p-4">
                                    <h3 className="mb-3 text-lg font-semibold text-orange-400">
                                        🌿 ขั้นตอนที่ 2: กำหนดพืชและโซน
                                    </h3>
                                    <p className="mb-4 text-sm text-orange-200">
                                        เลือกชนิดพืชและแบ่งโซน (ถ้าต้องการ)
                                    </p>
                                </div>

                                <div className="space-y-4">
                                    {/* Zone Configuration */}
                                    <div className="rounded-lg bg-gray-800 p-4">
                                        <h3 className="mb-3 text-lg font-semibold">🏞️ การจัดการโซน</h3>
                                        <div className="space-y-4">
                                            <label className="flex items-center space-x-2">
                                                <input
                                                    type="checkbox"
                                                    checked={history.present.useZones}
                                                    onChange={(e) =>
                                                        pushToHistory({ useZones: e.target.checked })
                                                    }
                                                    className="rounded border-gray-600 bg-gray-700 text-blue-500"
                                                />
                                                <span className="text-sm">แบ่งเป็นหลายโซน</span>
                                            </label>
                                            {!history.present.useZones && (
                                                <div className="rounded bg-yellow-900/20 p-2 text-xs text-yellow-400">
                                                    จะใช้พื้นที่ทั้งหมดเป็นโซนเดียว
                                                </div>
                                            )}
                                        </div>
                                    </div>

                                    {/* Plant Management */}
                                    <div className="rounded-lg bg-gray-800 p-4">
                                        <div className="mb-3 flex items-center justify-between">
                                            <h3 className="text-lg font-semibold">🌿 การจัดการพืช</h3>
                                            <button
                                                onClick={() => handleCreateCustomPlant()}
                                                className="rounded bg-purple-600 px-3 py-1 text-sm transition-colors hover:bg-purple-700"
                                            >
                                                ➕ สร้างพืชใหม่
                                            </button>
                                        </div>

                                        {!history.present.useZones && (
                                            <div className="space-y-3">
                                                <label className="mb-2 block text-sm font-medium">
                                                    เลือกชนิดพืช (โซนเดียว)
                                                </label>
                                                <select
                                                    value={history.present.selectedPlantType.id}
                                                    onChange={(e) => {
                                                        const plantType =
                                                            history.present.availablePlants.find(
                                                                (p) => p.id === Number(e.target.value)
                                                            );
                                                        if (plantType) {
                                                            pushToHistory({
                                                                selectedPlantType: plantType,
                                                            });
                                                        }
                                                    }}
                                                    className="w-full rounded bg-gray-700 px-3 py-2 text-white focus:outline-none focus:ring-2 focus:ring-blue-500"
                                                >
                                                    {history.present.availablePlants.map((plant) => (
                                                        <option key={plant.id} value={plant.id}>
                                                            {plant.id > 3 ? '🔧' : '🌱'}{' '}
                                                            {plant.name}
                                                        </option>
                                                    ))}
                                                </select>
                                                <div className="text-sm text-gray-300">
                                                    <div className="flex justify-between">
                                                        <span>ระยะห่างต้น:</span>
                                                        <span>
                                                            {history.present.selectedPlantType.plantSpacing} ม.
                                                        </span>
                                                    </div>
                                                    <div className="flex justify-between">
                                                        <span>ระยะห่างแถว:</span>
                                                        <span>
                                                            {history.present.selectedPlantType.rowSpacing} ม.
                                                        </span>
                                                    </div>
                                                    <div className="flex justify-between">
                                                        <span>น้ำต่อต้น:</span>
                                                        <span>
                                                            {history.present.selectedPlantType.waterNeed}{' '}
                                                            ล./ครั้ง
                                                        </span>
                                                    </div>
                                                </div>
                                            </div>
                                        )}

                                        {/* Zone Plant List */}
                                        {history.present.useZones &&
                                            history.present.zones.length > 0 && (
                                                <div className="space-y-2">
                                                    <div className="text-sm font-medium text-gray-300">
                                                        พืชในแต่ละโซน:
                                                    </div>
                                                    <div className="max-h-48 space-y-2 overflow-y-auto">
                                                        {history.present.zones.map((zone) => (
                                                            <div
                                                                key={zone.id}
                                                                className="rounded bg-gray-700 p-3"
                                                            >
                                                                <div className="mb-2 flex items-center justify-between">
>>>>>>> 769bfd72
                                                                    <span className="font-medium">
                                                                        {zone.name}
                                                                    </span>
                                                                    <div className="flex items-center gap-2">
                                                                        <div
                                                                            className="h-4 w-4 rounded"
                                                                            style={{
                                                                                backgroundColor:
                                                                                    zone.color,
                                                                            }}
                                                                        ></div>
                                                                    </div>
                                                                </div>
                                                                <div className="text-sm text-gray-300">
                                                                    <div className="flex items-center gap-2">
                                                                        <span>
                                                                            {zone.isCustomPlant
                                                                                ? '🌱'
                                                                                : '🌱'}{' '}
                                                                            {zone.plantData.name}
                                                                        </span>
                                                                        <button
                                                                            onClick={() =>
                                                                                handleZonePlantSelection(
                                                                                    zone
                                                                                )
                                                                            }
                                                                            className="ml-auto rounded bg-blue-600 px-2 py-1 text-xs transition-colors hover:bg-blue-700"
                                                                        >
                                                                            เปลี่ยน
                                                                        </button>
                                                                    </div>
                                                                    <div className="mt-1 text-xs text-gray-400">
                                                                        {zone.plantData.plantSpacing}×
                                                                        {zone.plantData.rowSpacing}ม. |{' '}
                                                                        {zone.plantData.waterNeed}
                                                                        ล./ครั้ง
                                                                    </div>
                                                                    <div className="text-xs text-gray-400">
                                                                        ประมาณ:{' '}
                                                                        {zone.plantCount.toLocaleString()}{' '}
                                                                        ต้น
                                                                    </div>
                                                                </div>
                                                            </div>
<<<<<<< HEAD
                                                        )}
                                                    </div>
                                                )}
                                        </div>
                                    </div>

                                    {/* Plant Management */}
                                    <div className="rounded-lg bg-gray-800 p-4">
                                        <div className="mb-3 flex items-center justify-between">
                                                <h3 className="text-lg font-semibold">{t('การจัดการพืช')}</h3>
                                            <button
                                                onClick={() => handleCreateCustomPlant()}
                                                className="rounded bg-purple-600 px-3 py-1 text-sm transition-colors hover:bg-purple-700"
                                            >
                                                ➕ {t('สร้างพืชใหม่')}
                                            </button>
                                        </div>

                                        {!history.present.useZones && (
                                            <div className="space-y-3">
                                                    <label className="mb-2 block text-sm font-medium">{t('เลือกชนิดพืช (โซนเดียว)')}</label>
                                                <select
                                                    value={history.present.selectedPlantType.id}
                                                    onChange={(e) => {
                                                        const plantType =
                                                            history.present.availablePlants.find(
                                                                    (p) =>
                                                                        p.id ===
                                                                        Number(e.target.value)
                                                            );
                                                        if (plantType) {
                                                            pushToHistory({
                                                                selectedPlantType: plantType,
                                                            });
                                                        }
                                                    }}
                                                    className="w-full rounded bg-gray-700 px-3 py-2 text-white focus:outline-none focus:ring-2 focus:ring-blue-500"
                                                >
                                                        {history.present.availablePlants.map(
                                                            (plant) => (
                                                                <option
                                                                    key={plant.id}
                                                                    value={plant.id}
                                                                >
                                                            {plant.id > 3 ? '🔧' : '🌱'}{' '}
                                                            {plant.name}
                                                        </option>
                                                            )
                                                        )}
                                                </select>
                                                <div className="text-sm text-gray-300">
                                                    <div className="flex justify-between">
                                                        <span>{t('ระยะห่างต้น')}:</span>
                                                        <span>
                                                            {
                                                                    history.present
                                                                        .selectedPlantType
                                                                    .plantSpacing
                                                            }{' '}
                                                                {t('ม.')}
                                                        </span>
                                                    </div>
                                                    <div className="flex justify-between">
                                                        <span>{t('ระยะห่างแถว')}:</span>
                                                        <span>
                                                            {
                                                                    history.present
                                                                        .selectedPlantType
                                                                    .rowSpacing
                                                            }{' '}
                                                                {t('ม.')}
                                                        </span>
                                                    </div>
                                                    <div className="flex justify-between">
                                                        <span>{t('น้ำต่อต้น')}:</span>
                                                        <span>
                                                            {
                                                                    history.present
                                                                        .selectedPlantType.waterNeed
                                                            }{' '}
                                                            {t('ล./ครั้ง')}
                                                        </span>
                                                    </div>
                                                </div>
                                            </div>
                                        )}

                                        {history.present.useZones &&
                                            history.present.zones.length > 0 && (
                                                <div className="space-y-2">
                                                    <div className="text-sm font-medium text-gray-300">
                                                            พืชในแต่ละโซน:
                                                    </div>
                                                    <div className="max-h-48 space-y-2 overflow-y-auto">
                                                        {history.present.zones.map((zone) => (
                                                            <div
                                                                key={zone.id}
                                                                className="rounded bg-gray-700 p-3"
                                                            >
                                                                <div className="mb-2 flex items-center justify-between">
                                                                    <span className="font-medium">
                                                                        {zone.name}
                                                                    </span>
                                                                    <div className="flex items-center gap-2">
                                                                        <div
                                                                            className="h-4 w-4 rounded"
                                                                            style={{
                                                                                backgroundColor:
                                                                                    zone.color,
                                                                            }}
                                                                        ></div>
                                                                    </div>
                                                                </div>
                                                                <div className="text-sm text-gray-300">
                                                                    <div className="flex items-center gap-2">
                                                                        <span>
                                                                            {zone.isCustomPlant
                                                                                ? '🌱'
                                                                                : '🌱'}{' '}
                                                                                {
                                                                                    zone.plantData
                                                                                        .name
                                                                                }
                                                                        </span>
                                                                        <button
                                                                            onClick={() =>
                                                                                handleZonePlantSelection(
                                                                                    zone
                                                                                )
                                                                            }
                                                                            className="ml-auto rounded bg-blue-600 px-2 py-1 text-xs transition-colors hover:bg-blue-700"
                                                                        >
                                                                                เปลี่ยน
                                                                        </button>
                                                                    </div>
                                                                    <div className="mt-1 text-xs text-gray-400">
                                                                            {
                                                                                zone.plantData
                                                                                    .plantSpacing
                                                                            }
                                                                            ×
                                                                            {
                                                                                zone.plantData
                                                                                    .rowSpacing
                                                                            }
                                                                            ม. |{' '}
                                                                            {
                                                                                zone.plantData
                                                                                    .waterNeed
                                                                            }
                                                                            ล./ครั้ง
                                                                    </div>
                                                                    <div className="text-xs text-gray-400">
                                                                            ประมาณ:{' '}
                                                                        {zone.plantCount.toLocaleString()}{' '}
                                                                            ต้น
                                                                    </div>
                                                                </div>
                                                            </div>
                                                        ))}
                                                    </div>
                                                </div>
=======
                                                        ))}
                                                    </div>
                                                </div>
>>>>>>> 769bfd72
                                            )}
                                    </div>
                                </div>
                            </div>
                        )}
<<<<<<< HEAD

                        {/* Step 3: Pump */}
                        {currentStep === 3 && (
                            <div className="space-y-4">
                                <div className="rounded-lg bg-blue-900/30 p-4">
                                    <h3 className="mb-3 text-lg font-semibold text-blue-400">
                                        🚰 {t('ขั้นตอนที่ 3: วางปั๊มน้ำ')}
                                    </h3>
                                    <p className="mb-4 text-sm text-blue-200">
                                        {t('วางปั๊มน้ำในตำแหน่งที่เหมาะสม')}
                                    </p>
                                </div>

                                <div className="rounded-lg bg-gray-800 p-4">
                                        <h3 className="mb-3 text-lg font-semibold">{t('ปั๊มน้ำ')}</h3>
                                    <div className="space-y-3">
                                        <button
                                            onClick={() => {
                                                    const newMode =
                                                        editMode === 'pump' ? null : 'pump';
                                                setEditMode(newMode);
                                            }}
                                            className={`w-full rounded px-4 py-2 text-white transition-colors ${
                                                editMode === 'pump'
                                                    ? 'bg-blue-600'
                                                    : 'bg-blue-500 hover:bg-blue-600'
                                            }`}
                                        >
                                            {history.present.pump
                                                ? editMode === 'pump'
                                                        ? '⏹ ' + t('หยุดวางปั๊ม')
                                                        : '🔄 ' + t('เปลี่ยนตำแหน่งปั๊ม')
                                                : editMode === 'pump'
                                                      ? '⏹ ' + t('หยุดวางปั๊ม')
                                                      : '🚰 ' + t('วางปั๊มน้ำ')}
                                        </button>

                                        {history.present.pump && (
                                            <div className="rounded bg-green-800/50 p-3">
                                                <div className="flex items-center gap-2 text-green-300">
                                                    <span>✅</span>
                                                    <span className="font-medium">
                                                        {t('วางปั๊มเสร็จแล้ว')}
                                                    </span>
                                                </div>
                                                <div className="mt-1 text-xs text-green-200">
                                                        ประเภท: {history.present.pump.type}
                                                </div>
                                            </div>
                                        )}
                                    </div>
                                </div>
                            </div>
                        )}

                        {/* Step 4: Pipes */}
                        {currentStep === 4 && (
                            <div className="space-y-4">
                                <div className="rounded-lg bg-purple-900/30 p-4">
                                    <h3 className="mb-3 text-lg font-semibold text-purple-400">
                                        🔧 {t('ขั้นตอนที่ 4: วางท่อน้ำ')}
                                    </h3>
                                    <p className="mb-4 text-sm text-purple-200">
                                        {t('วางท่อเมนและท่อย่อยเพื่อกระจายน้ำ')}
                                    </p>
                                </div>

                                <div className="space-y-3">
                                    <button
                                        onClick={() =>
                                                setEditMode(
                                                    editMode === 'mainPipe' ? null : 'mainPipe'
                                                )
                                        }
                                        disabled={
                                            !history.present.pump ||
                                            (history.present.useZones &&
                                                history.present.zones.length === 0)
                                        }
                                        className={`w-full rounded px-4 py-2 text-white transition-colors ${
                                            !history.present.pump ||
                                            (history.present.useZones &&
                                                history.present.zones.length === 0)
                                                ? 'cursor-not-allowed bg-gray-600'
                                                : editMode === 'mainPipe'
                                                  ? 'bg-green-600'
                                                  : 'bg-green-500 hover:bg-green-600'
                                        }`}
                                    >
                                        {editMode === 'mainPipe'
                                                ? '⏹ ' + t('หยุดวางท่อเมน')
                                                : '🔧 ' + t('วางท่อเมน')}
                                    </button>

                                    <button
                                        onClick={() =>
                                            setEditMode(
                                                    editMode === 'subMainPipe'
                                                        ? null
                                                        : 'subMainPipe'
                                            )
                                        }
                                        disabled={
                                            (history.present.useZones &&
                                                history.present.zones.length === 0) ||
                                            (!history.present.useZones &&
                                                history.present.mainArea.length === 0)
                                        }
                                        className={`w-full rounded px-4 py-2 text-white transition-colors ${
                                            (history.present.useZones &&
                                                history.present.zones.length === 0) ||
                                            (!history.present.useZones &&
                                                history.present.mainArea.length === 0)
                                                ? 'cursor-not-allowed bg-gray-600'
                                                : editMode === 'subMainPipe'
                                                  ? 'bg-purple-600'
                                                  : 'bg-purple-500 hover:bg-purple-600'
                                        }`}
                                    >
                                        {editMode === 'subMainPipe'
                                                ? '⏹ ' + t('หยุดวางท่อเมนรอง')
                                                : '🔧 ' + t('วางท่อเมนรอง + ท่อย่อยปลาย')}
                                    </button>
                                </div>
                            </div>
                        )}

                        {/* Step 5: Save and Continue */}
                        {currentStep === 5 && (
                            <div className="space-y-4">
                                <div className="rounded-lg bg-green-900/30 p-4">
                                    <h3 className="mb-3 text-lg font-semibold text-green-400">
                                        💾 {t('ขั้นตอนที่ 5: บันทึกและดูผลลัพธ์')}
                                    </h3>
                                    <p className="mb-4 text-sm text-green-200">
                                        {t('บันทึกโครงการและดูผลลัพธ์การออกแบบ')}
                                    </p>
                                </div>

                                <div className="space-y-3">
                                    <button
                                        onClick={handleSaveProject}
                                        disabled={!canSaveProject}
                                        className={`w-full rounded px-4 py-3 font-semibold text-white transition-colors ${
                                            canSaveProject
                                                ? 'bg-green-600 hover:bg-green-700'
                                                : 'cursor-not-allowed bg-gray-600'
                                        }`}
                                    >
                                        💾 {t('บันทึกและดูผลลัพธ์')}
                                    </button>

                                    {canSaveProject && (
                                        <div className="rounded bg-green-800/50 p-3">
                                            <div className="flex items-center gap-2 text-green-300">
                                                <span>✅</span>
                                                <span className="font-medium">
                                                    {t('พร้อมบันทึกและดูผลลัพธ์')}
                                                </span>
                                            </div>
                                            <div className="mt-1 text-xs text-green-200">
                                                {t('คลิกปุ่มด้านบนเพื่อบันทึกและไปยังหน้าผลลัพธ์')}
                                            </div>
                                        </div>
                                    )}

                                    {!canSaveProject && (
                                        <div className="rounded bg-yellow-800/50 p-3">
                                            <div className="flex items-center gap-2 text-yellow-300">
                                                <span>⚠️</span>
                                                <span className="font-medium">
                                                    {t('ยังไม่พร้อมบันทึก')}
                                                </span>
=======

                        {/* Step 3: Pump */}
                        {currentStep === 3 && (
                            <div className="space-y-4">
                                <div className="rounded-lg bg-blue-900/30 p-4">
                                    <h3 className="mb-3 text-lg font-semibold text-blue-400">
                                        🚰 ขั้นตอนที่ 3: วางปั๊มน้ำ
                                    </h3>
                                    <p className="mb-4 text-sm text-blue-200">
                                        วางปั๊มน้ำในตำแหน่งที่เหมาะสม
                                    </p>
                                </div>

                                <div className="rounded-lg bg-gray-800 p-4">
                                    <h3 className="mb-3 text-lg font-semibold">🚰 ปั๊มน้ำ</h3>
                                    <div className="space-y-3">
                                        <button
                                            onClick={() => {
                                                const newMode = editMode === 'pump' ? null : 'pump';
                                                setEditMode(newMode);
                                            }}
                                            className={`w-full rounded px-4 py-2 text-white transition-colors ${
                                                editMode === 'pump'
                                                    ? 'bg-blue-600'
                                                    : 'bg-blue-500 hover:bg-blue-600'
                                            }`}
                                        >
                                            {history.present.pump
                                                ? editMode === 'pump'
                                                    ? '⏹ หยุดวางปั๊ม'
                                                    : '🔄 เปลี่ยนตำแหน่งปั๊ม'
                                                : editMode === 'pump'
                                                  ? '⏹ หยุดวางปั๊ม'
                                                  : '🚰 วางปั๊มน้ำ'}
                                        </button>

                                        {history.present.pump && (
                                            <div className="rounded bg-green-800/50 p-3">
                                                <div className="flex items-center gap-2 text-green-300">
                                                    <span>✅</span>
                                                    <span className="font-medium">
                                                        วางปั๊มเสร็จแล้ว
                                                    </span>
                                                </div>
                                                <div className="mt-1 text-xs text-green-200">
                                                    ประเภท: {history.present.pump.type}
                                                </div>
>>>>>>> 769bfd72
                                            </div>
                                            <div className="mt-1 text-xs text-yellow-200">
                                                {t('ต้องมีพื้นที่หลักและปั๊มน้ำก่อนบันทึกได้')}
                                            </div>
                                        </div>
                                    )}
                                </div>
                            </div>
                        )}

<<<<<<< HEAD
                        {/* Advanced Controls - Collapsible */}
                        <div className="rounded-lg bg-gray-800 p-4">
                            <button
                                onClick={() => setShowAdvanced(!showAdvanced)}
                                className="flex w-full items-center justify-between text-left"
                            >
                                    <h3 className="text-lg font-semibold">{t('ตัวเลือกขั้นสูง')}</h3>
                                <svg
                                    className={`h-5 w-5 transition-transform ${showAdvanced ? 'rotate-180' : ''}`}
                                    fill="none"
                                    stroke="currentColor"
                                    viewBox="0 0 24 24"
                                >
                                    <path
                                        strokeLinecap="round"
                                        strokeLinejoin="round"
                                        strokeWidth={2}
                                        d="M19 9l-7 7-7-7"
                                    />
                                </svg>
                            </button>

                            {showAdvanced && (
                                <div className="mt-4 space-y-4">
                                    {/* Exclusion Areas */}
                                    <div className="rounded-lg bg-gray-700 p-3">
                                        <h4 className="mb-2 text-sm font-medium">
                                                🚫 {t('พื้นที่ต้องหลีกเลี่ยง')}
                                        </h4>
                                        <div className="space-y-2">
                                            <select
                                                value={selectedExclusionType}
                                                onChange={(e) =>
                                                    setSelectedExclusionType(
                                                        e.target
                                                            .value as keyof typeof EXCLUSION_COLORS
                                                    )
                                                }
                                                className="w-full rounded bg-gray-600 px-3 py-2 text-white focus:outline-none"
                                            >
                                                <option value="building">{t('สิ่งก่อสร้าง')}</option>
                                                <option value="powerplant">{t('โรงไฟฟ้า')}</option>
                                                    <option value="river">{t('แหล่งน้ำ')}</option>
                                                <option value="road">{t('ถนน')}</option>
                                                <option value="other">{t('อื่นๆ')}</option>
                                            </select>
                                            <button
                                                onClick={() =>
                                                    setEditMode(
                                                        editMode === 'exclusion'
                                                            ? null
                                                            : 'exclusion'
                                                    )
                                                }
                                                className={`w-full rounded px-3 py-2 text-white transition-colors ${
                                                    editMode === 'exclusion'
                                                        ? 'bg-orange-600'
                                                        : 'bg-orange-500 hover:bg-orange-600'
                                                }`}
                                            >
                                                {editMode === 'exclusion'
                                                        ? '⏹ ' + t('หยุดวาด')
                                                        : '🚫 ' + t('วาดพื้นที่หลีกเลี่ยง')}
                                            </button>
                                        </div>
                                    </div>
                                </div>
                            )}
                        </div>

                            {editMode === 'subMainPipe' && history.present.useZones && (
                                <div className="rounded-lg bg-purple-900/30 p-4">
                                    <h4 className="mb-2 text-sm font-medium">
                                        🔧 {t('เลือกโซนสำหรับท่อเมนรอง')}
                                </h4>
                                    <select
                                        value={selectedZone?.id || ''}
                                        onChange={(e) => {
                                            const zone = history.present.zones.find(
                                                (z) => z.id === e.target.value
                                            );
                                            setSelectedZone(zone || null);
                                        }}
                                        className="w-full rounded bg-gray-700 px-3 py-2 text-white focus:outline-none focus:ring-2 focus:ring-purple-500"
=======
                        {/* Step 4: Pipes */}
                        {currentStep === 4 && (
                            <div className="space-y-4">
                                <div className="rounded-lg bg-purple-900/30 p-4">
                                    <h3 className="mb-3 text-lg font-semibold text-purple-400">
                                        🔧 ขั้นตอนที่ 4: วางท่อน้ำ
                                    </h3>
                                    <p className="mb-4 text-sm text-purple-200">
                                        วางท่อเมนและท่อย่อยเพื่อกระจายน้ำ
                                    </p>
                                </div>

                                <div className="space-y-3">
                                    <button
                                        onClick={() =>
                                            setEditMode(editMode === 'mainPipe' ? null : 'mainPipe')
                                        }
                                        disabled={
                                            !history.present.pump ||
                                            (history.present.useZones &&
                                                history.present.zones.length === 0)
                                        }
                                        className={`w-full rounded px-4 py-2 text-white transition-colors ${
                                            !history.present.pump ||
                                            (history.present.useZones &&
                                                history.present.zones.length === 0)
                                                ? 'cursor-not-allowed bg-gray-600'
                                                : editMode === 'mainPipe'
                                                  ? 'bg-green-600'
                                                  : 'bg-green-500 hover:bg-green-600'
                                        }`}
                                    >
                                        {editMode === 'mainPipe'
                                            ? '⏹ หยุดวางท่อเมน'
                                            : '🔧 วางท่อเมน'}
                                    </button>

                                    <button
                                        onClick={() =>
                                            setEditMode(
                                                editMode === 'subMainPipe' ? null : 'subMainPipe'
                                            )
                                        }
                                        disabled={
                                            (history.present.useZones &&
                                                history.present.zones.length === 0) ||
                                            (!history.present.useZones &&
                                                history.present.mainArea.length === 0)
                                        }
                                        className={`w-full rounded px-4 py-2 text-white transition-colors ${
                                            (history.present.useZones &&
                                                history.present.zones.length === 0) ||
                                            (!history.present.useZones &&
                                                history.present.mainArea.length === 0)
                                                ? 'cursor-not-allowed bg-gray-600'
                                                : editMode === 'subMainPipe'
                                                  ? 'bg-purple-600'
                                                  : 'bg-purple-500 hover:bg-purple-600'
                                        }`}
                                    >
                                        {editMode === 'subMainPipe'
                                            ? '⏹ หยุดวางท่อเมนรอง'
                                            : '🔧 วางท่อเมนรอง + ท่อย่อยปลาย'}
                                    </button>
                                </div>
                            </div>
                        )}

                        {/* Step 5: Save and Continue */}
                        {currentStep === 5 && (
                            <div className="space-y-4">
                                <div className="rounded-lg bg-green-900/30 p-4">
                                    <h3 className="mb-3 text-lg font-semibold text-green-400">
                                        💾 ขั้นตอนที่ 5: บันทึกและดูผลลัพธ์
                                    </h3>
                                    <p className="mb-4 text-sm text-green-200">
                                        บันทึกโครงการและดูผลลัพธ์การออกแบบ
                                    </p>
                                </div>

                                <div className="space-y-3">
                                    <button
                                        onClick={handleSaveProject}
                                        disabled={!canSaveProject}
                                        className={`w-full rounded px-4 py-3 font-semibold text-white transition-colors ${
                                            canSaveProject
                                                ? 'bg-green-600 hover:bg-green-700'
                                                : 'cursor-not-allowed bg-gray-600'
                                        }`}
>>>>>>> 769bfd72
                                    >
                                        💾 บันทึกและดูผลลัพธ์
                                    </button>

                                    {canSaveProject && (
                                        <div className="rounded bg-green-800/50 p-3">
                                            <div className="flex items-center gap-2 text-green-300">
                                                <span>✅</span>
                                                <span className="font-medium">
                                                    พร้อมบันทึกและดูผลลัพธ์
                                                </span>
                                            </div>
                                            <div className="mt-1 text-xs text-green-200">
                                                คลิกปุ่มด้านบนเพื่อบันทึกและไปยังหน้าผลลัพธ์
                                            </div>
                                        </div>
                                    )}
<<<<<<< HEAD
                                    {selectedZone && (
                                        <div className="mt-2 rounded bg-green-900/30 p-2 text-xs text-green-300">
                                            ✅ พร้อมสร้างท่อครอบคลุมในโซน {selectedZone.name}
                                            <br />
                                            พืช: {selectedZone.plantData.name}
                                            <br />
                                            มุมเริ่มต้น:{' '}
                                            {history.present.branchPipeSettings.defaultAngle}°
                                    </div>
                                    )}
                                    </div>
=======

                                    {!canSaveProject && (
                                        <div className="rounded bg-yellow-800/50 p-3">
                                            <div className="flex items-center gap-2 text-yellow-300">
                                                <span>⚠️</span>
                                                <span className="font-medium">
                                                    ยังไม่พร้อมบันทึก
                                                </span>
                                            </div>
                                            <div className="mt-1 text-xs text-yellow-200">
                                                ต้องมีพื้นที่หลักและปั๊มน้ำก่อนบันทึกได้
                                            </div>
                                        </div>
                                    )}
                                </div>
                            </div>
                        )}

                        {/* Advanced Controls - Collapsible */}
                        <div className="rounded-lg bg-gray-800 p-4">
                            <button
                                onClick={() => setShowAdvanced(!showAdvanced)}
                                className="flex w-full items-center justify-between text-left"
                            >
                                <h3 className="text-lg font-semibold">⚙️ ตัวเลือกขั้นสูง</h3>
                                <svg
                                    className={`h-5 w-5 transition-transform ${showAdvanced ? 'rotate-180' : ''}`}
                                    fill="none"
                                    stroke="currentColor"
                                    viewBox="0 0 24 24"
                                >
                                    <path
                                        strokeLinecap="round"
                                        strokeLinejoin="round"
                                        strokeWidth={2}
                                        d="M19 9l-7 7-7-7"
                                    />
                                </svg>
                            </button>

                            {showAdvanced && (
                                <div className="mt-4 space-y-4">
                                    {/* Undo/Redo Controls */}
                                    <div className="rounded-lg bg-gray-700 p-3">
                                        <h4 className="mb-2 text-sm font-medium">🔄 การควบคุม</h4>
                                        <div className="flex gap-2">
                                            <button
                                                onClick={handleUndo}
                                                disabled={history.past.length === 0}
                                                className={`flex-1 rounded px-3 py-2 text-sm transition-colors ${
                                                    history.past.length === 0
                                                        ? 'cursor-not-allowed bg-gray-600 text-gray-400'
                                                        : 'bg-blue-600 text-white hover:bg-blue-700'
                                                }`}
                                            >
                                                <FaUndo className="mr-2 inline" />
                                                ย้อนกลับ
                                            </button>
                                            <button
                                                onClick={handleRedo}
                                                disabled={history.future.length === 0}
                                                className={`flex-1 rounded px-3 py-2 text-sm transition-colors ${
                                                    history.future.length === 0
                                                        ? 'cursor-not-allowed bg-gray-600 text-gray-400'
                                                        : 'bg-blue-600 text-white hover:bg-blue-700'
                                                }`}
                                            >
                                                <FaRedo className="mr-2 inline" />
                                                ไปข้างหน้า
                                            </button>
                                        </div>
                                    </div>

                                    {/* Exclusion Areas */}
                                    <div className="rounded-lg bg-gray-700 p-3">
                                        <h4 className="mb-2 text-sm font-medium">
                                            🚫 พื้นที่ต้องหลีกเลี่ยง
                                        </h4>
                                        <div className="space-y-2">
                                            <select
                                                value={selectedExclusionType}
                                                onChange={(e) =>
                                                    setSelectedExclusionType(
                                                        e.target
                                                            .value as keyof typeof EXCLUSION_COLORS
                                                    )
                                                }
                                                className="w-full rounded bg-gray-600 px-3 py-2 text-white focus:outline-none"
                                            >
                                                <option value="building">สิ่งก่อสร้าง</option>
                                                <option value="powerplant">โรงไฟฟ้า</option>
                                                <option value="river">แหล่งน้ำ</option>
                                                <option value="road">ถนน</option>
                                                <option value="other">อื่นๆ</option>
                                            </select>
                                            <button
                                                onClick={() =>
                                                    setEditMode(
                                                        editMode === 'exclusion'
                                                            ? null
                                                            : 'exclusion'
                                                    )
                                                }
                                                className={`w-full rounded px-3 py-2 text-white transition-colors ${
                                                    editMode === 'exclusion'
                                                        ? 'bg-orange-600'
                                                        : 'bg-orange-500 hover:bg-orange-600'
                                                }`}
                                            >
                                                {editMode === 'exclusion'
                                                    ? '⏹ หยุดวาด'
                                                    : '🚫 วาดพื้นที่หลีกเลี่ยง'}
                                            </button>
                                        </div>
                                    </div>

                                    {/* Plant Placement */}
                                    <div className="rounded-lg bg-gray-700 p-3">
                                        <h4 className="mb-2 text-sm font-medium">🌱 วางต้นไม้</h4>
                                        <button
                                            onClick={() =>
                                                setEditMode(editMode === 'plant' ? null : 'plant')
                                            }
                                            disabled={history.present.mainArea.length === 0}
                                            className={`w-full rounded px-3 py-2 text-white transition-colors ${
                                                history.present.mainArea.length === 0
                                                    ? 'cursor-not-allowed bg-gray-600'
                                                    : editMode === 'plant'
                                                      ? 'bg-yellow-600'
                                                      : 'bg-yellow-500 hover:bg-yellow-600'
                                            }`}
                                        >
                                            {editMode === 'plant'
                                                ? '⏹ หยุดวางต้นไม้'
                                                : '🌱 วางต้นไม้แบบกดเลือก'}
                                        </button>
                                    </div>
                                </div>
>>>>>>> 769bfd72
                            )}
                        </div>

                        {editMode === 'subMainPipe' && history.present.useZones && (
                            <div className="rounded-lg bg-purple-900/30 p-4">
                                <h4 className="mb-2 text-sm font-medium">
                                    🔧 เลือกโซนสำหรับท่อเมนรอง
                                </h4>
                                <select
                                    value={selectedZone?.id || ''}
                                    onChange={(e) => {
                                        const zone = history.present.zones.find(
                                            (z) => z.id === e.target.value
                                        );
                                        setSelectedZone(zone || null);
                                    }}
                                    className="w-full rounded bg-gray-700 px-3 py-2 text-white focus:outline-none focus:ring-2 focus:ring-purple-500"
                                >
                                    <option value="">เลือกโซน</option>
                                    {history.present.zones.map((zone) => (
                                        <option key={zone.id} value={zone.id}>
                                            {zone.name} ({zone.plantData.name})
                                        </option>
                                    ))}
                                </select>
                                {!selectedZone && (
                                    <p className="mt-2 text-xs text-yellow-400">
                                        ⚠️ ต้องเลือกโซนก่อนวาดท่อเมนรอง (หรือจะ AUTO-DETECT
                                        จากที่วาด)
                                    </p>
                                )}
                                {selectedZone && (
                                    <div className="mt-2 rounded bg-green-900/30 p-2 text-xs text-green-300">
                                        ✅ พร้อมสร้างท่อครอบคลุมในโซน {selectedZone.name}
                                        <br />
                                        พืช: {selectedZone.plantData.name}
                                        <br />
                                        มุมเริ่มต้น:{' '}
                                        {history.present.branchPipeSettings.defaultAngle}°
                                    </div>
<<<<<<< HEAD
                                    </div>
                            )}

                            {editMode === 'mainPipe' && (
                                <div className="rounded-lg bg-green-900/30 p-4">
                                    <h4 className="mb-2 text-sm font-medium">
                                        🎯 {t('โหมด AUTO ท่อเมน')}
                                    </h4>
                                    <div className="rounded bg-gray-700 px-3 py-2 text-center text-green-400">
                                        {history.present.useZones
                                            ? '🎯 AUTO: ตรวจหาโซนจากปลายท่อ'
                                            : '🎯 AUTO: พื้นที่หลัก'}
                                </div>
                                    <p className="mt-2 text-xs text-green-300">
                                        ✅ ระบบจะเลือกโซนปลายทางอัตโนมัติ
                                        <br />✅ ไม่ต้องเลือกโซนเป้าหมายด้วยตนเอง
                                    </p>
                            </div>
                            )}
=======
                                )}
                            </div>
                        )}

                        {editMode === 'subMainPipe' && !history.present.useZones && (
                            <div className="rounded-lg bg-purple-900/30 p-4">
                                <h4 className="mb-2 text-sm font-medium">🔧 โหมดพื้นที่เดียว</h4>
                                <p className="text-xs text-purple-300">
                                    ✅
                                    พร้อมวาดท่อเมนรองและสร้างท่อย่อยครอบคลุมปลายแบบเพิ่มประสิทธิภาพ
                                </p>
                                <p className="mt-1 text-xs text-gray-400">
                                    พืช: {history.present.selectedPlantType.name}(
                                    {history.present.selectedPlantType.plantSpacing}×
                                    {history.present.selectedPlantType.rowSpacing}ม.)
                                    <br />
                                    มุมเริ่มต้น: {history.present.branchPipeSettings.defaultAngle}°
                                </p>
                                <div className="mt-2 text-xs text-green-300">
                                    🎯 ท่อย่อยจะยาวถึงต้นสุดท้าย
                                    <br />
                                    ⚙️ สามารถปรับมุมและตำแหน่งในโหมดแก้ไข
                                </div>
                            </div>
                        )}

                        {editMode === 'mainPipe' && (
                            <div className="rounded-lg bg-green-900/30 p-4">
                                <h4 className="mb-2 text-sm font-medium">🎯 โหมด AUTO ท่อเมน</h4>
                                <div className="rounded bg-gray-700 px-3 py-2 text-center text-green-400">
                                    {history.present.useZones
                                        ? '🎯 AUTO: ตรวจหาโซนจากปลายท่อ'
                                        : '🎯 AUTO: พื้นที่หลัก'}
                                </div>
                                <p className="mt-2 text-xs text-green-300">
                                    ✅ ระบบจะเลือกโซนปลายทางอัตโนมัติ
                                    <br />✅ ไม่ต้องเลือกโซนเป้าหมายด้วยตนเอง
                                </p>
                            </div>
                        )}
>>>>>>> 769bfd72

                        <button
                            onClick={handleSaveProject}
                            disabled={!canSaveProject || history.present.isEditModeEnabled}
                            className={`w-full rounded px-4 py-3 font-semibold text-white transition-colors ${
                                canSaveProject && !history.present.isEditModeEnabled
                                    ? 'bg-green-600 hover:bg-green-700'
                                    : 'cursor-not-allowed bg-gray-600'
                            }`}
                        >
                            💾 บันทึกและดูผลลัพธ์
                        </button>

<<<<<<< HEAD
                            {(history.present.subMainPipes.length > 0 ||
                                history.present.mainPipes.length > 0 ||
                                history.present.plants.length > 0) && (
                                <div className="rounded-lg bg-gray-800 p-4">
                                    <h3 className="mb-3 text-lg font-semibold">{t('สถิติปัจจุบัน')}</h3>
                                    <div className="space-y-1 text-sm text-gray-300">
                                        {history.present.mainPipes.length > 0 && (
                                        <div className="flex justify-between">
                                                <span>{t('ท่อย่อย')}:</span>
                                            <span className="font-medium text-green-300">
                                                    {
                                                        history.present.areaUtilizationStats
                                                            .totalBranches
                                                    }{' '}
                                                เส้น
                                            </span>
                                        </div>
                                        )}
=======
                        {(history.present.subMainPipes.length > 0 ||
                            history.present.mainPipes.length > 0 ||
                            history.present.plants.length > 0) && (
                            <div className="rounded-lg bg-gray-800 p-4">
                                <h3 className="mb-3 text-lg font-semibold">📊 สถิติปัจจุบัน</h3>
                                <div className="space-y-1 text-sm text-gray-300">
                                    {history.present.mainPipes.length > 0 && (
>>>>>>> 769bfd72
                                        <div className="flex justify-between">
                                            <span>ท่อย่อย:</span>
                                            <span className="font-medium text-green-300">
                                                {history.present.areaUtilizationStats.totalBranches}{' '}
                                                เส้น
                                            </span>
                                        </div>
                                    )}
                                    <div className="flex justify-between">
                                        <span>การใช้พื้นที่เฉลี่ย:</span>
                                        <span className="font-bold text-green-300">
                                            {history.present.areaUtilizationStats.averageUtilization.toFixed(
                                                1
                                            )}
                                            %
                                        </span>
                                    </div>
                                </div>
                            </div>
                        )}

                        {/* Quick Stats */}
                        {(history.present.subMainPipes.length > 0 ||
                            history.present.mainPipes.length > 0 ||
                            history.present.plants.length > 0) && (
                            <div className="rounded-lg bg-gray-800 p-3">
                                <h4 className="mb-2 text-sm font-semibold">📊 สถิติ</h4>
                                <div className="space-y-1 text-xs text-gray-300">
                                    {history.present.mainPipes.length > 0 && (
                                        <div className="flex justify-between">
                                            <span>ท่อเมน:</span>
                                            <span>{history.present.mainPipes.length} เส้น</span>
                                        </div>
                                    )}
                                    {history.present.subMainPipes.length > 0 && (
                                        <div className="flex justify-between">
                                            <span>ท่อเมนรอง:</span>
                                            <span>
                                                {history.present.subMainPipes.length} เส้น
                                            </span>
                                        </div>
                                    )}
                                    <div className="flex justify-between border-t border-gray-600 pt-1">
                                        <span className="font-semibold">ต้นไม้:</span>
                                        <span className="font-bold text-green-400">
                                            {actualTotalPlants} ต้น
                                        </span>
                                    </div>
                                    <div className="flex justify-between">
                                        <span className="font-semibold">น้ำรวม:</span>
                                        <span className="font-bold text-blue-400">
                                            {formatWaterVolume(actualTotalWaterNeed)}
                                        </span>
                                    </div>
                                </div>
<<<<<<< HEAD
                            )}
                    </div>

                    <div className="lg:col-span-3">
                            <div className="top-18 sticky z-10 h-[60vh]">
                                <div className="h-full w-full overflow-hidden rounded-lg border border-gray-700">
                                    <HorticultureMapComponent
                                    center={mapCenter}
                                    zoom={16}
                                        onMapLoad={handleMapLoad}
                                    >
                                        {/* Search Control */}
                                        <EnhancedHorticultureSearchControl
                                            onPlaceSelect={handleSearch}
                                            placeholder="🔍 ค้นหาสถานที่..."
                                        />

                                        {/* Drawing Manager */}
                                        <HorticultureDrawingManager
                                        editMode={editMode}
                                            onCreated={handleDrawingComplete}
                                            fillColor={
                                                editMode === 'zone'
                                                    ? getZoneColor(history.present.zones.length)
                                                    : editMode === 'exclusion'
                                                      ? EXCLUSION_COLORS[selectedExclusionType]
                                                      : undefined
                                            }
                                            strokeColor={
                                                editMode === 'zone'
                                                    ? getZoneColor(history.present.zones.length)
                                                    : editMode === 'exclusion'
                                                      ? EXCLUSION_COLORS[selectedExclusionType]
                                                      : undefined
                                            }
                                        isEditModeEnabled={history.present.isEditModeEnabled}
                                        />

                                        {/* Google Maps overlays will be added here using the map reference */}
                                        <GoogleMapsOverlays
                                            map={mapRef.current}
                                            data={history.present}
                                            onMapClick={handleMapClick}
                                            onPlantEdit={handlePlantEdit}
                                            onPipeEdit={handlePipeEdit}
                                        onConnectToPipe={handleConnectToPipe}
                                        isCreatingConnection={isCreatingConnection}
                                            highlightedPipes={highlightedPipes}
                                            connectionStartPlant={connectionStartPlant}
                                            tempConnectionLine={tempConnectionLine}
                                            handleZonePlantSelection={handleZonePlantSelection}
                                            handleDeleteBranchPipe={handleDeleteBranchPipe}
                                            handleCreatePlantConnection={
                                                handleCreatePlantConnection
                                            }
                                            editMode={editMode}
                                            t={t}
                                        />

                                                        {history.present.isEditModeEnabled && (
                                            <div className="absolute right-4 top-4 z-[1000] rounded-lg bg-black bg-opacity-70 p-4 text-white">
                                                <h4 className="mb-2 font-semibold text-yellow-300">
                                                    🎛️ {t('โหมดแก้ไขขั้นสูง')}
                                                </h4>
                                                <div className="space-y-1 text-sm">
                                                    <div>{t('• คลิกแผนที่ = เพิ่มต้นไม้')}</div>
                                                    <div>{t('• ดับเบิลคลิก = แก้ไข/ลบ')}</div>
                                                    <div>{t('• คลิกต้นไม้ = สร้างการเชื่อมต่อ')}</div>
                                                    <div>{t('• ลบท่อย่อยได้ในโปอปอัพ')}</div>
                                                    <div>{t('• ลากเชื่อมต่อท่อได้ทุกจุด')}</div>
                                                    <div>{t('• หมุนท่อ = แม่นยำทีละ 1°')}</div>
                                                    <div>{t('• ปรับมุมท่อย่อย = 0-180°')}</div>
                                                    </div>
                                                {isCreatingConnection && (
                                                    <div className="mt-3 rounded bg-yellow-900/50 p-2 text-xs">
                                                        <div className="font-semibold text-yellow-300">
                                                            🔗 กำลังเชื่อมต่อ
                                                </div>
                                                        <div>{t('คลิกท่อที่ต้องการเชื่อมต่อ')}</div>
                                                </div>
                                                )}
                                                            </div>
                                                        )}

                                        {/* Pump Mode Indicator */}
                                        {editMode === 'pump' && (
                                            <div className="absolute left-4 top-20 z-[1000] rounded-lg bg-blue-600 bg-opacity-90 p-4 text-white shadow-lg">
                                                <h4 className="mb-2 font-semibold text-blue-100">
                                                    🚰 {t('โหมดวางปั๊มน้ำ')}
                                                </h4>
                                                <div className="space-y-1 text-sm">
                                                    <div>{t('• คลิกที่แผนที่เพื่อวางปั๊ม')}</div>
                                                    <div>{t('• ปั๊มจะวางในพื้นที่หลักเท่านั้น')}</div>
                                                    <div>{t('• คลิกปุ่ม "หยุดวางปั๊ม" เพื่อยกเลิก')}</div>
                                                        </div>
                                                </div>
                                        )}

                                        {/* Other edit mode indicators */}
                                        {editMode === 'plant' && (
                                            <div className="absolute left-4 top-20 z-[1000] rounded-lg bg-green-600 bg-opacity-90 p-4 text-white shadow-lg">
                                                <h4 className="mb-2 font-semibold text-green-100">
                                                    🌱 {t('โหมดวางต้นไม้')}
                                                </h4>
                                                <div className="space-y-1 text-sm">
                                                    <div>{t('• คลิกที่แผนที่เพื่อวางต้นไม้')}</div>
                                                    <div>{t('• ต้นไม้จะวางในโซนที่กำหนดเท่านั้น')}</div>
                                                    </div>
                                                        </div>
                                                    )}

                                        {(editMode === 'mainArea' ||
                                            editMode === 'zone' ||
                                            editMode === 'exclusion') && (
                                            <div className="absolute left-4 top-20 z-[1000] rounded-lg bg-orange-600 bg-opacity-90 p-4 text-white shadow-lg">
                                                <h4 className="mb-2 font-semibold text-orange-100">
                                                    ✏️ {t('โหมดวาด')}
                                                    {editMode === 'mainArea'
                                                        ? t('พื้นที่หลัก')
                                                        : editMode === 'zone'
                                                          ? t('โซน')
                                                          : t('พื้นที่หลีกเลี่ยง')}
                                                </h4>
                                                <div className="space-y-1 text-sm">
                                                    <div>{t('• ใช้เครื่องมือวาดทางด้านขวาบน')}</div>
                                                    <div>
                                                        • เลือก Polygon, Rectangle หรือ Circle
                                                        </div>
                                                        </div>
                                                            </div>
                                                        )}

                                        {(editMode === 'mainPipe' ||
                                            editMode === 'subMainPipe') && (
                                            <div className="absolute left-4 top-20 z-[1000] rounded-lg bg-purple-600 bg-opacity-90 p-4 text-white shadow-lg">
                                                <h4 className="mb-2 font-semibold text-purple-100">
                                                    🔧 {t('ท่อเมน')}
                                                    {editMode === 'mainPipe'
                                                        ? t('ท่อเมน')
                                                        : t('ท่อเมนรอง')}
                                                </h4>
                                            <div className="space-y-1 text-sm">
                                                    <div>{t('• ใช้เครื่องมือ Polyline ทางด้านขวาบน')}</div>
                                                    <div>
                                                        • คลิกเพื่อเพิ่มจุด ดับเบิลคลิกเพื่อจบ
                                            </div>
                                                </div>
                                        </div>
                                    )}
                                    </HorticultureMapComponent>
=======
                                <div className="mt-2 rounded bg-purple-900/20 p-2 text-xs text-purple-300">
                                    �� ปรับปรุงใหม่: ลบท่อย่อย, ลากเชื่อมต่อท่อ, แก้ไขขั้นสูง
                                </div>
                            </div>
                        )}
                    </div>

                    <div className="lg:col-span-3">
                        <div className="top-18 sticky z-10 h-[88vh]">
                            <div
                                ref={mapRef}
                                className="h-full w-full overflow-hidden rounded-lg border border-gray-700"
                            >
                                <MapContainer
                                    center={mapCenter}
                                    zoom={16}
                                    maxZoom={30}
                                    style={{ height: '100%', width: '100%' }}
                                >
                                    <SearchControl onSearch={handleSearch} />

                                    <LayersControl position="topright">
                                        <LayersControl.BaseLayer checked name="ภาพถ่ายดาวเทียม">
                                            <TileLayer
                                                url="https://mt1.google.com/vt/lyrs=s&x={x}&y={y}&z={z}"
                                                attribution="Google Maps"
                                                maxZoom={30}
                                                maxNativeZoom={20}
                                            />
                                        </LayersControl.BaseLayer>
                                        <LayersControl.BaseLayer name="ภาพถ่าย + ป้ายชื่อ">
                                            <TileLayer
                                                url="https://mt1.google.com/vt/lyrs=y&x={x}&y={y}&z={z}"
                                                attribution="Google Maps"
                                                maxZoom={30}
                                                maxNativeZoom={20}
                                            />
                                        </LayersControl.BaseLayer>
                                        <LayersControl.BaseLayer name="แผนที่ถนน">
                                            <TileLayer
                                                url="https://{s}.tile.openstreetmap.org/{z}/{x}/{y}.png"
                                                attribution="OpenStreetMap"
                                                maxZoom={30}
                                                maxNativeZoom={19}
                                            />
                                        </LayersControl.BaseLayer>
                                    </LayersControl>

                                    <MapBounds positions={history.present.mainArea} />

                                    <MapClickHandler
                                        editMode={editMode}
                                        isEditModeEnabled={history.present.isEditModeEnabled}
                                        onPumpPlace={handlePumpPlace}
                                        onPlantPlace={handlePlantPlace}
                                        onAddPlant={handleAddPlant}
                                        onConnectToPipe={handleConnectToPipe}
                                        isCreatingConnection={isCreatingConnection}
                                    />

                                    {/* Main Area */}
                                    {history.present.mainArea.length > 0 && (
                                        <Polygon
                                            positions={history.present.mainArea.map((coord) => [
                                                coord.lat,
                                                coord.lng,
                                            ])}
                                            pathOptions={{
                                                color: '#22C55E',
                                                fillColor: '#22C55E',
                                                fillOpacity: 0.1,
                                                weight: 3,
                                            }}
                                            eventHandlers={{
                                                click: (e) => {
                                                    if (editMode === 'pump') {
                                                        e.originalEvent?.stopPropagation();
                                                        handlePumpPlace(e.latlng);
                                                    } else if (
                                                        history.present.isEditModeEnabled &&
                                                        !editMode
                                                    ) {
                                                        e.originalEvent?.stopPropagation();
                                                        handleAddPlant({
                                                            lat: e.latlng.lat,
                                                            lng: e.latlng.lng,
                                                        });
                                                    }
                                                },
                                            }}
                                        >
                                            <Popup>
                                                <div className="text-center">
                                                    <strong>พื้นที่หลัก</strong>
                                                    <br />
                                                    ขนาด: {formatArea(totalArea)}
                                                    <br />
                                                    <div className="text-xs text-green-600">
                                                        {history.present.isEditModeEnabled && (
                                                            <>
                                                                <br />
                                                                🎛️ คลิกเพื่อเพิ่มต้นไม้
                                                            </>
                                                        )}
                                                    </div>
                                                </div>
                                            </Popup>
                                        </Polygon>
                                    )}

                                    {/* Exclusion Areas */}
                                    {history.present.exclusionAreas.map((area) => (
                                        <Polygon
                                            key={area.id}
                                            positions={area.coordinates.map((coord) => [
                                                coord.lat,
                                                coord.lng,
                                            ])}
                                            pathOptions={{
                                                color: area.color,
                                                fillColor: area.color,
                                                fillOpacity: 0.4,
                                                weight: 2,
                                            }}
                                        >
                                            <Popup>
                                                <div className="text-center">
                                                    <strong>{area.name}</strong>
                                                    <br />
                                                    ประเภท: {area.type}
                                                </div>
                                            </Popup>
                                        </Polygon>
                                    ))}

                                    {/* Zones */}
                                    {history.present.useZones &&
                                        history.present.zones.map((zone) => (
                                            <Polygon
                                                key={zone.id}
                                                positions={zone.coordinates.map((coord) => [
                                                    coord.lat,
                                                    coord.lng,
                                                ])}
                                                pathOptions={{
                                                    color: zone.color,
                                                    fillColor: zone.color,
                                                    fillOpacity: 0.2,
                                                    weight: 2,
                                                }}
                                                eventHandlers={{
                                                    dblclick: () =>
                                                        !history.present.isEditModeEnabled &&
                                                        handleZonePlantSelection(zone),
                                                    click: (e) => {
                                                        if (
                                                            history.present.isEditModeEnabled &&
                                                            !editMode
                                                        ) {
                                                            e.originalEvent?.stopPropagation();
                                                            handleAddPlant({
                                                                lat: e.latlng.lat,
                                                                lng: e.latlng.lng,
                                                            });
                                                        }
                                                    },
                                                }}
                                            >
                                                <Popup>
                                                    <div className="text-center">
                                                        <strong>{zone.name}</strong>
                                                        <br />
                                                        พืช: {zone.isCustomPlant ? '🔧' : '🌱'}{' '}
                                                        {zone.plantData.name}
                                                        <br />
                                                        ขนาด: {formatArea(zone.area)}
                                                        <br />
                                                        ประมาณ: {zone.plantCount.toLocaleString()}{' '}
                                                        ต้น
                                                        <br />
                                                        น้ำ:{' '}
                                                        {formatWaterVolume(zone.totalWaterNeed)}
                                                        <br />
                                                        <div className="text-xs text-green-600">
                                                            {history.present.isEditModeEnabled && (
                                                                <>
                                                                    <br />
                                                                    🎛️ คลิกเพื่อเพิ่มต้นไม้
                                                                </>
                                                            )}
                                                        </div>
                                                        {!history.present.isEditModeEnabled && (
                                                            <div className="mt-2">
                                                                <button
                                                                    onClick={() =>
                                                                        handleZonePlantSelection(
                                                                            zone
                                                                        )
                                                                    }
                                                                    className="rounded bg-blue-600 px-2 py-1 text-xs text-white hover:bg-blue-700"
                                                                >
                                                                    เปลี่ยนพืช
                                                                </button>
                                                            </div>
                                                        )}
                                                    </div>
                                                </Popup>
                                            </Polygon>
                                        ))}

                                    {/* Pump */}
                                    {history.present.pump && (
                                        <Marker
                                            position={[
                                                history.present.pump.position.lat,
                                                history.present.pump.position.lng,
                                            ]}
                                            icon={L.divIcon({
                                                html: `<div style="
                                            width: 24px;
                                            height: 24px;
                                            background: linear-gradient(135deg, #3B82F6, #1E40AF);
                                            border: 3px solid #ffffff;
                                            border-radius: 50%;
                                            box-shadow: 0 3px 12px rgba(0,0,0,0.4);
                                            display: flex;
                                            align-items: center;
                                            justify-content: center;
                                            color: white;
                                            font-weight: bold;
                                            font-size: 14px;
                                        ">🚰</div>`,
                                                className: '',
                                                iconSize: [24, 24],
                                                iconAnchor: [12, 12],
                                            })}
                                        >
                                            <Popup>
                                                <div className="text-center">
                                                    <strong>ปั๊มน้ำ</strong>
                                                    <br />
                                                    ประเภท: {history.present.pump.type}
                                                    <br />
                                                    กำลัง: {history.present.pump.capacity} L/min
                                                    <br />
                                                    แรงดัน: {history.present.pump.head} ม.
                                                    {history.present.isEditModeEnabled && (
                                                        <div className="mt-2 text-xs text-yellow-600">
                                                            💡 ในโหมดแก้ไข:
                                                            สร้างปั๊มใหม่เพื่อเปลี่ยนตำแหน่ง
                                                        </div>
                                                    )}
                                                </div>
                                            </Popup>
                                        </Marker>
                                    )}

                                    {/* Main Pipes */}
                                    {history.present.mainPipes.map((pipe) => (
                                        <Polyline
                                            key={pipe.id}
                                            positions={pipe.coordinates.map((coord) => [
                                                coord.lat,
                                                coord.lng,
                                            ])}
                                            pathOptions={{
                                                color: '#3B82F6',
                                                weight: 6,
                                                opacity: 0.9,
                                            }}
                                            eventHandlers={{
                                                dblclick: () =>
                                                    history.present.isEditModeEnabled &&
                                                    handlePipeEdit(pipe, 'main'),
                                            }}
                                        >
                                            <Popup>
                                                <div className="text-center">
                                                    <strong>ท่อเมน</strong>
                                                    <br />
                                                    ความยาว: {pipe.length.toFixed(2)} ม.
                                                    <br />
                                                    เส้นผ่านศูนย์กลาง: {pipe.diameter} มม.
                                                    <br />
                                                    ไปยังโซน: {pipe.toZone}
                                                    <br />
                                                    <div className="text-xs text-blue-600">
                                                        🎯 AUTO-DETECT โซนปลายทาง
                                                    </div>
                                                    {history.present.isEditModeEnabled && (
                                                        <div className="mt-2">
                                                            <button
                                                                onClick={() =>
                                                                    handlePipeEdit(pipe, 'main')
                                                                }
                                                                className="rounded bg-orange-600 px-2 py-1 text-xs text-white hover:bg-orange-700"
                                                            >
                                                                <FaEdit className="mr-1 inline" />
                                                                แก้ไข
                                                            </button>
                                                        </div>
                                                    )}
                                                </div>
                                            </Popup>
                                        </Polyline>
                                    ))}

                                    {/* Sub-Main Pipes and Branch Pipes */}
                                    {history.present.subMainPipes.map((pipe) => (
                                        <React.Fragment key={pipe.id}>
                                            <Polyline
                                                positions={pipe.coordinates.map((coord) => [
                                                    coord.lat,
                                                    coord.lng,
                                                ])}
                                                pathOptions={{
                                                    color: highlightedPipes.includes(pipe.id)
                                                        ? '#FFD700'
                                                        : '#8B5CF6',
                                                    weight: highlightedPipes.includes(pipe.id)
                                                        ? 7
                                                        : 5,
                                                    opacity: highlightedPipes.includes(pipe.id)
                                                        ? 1
                                                        : 0.9,
                                                }}
                                                eventHandlers={{
                                                    dblclick: () =>
                                                        history.present.isEditModeEnabled &&
                                                        handlePipeEdit(pipe, 'subMain'),
                                                    click: (e) => {
                                                        if (
                                                            isCreatingConnection &&
                                                            highlightedPipes.includes(pipe.id)
                                                        ) {
                                                            e.originalEvent?.stopPropagation();
                                                            handleConnectToPipe(
                                                                {
                                                                    lat: e.latlng.lat,
                                                                    lng: e.latlng.lng,
                                                                },
                                                                pipe.id,
                                                                'subMain'
                                                            );
                                                        }
                                                    },
                                                }}
                                            >
                                                <Popup>
                                                    <div className="text-center">
                                                        <strong>ท่อเมนรอง</strong>
                                                        <br />
                                                        ความยาว: {pipe.length.toFixed(2)} ม.
                                                        <br />
                                                        โซน: {pipe.zoneId}
                                                        <br />
                                                        ท่อย่อย: {pipe.branchPipes.length} เส้น
                                                        <br />
                                                        ต้นไม้:{' '}
                                                        {pipe.branchPipes.reduce(
                                                            (sum, branch) =>
                                                                sum + branch.plants.length,
                                                            0
                                                        )}{' '}
                                                        ต้น
                                                        <br />
                                                        <div className="text-xs text-green-600">
                                                            ✅ ปรับปรุง: ท่อย่อยยาวถึงต้นสุดท้าย
                                                            <br />
                                                            🎯 ปรับมุมและตำแหน่งได้
                                                            <br />
                                                            🌱 ต้นไม้ = plantSpacing
                                                        </div>
                                                        {history.present.isEditModeEnabled && (
                                                            <div className="mt-2">
                                                                <button
                                                                    onClick={() =>
                                                                        handlePipeEdit(
                                                                            pipe,
                                                                            'subMain'
                                                                        )
                                                                    }
                                                                    className="rounded bg-orange-600 px-2 py-1 text-xs text-white hover:bg-orange-700"
                                                                >
                                                                    <FaEdit className="mr-1 inline" />
                                                                    แก้ไข
                                                                </button>
                                                            </div>
                                                        )}
                                                        {isCreatingConnection &&
                                                            highlightedPipes.includes(pipe.id) && (
                                                                <div className="mt-2 text-xs text-yellow-300">
                                                                    🔗 คลิกเพื่อเชื่อมต่อ
                                                                </div>
                                                            )}
                                                    </div>
                                                </Popup>
                                            </Polyline>

                                            {pipe.branchPipes.map((branchPipe) => (
                                                <Polyline
                                                    key={branchPipe.id}
                                                    positions={branchPipe.coordinates.map(
                                                        (coord) => [coord.lat, coord.lng]
                                                    )}
                                                    pathOptions={{
                                                        color: highlightedPipes.includes(
                                                            branchPipe.id
                                                        )
                                                            ? '#FFD700'
                                                            : '#FFFF66',
                                                        weight: highlightedPipes.includes(
                                                            branchPipe.id
                                                        )
                                                            ? 4
                                                            : 2,
                                                        opacity: highlightedPipes.includes(
                                                            branchPipe.id
                                                        )
                                                            ? 1
                                                            : 0.8,
                                                    }}
                                                    eventHandlers={{
                                                        dblclick: () =>
                                                            history.present.isEditModeEnabled &&
                                                            handlePipeEdit(branchPipe, 'branch'),
                                                        click: (e) => {
                                                            if (
                                                                isCreatingConnection &&
                                                                highlightedPipes.includes(
                                                                    branchPipe.id
                                                                )
                                                            ) {
                                                                e.originalEvent?.stopPropagation();
                                                                handleConnectToPipe(
                                                                    {
                                                                        lat: e.latlng.lat,
                                                                        lng: e.latlng.lng,
                                                                    },
                                                                    branchPipe.id,
                                                                    'branch'
                                                                );
                                                            }
                                                        },
                                                    }}
                                                >
                                                    <Popup>
                                                        <div className="text-center">
                                                            <strong>ท่อย่อย</strong>
                                                            <br />
                                                            ความยาว: {branchPipe.length.toFixed(
                                                                2
                                                            )}{' '}
                                                            ม.
                                                            <br />
                                                            ต้นไม้: {branchPipe.plants.length} ต้น
                                                            <br />
                                                            {branchPipe.angle && (
                                                                <>
                                                                    มุม: {branchPipe.angle}°
                                                                    <br />
                                                                </>
                                                            )}
                                                            {branchPipe.connectionPoint && (
                                                                <>
                                                                    จุดต่อ:{' '}
                                                                    {(
                                                                        branchPipe.connectionPoint *
                                                                        100
                                                                    ).toFixed(1)}
                                                                    %
                                                                    <br />
                                                                </>
                                                            )}
                                                            <div className="text-xs text-green-600">
                                                                ✅ ปรับปรุง: ยาวถึงต้นสุดท้าย
                                                                <br />
                                                                🎯 ปรับมุม 0-180° ได้
                                                                <br />
                                                                🔧 ลากจุดต่อได้ตามต้องการ
                                                            </div>
                                                            {history.present.isEditModeEnabled && (
                                                                <div className="mt-2">
                                                                    <button
                                                                        onClick={() =>
                                                                            handlePipeEdit(
                                                                                branchPipe,
                                                                                'branch'
                                                                            )
                                                                        }
                                                                        className="mr-2 rounded bg-orange-600 px-2 py-1 text-xs text-white hover:bg-orange-700"
                                                                    >
                                                                        <FaEdit className="mr-1 inline" />
                                                                        แก้ไข
                                                                    </button>
                                                                    <button
                                                                        onClick={() =>
                                                                            handleDeleteBranchPipe(
                                                                                branchPipe.id,
                                                                                pipe.id
                                                                            )
                                                                        }
                                                                        className="rounded bg-red-600 px-2 py-1 text-xs text-white hover:bg-red-700"
                                                                    >
                                                                        <FaUnlink className="mr-1 inline" />
                                                                        ลบท่อย่อย
                                                                    </button>
                                                                </div>
                                                            )}
                                                            {isCreatingConnection &&
                                                                highlightedPipes.includes(
                                                                    branchPipe.id
                                                                ) && (
                                                                    <div className="mt-2 text-xs text-yellow-300">
                                                                        🔗 คลิกเพื่อเชื่อมต่อ
                                                                    </div>
                                                                )}
                                                        </div>
                                                    </Popup>
                                                </Polyline>
                                            ))}
                                        </React.Fragment>
                                    ))}

                                    {/* Plants */}
                                    {history.present.plants.map((plant) => (
                                        <Marker
                                            key={plant.id}
                                            position={[plant.position.lat, plant.position.lng]}
                                            icon={L.divIcon({
                                                html: `<div style="
                                            width: 24px;
                                            height: 24px;
                                            cursor: ${history.present.isEditModeEnabled ? 'pointer' : 'default'};
                                            ${plant.id === connectionStartPlant?.id ? 'border: 3px solid #FFD700; border-radius: 50%;' : ''}
                                        "><img src="data:image/png;base64,iVBORw0KGgoAAAANSUhEUgAAABAAAAAQCAYAAAAf8/9hAAAACXBIWXMAAAsTAAALEwEAmpwYAAABlklEQVR4nI1TW0sCQRTel/plqSlGEUTPQRqRRBSE9tJDd7tApVI+VERRWcvMbNkFDArsSsLOZV8q+yXFiZ20dtdZaeB7OXO+M+d88x1N8xwhCq0WJZ2C4Zyg+FSC4ayMiUKr1uxwTqKC4apgBJSg5N1iKKIkM4aHOSVfvuQaajmJhpe5gvxQ2YPHyr6yiEWN8O/MgpJ3Z8L+zTTMFPth4CgokS8l4ex+1VMIf0hNLGZ0OS9MU4fBQjvEDtsaoJcX3Z2YqEOTatcClOowjnqU5DpQefmvACMZjVNSrAeun/Ku5GQuAFPLIUjlgjC88xPD5RXHr+BTTVBy5uwghXohftAG4xsBWJpph42JMCR2A5I8pnd7BTXsEbJeDexOZosxmEuHYG0yDGtXIzB/HofSc96tgT2CJV2n/G9A26NwnO7z9wQnUe3lZbOFU/ymSrjcSsLJgl8BXP21tsVQRGWku4sM3CL319XwybkRdC8RI4l/W5niIeU+2Pb0G+dHNPzKTRRqupFSExN12ArX15lTvG7H7Dsv4Rsa94hVuqmogAAAAABJRU5ErkJggg==" alt="tree"></div>`,
                                                className: '',
                                                iconSize: [24, 24],
                                                iconAnchor: [12, 12],
                                            })}
                                            eventHandlers={{
                                                dblclick: () =>
                                                    history.present.isEditModeEnabled &&
                                                    handlePlantEdit(plant),
                                                click: () => {
                                                    if (
                                                        history.present.isEditModeEnabled &&
                                                        !isCreatingConnection
                                                    ) {
                                                        handleCreatePlantConnection(plant.id);
                                                    }
                                                },
                                            }}
                                        >
                                            <Popup>
                                                <div className="text-center">
                                                    <strong>{plant.plantData.name}</strong>
                                                    <br />
                                                    น้ำ: {plant.plantData.waterNeed} ล./ครั้ง
                                                    <br />
                                                    ระยะปลูก: {plant.plantData.plantSpacing}×
                                                    {plant.plantData.rowSpacing} ม.
                                                    <br />
                                                    {plant.zoneId && (
                                                        <>
                                                            โซน: {plant.zoneId}
                                                            <br />
                                                        </>
                                                    )}
                                                    {history.present.isEditModeEnabled && (
                                                        <div className="mt-2">
                                                            <button
                                                                onClick={() =>
                                                                    handlePlantEdit(plant)
                                                                }
                                                                className="mr-2 rounded bg-orange-600 px-2 py-1 text-xs text-white hover:bg-orange-700"
                                                            >
                                                                <FaEdit className="mr-1 inline" />
                                                                แก้ไข
                                                            </button>
                                                            <button
                                                                onClick={() =>
                                                                    handleCreatePlantConnection(
                                                                        plant.id
                                                                    )
                                                                }
                                                                className="rounded bg-blue-600 px-2 py-1 text-xs text-white hover:bg-blue-700"
                                                            >
                                                                <FaLink className="mr-1 inline" />
                                                                เชื่อมต่อ
                                                            </button>
                                                        </div>
                                                    )}
                                                </div>
                                            </Popup>
                                        </Marker>
                                    ))}

                                    {/* Temporary connection line */}
                                    {tempConnectionLine && (
                                        <Polyline
                                            positions={tempConnectionLine.map((coord) => [
                                                coord.lat,
                                                coord.lng,
                                            ])}
                                            pathOptions={{
                                                color: '#FFD700',
                                                weight: 3,
                                                opacity: 0.7,
                                                dashArray: '10, 10',
                                            }}
                                        />
                                    )}

                                    {!history.present.isEditModeEnabled && (
                                        <FeatureGroup ref={featureGroupRef}>
                                            <EditControl
                                                position="topright"
                                                onCreated={onCreated}
                                                draw={{
                                                    rectangle:
                                                        editMode === 'zone' ||
                                                        editMode === 'exclusion' ||
                                                        !editMode,
                                                    circle:
                                                        editMode === 'zone' ||
                                                        editMode === 'exclusion' ||
                                                        !editMode,
                                                    polygon:
                                                        editMode === 'zone' ||
                                                        editMode === 'exclusion' ||
                                                        !editMode,
                                                    polyline:
                                                        editMode === 'mainPipe' ||
                                                        editMode === 'subMainPipe',
                                                    marker: false,
                                                    circlemarker: false,
                                                }}
                                            />
                                        </FeatureGroup>
                                    )}

                                    {history.present.isEditModeEnabled && (
                                        <div className="absolute right-4 top-4 z-[1000] rounded-lg bg-black bg-opacity-70 p-4 text-white">
                                            <h4 className="mb-2 font-semibold text-yellow-300">
                                                🎛️ โหมดแก้ไขขั้นสูง
                                            </h4>
                                            <div className="space-y-1 text-sm">
                                                <div>• คลิกแผนที่ = เพิ่มต้นไม้</div>
                                                <div>• ดับเบิลคลิก = แก้ไข/ลบ</div>
                                                <div>• คลิกต้นไม้ = สร้างการเชื่อมต่อ</div>
                                                <div>• ลบท่อย่อยได้ในโปอปอัพ</div>
                                                <div>• ลากเชื่อมต่อท่อได้ทุกจุด</div>
                                                <div>• หมุนท่อ = แม่นยำทีละ 1°</div>
                                                <div>• ปรับมุมท่อย่อย = 0-180°</div>
                                            </div>
                                            {isCreatingConnection && (
                                                <div className="mt-3 rounded bg-yellow-900/50 p-2 text-xs">
                                                    <div className="font-semibold text-yellow-300">
                                                        🔗 กำลังเชื่อมต่อ
                                                    </div>
                                                    <div>คลิกท่อที่ต้องการเชื่อมต่อ</div>
                                                </div>
                                            )}
                                        </div>
                                    )}
                                </MapContainer>
>>>>>>> 769bfd72
                            </div>
                        </div>
                    </div>
                </div>

                {/* Modals */}
                <CustomPlantModal
                    isOpen={showCustomPlantModal}
                    onClose={() => {
                        setShowCustomPlantModal(false);
                        setEditingPlant(null);
                    }}
                    onSave={handleSaveCustomPlant}
                    defaultValues={editingPlant || undefined}
<<<<<<< HEAD
                    t={t}
=======
>>>>>>> 769bfd72
                />

                <ZonePlantSelectionModal
                    isOpen={showZonePlantModal}
                    onClose={() => {
                        setShowZonePlantModal(false);
                        setSelectedZoneForPlant(null);
                    }}
                    zone={selectedZoneForPlant}
                    availablePlants={history.present.availablePlants}
                    onSave={handleSaveZonePlant}
                    onCreateCustomPlant={() => {
                        setShowZonePlantModal(false);
                        handleCreateCustomPlant();
                    }}
<<<<<<< HEAD
                    t={t}
=======
>>>>>>> 769bfd72
                />

                <EnhancedPlantEditModal
                    isOpen={showPlantEditModal}
                    onClose={() => {
                        setShowPlantEditModal(false);
                        setSelectedPlantForEdit(null);
                        setIsNewPlantMode(false);
                    }}
                    plant={selectedPlantForEdit}
                    onSave={handlePlantSave}
                    onDelete={handlePlantDelete}
                    availablePlants={history.present.availablePlants}
                    isNewPlant={isNewPlantMode}
                    onCreateConnection={handleCreatePlantConnection}
<<<<<<< HEAD
                    t={t}
=======
>>>>>>> 769bfd72
                />

                <EnhancedPipeEditModal
                    isOpen={showPipeEditModal}
                    onClose={() => {
                        setShowPipeEditModal(false);
                        setSelectedPipeForEdit(null);
                    }}
                    pipe={selectedPipeForEdit}
                    onSave={handlePipeSave}
                    onDelete={handlePipeDelete}
                    type={selectedPipeType}
                    branchSettings={history.present.branchPipeSettings}
                    onDeleteBranchPipe={handleDeleteBranchPipe}
<<<<<<< HEAD
                    t={t}
=======
>>>>>>> 769bfd72
                />
            </div>
            </div>
            {/* Footer */}
            {/* <Footer /> */}
        </div>
    );
}

const GoogleMapsOverlays: React.FC<{
    map: google.maps.Map | null;
    data: ProjectState;
    onMapClick: (event: google.maps.MapMouseEvent) => void;
    onPlantEdit: (plant: PlantLocation) => void;
    onPipeEdit: (
        pipe: MainPipe | SubMainPipe | BranchPipe,
        type: 'main' | 'subMain' | 'branch'
    ) => void;
    onConnectToPipe: (position: Coordinate, pipeId: string, pipeType: 'subMain' | 'branch') => void;
    isCreatingConnection: boolean;
    highlightedPipes: string[];
    connectionStartPlant: PlantLocation | null;
    tempConnectionLine: Coordinate[] | null;
    handleZonePlantSelection: (zone: Zone) => void;
    handleDeleteBranchPipe: (branchId: string, subMainId: string) => void;
    handleCreatePlantConnection: (plantId: string) => void;
    editMode: string | null;
    t: (key: string) => string;
}> = ({
    map,
    data,
    onMapClick,
    onPlantEdit,
    onPipeEdit,
    onConnectToPipe,
    isCreatingConnection,
    highlightedPipes,
    connectionStartPlant,
    tempConnectionLine,
    handleZonePlantSelection,
    handleDeleteBranchPipe,
    handleCreatePlantConnection,
    editMode,
    t,
}) => {
    const overlaysRef = useRef<{
        polygons: Map<string, google.maps.Polygon>;
        polylines: Map<string, google.maps.Polyline>;
        markers: Map<string, google.maps.Marker>;
        infoWindows: Map<string, google.maps.InfoWindow>;
    }>({
        polygons: new Map(),
        polylines: new Map(),
        markers: new Map(),
        infoWindows: new Map(),
    });

    const clearOverlays = useCallback(() => {
        overlaysRef.current.polygons.forEach((polygon) => polygon.setMap(null));
        overlaysRef.current.polylines.forEach((polyline) => polyline.setMap(null));
        overlaysRef.current.markers.forEach((marker) => marker.setMap(null));
        overlaysRef.current.infoWindows.forEach((infoWindow) => infoWindow.close());

        overlaysRef.current.polygons.clear();
        overlaysRef.current.polylines.clear();
        overlaysRef.current.markers.clear();
        overlaysRef.current.infoWindows.clear();
    }, []);

    useEffect(() => {
        if (!map) return;

        const clickListener = map.addListener('click', (event: google.maps.MapMouseEvent) => {
            if (!event.latLng) return;

            onMapClick(event);
        });

        return () => {
            google.maps.event.removeListener(clickListener);
        };
    }, [map, onMapClick, editMode]);

    useEffect(() => {
        if (!map) return;

        clearOverlays();

        if (data.mainArea.length > 0) {
            const mainAreaPolygon = new google.maps.Polygon({
                paths: data.mainArea.map((coord) => ({ lat: coord.lat, lng: coord.lng })),
                fillColor: '#22C55E',
                fillOpacity: 0.1,
                strokeColor: '#22C55E',
                strokeWeight: 3,
                clickable: editMode !== 'pump',
            });

            mainAreaPolygon.setMap(map);
            overlaysRef.current.polygons.set('main-area', mainAreaPolygon);

            const infoWindow = new google.maps.InfoWindow({
                content: `
                    <div style="color: black; text-align: center;">
                        <strong>${t('พื้นที่หลัก')}</strong><br/>
                        ขนาด: ${formatArea(calculateAreaFromCoordinates(data.mainArea), t)}<br/>
                        ${data.isEditModeEnabled ? '<br/>🎛️ คลิกเพื่อเพิ่มต้นไม้' : ''}
                    </div>
                `,
            });

            if (editMode !== 'pump') {
                mainAreaPolygon.addListener('click', (event: google.maps.MapMouseEvent) => {
                    if (data.isEditModeEnabled && !editMode && event.latLng) {
                        event.stop();
                    } else if (event.latLng) {
                        infoWindow.setPosition(event.latLng);
                        infoWindow.open(map);
                    }
                });
            }

            overlaysRef.current.infoWindows.set('main-area', infoWindow);
        }

        data.zones.forEach((zone) => {
            const zonePolygon = new google.maps.Polygon({
                paths: zone.coordinates.map((coord) => ({ lat: coord.lat, lng: coord.lng })),
                fillColor: zone.color,
                fillOpacity: 0.2,
                strokeColor: zone.color,
                strokeWeight: 2,
                clickable: editMode !== 'pump',
            });

            zonePolygon.setMap(map);
            overlaysRef.current.polygons.set(zone.id, zonePolygon);

            const infoWindow = new google.maps.InfoWindow({
                content: `
                    <div style="color: black; text-align: center;">
                        <strong>${zone.name}</strong><br/>
                        พืช: ${zone.isCustomPlant ? '🔧' : '🌱'} ${zone.plantData.name}<br/>
                        ขนาด: ${formatArea(zone.area, t)}<br/>
                        ประมาณ: ${zone.plantCount.toLocaleString()} ต้น<br/>
                        น้ำ: ${formatWaterVolume(zone.totalWaterNeed, t)}<br/>
                        ${data.isEditModeEnabled ? '<br/>🎛️ คลิกเพื่อเพิ่มต้นไม้' : ''}
                        ${!data.isEditModeEnabled ? '<br/><button onclick="window.selectZonePlant(\'' + zone.id + '\')" style="background: #3B82F6; color: white; border: none; padding: 4px 8px; border-radius: 4px; cursor: pointer;">เปลี่ยนพืช</button>' : ''}
                    </div>
                `,
            });

            if (editMode !== 'pump') {
                zonePolygon.addListener('dblclick', () => {
                    if (!data.isEditModeEnabled) {
                        handleZonePlantSelection(zone);
                    }
                });

                zonePolygon.addListener('click', (event: google.maps.MapMouseEvent) => {
                    if (data.isEditModeEnabled && !editMode && event.latLng) {
                        event.stop();
                    } else if (event.latLng) {
                        infoWindow.setPosition(event.latLng);
                        infoWindow.open(map);
                    }
                });
            }

            overlaysRef.current.infoWindows.set(zone.id, infoWindow);
        });

        data.exclusionAreas.forEach((area) => {
            const exclusionPolygon = new google.maps.Polygon({
                paths: area.coordinates.map((coord) => ({ lat: coord.lat, lng: coord.lng })),
                fillColor: area.color,
                fillOpacity: 0.4,
                strokeColor: area.color,
                strokeWeight: 2,
                clickable: editMode !== 'pump',
            });

            exclusionPolygon.setMap(map);
            overlaysRef.current.polygons.set(area.id, exclusionPolygon);

            const infoWindow = new google.maps.InfoWindow({
                content: `
                    <div style="color: black; text-align: center;">
                        <strong>${area.name}</strong><br/>
                        ประเภท: ${area.type}
                    </div>
                `,
            });

            if (editMode !== 'pump') {
                exclusionPolygon.addListener('click', (event: google.maps.MapMouseEvent) => {
                    infoWindow.setPosition(event.latLng);
                    infoWindow.open(map);
                });
            }

            overlaysRef.current.infoWindows.set(area.id, infoWindow);
        });

        if (data.pump) {
            const pumpMarker = new google.maps.Marker({
                position: { lat: data.pump.position.lat, lng: data.pump.position.lng },
                map: map,
                icon: {
                    url:
                        'data:image/svg+xml;charset=UTF-8,' +
                        encodeURIComponent(`
                        <svg width="24" height="24" viewBox="0 0 24 24" fill="none" xmlns="http://www.w3.org/2000/svg">
                            <circle cx="12" cy="12" r="12" fill="#3B82F6" stroke="#ffffff" stroke-width="3"/>
                            <text x="12" y="16" text-anchor="middle" fill="white" font-size="14">🚰</text>
                        </svg>
                    `),
                    scaledSize: new google.maps.Size(24, 24),
                    anchor: new google.maps.Point(12, 12),
                },
                title: 'ปั๊มน้ำ',
            });

            overlaysRef.current.markers.set(data.pump.id, pumpMarker);

            const infoWindow = new google.maps.InfoWindow({
                content: `
                    <div style="color: black; text-align: center;">
                        <strong>ปั๊มน้ำ</strong><br/>
                        ประเภท: ${data.pump.type}<br/>
                        กำลัง: ${data.pump.capacity} L/min<br/>
                        แรงดัน: ${data.pump.head} ม.<br/>
                        ${data.isEditModeEnabled ? '<div style="margin-top: 8px; font-size: 12px; color: #D97706;">💡 ในโหมดแก้ไข: สร้างปั๊มใหม่เพื่อเปลี่ยนตำแหน่ง</div>' : ''}
                    </div>
                `,
            });

            pumpMarker.addListener('click', () => {
                infoWindow.open(map, pumpMarker);
            });

            overlaysRef.current.infoWindows.set(data.pump.id, infoWindow);
        }

        data.mainPipes.forEach((pipe) => {
            const mainPipePolyline = new google.maps.Polyline({
                path: pipe.coordinates.map((coord) => ({ lat: coord.lat, lng: coord.lng })),
                strokeColor: '#3B82F6',
                strokeWeight: 6,
                strokeOpacity: 0.9,
                clickable: true,
            });

            mainPipePolyline.setMap(map);
            overlaysRef.current.polylines.set(pipe.id, mainPipePolyline);

            const infoWindow = new google.maps.InfoWindow({
                content: `
                    <div style="color: black; text-align: center;">
                        <strong>ท่อเมน</strong><br/>
                        ความยาว: ${pipe.length.toFixed(2)} ม.<br/>
                        เส้นผ่านศูนย์กลาง: ${pipe.diameter} มม.<br/>
                        ไปยังโซน: ${pipe.toZone}<br/>
                        <div style="font-size: 12px; color: #3B82F6;">🎯 AUTO-DETECT โซนปลายทาง</div>
                        ${data.isEditModeEnabled ? '<br/><button onclick="window.editPipe(\'' + pipe.id + '\', \'main\')" style="background: #F59E0B; color: white; border: none; padding: 4px 8px; border-radius: 4px; cursor: pointer;">✏️ แก้ไข</button>' : ''}
                    </div>
                `,
            });

            mainPipePolyline.addListener('dblclick', () => {
                if (data.isEditModeEnabled) {
                    onPipeEdit(pipe, 'main');
                }
            });

            mainPipePolyline.addListener('click', (event: google.maps.MapMouseEvent) => {
                infoWindow.setPosition(event.latLng);
                infoWindow.open(map);
            });

            overlaysRef.current.infoWindows.set(pipe.id, infoWindow);
        });

        data.subMainPipes.forEach((pipe) => {
            const isHighlighted = highlightedPipes.includes(pipe.id);

            const subMainPipePolyline = new google.maps.Polyline({
                path: pipe.coordinates.map((coord) => ({ lat: coord.lat, lng: coord.lng })),
                strokeColor: isHighlighted ? '#FFD700' : '#8B5CF6',
                strokeWeight: isHighlighted ? 7 : 5,
                strokeOpacity: isHighlighted ? 1 : 0.9,
                clickable: true,
            });

            subMainPipePolyline.setMap(map);
            overlaysRef.current.polylines.set(pipe.id, subMainPipePolyline);

            const infoWindow = new google.maps.InfoWindow({
                content: `
                    <div style="color: black; text-align: center;">
                        <strong>ท่อเมนรอง</strong><br/>
                        ความยาว: ${pipe.length.toFixed(2)} ม.<br/>
                        โซน: ${pipe.zoneId}<br/>
                        ท่อย่อย: ${pipe.branchPipes.length} เส้น<br/>
                        ต้นไม้: ${pipe.branchPipes.reduce((sum, branch) => sum + branch.plants.length, 0)} ต้น<br/>
                        <div style="font-size: 12px; color: #22C55E;">
                            ✅ ปรับปรุง: ท่อย่อยยาวถึงต้นสุดท้าย<br/>
                            🎯 ปรับมุมและตำแหน่งได้<br/>
                            🌱 ต้นไม้ = plantSpacing
                        </div>
                        ${data.isEditModeEnabled ? '<br/><button onclick="window.editPipe(\'' + pipe.id + '\', \'subMain\')" style="background: #F59E0B; color: white; border: none; padding: 4px 8px; border-radius: 4px; cursor: pointer;">✏️ แก้ไข</button>' : ''}
                        ${isCreatingConnection && isHighlighted ? '<br/><div style="font-size: 12px; color: #FCD34D;">🔗 คลิกเพื่อเชื่อมต่อ</div>' : ''}
                    </div>
                `,
            });

            subMainPipePolyline.addListener('dblclick', () => {
                if (data.isEditModeEnabled) {
                    onPipeEdit(pipe, 'subMain');
                }
            });

            subMainPipePolyline.addListener('click', (event: google.maps.MapMouseEvent) => {
                if (isCreatingConnection && isHighlighted && event.latLng) {
                    event.stop();
                    onConnectToPipe(
                        { lat: event.latLng.lat(), lng: event.latLng.lng() },
                        pipe.id,
                        'subMain'
                    );
                } else {
                    infoWindow.setPosition(event.latLng);
                    infoWindow.open(map);
                }
            });

            overlaysRef.current.infoWindows.set(pipe.id, infoWindow);

            pipe.branchPipes.forEach((branchPipe) => {
                const isBranchHighlighted = highlightedPipes.includes(branchPipe.id);

                const branchPolyline = new google.maps.Polyline({
                    path: branchPipe.coordinates.map((coord) => ({
                        lat: coord.lat,
                        lng: coord.lng,
                    })),
                    strokeColor: isBranchHighlighted ? '#FFD700' : '#FFFF66',
                    strokeWeight: isBranchHighlighted ? 4 : 2,
                    strokeOpacity: isBranchHighlighted ? 1 : 0.8,
                    clickable: true,
                });

                branchPolyline.setMap(map);
                overlaysRef.current.polylines.set(branchPipe.id, branchPolyline);

                const branchInfoWindow = new google.maps.InfoWindow({
                    content: `
                        <div style="color: black; text-align: center;">
                            <strong>ท่อย่อย</strong><br/>
                            ความยาว: ${branchPipe.length.toFixed(2)} ม.<br/>
                            ต้นไม้: ${branchPipe.plants.length} ต้น<br/>
                            ${branchPipe.angle ? `มุม: ${branchPipe.angle}°<br/>` : ''}
                            ${branchPipe.connectionPoint ? `จุดต่อ: ${(branchPipe.connectionPoint * 100).toFixed(1)}%<br/>` : ''}
                            <div style="font-size: 12px; color: #22C55E;">
                                ✅ ปรับปรุง: ยาวถึงต้นสุดท้าย<br/>
                                🎯 ปรับมุม 0-180° ได้<br/>
                                🔧 ลากจุดต่อได้ตามต้องการ
                            </div>
                            ${
                                data.isEditModeEnabled
                                    ? `
                                <br/>
                                <button onclick="window.editPipe('${branchPipe.id}', 'branch')" style="background: #F59E0B; color: white; border: none; padding: 4px 8px; border-radius: 4px; cursor: pointer; margin: 2px;">✏️ แก้ไข</button>
                                <button onclick="window.deleteBranchPipe('${branchPipe.id}', '${pipe.id}')" style="background: #EF4444; color: white; border: none; padding: 4px 8px; border-radius: 4px; cursor: pointer; margin: 2px;">🔗 ลบท่อย่อย</button>
                            `
                                    : ''
                            }
                            ${isCreatingConnection && isBranchHighlighted ? '<br/><div style="font-size: 12px; color: #FCD34D;">🔗 คลิกเพื่อเชื่อมต่อ</div>' : ''}
                        </div>
                    `,
                });

                branchPolyline.addListener('dblclick', () => {
                    if (data.isEditModeEnabled) {
                        onPipeEdit(branchPipe, 'branch');
                    }
                });

                branchPolyline.addListener('click', (event: google.maps.MapMouseEvent) => {
                    if (isCreatingConnection && isBranchHighlighted && event.latLng) {
                        event.stop();
                        onConnectToPipe(
                            { lat: event.latLng.lat(), lng: event.latLng.lng() },
                            branchPipe.id,
                            'branch'
                        );
                    } else {
                        branchInfoWindow.setPosition(event.latLng);
                        branchInfoWindow.open(map);
                    }
                });

                overlaysRef.current.infoWindows.set(branchPipe.id, branchInfoWindow);
            });
        });

        data.plants.forEach((plant) => {
            const isConnectionStart = connectionStartPlant?.id === plant.id;

            const plantMarker = new google.maps.Marker({
                position: { lat: plant.position.lat, lng: plant.position.lng },
                map: map,
                icon: {
                    url:
                        'data:image/svg+xml;charset=UTF-8,' +
                        encodeURIComponent(`
                        <svg width="24" height="24" viewBox="0 0 24 24" fill="none" xmlns="http://www.w3.org/2000/svg">
                            ${isConnectionStart ? '<circle cx="12" cy="12" r="12" fill="none" stroke="#FFD700" stroke-width="3"/>' : ''}
                            <circle cx="12" cy="12" r="10" fill="#22C55E"/>
                            <text x="12" y="16" text-anchor="middle" fill="white" font-size="12">🌱</text>
                        </svg>
                    `),
                    scaledSize: new google.maps.Size(24, 24),
                    anchor: new google.maps.Point(12, 12),
                },
                title: plant.plantData.name,
            });

            overlaysRef.current.markers.set(plant.id, plantMarker);

            const infoWindow = new google.maps.InfoWindow({
                content: `
                    <div style="color: black; text-align: center;">
                        <strong>${plant.plantData.name}</strong><br/>
                        น้ำ: ${plant.plantData.waterNeed} ล./ครั้ง<br/>
                        ระยะปลูก: ${plant.plantData.plantSpacing}×${plant.plantData.rowSpacing} ม.<br/>
                        ${plant.zoneId ? `โซน: ${plant.zoneId}<br/>` : ''}
                        ${
                            data.isEditModeEnabled
                                ? `
                            <br/>
                            <button onclick="window.editPlant('${plant.id}')" style="background: #F59E0B; color: white; border: none; padding: 4px 8px; border-radius: 4px; cursor: pointer; margin: 2px;">✏️ แก้ไข</button>
                            <button onclick="window.createPlantConnection('${plant.id}')" style="background: #3B82F6; color: white; border: none; padding: 4px 8px; border-radius: 4px; cursor: pointer; margin: 2px;">🔗 เชื่อมต่อ</button>
                        `
                                : ''
                        }
                    </div>
                `,
            });

            plantMarker.addListener('dblclick', () => {
                if (data.isEditModeEnabled) {
                    onPlantEdit(plant);
                }
            });

            plantMarker.addListener('click', () => {
                if (data.isEditModeEnabled && !isCreatingConnection) {
                    handleCreatePlantConnection(plant.id);
                } else {
                    infoWindow.open(map, plantMarker);
                }
            });

            overlaysRef.current.infoWindows.set(plant.id, infoWindow);
        });

        if (tempConnectionLine && tempConnectionLine.length >= 2) {
            const tempPolyline = new google.maps.Polyline({
                path: tempConnectionLine.map((coord) => ({ lat: coord.lat, lng: coord.lng })),
                strokeColor: '#FFD700',
                strokeWeight: 3,
                strokeOpacity: 0.7,
                // @ts-expect-error: strokeDashArray is not a standard PolylineOptions property, but we want a dashed line for visual feedback
                strokeDashArray: [10, 10],
                clickable: false,
            });

            tempPolyline.setMap(map);
            overlaysRef.current.polylines.set('temp-connection', tempPolyline);
        }

        (window as any).selectZonePlant = (zoneId: string) => {
            const zone = data.zones.find((z) => z.id === zoneId);
            if (zone) {
                handleZonePlantSelection(zone);
            }
        };

        (window as any).editPipe = (pipeId: string, type: string) => {
            let pipe: MainPipe | SubMainPipe | BranchPipe | null = null;

            if (type === 'main') {
                pipe = data.mainPipes.find((p) => p.id === pipeId) || null;
            } else if (type === 'subMain') {
                pipe = data.subMainPipes.find((p) => p.id === pipeId) || null;
            } else if (type === 'branch') {
                for (const subMain of data.subMainPipes) {
                    const branch = subMain.branchPipes.find((bp) => bp.id === pipeId);
                    if (branch) {
                        pipe = branch;
                        break;
                    }
                }
            }

            if (pipe) {
                onPipeEdit(pipe, type as 'main' | 'subMain' | 'branch');
            }
        };

        (window as any).editPlant = (plantId: string) => {
            const plant = data.plants.find((p) => p.id === plantId);
            if (plant) {
                onPlantEdit(plant);
            }
        };

        (window as any).createPlantConnection = (plantId: string) => {
            handleCreatePlantConnection(plantId);
        };

        (window as any).deleteBranchPipe = (branchId: string, subMainId: string) => {
            handleDeleteBranchPipe(branchId, subMainId);
        };
    }, [
        map,
        data,
        highlightedPipes,
        isCreatingConnection,
        connectionStartPlant,
        tempConnectionLine,
        editMode,
        onPlantEdit,
        onPipeEdit,
        onConnectToPipe,
        handleZonePlantSelection,
        handleDeleteBranchPipe,
        handleCreatePlantConnection,
        clearOverlays,
    ]);

    useEffect(() => {
        return () => {
            clearOverlays();
        };
    }, [clearOverlays]);

    return null;
};<|MERGE_RESOLUTION|>--- conflicted
+++ resolved
@@ -4,7 +4,7 @@
 import HorticultureMapComponent from '../components/horticulture/HorticultureMapComponent';
 import HorticultureDrawingManager from '../components/horticulture/HorticultureDrawingManager';
 import HorticultureSearchControl from '../components/horticulture/HorticultureSearchControl';
-import EnhancedHorticultureSearchControl from '../components/horticulture/HorticultureSearchControl';
+
 import { router } from '@inertiajs/react';
 import { useLanguage } from '../contexts/LanguageContext';
 import LanguageSwitcher from '../components/LanguageSwitcher';
@@ -183,8 +183,8 @@
             0,
             Math.min(
                 1,
-            ((position.lat - segmentStart.lat) * (segmentEnd.lat - segmentStart.lat) +
-             (position.lng - segmentStart.lng) * (segmentEnd.lng - segmentStart.lng)) /
+                ((position.lat - segmentStart.lat) * (segmentEnd.lat - segmentStart.lat) +
+                    (position.lng - segmentStart.lng) * (segmentEnd.lng - segmentStart.lng)) /
                     ((segmentLength * segmentLength) / (111000 * 111000))
             )
         );
@@ -195,7 +195,7 @@
         };
 
         const distance = calculateDistanceBetweenPoints(position, closestOnSegment);
-        
+
         if (distance < minDistance) {
             minDistance = distance;
             closestPoint = closestOnSegment;
@@ -205,8 +205,8 @@
 
     return closestPoint
         ? {
-        position: closestPoint,
-        distance: minDistance,
+              position: closestPoint,
+              distance: minDistance,
               segmentIndex: bestSegmentIndex,
           }
         : null;
@@ -380,7 +380,7 @@
 
         const startBufferFromSubMain = plantSpacing * 0.5;
         const availableLengthForPlants = maxValidDistance - startBufferFromSubMain;
-        
+
         if (availableLengthForPlants <= 0) return 0;
 
         const numberOfPlantsOnBranch = Math.max(
@@ -536,8 +536,8 @@
     isDisabled?: boolean;
     isVisible?: boolean;
     isActive?: boolean;
-    angle?: number; 
-    connectionPoint?: number; 
+    angle?: number;
+    connectionPoint?: number;
 }
 
 interface PlantLocation {
@@ -719,8 +719,8 @@
 
 const calculateExactSpacingStats = (subMainPipes: SubMainPipe[]) => {
     let totalBranches = 0;
-    const totalRowSpacings: number[] = [];
-    const totalPlantSpacings: number[] = [];
+    let totalRowSpacings: number[] = [];
+    let totalPlantSpacings: number[] = [];
 
     subMainPipes.forEach((subMain) => {
         const branchCount = subMain.branchPipes.length;
@@ -769,14 +769,14 @@
 
     const averageRowSpacing =
         totalRowSpacings.length > 0
-        ? totalRowSpacings.reduce((sum, spacing) => sum + spacing, 0) / totalRowSpacings.length
-        : 0;
+            ? totalRowSpacings.reduce((sum, spacing) => sum + spacing, 0) / totalRowSpacings.length
+            : 0;
 
     const averagePlantSpacing =
         totalPlantSpacings.length > 0
             ? totalPlantSpacings.reduce((sum, spacing) => sum + spacing, 0) /
               totalPlantSpacings.length
-        : 0;
+            : 0;
 
     return {
         totalBranches,
@@ -887,20 +887,20 @@
                 <h3 className="mb-4 text-xl font-semibold">🌱 {t('กำหนดพืชใหม่')}</h3>
 
                 <div className="space-y-4">
-                   <div className="grid grid-cols-2 gap-4">
-                   <div>
+                    <div className="grid grid-cols-2 gap-4">
+                        <div>
                             <label className="mb-2 block text-sm font-medium">
                                 {t('ชื่อพืช *')}
                             </label>
-                        <input
-                            type="text"
-                            value={plantData.name}
+                            <input
+                                type="text"
+                                value={plantData.name}
                                 onChange={(e) =>
                                     setPlantData({ ...plantData, name: e.target.value })
                                 }
-                            className="w-full rounded bg-gray-700 px-3 py-2 text-white focus:outline-none focus:ring-2 focus:ring-blue-500"
-                            placeholder={t('เช่น มะม่วงพันธุ์ใหม่')}
-                        />
+                                className="w-full rounded bg-gray-700 px-3 py-2 text-white focus:outline-none focus:ring-2 focus:ring-blue-500"
+                                placeholder={t('เช่น มะม่วงพันธุ์ใหม่')}
+                            />
                         </div>
                     </div>
 
@@ -921,7 +921,7 @@
                             }
                             className="w-full rounded bg-gray-700 px-3 py-2 text-white focus:outline-none focus:ring-2 focus:ring-blue-500"
                         />
-                   </div>
+                    </div>
 
                     <div className="grid grid-cols-2 gap-4">
                         <div>
@@ -1023,7 +1023,7 @@
 
                 <div className="mb-4 rounded bg-blue-900/30 p-3 text-sm">
                     <div>📐 ข้อมูลโซน:</div>
-                                            <div>• พื้นที่: {formatArea(zone.area, t)}</div>
+                    <div>• พื้นที่: {formatArea(zone.area, t)}</div>
                     <div>
                         • สี:{' '}
                         <span
@@ -1366,7 +1366,7 @@
         if (pipe) {
             setCoordinates([...pipe.coordinates]);
             setDiameter(pipe.diameter);
-            
+
             if (type === 'branch' && 'angle' in pipe) {
                 setAngle(pipe.angle || 90);
                 setConnectionPoint(pipe.connectionPoint || 0.5);
@@ -1376,7 +1376,7 @@
 
     const handleSave = () => {
         if (!pipe) return;
-        
+
         const updatedPipe = {
             ...pipe,
             coordinates,
@@ -1581,7 +1581,7 @@
                         {type === 'branch' && branchSettings && (
                             <div className="rounded bg-yellow-900/30 p-4">
                                 <h4 className="mb-3 text-sm font-semibold">🔧 การควบคุมท่อย่อย</h4>
-                                
+
                                 <div className="space-y-3">
                                     <div>
                                         <label className="mb-2 block text-xs font-medium">
@@ -1637,7 +1637,7 @@
                                     <FaPlus className="mr-1 inline" />
                                     เพิ่มจุด
                                 </button>
-                                
+
                                 {/* Branch pipe specific delete button */}
                                 {type === 'branch' && onDeleteBranchPipe && (
                                     <button
@@ -1697,7 +1697,7 @@
                                     </button>
                                     <div></div>
                                 </div>
-                                
+
                                 <div className="mb-2 grid grid-cols-2 gap-2">
                                     <button
                                         onClick={() =>
@@ -1882,7 +1882,7 @@
 
     const [currentStep, setCurrentStep] = useState(1);
     const [showAdvanced, setShowAdvanced] = useState(false);
-
+    
     const steps = [
         { id: 1, name: t('main_area'), description: t('main_area_desc'), icon: '🗺️' },
         { id: 2, name: t('plants_and_zones'), description: t('plants_and_zones_desc'), icon: '🌱' },
@@ -2023,8 +2023,8 @@
 
     const pushToHistory = useCallback(
         (newState: Partial<ProjectState>) => {
-        const updatedState = { ...history.present, ...newState };
-        dispatchHistory({ type: 'PUSH_STATE', state: updatedState });
+            const updatedState = { ...history.present, ...newState };
+            dispatchHistory({ type: 'PUSH_STATE', state: updatedState });
         },
         [history.present]
     );
@@ -2072,21 +2072,21 @@
 
     const handleSaveCustomPlant = useCallback(
         (plantData: PlantData) => {
-        const newPlant = { ...plantData, id: plantData.id || Date.now() };
+            const newPlant = { ...plantData, id: plantData.id || Date.now() };
 
             const updatedAvailablePlants = history.present.availablePlants.some(
                 (p) => p.id === newPlant.id
             )
-            ? history.present.availablePlants.map((p) => (p.id === newPlant.id ? newPlant : p))
-            : [...history.present.availablePlants, newPlant];
-
-        let updatedZones = history.present.zones;
-        if (editingPlant) {
-            updatedZones = history.present.zones.map((zone) =>
-                zone.plantData.id === editingPlant.id
-                    ? {
-                          ...zone,
-                          plantData: newPlant,
+                ? history.present.availablePlants.map((p) => (p.id === newPlant.id ? newPlant : p))
+                : [...history.present.availablePlants, newPlant];
+
+            let updatedZones = history.present.zones;
+            if (editingPlant) {
+                updatedZones = history.present.zones.map((zone) =>
+                    zone.plantData.id === editingPlant.id
+                        ? {
+                              ...zone,
+                              plantData: newPlant,
                               plantCount: calculatePlantCount(
                                   zone.area,
                                   newPlant.plantSpacing,
@@ -2098,17 +2098,17 @@
                                       newPlant.plantSpacing,
                                       newPlant.rowSpacing
                                   ) * newPlant.waterNeed,
-                      }
-                    : zone
-            );
-        }
-
-        pushToHistory({
-            availablePlants: updatedAvailablePlants,
-            zones: updatedZones,
-        });
-
-        setEditingPlant(null);
+                          }
+                        : zone
+                );
+            }
+
+            pushToHistory({
+                availablePlants: updatedAvailablePlants,
+                zones: updatedZones,
+            });
+
+            setEditingPlant(null);
         },
         [editingPlant, history.present.availablePlants, history.present.zones, pushToHistory]
     );
@@ -2118,7 +2118,7 @@
         setShowZonePlantModal(true);
     }, []);
 
-        const handleSaveZonePlant = useCallback(
+    const handleSaveZonePlant = useCallback(
         (zoneId: string, plantData: PlantData) => {
             const updatedZones = history.present.zones.map((zone) => {
                 if (zone.id === zoneId) {
@@ -2153,64 +2153,64 @@
 
     const handlePlantSave = useCallback(
         (plantId: string, newPosition: Coordinate, newPlantData: PlantData) => {
-        const updatedPlants = history.present.plants.map((plant) =>
+            const updatedPlants = history.present.plants.map((plant) =>
                 plant.id === plantId
                     ? { ...plant, position: newPosition, plantData: newPlantData }
                     : plant
-        );
-        pushToHistory({ plants: updatedPlants });
+            );
+            pushToHistory({ plants: updatedPlants });
         },
         [history.present.plants, pushToHistory]
     );
 
     const handlePlantDelete = useCallback(
         (plantId: string) => {
-        const updatedPlants = history.present.plants.filter((plant) => plant.id !== plantId);
-        
+            const updatedPlants = history.present.plants.filter((plant) => plant.id !== plantId);
+
             const updatedSubMainPipes = history.present.subMainPipes.map((subMain) => ({
-            ...subMain,
+                ...subMain,
                 branchPipes: subMain.branchPipes
                     .filter((branch) => {
                         const hasOtherPlants = branch.plants.some((plant) => plant.id !== plantId);
-                return hasOtherPlants || branch.plants.length === 0;
+                        return hasOtherPlants || branch.plants.length === 0;
                     })
                     .map((branch) => ({
-                ...branch,
+                        ...branch,
                         plants: branch.plants.filter((plant) => plant.id !== plantId),
                     })),
-        }));
-
-        pushToHistory({ 
-            plants: updatedPlants,
+            }));
+
+            pushToHistory({
+                plants: updatedPlants,
                 subMainPipes: updatedSubMainPipes,
-        });
+            });
         },
         [history.present.plants, history.present.subMainPipes, pushToHistory]
     );
 
     const handleAddPlant = useCallback(
         (position: Coordinate, plantData?: PlantData) => {
-        const newPlant: PlantLocation = {
-            id: generateUniqueId('plant'),
-            position,
-            plantData: plantData || history.present.selectedPlantType,
-            isSelected: false,
-            isEditable: true,
-            health: 'good',
-            zoneId: history.present.useZones
-                ? findZoneContainingPoint(position, history.present.zones)?.id
-                : 'main-area',
-        };
-
-        const updatedPlants = [...history.present.plants, newPlant];
-        pushToHistory({ plants: updatedPlants });
-
-        setConnectionStartPlant(newPlant);
-        setIsCreatingConnection(true);
-        setDragMode('connecting');
-        setIsNewPlantMode(true);
-        setSelectedPlantForEdit(newPlant);
-        setShowPlantEditModal(true);
+            const newPlant: PlantLocation = {
+                id: generateUniqueId('plant'),
+                position,
+                plantData: plantData || history.present.selectedPlantType,
+                isSelected: false,
+                isEditable: true,
+                health: 'good',
+                zoneId: history.present.useZones
+                    ? findZoneContainingPoint(position, history.present.zones)?.id
+                    : 'main-area',
+            };
+
+            const updatedPlants = [...history.present.plants, newPlant];
+            pushToHistory({ plants: updatedPlants });
+
+            setConnectionStartPlant(newPlant);
+            setIsCreatingConnection(true);
+            setDragMode('connecting');
+            setIsNewPlantMode(true);
+            setSelectedPlantForEdit(newPlant);
+            setShowPlantEditModal(true);
         },
         [
             history.present.plants,
@@ -2224,503 +2224,357 @@
     const handleCreatePlantConnection = useCallback(
         (plantId: string) => {
             const plant = history.present.plants.find((p) => p.id === plantId);
-        if (!plant) return;
-
-        setConnectionStartPlant(plant);
-        setIsCreatingConnection(true);
-        setDragMode('connecting');
-        
-        const availablePipeIds: string[] = [
+            if (!plant) return;
+
+            setConnectionStartPlant(plant);
+            setIsCreatingConnection(true);
+            setDragMode('connecting');
+
+            const availablePipeIds: string[] = [
                 ...history.present.subMainPipes.map((p) => p.id),
                 ...history.present.subMainPipes.flatMap((sm) => sm.branchPipes.map((bp) => bp.id)),
-        ];
-        setHighlightedPipes(availablePipeIds);
+            ];
+            setHighlightedPipes(availablePipeIds);
         },
         [history.present.plants, history.present.subMainPipes]
     );
 
     const handleConnectToPipe = useCallback(
         (clickPosition: Coordinate, pipeId: string, pipeType: 'subMain' | 'branch') => {
-        if (!connectionStartPlant || !isCreatingConnection) return;
-
-        let targetPipe: SubMainPipe | BranchPipe | null = null;
-        let targetSubMainId = '';
-
-        if (pipeType === 'subMain') {
+            if (!connectionStartPlant || !isCreatingConnection) return;
+
+            let targetPipe: SubMainPipe | BranchPipe | null = null;
+            let targetSubMainId = '';
+
+            if (pipeType === 'subMain') {
                 targetPipe = history.present.subMainPipes.find((p) => p.id === pipeId) || null;
-            targetSubMainId = pipeId;
-        } else {
-            for (const subMain of history.present.subMainPipes) {
+                targetSubMainId = pipeId;
+            } else {
+                for (const subMain of history.present.subMainPipes) {
                     const branch = subMain.branchPipes.find((bp) => bp.id === pipeId);
-                if (branch) {
-                    targetPipe = branch;
-                    targetSubMainId = subMain.id;
-                    break;
+                    if (branch) {
+                        targetPipe = branch;
+                        targetSubMainId = subMain.id;
+                        break;
+                    }
                 }
             }
-        }
-
-        if (!targetPipe) return;
-
-        const closestPoint = findClosestPointOnPipe(clickPosition, targetPipe.coordinates);
-        if (!closestPoint) return;
-
-        const newBranchPipe: BranchPipe = {
-            id: generateUniqueId('branch'),
-            subMainPipeId: targetSubMainId,
-            coordinates: [closestPoint.position, connectionStartPlant.position],
+
+            if (!targetPipe) return;
+
+            const closestPoint = findClosestPointOnPipe(clickPosition, targetPipe.coordinates);
+            if (!closestPoint) return;
+
+            const newBranchPipe: BranchPipe = {
+                id: generateUniqueId('branch'),
+                subMainPipeId: targetSubMainId,
+                coordinates: [closestPoint.position, connectionStartPlant.position],
                 length: calculateDistanceBetweenPoints(
                     closestPoint.position,
                     connectionStartPlant.position
                 ),
-            diameter: 20,
-            plants: [connectionStartPlant],
-            isEditable: true,
-            sprinklerType: 'standard',
-            angle: 90,
-            connectionPoint: 0.5,
-        };
+                diameter: 20,
+                plants: [connectionStartPlant],
+                isEditable: true,
+                sprinklerType: 'standard',
+                angle: 90,
+                connectionPoint: 0.5,
+            };
 
             const updatedSubMainPipes = history.present.subMainPipes.map((subMain) => {
-            if (subMain.id === targetSubMainId) {
-                return {
-                    ...subMain,
+                if (subMain.id === targetSubMainId) {
+                    return {
+                        ...subMain,
                         branchPipes: [...subMain.branchPipes, newBranchPipe],
-                };
-            }
-            return subMain;
-        });
-
-        pushToHistory({ subMainPipes: updatedSubMainPipes });
-
-        setIsCreatingConnection(false);
-        setConnectionStartPlant(null);
-        setHighlightedPipes([]);
-        setDragMode('none');
-        setTempConnectionLine(null);
+                    };
+                }
+                return subMain;
+            });
+
+            pushToHistory({ subMainPipes: updatedSubMainPipes });
+
+            setIsCreatingConnection(false);
+            setConnectionStartPlant(null);
+            setHighlightedPipes([]);
+            setDragMode('none');
+            setTempConnectionLine(null);
         },
         [connectionStartPlant, isCreatingConnection, history.present.subMainPipes, pushToHistory]
     );
 
     const handlePipeEdit = useCallback(
         (pipe: MainPipe | SubMainPipe | BranchPipe, type: 'main' | 'subMain' | 'branch') => {
-        setSelectedPipeForEdit(pipe);
-        setSelectedPipeType(type);
-        setShowPipeEditModal(true);
+            setSelectedPipeForEdit(pipe);
+            setSelectedPipeType(type);
+            setShowPipeEditModal(true);
         },
         []
     );
 
     const handlePipeSave = useCallback(
         (updatedPipe: MainPipe | SubMainPipe | BranchPipe) => {
-<<<<<<< HEAD
-        let newState: Partial<ProjectState> = {};
-=======
-            const newState: Partial<ProjectState> = {};
->>>>>>> 769bfd72
-
-        if (selectedPipeType === 'main') {
-            const updatedMainPipes = history.present.mainPipes.map((pipe) =>
-                pipe.id === updatedPipe.id ? (updatedPipe as MainPipe) : pipe
-            );
-            newState.mainPipes = updatedMainPipes;
-        } else if (selectedPipeType === 'subMain') {
-            const updatedSubMainPipes = history.present.subMainPipes.map((pipe) =>
-                pipe.id === updatedPipe.id ? (updatedPipe as SubMainPipe) : pipe
-            );
-            newState.subMainPipes = updatedSubMainPipes;
-        } else if (selectedPipeType === 'branch') {
-            const updatedSubMainPipes = history.present.subMainPipes.map((subMainPipe) => {
-                const updatedBranchPipes = subMainPipe.branchPipes.map((branchPipe) =>
-                    branchPipe.id === updatedPipe.id ? (updatedPipe as BranchPipe) : branchPipe
+            let newState: Partial<ProjectState> = {};
+
+            if (selectedPipeType === 'main') {
+                const updatedMainPipes = history.present.mainPipes.map((pipe) =>
+                    pipe.id === updatedPipe.id ? (updatedPipe as MainPipe) : pipe
                 );
-                return { ...subMainPipe, branchPipes: updatedBranchPipes };
-            });
-            newState.subMainPipes = updatedSubMainPipes;
-        }
-
-        pushToHistory(newState);
+                newState.mainPipes = updatedMainPipes;
+            } else if (selectedPipeType === 'subMain') {
+                const updatedSubMainPipes = history.present.subMainPipes.map((pipe) =>
+                    pipe.id === updatedPipe.id ? (updatedPipe as SubMainPipe) : pipe
+                );
+                newState.subMainPipes = updatedSubMainPipes;
+            } else if (selectedPipeType === 'branch') {
+                const updatedSubMainPipes = history.present.subMainPipes.map((subMainPipe) => {
+                    const updatedBranchPipes = subMainPipe.branchPipes.map((branchPipe) =>
+                        branchPipe.id === updatedPipe.id ? (updatedPipe as BranchPipe) : branchPipe
+                    );
+                    return { ...subMainPipe, branchPipes: updatedBranchPipes };
+                });
+                newState.subMainPipes = updatedSubMainPipes;
+            }
+
+            pushToHistory(newState);
         },
         [selectedPipeType, history.present.mainPipes, history.present.subMainPipes, pushToHistory]
     );
 
     const handlePipeDelete = useCallback(
         (pipeId: string) => {
-<<<<<<< HEAD
-        let newState: Partial<ProjectState> = {};
-=======
-            const newState: Partial<ProjectState> = {};
->>>>>>> 769bfd72
-
-        if (selectedPipeType === 'main') {
+            let newState: Partial<ProjectState> = {};
+
+            if (selectedPipeType === 'main') {
                 const updatedMainPipes = history.present.mainPipes.filter(
                     (pipe) => pipe.id !== pipeId
                 );
-            newState.mainPipes = updatedMainPipes;
-        } else if (selectedPipeType === 'subMain') {
+                newState.mainPipes = updatedMainPipes;
+            } else if (selectedPipeType === 'subMain') {
                 const updatedSubMainPipes = history.present.subMainPipes.filter(
                     (pipe) => pipe.id !== pipeId
                 );
-            newState.subMainPipes = updatedSubMainPipes;
-        } else if (selectedPipeType === 'branch') {
-            const updatedSubMainPipes = history.present.subMainPipes.map((subMainPipe) => {
+                newState.subMainPipes = updatedSubMainPipes;
+            } else if (selectedPipeType === 'branch') {
+                const updatedSubMainPipes = history.present.subMainPipes.map((subMainPipe) => {
                     const updatedBranchPipes = subMainPipe.branchPipes.filter(
                         (branchPipe) => branchPipe.id !== pipeId
                     );
-                return { ...subMainPipe, branchPipes: updatedBranchPipes };
-            });
-            newState.subMainPipes = updatedSubMainPipes;
-        }
-
-        pushToHistory(newState);
+                    return { ...subMainPipe, branchPipes: updatedBranchPipes };
+                });
+                newState.subMainPipes = updatedSubMainPipes;
+            }
+
+            pushToHistory(newState);
         },
         [selectedPipeType, history.present.mainPipes, history.present.subMainPipes, pushToHistory]
     );
 
     const handleDeleteBranchPipe = useCallback(
         (branchId: string, subMainId: string) => {
-        const updatedSubMainPipes = history.present.subMainPipes.map((subMainPipe) => {
-            if (subMainPipe.id === subMainId) {
+            const updatedSubMainPipes = history.present.subMainPipes.map((subMainPipe) => {
+                if (subMainPipe.id === subMainId) {
                     const branchToDelete = subMainPipe.branchPipes.find((bp) => bp.id === branchId);
-                if (branchToDelete) {
+                    if (branchToDelete) {
                         const plantsToRemove = branchToDelete.plants.map((p) => p.id);
                         const updatedPlants = history.present.plants.filter(
                             (plant) => !plantsToRemove.includes(plant.id)
-                    );
-                    
-                    pushToHistory({ plants: updatedPlants });
-                }
-                
-                return {
-                    ...subMainPipe,
+                        );
+
+                        pushToHistory({ plants: updatedPlants });
+                    }
+
+                    return {
+                        ...subMainPipe,
                         branchPipes: subMainPipe.branchPipes.filter(
                             (branchPipe) => branchPipe.id !== branchId
                         ),
-                };
-            }
-            return subMainPipe;
-        });
-
-        pushToHistory({ subMainPipes: updatedSubMainPipes });
+                    };
+                }
+                return subMainPipe;
+            });
+
+            pushToHistory({ subMainPipes: updatedSubMainPipes });
         },
         [history.present.subMainPipes, history.present.plants, pushToHistory]
     );
 
-    const handleSearch = useCallback((lat: number, lng: number, placeDetails?: any) => {
+    const handleSearch = useCallback((lat: number, lng: number) => {
         setMapCenter([lat, lng]);
         if (mapRef.current) {
             mapRef.current.setCenter({ lat, lng });
-            
-            // Intelligent zoom based on place type
-            let zoomLevel = 18; // Default zoom
-            
-            if (placeDetails?.types) {
-                const types = placeDetails.types;
-                
-                // Adjust zoom based on place type
-                if (types.includes('country')) {
-                    zoomLevel = 6;
-                } else if (types.includes('administrative_area_level_1') || types.includes('state')) {
-                    zoomLevel = 8;
-                } else if (types.includes('administrative_area_level_2') || types.includes('city')) {
-                    zoomLevel = 12;
-                } else if (types.includes('locality') || types.includes('sublocality')) {
-                    zoomLevel = 15;
-                } else if (types.includes('route') || types.includes('street_address')) {
-                    zoomLevel = 18;
-                } else if (types.includes('premise') || types.includes('building')) {
-                    zoomLevel = 20;
-                } else if (types.includes('park') || types.includes('airport')) {
-                    zoomLevel = 16;
-                } else if (types.includes('restaurant') || types.includes('store')) {
-                    zoomLevel = 19;
-                }
-            },
-        });
-
-        return null;
-    };
-
-    const MapBounds = ({ positions }: { positions: Coordinate[] }) => {
-        const map = useMap();
-
-        React.useEffect(() => {
-            if (positions.length > 0) {
-                const bounds = positions.reduce(
-                    (bounds, point) => bounds.extend([point.lat, point.lng]),
-                    L.latLngBounds([])
-                );
-                map.fitBounds(bounds, { padding: [50, 50], maxZoom: 18, animate: true });
-            }
-        }, [positions, map]);
-
-        return null;
-    };
-
-    const handleSearch = useCallback((lat: number, lng: number) => {
-        setMapCenter([lat, lng]);
+            mapRef.current.setZoom(18);
+        }
     }, []);
 
-<<<<<<< HEAD
+    const handleMapLoad = useCallback((map: google.maps.Map) => {
+        mapRef.current = map;
+    }, []);
+
     const handleDrawingComplete = useCallback(
         (coordinates: Coordinate[], shapeType: string) => {
-        if (!coordinates || coordinates.length === 0) {
+            if (!coordinates || coordinates.length === 0) {
                 console.error('❌ No valid coordinates received from drawing');
-=======
-    const handlePumpPlace = useCallback(
-        (latlng: L.LatLng) => {
-            const clickPoint = { lat: latlng.lat, lng: latlng.lng };
-
-            if (history.present.mainArea.length > 0) {
-                const isInMainArea = isPointInPolygon(clickPoint, history.present.mainArea);
-                if (!isInMainArea) {
-                    console.warn('⚠️ Pump placement outside main area');
-                    return;
-                }
-            }
-
-            const newPump: Pump = {
-                id: generateUniqueId('pump'),
-                position: clickPoint,
-                type: 'submersible',
-                capacity: 1000,
-                head: 50,
-            };
-
-            pushToHistory({ pump: newPump });
-            setEditMode(null);
-            console.log('✅ Pump placed successfully');
-        },
-        [history.present.mainArea, pushToHistory]
-    );
-
-    const handlePlantPlace = useCallback((latlng: L.LatLng) => {
-        const clickPoint = { lat: latlng.lat, lng: latlng.lng };
-
-        let targetZoneId = 'main-area';
-        if (history.present.useZones && history.present.zones.length > 0) {
-            const containingZone = findZoneContainingPoint(clickPoint, history.present.zones);
-            if (containingZone) {
-                targetZoneId = containingZone.id;
-            } else {
-                console.warn('⚠️ Plant placement outside any zone');
                 return;
             }
-        }
-
-        const newPlant: PlantLocation = {
-            id: generateUniqueId('plant'),
-            position: { lat: latlng.lat, lng: latlng.lng },
-            plantData: history.present.selectedPlantType,
-            isSelected: false,
-            isEditable: true,
-            health: 'good',
-            zoneId: targetZoneId,
-        };
-
-        pushToHistory({ plants: [...history.present.plants, newPlant] });
-        console.log('✅ Plant placed successfully in zone:', targetZoneId);
-    }, [history.present.selectedPlantType, history.present.plants, history.present.useZones, history.present.zones, pushToHistory]);
-
-    const onCreated = useCallback((e: any) => {
-        const layer = e.layer;
-        const coordinates = extractCoordinatesFromLayer(layer);
-
-        if (!coordinates || coordinates.length === 0) {
-            console.error('❌ No valid coordinates extracted from layer');
->>>>>>> 769bfd72
-            return;
-        }
-
-        const isPolyline = editMode === 'mainPipe' || editMode === 'subMainPipe';
-        const isValidForPolyline = isPolyline && coordinates.length >= 2;
-        const isValidForPolygon = !isPolyline && coordinates.length >= 3;
-
-        if (!isValidForPolyline && !isValidForPolygon) {
-            console.error('❌ Invalid coordinates for mode:', editMode);
-            return;
-        }
-
-        if (history.present.mainArea.length === 0) {
-<<<<<<< HEAD
+
+            const isPolyline = editMode === 'mainPipe' || editMode === 'subMainPipe';
+            const isValidForPolyline = isPolyline && coordinates.length >= 2;
+            const isValidForPolygon = !isPolyline && coordinates.length >= 3;
+
+            if (!isValidForPolyline && !isValidForPolygon) {
+                console.error('❌ Invalid coordinates for mode:', editMode);
+                return;
+            }
+
+            if (history.present.mainArea.length === 0) {
                 const center = coordinates.reduce(
                     (acc, point) => [acc[0] + point.lat, acc[1] + point.lng],
                     [0, 0]
                 );
-=======
-            console.log('🎯 Creating main area');
-            const center = coordinates.reduce((acc, point) => [acc[0] + point.lat, acc[1] + point.lng], [0, 0]);
->>>>>>> 769bfd72
-            setMapCenter([center[0] / coordinates.length, center[1] / coordinates.length]);
-            pushToHistory({ mainArea: coordinates });
-            return;
-        }
-
-        if (editMode === 'zone') {
-            const zoneArea = calculateAreaFromCoordinates(coordinates);
-            const plantDataForZone = history.present.selectedPlantType;
+                setMapCenter([center[0] / coordinates.length, center[1] / coordinates.length]);
+                pushToHistory({ mainArea: coordinates });
+                return;
+            }
+
+            if (editMode === 'zone') {
+                const zoneArea = calculateAreaFromCoordinates(coordinates);
+                const plantDataForZone = history.present.selectedPlantType;
                 const estimatedPlantCount = calculatePlantCount(
                     zoneArea,
                     plantDataForZone.plantSpacing,
                     plantDataForZone.rowSpacing
                 );
-            const estimatedWaterNeed = estimatedPlantCount * plantDataForZone.waterNeed;
-
-            const newZone: Zone = {
-                id: generateUniqueId('zone'),
-                name: `โซน ${history.present.zones.length + 1}`,
-                coordinates,
-                plantData: plantDataForZone,
-                plantCount: estimatedPlantCount,
-                totalWaterNeed: estimatedWaterNeed,
-                area: zoneArea,
-                color: getZoneColor(history.present.zones.length),
-                isCustomPlant: plantDataForZone.id === 99,
-            };
-
-            pushToHistory({ zones: [...history.present.zones, newZone] });
-            setEditMode(null);
-<<<<<<< HEAD
-=======
-            console.log(`✅ Zone created: ${newZone.name}`);
->>>>>>> 769bfd72
-        } else if (editMode === 'exclusion') {
-            const newExclusion: ExclusionArea = {
-                id: generateUniqueId('exclusion'),
-                type: selectedExclusionType,
-                coordinates,
-<<<<<<< HEAD
+                const estimatedWaterNeed = estimatedPlantCount * plantDataForZone.waterNeed;
+
+                const newZone: Zone = {
+                    id: generateUniqueId('zone'),
+                    name: `โซน ${history.present.zones.length + 1}`,
+                    coordinates,
+                    plantData: plantDataForZone,
+                    plantCount: estimatedPlantCount,
+                    totalWaterNeed: estimatedWaterNeed,
+                    area: zoneArea,
+                    color: getZoneColor(history.present.zones.length),
+                    isCustomPlant: plantDataForZone.id === 99,
+                };
+
+                pushToHistory({ zones: [...history.present.zones, newZone] });
+                setEditMode(null);
+            } else if (editMode === 'exclusion') {
+                const newExclusion: ExclusionArea = {
+                    id: generateUniqueId('exclusion'),
+                    type: selectedExclusionType,
+                    coordinates,
                     name: `${selectedExclusionType} ${
                         history.present.exclusionAreas.filter(
                             (e) => e.type === selectedExclusionType
                         ).length + 1
                     }`,
-                color: EXCLUSION_COLORS[selectedExclusionType],
-            };
+                    color: EXCLUSION_COLORS[selectedExclusionType],
+                };
 
                 pushToHistory({
                     exclusionAreas: [...history.present.exclusionAreas, newExclusion],
                 });
-            setEditMode(null);
-        } else if (editMode === 'mainPipe' && history.present.pump) {
-            const pipeLength = calculatePipeLength(coordinates);
+                setEditMode(null);
+            } else if (editMode === 'mainPipe' && history.present.pump) {
+                const pipeLength = calculatePipeLength(coordinates);
                 const targetZoneId = findTargetZoneForMainPipe(
                     coordinates,
                     history.present.zones,
                     history.present.useZones
                 );
-=======
-                name: `${selectedExclusionType} ${history.present.exclusionAreas.filter((e) => e.type === selectedExclusionType).length + 1}`,
-                color: EXCLUSION_COLORS[selectedExclusionType],
-            };
-
-            pushToHistory({ exclusionAreas: [...history.present.exclusionAreas, newExclusion] });
-            setEditMode(null);
-            console.log(`✅ Exclusion area created: ${newExclusion.name}`);
-        } else if (editMode === 'mainPipe' && history.present.pump) {
-            const pipeLength = calculatePipeLength(coordinates);
-            const targetZoneId = findTargetZoneForMainPipe(coordinates, history.present.zones, history.present.useZones);
->>>>>>> 769bfd72
-
-            const newMainPipe: MainPipe = {
-                id: generateUniqueId('mainpipe'),
-                fromPump: history.present.pump.id,
-                toZone: targetZoneId,
-                coordinates,
-                length: pipeLength,
-                diameter: 50,
-            };
-
-            pushToHistory({ mainPipes: [...history.present.mainPipes, newMainPipe] });
-            setDrawingMainPipe({ toZone: null });
-            setEditMode(null);
-<<<<<<< HEAD
-        } else if (editMode === 'subMainPipe') {
-=======
-            console.log(`✅ Main pipe created: ${pipeLength.toFixed(2)}m to zone: ${targetZoneId}`);
-        } else if (editMode === 'subMainPipe') {
-            console.log('🔩 Creating enhanced sub-main pipe with optimal branch generation...');
-
->>>>>>> 769bfd72
-            const pipeLength = calculatePipeLength(coordinates);
-
-            let targetZone: Zone;
-            if (history.present.useZones) {
-                if (selectedZone) {
-                    targetZone = selectedZone;
+
+                const newMainPipe: MainPipe = {
+                    id: generateUniqueId('mainpipe'),
+                    fromPump: history.present.pump.id,
+                    toZone: targetZoneId,
+                    coordinates,
+                    length: pipeLength,
+                    diameter: 50,
+                };
+
+                pushToHistory({ mainPipes: [...history.present.mainPipes, newMainPipe] });
+                setDrawingMainPipe({ toZone: null });
+                setEditMode(null);
+            } else if (editMode === 'subMainPipe') {
+                const pipeLength = calculatePipeLength(coordinates);
+
+                let targetZone: Zone;
+                if (history.present.useZones) {
+                    if (selectedZone) {
+                        targetZone = selectedZone;
+                    } else {
+                        const detectedZone = findZoneForPipe(coordinates, history.present.zones);
+                        if (!detectedZone) {
+                            console.error('❌ Cannot create sub-main pipe: not in any zone');
+                            return;
+                        }
+                        targetZone = detectedZone;
+                    }
                 } else {
-                    const detectedZone = findZoneForPipe(coordinates, history.present.zones);
-                    if (!detectedZone) {
-                        console.error('❌ Cannot create sub-main pipe: not in any zone');
-                        return;
-                    }
-                    targetZone = detectedZone;
+                    targetZone = {
+                        id: 'main-area',
+                        name: 'พื้นที่หลัก',
+                        coordinates: history.present.mainArea,
+                        plantData: history.present.selectedPlantType,
+                        plantCount: 0,
+                        totalWaterNeed: 0,
+                        area: calculateAreaFromCoordinates(history.present.mainArea),
+                        color: '#4ECDC4',
+                    };
                 }
-            } else {
-                targetZone = {
-                    id: 'main-area',
-                    name: 'พื้นที่หลัก',
-                    coordinates: history.present.mainArea,
-                    plantData: history.present.selectedPlantType,
-                    plantCount: 0,
-                    totalWaterNeed: 0,
-                    area: calculateAreaFromCoordinates(history.present.mainArea),
-                    color: '#4ECDC4',
+
+                const branchPipes = generateEnhancedBranchPipes(
+                    coordinates,
+                    targetZone,
+                    targetZone.plantData,
+                    history.present.exclusionAreas,
+                    targetZone.coordinates,
+                    history.present.useZones,
+                    history.present.branchPipeSettings
+                );
+
+                const newPlants = branchPipes.flatMap((branch) => branch.plants || []);
+
+                const newSubMainPipe: SubMainPipe = {
+                    id: generateUniqueId('submain'),
+                    zoneId: targetZone.id,
+                    coordinates,
+                    length: pipeLength,
+                    diameter: 32,
+                    branchPipes,
+                    material: 'pvc',
                 };
-            }
-
-            const branchPipes = generateEnhancedBranchPipes(
-                coordinates,
-                targetZone,
-                targetZone.plantData,
-                history.present.exclusionAreas,
-                targetZone.coordinates,
-                history.present.useZones,
-                history.present.branchPipeSettings
-            );
-
-            // Extract plants from branch pipes
-            const newPlants = branchPipes.flatMap(branch => branch.plants || []);
-
-            const newSubMainPipe: SubMainPipe = {
-                id: generateUniqueId('submain'),
-                zoneId: targetZone.id,
-                coordinates,
-                length: pipeLength,
-                diameter: 32,
-                branchPipes,
-                material: 'pvc',
-            };
 
                 const exactSpacingStats = calculateExactSpacingStats([
                     ...history.present.subMainPipes,
                     newSubMainPipe,
                 ]);
 
-            pushToHistory({
-                subMainPipes: [...history.present.subMainPipes, newSubMainPipe],
-                plants: [...history.present.plants, ...newPlants],
-                spacingValidationStats: exactSpacingStats,
-            });
-
-<<<<<<< HEAD
-            setEditMode(null);
+                pushToHistory({
+                    subMainPipes: [...history.present.subMainPipes, newSubMainPipe],
+                    plants: [...history.present.plants, ...newPlants],
+                    spacingValidationStats: exactSpacingStats,
+                });
+
+                setEditMode(null);
             }
         },
         [
-        editMode,
+            editMode,
             history.present.mainArea,
-        history.present.selectedPlantType,
-        history.present.zones,
-        selectedExclusionType,
-        history.present.exclusionAreas,
-        history.present.pump,
-        selectedZone,
-        history.present.useZones,
-        history.present.subMainPipes,
-        history.present.plants,
-        history.present.branchPipeSettings,
-        pushToHistory,
+            history.present.selectedPlantType,
+            history.present.zones,
+            selectedExclusionType,
+            history.present.exclusionAreas,
+            history.present.pump,
+            selectedZone,
+            history.present.useZones,
+            history.present.subMainPipes,
+            history.present.plants,
+            history.present.branchPipeSettings,
+            pushToHistory,
         ]
     );
 
@@ -2781,30 +2635,30 @@
                     health: 'good',
                     zoneId: targetZoneId,
                 };
-=======
-            console.log(`✅ ENHANCED: ${branchPipes.length} branches, ${newPlants.length} plants in ${targetZone.name}`);
-        }
->>>>>>> 769bfd72
-
-        if (featureGroupRef.current) {
-            featureGroupRef.current.removeLayer(layer);
-        }
-    }, [
-        history.present.mainArea,
-        editMode,
-        history.present.selectedPlantType,
-        history.present.zones,
-        selectedExclusionType,
-        history.present.exclusionAreas,
-        history.present.pump,
-        drawingMainPipe,
-        selectedZone,
-        history.present.useZones,
-        history.present.subMainPipes,
-        history.present.plants,
-        history.present.branchPipeSettings,
-        pushToHistory,
-    ]);
+
+                pushToHistory({ plants: [...history.present.plants, newPlant] });
+            } else if (editMode === 'addPlant') {
+                handleAddPlant(clickPoint);
+            } else if (isCreatingConnection) {
+                handleConnectToPipe(clickPoint, '', 'subMain');
+            } else if (!editMode) {
+                handleAddPlant(clickPoint);
+            }
+        },
+        [
+            editMode,
+            history.present.isEditModeEnabled,
+            history.present.mainArea,
+            history.present.selectedPlantType,
+            history.present.plants,
+            history.present.useZones,
+            history.present.zones,
+            isCreatingConnection,
+            pushToHistory,
+            handleAddPlant,
+            handleConnectToPipe,
+        ]
+    );
 
     const handleSaveProject = useCallback(() => {
         if (!history.present.pump || history.present.mainArea.length === 0) {
@@ -2922,396 +2776,272 @@
             <Navbar />
             <div className="p-4">
                 <div className="mx-auto w-full">
-                <div className="flex items-center justify-between">
-<<<<<<< HEAD
+                    <div className="flex items-center justify-between">
                         <h1 className="mb-4 text-2xl font-bold">
                             🌳 {t('ระบบออกแบบระบบน้ำพืชสวน')}
                         </h1>
-=======
-                    <h1 className="mb-4 text-2xl font-bold">🌳 ระบบออกแบบระบบน้ำพืชสวน</h1>
->>>>>>> 769bfd72
-                    <div className="mb-4">
-                        <button
-                            onClick={handleUndo}
-                            disabled={history.past.length === 0}
-                            className={`mr-2 flex-1 rounded px-2 py-2 text-sm transition-colors ${
-                                history.past.length === 0
-                                    ? 'cursor-not-allowed bg-gray-600 text-gray-400'
-                                    : 'bg-blue-600 text-white hover:bg-blue-700'
-                            }`}
-                        >
-                            <FaUndo className="mr-2 inline" />
-<<<<<<< HEAD
-                            {t('ย้อนกลับ')}
-=======
-                            ย้อนกลับ
->>>>>>> 769bfd72
-                        </button>
-                        <button
-                            onClick={handleRedo}
-                            disabled={history.future.length === 0}
-                            className={`flex-1 rounded px-2 py-2 text-sm transition-colors ${
-                                history.future.length === 0
-                                    ? 'cursor-not-allowed bg-gray-600 text-gray-400'
-                                    : 'bg-blue-600 text-white hover:bg-blue-700'
-                            }`}
-                        >
-                            <FaRedo className="mr-2 inline" />
-<<<<<<< HEAD
-                            {t('ไปข้างหน้า')}
-                        </button>
-                    </div>
-                </div>
-
-                <div className="mb-6 rounded-lg bg-gray-800 p-4">
-                    <div className="flex items-center justify-between">
-                            <h2 className="text-lg font-semibold">{t('ขั้นตอนการทำงาน')}</h2>
-                    </div>
-=======
-                            ไปข้างหน้า
-                        </button>
-                    </div>
-                </div>
-                {/* Step Navigation */}
-                <div className="mb-6 rounded-lg bg-gray-800 p-4">
-                    <div className="flex items-center justify-between">
-                        <h2 className="text-lg font-semibold">📋 ขั้นตอนการทำงาน</h2>
-                        <div className="flex gap-2">
+                        <div className="mb-4">
                             <button
-                                onClick={handlePrevStep}
-                                disabled={currentStep <= 1}
-                                className={`rounded px-3 py-1 text-sm transition-colors ${
-                                    currentStep <= 1
+                                onClick={handleUndo}
+                                disabled={history.past.length === 0}
+                                className={`mr-2 flex-1 rounded px-2 py-2 text-sm transition-colors ${
+                                    history.past.length === 0
                                         ? 'cursor-not-allowed bg-gray-600 text-gray-400'
                                         : 'bg-blue-600 text-white hover:bg-blue-700'
                                 }`}
                             >
-                                ← ก่อนหน้า
+                                <FaUndo className="mr-2 inline" />
+                                {t('ย้อนกลับ')}
                             </button>
                             <button
-                                onClick={handleNextStep}
-                                disabled={currentStep >= 5}
-                                className={`rounded px-3 py-1 text-sm transition-colors ${
-                                    currentStep >= 5
+                                onClick={handleRedo}
+                                disabled={history.future.length === 0}
+                                className={`flex-1 rounded px-2 py-2 text-sm transition-colors ${
+                                    history.future.length === 0
                                         ? 'cursor-not-allowed bg-gray-600 text-gray-400'
-                                        : 'bg-green-600 text-white hover:bg-green-700'
+                                        : 'bg-blue-600 text-white hover:bg-blue-700'
                                 }`}
                             >
-                                ถัดไป →
+                                <FaRedo className="mr-2 inline" />
+                                {t('ไปข้างหน้า')}
                             </button>
                         </div>
                     </div>
->>>>>>> 769bfd72
-                    
-                    <div className="mt-4 grid grid-cols-5 gap-2">
-                        {[1, 2, 3, 4, 5].map((stepId) => (
-                            <button
-                                key={stepId}
-                                onClick={() => handleStepClick(stepId)}
-                                disabled={!canProceedToStep(stepId)}
-<<<<<<< HEAD
-                                    className={`rounded-lg p-1 text-center text-sm font-medium transition-all ${
-=======
-                                className={`rounded-lg p-3 text-center text-sm font-medium transition-all ${
->>>>>>> 769bfd72
-                                    getStepStatus(stepId) === 'active'
-                                        ? 'bg-blue-600 text-white shadow-lg'
-                                        : getStepStatus(stepId) === 'completed'
-                                        ? 'bg-green-600 text-white'
-                                        : canProceedToStep(stepId)
-<<<<<<< HEAD
+
+                    <div className="mb-6 rounded-lg bg-gray-800 p-4">
+                        <div className="flex items-center justify-between">
+                            <h2 className="text-lg font-semibold">{t('ขั้นตอนการทำงาน')}</h2>
+                        </div>
+
+                        <div className="mt-4 grid grid-cols-5 gap-2">
+                            {[1, 2, 3, 4, 5].map((stepId) => (
+                                <button
+                                    key={stepId}
+                                    onClick={() => handleStepClick(stepId)}
+                                    disabled={!canProceedToStep(stepId)}
+                                    className={`rounded-lg p-3 text-center text-sm font-medium transition-all ${
+                                        getStepStatus(stepId) === 'active'
+                                            ? 'bg-blue-600 text-white shadow-lg'
+                                            : getStepStatus(stepId) === 'completed'
+                                              ? 'bg-green-600 text-white'
+                                              : canProceedToStep(stepId)
                                                 ? 'cursor-pointer bg-blue-500 text-white hover:bg-blue-600'
-                                        : 'cursor-not-allowed bg-gray-600 text-gray-400'
-                                }`}
-                            >
-=======
-                                        ? 'bg-blue-500 text-white hover:bg-blue-600 cursor-pointer'
-                                        : 'cursor-not-allowed bg-gray-600 text-gray-400'
-                                }`}
-                            >
-                                <div className="mb-1 text-lg">
->>>>>>> 769bfd72
-                                    {stepId === 1 && '🗺️'}
-                                    {stepId === 2 && '🌿'}
-                                    {stepId === 3 && '🚰'}
-                                    {stepId === 4 && '🔧'}
-                                    {stepId === 5 && '✅'}
-<<<<<<< HEAD
-                                        {stepId === 1 && 'พื้นที่หลัก'}
-                                        {stepId === 2 && 'พืช/โซน'}
-                                        {stepId === 3 && 'ปั๊มน้ำ'}
-                                        {stepId === 4 && 'ท่อน้ำ'}
-                                        {stepId === 5 && 'เสร็จสิ้น'}
-=======
-                                </div>
-                                <div className="text-xs">
-                                    {stepId === 1 && 'พื้นที่หลัก'}
-                                    {stepId === 2 && 'พืช/โซน'}
-                                    {stepId === 3 && 'ปั๊มน้ำ'}
-                                    {stepId === 4 && 'ท่อน้ำ'}
-                                    {stepId === 5 && 'เสร็จสิ้น'}
-                                </div>
->>>>>>> 769bfd72
-                            </button>
-                        ))}
+                                                : 'cursor-not-allowed bg-gray-600 text-gray-400'
+                                    }`}
+                                >
+                                    <div className="mb-1 text-lg">
+                                        {stepId === 1 && '🗺️'}
+                                        {stepId === 2 && '🌿'}
+                                        {stepId === 3 && '🚰'}
+                                        {stepId === 4 && '🔧'}
+                                        {stepId === 5 && '✅'}
+                                    </div>
+                                    <div className="text-xs">
+                                        {stepId === 1 && t('พื้นที่หลัก')}
+                                        {stepId === 2 && t('พืช/โซน')}
+                                        {stepId === 3 && t('ปั๊มน้ำ')}
+                                        {stepId === 4 && t('ท่อน้ำ')}
+                                        {stepId === 5 && t('เสร็จสิ้น')}
+                                    </div>
+                                </button>
+                            ))}
+                        </div>
                     </div>
-                </div>
-
-                <div className="grid grid-cols-1 gap-6 lg:grid-cols-4">
-<<<<<<< HEAD
-                        <div className="h-[60vh] space-y-6 overflow-y-auto lg:col-span-1">
-                        <div className="rounded-lg bg-gray-800 p-4">
+
+                    <div className="grid grid-cols-1 gap-6 lg:grid-cols-4">
+                        <div className="h-[88vh] space-y-6 overflow-y-auto lg:col-span-1">
+                            <div className="rounded-lg bg-gray-800 p-4">
                                 <h3 className="mb-3 text-lg font-semibold">{t('ข้อมูลโครงการ')}</h3>
-                            <div className="space-y-4">
-                                <div>
-                                    <label className="mb-2 block text-sm font-medium">{t('ชื่อโครงการ')}</label>
-=======
-                    <div className="h-[88vh] space-y-6 overflow-y-auto lg:col-span-1">
-                        <div className="rounded-lg bg-gray-800 p-4">
-                            <h3 className="mb-3 text-lg font-semibold">📊 ข้อมูลโครงการ</h3>
-                            <div className="space-y-4">
-                                <div>
-                                    <label className="mb-2 block text-sm font-medium">
-                                        ชื่อโครงการ
-                                    </label>
->>>>>>> 769bfd72
-                                    <input
-                                        type="text"
-                                        value={projectName}
-                                        onChange={(e) => setProjectName(e.target.value)}
-                                        className="w-full rounded bg-gray-700 px-3 py-2 text-white focus:outline-none focus:ring-2 focus:ring-blue-500"
-                                        disabled={history.present.isEditModeEnabled}
-                                    />
-                                </div>
-                                <div>
-<<<<<<< HEAD
-                                    <label className="mb-2 block text-sm font-medium">{t('ชื่อลูกค้า')}</label>
-=======
-                                    <label className="mb-2 block text-sm font-medium">ชื่อลูกค้า</label>
->>>>>>> 769bfd72
-                                    <input
-                                        type="text"
-                                        value={customerName}
-                                        onChange={(e) => setCustomerName(e.target.value)}
-                                        className="w-full rounded bg-gray-700 px-3 py-2 text-white focus:outline-none focus:ring-2 focus:ring-blue-500"
-<<<<<<< HEAD
-                                        placeholder={t('ชื่อ - นามสกุล')}
-=======
-                                        placeholder="ชื่อ - นามสกุล"
->>>>>>> 769bfd72
-                                        disabled={history.present.isEditModeEnabled}
-                                    />
-                                </div>
-                                <div className="text-sm text-gray-300">
-                                    <div className="flex justify-between">
-<<<<<<< HEAD
-                                        <span>{t('พื้นที่รวม')}:</span>
+                                <div className="space-y-4">
+                                    <div>
+                                        <label className="mb-2 block text-sm font-medium">{t('ชื่อโครงการ')}</label>
+                                        <input
+                                            type="text"
+                                            value={projectName}
+                                            onChange={(e) => setProjectName(e.target.value)}
+                                            className="w-full rounded bg-gray-700 px-3 py-2 text-white focus:outline-none focus:ring-2 focus:ring-blue-500"
+                                            disabled={history.present.isEditModeEnabled}
+                                        />
+                                    </div>
+                                    <div>
+                                        <label className="mb-2 block text-sm font-medium">{t('ชื่อลูกค้า')}</label>
+                                        <input
+                                            type="text"
+                                            value={customerName}
+                                            onChange={(e) => setCustomerName(e.target.value)}
+                                            className="w-full rounded bg-gray-700 px-3 py-2 text-white focus:outline-none focus:ring-2 focus:ring-blue-500"
+                                            placeholder={t('ชื่อ - นามสกุล')}
+                                            disabled={history.present.isEditModeEnabled}
+                                        />
+                                    </div>
+                                    <div className="text-sm text-gray-300">
+                                        <div className="flex justify-between">
+                                            <span>{t('พื้นที่รวม')}:</span>
                                             <span className="font-medium">
                                                 {formatArea(totalArea, t)}
                                             </span>
-                                    </div>
-                                    <div className="flex justify-between">
-                                        <span>{t('จำนวนโซน')}:</span>
-                                        <span className="font-medium">
+                                        </div>
+                                        <div className="flex justify-between">
+                                            <span>{t('จำนวนโซน')}:</span>
+                                            <span className="font-medium">
                                                 {history.present.useZones
                                                     ? history.present.zones.length
                                                     : 1}{' '}
                                                 {t('โซน')}
-                                        </span>
-                                    </div>
-                                    <div className="flex justify-between">
-                                        <span>{t('ต้นไม้จริง')}:</span>
-                                        <span className="font-medium text-green-400">
-                                            ✅ {actualTotalPlants} {t('ต้น')}
-                                        </span>
-                                    </div>
-                                    <div className="flex justify-between">
-                                        <span>{t('น้ำจริงต่อครั้ง')}:</span>
-                                        <span className="font-medium text-blue-400">
-                                            ✅ {formatWaterVolume(actualTotalWaterNeed, t)}
-=======
-                                        <span>พื้นที่รวม:</span>
-                                        <span className="font-medium">{formatArea(totalArea)}</span>
-                                    </div>
-                                    <div className="flex justify-between">
-                                        <span>จำนวนโซน:</span>
-                                        <span className="font-medium">
-                                            {history.present.useZones
-                                                ? history.present.zones.length
-                                                : 1}{' '}
-                                            โซน
-                                        </span>
-                                    </div>
-                                    <div className="flex justify-between">
-                                        <span>ต้นไม้จริง:</span>
-                                        <span className="font-medium text-green-400">
-                                            ✅ {actualTotalPlants} ต้น
-                                        </span>
-                                    </div>
-                                    <div className="flex justify-between">
-                                        <span>น้ำจริงต่อครั้ง:</span>
-                                        <span className="font-medium text-blue-400">
-                                            ✅ {formatWaterVolume(actualTotalWaterNeed)}
->>>>>>> 769bfd72
-                                        </span>
+                                            </span>
+                                        </div>
+                                        <div className="flex justify-between">
+                                            <span>{t('ต้นไม้จริง')}:</span>
+                                            <span className="font-medium text-green-400">
+                                                ✅ {actualTotalPlants} {t('ต้น')}
+                                            </span>
+                                        </div>
+                                        <div className="flex justify-between">
+                                            <span>{t('น้ำจริงต่อครั้ง')}:</span>
+                                            <span className="font-medium text-blue-400">
+                                                ✅ {formatWaterVolume(actualTotalWaterNeed, t)}
+                                            </span>
+                                        </div>
                                     </div>
                                 </div>
                             </div>
-                        </div>
-
-                        {canEnableEditMode && (
-                            <div className="rounded-lg bg-gradient-to-r from-purple-800 to-blue-800 p-4">
-                                <h3 className="mb-3 text-lg font-semibold text-yellow-300">
-<<<<<<< HEAD
+
+                            {canEnableEditMode && (
+                                <div className="rounded-lg bg-gradient-to-r from-purple-800 to-blue-800 p-4">
+                                    <h3 className="mb-3 text-lg font-semibold text-yellow-300">
                                         ✨ {t('โหมดแก้ไขขั้นสูง')}
-=======
-                                    ✨ โหมดแก้ไขขั้นสูง
->>>>>>> 769bfd72
-                                </h3>
-                                <div className="space-y-3">
-                                    <button
-                                        onClick={handleToggleEditMode}
-                                        className={`w-full rounded px-4 py-3 font-semibold transition-all ${
-                                            history.present.isEditModeEnabled
-                                                ? 'bg-red-600 text-white hover:bg-red-700'
-                                                : 'bg-green-600 text-white hover:bg-green-700'
-                                        }`}
-                                    >
-                                        {history.present.isEditModeEnabled ? (
-                                            <>
-                                                <FaTimes className="mr-2 inline" />
-<<<<<<< HEAD
-                                                {t('ออกจากโหมดแก้ไข')}
-=======
-                                                ออกจากโหมดแก้ไข
->>>>>>> 769bfd72
-                                            </>
-                                        ) : (
-                                            <>
-                                                <FaEdit className="mr-2 inline" />
-<<<<<<< HEAD
-                                                {t('เข้าสู่โหมดแก้ไข')}
-=======
-                                                เข้าสู่โหมดแก้ไข
->>>>>>> 769bfd72
-                                            </>
-                                        )}
-                                    </button>
-
-                                    {isCreatingConnection && (
-                                        <div className="rounded bg-blue-900/50 p-3 text-sm">
-                                                <div className="mb-2 font-semibold text-blue-300">
-                                                🔗 โหมดเชื่อมต่อท่อ
-                                            </div>
-                                            <div className="text-xs text-gray-300">
-                                                คลิกที่ท่อเมนรองหรือท่อย่อยเพื่อเชื่อมต่อ
-                                            </div>
-                                            <button
-                                                onClick={() => {
-                                                    setIsCreatingConnection(false);
-                                                    setConnectionStartPlant(null);
-                                                    setHighlightedPipes([]);
-                                                    setDragMode('none');
-                                                }}
-                                                className="mt-2 w-full rounded bg-red-600 px-3 py-1 text-xs hover:bg-red-700"
-                                            >
-                                                ยกเลิกการเชื่อมต่อ
-                                            </button>
-                                        </div>
-                                    )}
-                                </div>
-                            </div>
-                        )}
-
-<<<<<<< HEAD
-=======
-                        {/* Step 1: Main Area */}
->>>>>>> 769bfd72
-                        {currentStep === 1 && (
-                            <div className="space-y-4">
-                                <div className="rounded-lg bg-green-900/30 p-4">
-                                    <h3 className="mb-3 text-lg font-semibold text-green-400">
-<<<<<<< HEAD
-                                        🗺️ {t('ขั้นตอนที่ 1: สร้างพื้นที่หลัก')}
                                     </h3>
-                                    <p className="mb-4 text-sm text-green-200">
-                                        {t('วาดพื้นที่หลักของโครงการบนแผนที่')}
-                                    </p>
-                                </div>
-
-                                <div className="rounded-lg bg-gray-800 p-4">
-                                        <h3 className="mb-3 text-lg font-semibold">{t('พื้นที่หลัก')}</h3>
                                     <div className="space-y-3">
                                         <button
+                                            onClick={handleToggleEditMode}
+                                            className={`w-full rounded px-4 py-3 font-semibold transition-all ${
+                                                history.present.isEditModeEnabled
+                                                    ? 'bg-red-600 text-white hover:bg-red-700'
+                                                    : 'bg-green-600 text-white hover:bg-green-700'
+                                            }`}
+                                        >
+                                            {history.present.isEditModeEnabled ? (
+                                                <>
+                                                    <FaTimes className="mr-2 inline" />
+                                                    {t('ออกจากโหมดแก้ไข')}
+                                                </>
+                                            ) : (
+                                                <>
+                                                    <FaEdit className="mr-2 inline" />
+                                                    {t('เข้าสู่โหมดแก้ไข')}
+                                                </>
+                                            )}
+                                        </button>
+
+                                        {isCreatingConnection && (
+                                            <div className="rounded bg-blue-900/50 p-3 text-sm">
+                                                <div className="mb-2 font-semibold text-blue-300">
+                                                    🔗 โหมดเชื่อมต่อท่อ
+                                                </div>
+                                                <div className="text-xs text-gray-300">
+                                                    คลิกที่ท่อเมนรองหรือท่อย่อยเพื่อเชื่อมต่อ
+                                                </div>
+                                                <button
+                                                    onClick={() => {
+                                                        setIsCreatingConnection(false);
+                                                        setConnectionStartPlant(null);
+                                                        setHighlightedPipes([]);
+                                                        setDragMode('none');
+                                                    }}
+                                                    className="mt-2 w-full rounded bg-red-600 px-3 py-1 text-xs hover:bg-red-700"
+                                                >
+                                                    ยกเลิกการเชื่อมต่อ
+                                                </button>
+                                            </div>
+                                        )}
+                                    </div>
+                                </div>
+                            )}
+
+                            {currentStep === 1 && (
+                                <div className="space-y-4">
+                                    <div className="rounded-lg bg-green-900/30 p-4">
+                                        <h3 className="mb-3 text-lg font-semibold text-green-400">
+                                            🗺️ {t('ขั้นตอนที่ 1: สร้างพื้นที่หลัก')}
+                                        </h3>
+                                        <p className="mb-4 text-sm text-green-200">
+                                            {t('วาดพื้นที่หลักของโครงการบนแผนที่')}
+                                        </p>
+                                    </div>
+
+                                    <div className="rounded-lg bg-gray-800 p-4">
+                                        <h3 className="mb-3 text-lg font-semibold">{t('พื้นที่หลัก')}</h3>
+                                        <div className="space-y-3">
+                                            <button
                                                 onClick={() =>
                                                     setEditMode(
                                                         editMode === 'mainArea' ? null : 'mainArea'
                                                     )
                                                 }
-                                            className={`w-full rounded px-4 py-2 text-white transition-colors ${
-                                                editMode === 'mainArea'
-                                                    ? 'bg-green-600'
-                                                    : 'bg-green-500 hover:bg-green-600'
-                                            }`}
-                                        >
+                                                className={`w-full rounded px-4 py-2 text-white transition-colors ${
+                                                    editMode === 'mainArea'
+                                                        ? 'bg-green-600'
+                                                        : 'bg-green-500 hover:bg-green-600'
+                                                }`}
+                                            >
                                                 {editMode === 'mainArea'
                                                     ? '⏹ ' + t('หยุดวาดพื้นที่')
                                                     : '🗺️ ' + t('วาดพื้นที่หลัก')}
-                                        </button>
-
-                                        {history.present.mainArea.length > 0 && (
-                                            <div className="rounded bg-green-800/50 p-3">
-                                                <div className="flex items-center gap-2 text-green-300">
-                                                    <span>✅</span>
-                                                    <span className="font-medium">
+                                            </button>
+
+                                            {history.present.mainArea.length > 0 && (
+                                                <div className="rounded bg-green-800/50 p-3">
+                                                    <div className="flex items-center gap-2 text-green-300">
+                                                        <span>✅</span>
+                                                        <span className="font-medium">
                                                             สร้างพื้นที่หลักเสร็จแล้ว
-                                                    </span>
+                                                        </span>
+                                                    </div>
+                                                    <div className="mt-1 text-xs text-green-200">
+                                                        พื้นที่: {formatArea(totalArea, t)}
+                                                    </div>
                                                 </div>
-                                                <div className="mt-1 text-xs text-green-200">
-                                                        พื้นที่: {formatArea(totalArea, t)}
-                                                </div>
-                                            </div>
-                                        )}
+                                            )}
+                                        </div>
                                     </div>
                                 </div>
-                            </div>
-                        )}
-
-                        {currentStep === 2 && (
-                            <div className="space-y-4">
-                                <div className="rounded-lg bg-orange-900/30 p-4">
-                                    <h3 className="mb-3 text-lg font-semibold text-orange-400">
-                                        🌿 {t('ขั้นตอนที่ 2: กำหนดพืชและโซน')}
-                                    </h3>
-                                    <p className="mb-4 text-sm text-orange-200">
-                                        {t('เลือกชนิดพืชและแบ่งโซน (ถ้าต้องการ)')}
-                                    </p>
-                                </div>
-
+                            )}
+
+                            {currentStep === 2 && (
                                 <div className="space-y-4">
-                                    {/* Zone Configuration */}
-                                    <div className="rounded-lg bg-gray-800 p-4">
+                                    <div className="rounded-lg bg-orange-900/30 p-4">
+                                        <h3 className="mb-3 text-lg font-semibold text-orange-400">
+                                            🌿 {t('ขั้นตอนที่ 2: กำหนดพืชและโซน')}
+                                        </h3>
+                                        <p className="mb-4 text-sm text-orange-200">
+                                            {t('เลือกชนิดพืชและแบ่งโซน (ถ้าต้องการ)')}
+                                        </p>
+                                    </div>
+
+                                    <div className="space-y-4">
+                                        {/* Zone Configuration */}
+                                        <div className="rounded-lg bg-gray-800 p-4">
                                             <h3 className="mb-3 text-lg font-semibold">{t('การจัดการโซน')}</h3>
-                                        <div className="space-y-4">
-                                            <label className="flex items-center space-x-2">
-                                                <input
-                                                    type="checkbox"
-                                                    checked={history.present.useZones}
-                                                    onChange={(e) =>
+                                            <div className="space-y-4">
+                                                <label className="flex items-center space-x-2">
+                                                    <input
+                                                        type="checkbox"
+                                                        checked={history.present.useZones}
+                                                        onChange={(e) =>
                                                             pushToHistory({
                                                                 useZones: e.target.checked,
                                                             })
-                                                    }
-                                                    className="rounded border-gray-600 bg-gray-700 text-blue-500"
-                                                />
-                                                <span className="text-sm">{t('แบ่งเป็นหลายโซน')}</span>
-                                            </label>
-
-                                            {!history.present.useZones && (
-                                                <div className="rounded bg-yellow-900/20 p-2 text-xs text-yellow-400">
-                                                    {t('จะใช้พื้นที่ทั้งหมดเป็นโซนเดียว')}
-                                                </div>
-                                            )}
+                                                        }
+                                                        className="rounded border-gray-600 bg-gray-700 text-blue-500"
+                                                    />
+                                                    <span className="text-sm">{t('แบ่งเป็นหลายโซน')}</span>
+                                                </label>
+
+                                                {!history.present.useZones && (
+                                                    <div className="rounded bg-yellow-900/20 p-2 text-xs text-yellow-400">
+                                                        {t('จะใช้พื้นที่ทั้งหมดเป็นโซนเดียว')}
+                                                    </div>
+                                                )}
 
                                                 {history.present.useZones && (
                                                     <div className="space-y-3">
@@ -3345,342 +3075,155 @@
                                                             <div className="rounded bg-green-800/50 p-3">
                                                                 <div className="flex items-center gap-2 text-green-300">
                                                                     <span>✅</span>
-=======
-                                        🗺️ ขั้นตอนที่ 1: สร้างพื้นที่หลัก
-                                    </h3>
-                                    <p className="mb-4 text-sm text-green-200">
-                                        วาดพื้นที่หลักของโครงการบนแผนที่
-                                    </p>
-                                </div>
-
-                                <div className="rounded-lg bg-gray-800 p-4">
-                                    <h3 className="mb-3 text-lg font-semibold">🗺️ พื้นที่หลัก</h3>
-                                    <div className="space-y-3">
-                                        <button
-                                            onClick={() => setEditMode(editMode === 'mainArea' ? null : 'mainArea')}
-                                            className={`w-full rounded px-4 py-2 text-white transition-colors ${
-                                                editMode === 'mainArea'
-                                                    ? 'bg-green-600'
-                                                    : 'bg-green-500 hover:bg-green-600'
-                                            }`}
-                                        >
-                                            {editMode === 'mainArea' ? '⏹ หยุดวาดพื้นที่' : '🗺️ วาดพื้นที่หลัก'}
-                                        </button>
-
-                                        {history.present.mainArea.length > 0 && (
-                                            <div className="rounded bg-green-800/50 p-3">
-                                                <div className="flex items-center gap-2 text-green-300">
-                                                    <span>✅</span>
-                                                    <span className="font-medium">
-                                                        สร้างพื้นที่หลักเสร็จแล้ว
-                                                    </span>
-                                                </div>
-                                                <div className="mt-1 text-xs text-green-200">
-                                                    พื้นที่: {formatArea(totalArea)}
-                                                </div>
-                                            </div>
-                                        )}
-                                    </div>
-                                </div>
-                            </div>
-                        )}
-
-                        {/* Step 2: Plants and Zones */}
-                        {currentStep === 2 && (
-                            <div className="space-y-4">
-                                <div className="rounded-lg bg-orange-900/30 p-4">
-                                    <h3 className="mb-3 text-lg font-semibold text-orange-400">
-                                        🌿 ขั้นตอนที่ 2: กำหนดพืชและโซน
-                                    </h3>
-                                    <p className="mb-4 text-sm text-orange-200">
-                                        เลือกชนิดพืชและแบ่งโซน (ถ้าต้องการ)
-                                    </p>
-                                </div>
-
-                                <div className="space-y-4">
-                                    {/* Zone Configuration */}
-                                    <div className="rounded-lg bg-gray-800 p-4">
-                                        <h3 className="mb-3 text-lg font-semibold">🏞️ การจัดการโซน</h3>
-                                        <div className="space-y-4">
-                                            <label className="flex items-center space-x-2">
-                                                <input
-                                                    type="checkbox"
-                                                    checked={history.present.useZones}
-                                                    onChange={(e) =>
-                                                        pushToHistory({ useZones: e.target.checked })
-                                                    }
-                                                    className="rounded border-gray-600 bg-gray-700 text-blue-500"
-                                                />
-                                                <span className="text-sm">แบ่งเป็นหลายโซน</span>
-                                            </label>
-                                            {!history.present.useZones && (
-                                                <div className="rounded bg-yellow-900/20 p-2 text-xs text-yellow-400">
-                                                    จะใช้พื้นที่ทั้งหมดเป็นโซนเดียว
-                                                </div>
-                                            )}
-                                        </div>
-                                    </div>
-
-                                    {/* Plant Management */}
-                                    <div className="rounded-lg bg-gray-800 p-4">
-                                        <div className="mb-3 flex items-center justify-between">
-                                            <h3 className="text-lg font-semibold">🌿 การจัดการพืช</h3>
-                                            <button
-                                                onClick={() => handleCreateCustomPlant()}
-                                                className="rounded bg-purple-600 px-3 py-1 text-sm transition-colors hover:bg-purple-700"
-                                            >
-                                                ➕ สร้างพืชใหม่
-                                            </button>
-                                        </div>
-
-                                        {!history.present.useZones && (
-                                            <div className="space-y-3">
-                                                <label className="mb-2 block text-sm font-medium">
-                                                    เลือกชนิดพืช (โซนเดียว)
-                                                </label>
-                                                <select
-                                                    value={history.present.selectedPlantType.id}
-                                                    onChange={(e) => {
-                                                        const plantType =
-                                                            history.present.availablePlants.find(
-                                                                (p) => p.id === Number(e.target.value)
-                                                            );
-                                                        if (plantType) {
-                                                            pushToHistory({
-                                                                selectedPlantType: plantType,
-                                                            });
-                                                        }
-                                                    }}
-                                                    className="w-full rounded bg-gray-700 px-3 py-2 text-white focus:outline-none focus:ring-2 focus:ring-blue-500"
-                                                >
-                                                    {history.present.availablePlants.map((plant) => (
-                                                        <option key={plant.id} value={plant.id}>
-                                                            {plant.id > 3 ? '🔧' : '🌱'}{' '}
-                                                            {plant.name}
-                                                        </option>
-                                                    ))}
-                                                </select>
-                                                <div className="text-sm text-gray-300">
-                                                    <div className="flex justify-between">
-                                                        <span>ระยะห่างต้น:</span>
-                                                        <span>
-                                                            {history.present.selectedPlantType.plantSpacing} ม.
-                                                        </span>
-                                                    </div>
-                                                    <div className="flex justify-between">
-                                                        <span>ระยะห่างแถว:</span>
-                                                        <span>
-                                                            {history.present.selectedPlantType.rowSpacing} ม.
-                                                        </span>
-                                                    </div>
-                                                    <div className="flex justify-between">
-                                                        <span>น้ำต่อต้น:</span>
-                                                        <span>
-                                                            {history.present.selectedPlantType.waterNeed}{' '}
-                                                            ล./ครั้ง
-                                                        </span>
-                                                    </div>
-                                                </div>
-                                            </div>
-                                        )}
-
-                                        {/* Zone Plant List */}
-                                        {history.present.useZones &&
-                                            history.present.zones.length > 0 && (
-                                                <div className="space-y-2">
-                                                    <div className="text-sm font-medium text-gray-300">
-                                                        พืชในแต่ละโซน:
-                                                    </div>
-                                                    <div className="max-h-48 space-y-2 overflow-y-auto">
-                                                        {history.present.zones.map((zone) => (
-                                                            <div
-                                                                key={zone.id}
-                                                                className="rounded bg-gray-700 p-3"
-                                                            >
-                                                                <div className="mb-2 flex items-center justify-between">
->>>>>>> 769bfd72
                                                                     <span className="font-medium">
-                                                                        {zone.name}
+                                                                        สร้างโซนแล้ว{' '}
+                                                                        {
+                                                                            history.present.zones
+                                                                                .length
+                                                                        }{' '}
+                                                                        โซน
                                                                     </span>
-                                                                    <div className="flex items-center gap-2">
-                                                                        <div
-                                                                            className="h-4 w-4 rounded"
-                                                                            style={{
-                                                                                backgroundColor:
-                                                                                    zone.color,
-                                                                            }}
-                                                                        ></div>
-                                                                    </div>
                                                                 </div>
-                                                                <div className="text-sm text-gray-300">
-                                                                    <div className="flex items-center gap-2">
-                                                                        <span>
-                                                                            {zone.isCustomPlant
-                                                                                ? '🌱'
-                                                                                : '🌱'}{' '}
-                                                                            {zone.plantData.name}
-                                                                        </span>
-                                                                        <button
-                                                                            onClick={() =>
-                                                                                handleZonePlantSelection(
-                                                                                    zone
-                                                                                )
-                                                                            }
-                                                                            className="ml-auto rounded bg-blue-600 px-2 py-1 text-xs transition-colors hover:bg-blue-700"
-                                                                        >
-                                                                            เปลี่ยน
-                                                                        </button>
-                                                                    </div>
-                                                                    <div className="mt-1 text-xs text-gray-400">
-                                                                        {zone.plantData.plantSpacing}×
-                                                                        {zone.plantData.rowSpacing}ม. |{' '}
-                                                                        {zone.plantData.waterNeed}
-                                                                        ล./ครั้ง
-                                                                    </div>
-                                                                    <div className="text-xs text-gray-400">
-                                                                        ประมาณ:{' '}
-                                                                        {zone.plantCount.toLocaleString()}{' '}
-                                                                        ต้น
-                                                                    </div>
+                                                                <div className="mt-1 text-xs text-green-200">
+                                                                    วาดโซนเพิ่มเติมได้ตามต้องการ
                                                                 </div>
                                                             </div>
-<<<<<<< HEAD
                                                         )}
                                                     </div>
                                                 )}
+                                            </div>
                                         </div>
-                                    </div>
-
-                                    {/* Plant Management */}
-                                    <div className="rounded-lg bg-gray-800 p-4">
-                                        <div className="mb-3 flex items-center justify-between">
+
+                                        {/* Plant Management */}
+                                        <div className="rounded-lg bg-gray-800 p-4">
+                                            <div className="mb-3 flex items-center justify-between">
                                                 <h3 className="text-lg font-semibold">{t('การจัดการพืช')}</h3>
-                                            <button
-                                                onClick={() => handleCreateCustomPlant()}
-                                                className="rounded bg-purple-600 px-3 py-1 text-sm transition-colors hover:bg-purple-700"
-                                            >
-                                                ➕ {t('สร้างพืชใหม่')}
-                                            </button>
-                                        </div>
-
-                                        {!history.present.useZones && (
-                                            <div className="space-y-3">
+                                                <button
+                                                    onClick={() => handleCreateCustomPlant()}
+                                                    className="rounded bg-purple-600 px-3 py-1 text-sm transition-colors hover:bg-purple-700"
+                                                >
+                                                    ➕ {t('สร้างพืชใหม่')}
+                                                </button>
+                                            </div>
+
+                                            {!history.present.useZones && (
+                                                <div className="space-y-3">
                                                     <label className="mb-2 block text-sm font-medium">{t('เลือกชนิดพืช (โซนเดียว)')}</label>
-                                                <select
-                                                    value={history.present.selectedPlantType.id}
-                                                    onChange={(e) => {
-                                                        const plantType =
-                                                            history.present.availablePlants.find(
+                                                    <select
+                                                        value={history.present.selectedPlantType.id}
+                                                        onChange={(e) => {
+                                                            const plantType =
+                                                                history.present.availablePlants.find(
                                                                     (p) =>
                                                                         p.id ===
                                                                         Number(e.target.value)
-                                                            );
-                                                        if (plantType) {
-                                                            pushToHistory({
-                                                                selectedPlantType: plantType,
-                                                            });
-                                                        }
-                                                    }}
-                                                    className="w-full rounded bg-gray-700 px-3 py-2 text-white focus:outline-none focus:ring-2 focus:ring-blue-500"
-                                                >
+                                                                );
+                                                            if (plantType) {
+                                                                pushToHistory({
+                                                                    selectedPlantType: plantType,
+                                                                });
+                                                            }
+                                                        }}
+                                                        className="w-full rounded bg-gray-700 px-3 py-2 text-white focus:outline-none focus:ring-2 focus:ring-blue-500"
+                                                    >
                                                         {history.present.availablePlants.map(
                                                             (plant) => (
                                                                 <option
                                                                     key={plant.id}
                                                                     value={plant.id}
                                                                 >
-                                                            {plant.id > 3 ? '🔧' : '🌱'}{' '}
-                                                            {plant.name}
-                                                        </option>
+                                                                    {plant.id > 3 ? '🔧' : '🌱'}{' '}
+                                                                    {plant.name}
+                                                                </option>
                                                             )
                                                         )}
-                                                </select>
-                                                <div className="text-sm text-gray-300">
-                                                    <div className="flex justify-between">
-                                                        <span>{t('ระยะห่างต้น')}:</span>
-                                                        <span>
-                                                            {
+                                                    </select>
+                                                    <div className="text-sm text-gray-300">
+                                                        <div className="flex justify-between">
+                                                            <span>{t('ระยะห่างต้น')}:</span>
+                                                            <span>
+                                                                {
                                                                     history.present
                                                                         .selectedPlantType
-                                                                    .plantSpacing
-                                                            }{' '}
+                                                                        .plantSpacing
+                                                                }{' '}
                                                                 {t('ม.')}
-                                                        </span>
-                                                    </div>
-                                                    <div className="flex justify-between">
-                                                        <span>{t('ระยะห่างแถว')}:</span>
-                                                        <span>
-                                                            {
+                                                            </span>
+                                                        </div>
+                                                        <div className="flex justify-between">
+                                                            <span>{t('ระยะห่างแถว')}:</span>
+                                                            <span>
+                                                                {
                                                                     history.present
                                                                         .selectedPlantType
-                                                                    .rowSpacing
-                                                            }{' '}
+                                                                        .rowSpacing
+                                                                }{' '}
                                                                 {t('ม.')}
-                                                        </span>
-                                                    </div>
-                                                    <div className="flex justify-between">
-                                                        <span>{t('น้ำต่อต้น')}:</span>
-                                                        <span>
-                                                            {
+                                                            </span>
+                                                        </div>
+                                                        <div className="flex justify-between">
+                                                            <span>{t('น้ำต่อต้น')}:</span>
+                                                            <span>
+                                                                {
                                                                     history.present
                                                                         .selectedPlantType.waterNeed
-                                                            }{' '}
-                                                            {t('ล./ครั้ง')}
-                                                        </span>
+                                                                }{' '}
+                                                                {t('ล./ครั้ง')}
+                                                            </span>
+                                                        </div>
                                                     </div>
                                                 </div>
-                                            </div>
-                                        )}
-
-                                        {history.present.useZones &&
-                                            history.present.zones.length > 0 && (
-                                                <div className="space-y-2">
-                                                    <div className="text-sm font-medium text-gray-300">
+                                            )}
+
+                                            {history.present.useZones &&
+                                                history.present.zones.length > 0 && (
+                                                    <div className="space-y-2">
+                                                        <div className="text-sm font-medium text-gray-300">
                                                             พืชในแต่ละโซน:
-                                                    </div>
-                                                    <div className="max-h-48 space-y-2 overflow-y-auto">
-                                                        {history.present.zones.map((zone) => (
-                                                            <div
-                                                                key={zone.id}
-                                                                className="rounded bg-gray-700 p-3"
-                                                            >
-                                                                <div className="mb-2 flex items-center justify-between">
-                                                                    <span className="font-medium">
-                                                                        {zone.name}
-                                                                    </span>
-                                                                    <div className="flex items-center gap-2">
-                                                                        <div
-                                                                            className="h-4 w-4 rounded"
-                                                                            style={{
-                                                                                backgroundColor:
-                                                                                    zone.color,
-                                                                            }}
-                                                                        ></div>
+                                                        </div>
+                                                        <div className="max-h-48 space-y-2 overflow-y-auto">
+                                                            {history.present.zones.map((zone) => (
+                                                                <div
+                                                                    key={zone.id}
+                                                                    className="rounded bg-gray-700 p-3"
+                                                                >
+                                                                    <div className="mb-2 flex items-center justify-between">
+                                                                        <span className="font-medium">
+                                                                            {zone.name}
+                                                                        </span>
+                                                                        <div className="flex items-center gap-2">
+                                                                            <div
+                                                                                className="h-4 w-4 rounded"
+                                                                                style={{
+                                                                                    backgroundColor:
+                                                                                        zone.color,
+                                                                                }}
+                                                                            ></div>
+                                                                        </div>
                                                                     </div>
-                                                                </div>
-                                                                <div className="text-sm text-gray-300">
-                                                                    <div className="flex items-center gap-2">
-                                                                        <span>
-                                                                            {zone.isCustomPlant
-                                                                                ? '🌱'
-                                                                                : '🌱'}{' '}
+                                                                    <div className="text-sm text-gray-300">
+                                                                        <div className="flex items-center gap-2">
+                                                                            <span>
+                                                                                {zone.isCustomPlant
+                                                                                    ? '🌱'
+                                                                                    : '🌱'}{' '}
                                                                                 {
                                                                                     zone.plantData
                                                                                         .name
                                                                                 }
-                                                                        </span>
-                                                                        <button
-                                                                            onClick={() =>
-                                                                                handleZonePlantSelection(
-                                                                                    zone
-                                                                                )
-                                                                            }
-                                                                            className="ml-auto rounded bg-blue-600 px-2 py-1 text-xs transition-colors hover:bg-blue-700"
-                                                                        >
+                                                                            </span>
+                                                                            <button
+                                                                                onClick={() =>
+                                                                                    handleZonePlantSelection(
+                                                                                        zone
+                                                                                    )
+                                                                                }
+                                                                                className="ml-auto rounded bg-blue-600 px-2 py-1 text-xs transition-colors hover:bg-blue-700"
+                                                                            >
                                                                                 เปลี่ยน
-                                                                        </button>
-                                                                    </div>
-                                                                    <div className="mt-1 text-xs text-gray-400">
+                                                                            </button>
+                                                                        </div>
+                                                                        <div className="mt-1 text-xs text-gray-400">
                                                                             {
                                                                                 zone.plantData
                                                                                     .plantSpacing
@@ -3696,336 +3239,280 @@
                                                                                     .waterNeed
                                                                             }
                                                                             ล./ครั้ง
-                                                                    </div>
-                                                                    <div className="text-xs text-gray-400">
+                                                                        </div>
+                                                                        <div className="text-xs text-gray-400">
                                                                             ประมาณ:{' '}
-                                                                        {zone.plantCount.toLocaleString()}{' '}
+                                                                            {zone.plantCount.toLocaleString()}{' '}
                                                                             ต้น
+                                                                        </div>
                                                                     </div>
                                                                 </div>
-                                                            </div>
-                                                        ))}
+                                                            ))}
+                                                        </div>
+                                                    </div>
+                                                )}
+                                        </div>
+                                    </div>
+                                </div>
+                            )}
+
+                            {/* Step 3: Pump */}
+                            {currentStep === 3 && (
+                                <div className="space-y-4">
+                                    <div className="rounded-lg bg-blue-900/30 p-4">
+                                        <h3 className="mb-3 text-lg font-semibold text-blue-400">
+                                            🚰 {t('ขั้นตอนที่ 3: วางปั๊มน้ำ')}
+                                        </h3>
+                                        <p className="mb-4 text-sm text-blue-200">
+                                            {t('วางปั๊มน้ำในตำแหน่งที่เหมาะสม')}
+                                        </p>
+                                    </div>
+
+                                    <div className="rounded-lg bg-gray-800 p-4">
+                                        <h3 className="mb-3 text-lg font-semibold">{t('ปั๊มน้ำ')}</h3>
+                                        <div className="space-y-3">
+                                            <button
+                                                onClick={() => {
+                                                    const newMode =
+                                                        editMode === 'pump' ? null : 'pump';
+                                                    setEditMode(newMode);
+                                                }}
+                                                className={`w-full rounded px-4 py-2 text-white transition-colors ${
+                                                    editMode === 'pump'
+                                                        ? 'bg-blue-600'
+                                                        : 'bg-blue-500 hover:bg-blue-600'
+                                                }`}
+                                            >
+                                                {history.present.pump
+                                                    ? editMode === 'pump'
+                                                        ? '⏹ ' + t('หยุดวางปั๊ม')
+                                                        : '🔄 ' + t('เปลี่ยนตำแหน่งปั๊ม')
+                                                    : editMode === 'pump'
+                                                      ? '⏹ ' + t('หยุดวางปั๊ม')
+                                                      : '🚰 ' + t('วางปั๊มน้ำ')}
+                                            </button>
+
+                                            {history.present.pump && (
+                                                <div className="rounded bg-green-800/50 p-3">
+                                                    <div className="flex items-center gap-2 text-green-300">
+                                                        <span>✅</span>
+                                                        <span className="font-medium">
+                                                            {t('วางปั๊มเสร็จแล้ว')}
+                                                        </span>
+                                                    </div>
+                                                    <div className="mt-1 text-xs text-green-200">
+                                                        ประเภท: {history.present.pump.type}
                                                     </div>
                                                 </div>
-=======
-                                                        ))}
-                                                    </div>
-                                                </div>
->>>>>>> 769bfd72
                                             )}
+                                        </div>
                                     </div>
                                 </div>
-                            </div>
-                        )}
-<<<<<<< HEAD
-
-                        {/* Step 3: Pump */}
-                        {currentStep === 3 && (
-                            <div className="space-y-4">
-                                <div className="rounded-lg bg-blue-900/30 p-4">
-                                    <h3 className="mb-3 text-lg font-semibold text-blue-400">
-                                        🚰 {t('ขั้นตอนที่ 3: วางปั๊มน้ำ')}
-                                    </h3>
-                                    <p className="mb-4 text-sm text-blue-200">
-                                        {t('วางปั๊มน้ำในตำแหน่งที่เหมาะสม')}
-                                    </p>
-                                </div>
-
-                                <div className="rounded-lg bg-gray-800 p-4">
-                                        <h3 className="mb-3 text-lg font-semibold">{t('ปั๊มน้ำ')}</h3>
+                            )}
+
+                            {/* Step 4: Pipes */}
+                            {currentStep === 4 && (
+                                <div className="space-y-4">
+                                    <div className="rounded-lg bg-purple-900/30 p-4">
+                                        <h3 className="mb-3 text-lg font-semibold text-purple-400">
+                                            🔧 {t('ขั้นตอนที่ 4: วางท่อน้ำ')}
+                                        </h3>
+                                        <p className="mb-4 text-sm text-purple-200">
+                                            {t('วางท่อเมนและท่อย่อยเพื่อกระจายน้ำ')}
+                                        </p>
+                                    </div>
+
                                     <div className="space-y-3">
                                         <button
-                                            onClick={() => {
-                                                    const newMode =
-                                                        editMode === 'pump' ? null : 'pump';
-                                                setEditMode(newMode);
-                                            }}
+                                            onClick={() =>
+                                                setEditMode(
+                                                    editMode === 'mainPipe' ? null : 'mainPipe'
+                                                )
+                                            }
+                                            disabled={
+                                                !history.present.pump ||
+                                                (history.present.useZones &&
+                                                    history.present.zones.length === 0)
+                                            }
                                             className={`w-full rounded px-4 py-2 text-white transition-colors ${
-                                                editMode === 'pump'
-                                                    ? 'bg-blue-600'
-                                                    : 'bg-blue-500 hover:bg-blue-600'
+                                                !history.present.pump ||
+                                                (history.present.useZones &&
+                                                    history.present.zones.length === 0)
+                                                    ? 'cursor-not-allowed bg-gray-600'
+                                                    : editMode === 'mainPipe'
+                                                      ? 'bg-green-600'
+                                                      : 'bg-green-500 hover:bg-green-600'
                                             }`}
                                         >
-                                            {history.present.pump
-                                                ? editMode === 'pump'
-                                                        ? '⏹ ' + t('หยุดวางปั๊ม')
-                                                        : '🔄 ' + t('เปลี่ยนตำแหน่งปั๊ม')
-                                                : editMode === 'pump'
-                                                      ? '⏹ ' + t('หยุดวางปั๊ม')
-                                                      : '🚰 ' + t('วางปั๊มน้ำ')}
+                                            {editMode === 'mainPipe'
+                                                ? '⏹ ' + t('หยุดวางท่อเมน')
+                                                : '🔧 ' + t('วางท่อเมน')}
                                         </button>
 
-                                        {history.present.pump && (
+                                        <button
+                                            onClick={() =>
+                                                setEditMode(
+                                                    editMode === 'subMainPipe'
+                                                        ? null
+                                                        : 'subMainPipe'
+                                                )
+                                            }
+                                            disabled={
+                                                (history.present.useZones &&
+                                                    history.present.zones.length === 0) ||
+                                                (!history.present.useZones &&
+                                                    history.present.mainArea.length === 0)
+                                            }
+                                            className={`w-full rounded px-4 py-2 text-white transition-colors ${
+                                                (history.present.useZones &&
+                                                    history.present.zones.length === 0) ||
+                                                (!history.present.useZones &&
+                                                    history.present.mainArea.length === 0)
+                                                    ? 'cursor-not-allowed bg-gray-600'
+                                                    : editMode === 'subMainPipe'
+                                                      ? 'bg-purple-600'
+                                                      : 'bg-purple-500 hover:bg-purple-600'
+                                            }`}
+                                        >
+                                            {editMode === 'subMainPipe'
+                                                ? '⏹ ' + t('หยุดวางท่อเมนรอง')
+                                                : '🔧 ' + t('วางท่อเมนรอง + ท่อย่อยปลาย')}
+                                        </button>
+                                    </div>
+                                </div>
+                            )}
+
+                            {/* Step 5: Save and Continue */}
+                            {currentStep === 5 && (
+                                <div className="space-y-4">
+                                    <div className="rounded-lg bg-green-900/30 p-4">
+                                        <h3 className="mb-3 text-lg font-semibold text-green-400">
+                                            💾 {t('ขั้นตอนที่ 5: บันทึกและดูผลลัพธ์')}
+                                        </h3>
+                                        <p className="mb-4 text-sm text-green-200">
+                                            {t('บันทึกโครงการและดูผลลัพธ์การออกแบบ')}
+                                        </p>
+                                    </div>
+
+                                    <div className="space-y-3">
+                                        <button
+                                            onClick={handleSaveProject}
+                                            disabled={!canSaveProject}
+                                            className={`w-full rounded px-4 py-3 font-semibold text-white transition-colors ${
+                                                canSaveProject
+                                                    ? 'bg-green-600 hover:bg-green-700'
+                                                    : 'cursor-not-allowed bg-gray-600'
+                                            }`}
+                                        >
+                                            💾 {t('บันทึกและดูผลลัพธ์')}
+                                        </button>
+
+                                        {canSaveProject && (
                                             <div className="rounded bg-green-800/50 p-3">
                                                 <div className="flex items-center gap-2 text-green-300">
                                                     <span>✅</span>
                                                     <span className="font-medium">
-                                                        {t('วางปั๊มเสร็จแล้ว')}
+                                                        {t('พร้อมบันทึกและดูผลลัพธ์')}
                                                     </span>
                                                 </div>
                                                 <div className="mt-1 text-xs text-green-200">
-                                                        ประเภท: {history.present.pump.type}
+                                                    {t('คลิกปุ่มด้านบนเพื่อบันทึกและไปยังหน้าผลลัพธ์')}
+                                                </div>
+                                            </div>
+                                        )}
+
+                                        {!canSaveProject && (
+                                            <div className="rounded bg-yellow-800/50 p-3">
+                                                <div className="flex items-center gap-2 text-yellow-300">
+                                                    <span>⚠️</span>
+                                                    <span className="font-medium">
+                                                        {t('ยังไม่พร้อมบันทึก')}
+                                                    </span>
+                                                </div>
+                                                <div className="mt-1 text-xs text-yellow-200">
+                                                    {t('ต้องมีพื้นที่หลักและปั๊มน้ำก่อนบันทึกได้')}
                                                 </div>
                                             </div>
                                         )}
                                     </div>
                                 </div>
-                            </div>
-                        )}
-
-                        {/* Step 4: Pipes */}
-                        {currentStep === 4 && (
-                            <div className="space-y-4">
-                                <div className="rounded-lg bg-purple-900/30 p-4">
-                                    <h3 className="mb-3 text-lg font-semibold text-purple-400">
-                                        🔧 {t('ขั้นตอนที่ 4: วางท่อน้ำ')}
-                                    </h3>
-                                    <p className="mb-4 text-sm text-purple-200">
-                                        {t('วางท่อเมนและท่อย่อยเพื่อกระจายน้ำ')}
-                                    </p>
-                                </div>
-
-                                <div className="space-y-3">
-                                    <button
-                                        onClick={() =>
-                                                setEditMode(
-                                                    editMode === 'mainPipe' ? null : 'mainPipe'
-                                                )
-                                        }
-                                        disabled={
-                                            !history.present.pump ||
-                                            (history.present.useZones &&
-                                                history.present.zones.length === 0)
-                                        }
-                                        className={`w-full rounded px-4 py-2 text-white transition-colors ${
-                                            !history.present.pump ||
-                                            (history.present.useZones &&
-                                                history.present.zones.length === 0)
-                                                ? 'cursor-not-allowed bg-gray-600'
-                                                : editMode === 'mainPipe'
-                                                  ? 'bg-green-600'
-                                                  : 'bg-green-500 hover:bg-green-600'
-                                        }`}
+                            )}
+
+                            {/* Advanced Controls - Collapsible */}
+                            <div className="rounded-lg bg-gray-800 p-4">
+                                <button
+                                    onClick={() => setShowAdvanced(!showAdvanced)}
+                                    className="flex w-full items-center justify-between text-left"
+                                >
+                                    <h3 className="text-lg font-semibold">{t('ตัวเลือกขั้นสูง')}</h3>
+                                    <svg
+                                        className={`h-5 w-5 transition-transform ${showAdvanced ? 'rotate-180' : ''}`}
+                                        fill="none"
+                                        stroke="currentColor"
+                                        viewBox="0 0 24 24"
                                     >
-                                        {editMode === 'mainPipe'
-                                                ? '⏹ ' + t('หยุดวางท่อเมน')
-                                                : '🔧 ' + t('วางท่อเมน')}
-                                    </button>
-
-                                    <button
-                                        onClick={() =>
-                                            setEditMode(
-                                                    editMode === 'subMainPipe'
-                                                        ? null
-                                                        : 'subMainPipe'
-                                            )
-                                        }
-                                        disabled={
-                                            (history.present.useZones &&
-                                                history.present.zones.length === 0) ||
-                                            (!history.present.useZones &&
-                                                history.present.mainArea.length === 0)
-                                        }
-                                        className={`w-full rounded px-4 py-2 text-white transition-colors ${
-                                            (history.present.useZones &&
-                                                history.present.zones.length === 0) ||
-                                            (!history.present.useZones &&
-                                                history.present.mainArea.length === 0)
-                                                ? 'cursor-not-allowed bg-gray-600'
-                                                : editMode === 'subMainPipe'
-                                                  ? 'bg-purple-600'
-                                                  : 'bg-purple-500 hover:bg-purple-600'
-                                        }`}
-                                    >
-                                        {editMode === 'subMainPipe'
-                                                ? '⏹ ' + t('หยุดวางท่อเมนรอง')
-                                                : '🔧 ' + t('วางท่อเมนรอง + ท่อย่อยปลาย')}
-                                    </button>
-                                </div>
-                            </div>
-                        )}
-
-                        {/* Step 5: Save and Continue */}
-                        {currentStep === 5 && (
-                            <div className="space-y-4">
-                                <div className="rounded-lg bg-green-900/30 p-4">
-                                    <h3 className="mb-3 text-lg font-semibold text-green-400">
-                                        💾 {t('ขั้นตอนที่ 5: บันทึกและดูผลลัพธ์')}
-                                    </h3>
-                                    <p className="mb-4 text-sm text-green-200">
-                                        {t('บันทึกโครงการและดูผลลัพธ์การออกแบบ')}
-                                    </p>
-                                </div>
-
-                                <div className="space-y-3">
-                                    <button
-                                        onClick={handleSaveProject}
-                                        disabled={!canSaveProject}
-                                        className={`w-full rounded px-4 py-3 font-semibold text-white transition-colors ${
-                                            canSaveProject
-                                                ? 'bg-green-600 hover:bg-green-700'
-                                                : 'cursor-not-allowed bg-gray-600'
-                                        }`}
-                                    >
-                                        💾 {t('บันทึกและดูผลลัพธ์')}
-                                    </button>
-
-                                    {canSaveProject && (
-                                        <div className="rounded bg-green-800/50 p-3">
-                                            <div className="flex items-center gap-2 text-green-300">
-                                                <span>✅</span>
-                                                <span className="font-medium">
-                                                    {t('พร้อมบันทึกและดูผลลัพธ์')}
-                                                </span>
-                                            </div>
-                                            <div className="mt-1 text-xs text-green-200">
-                                                {t('คลิกปุ่มด้านบนเพื่อบันทึกและไปยังหน้าผลลัพธ์')}
+                                        <path
+                                            strokeLinecap="round"
+                                            strokeLinejoin="round"
+                                            strokeWidth={2}
+                                            d="M19 9l-7 7-7-7"
+                                        />
+                                    </svg>
+                                </button>
+
+                                {showAdvanced && (
+                                    <div className="mt-4 space-y-4">
+                                        {/* Exclusion Areas */}
+                                        <div className="rounded-lg bg-gray-700 p-3">
+                                            <h4 className="mb-2 text-sm font-medium">
+                                                🚫 {t('พื้นที่ต้องหลีกเลี่ยง')}
+                                            </h4>
+                                            <div className="space-y-2">
+                                                <select
+                                                    value={selectedExclusionType}
+                                                    onChange={(e) =>
+                                                        setSelectedExclusionType(
+                                                            e.target
+                                                                .value as keyof typeof EXCLUSION_COLORS
+                                                        )
+                                                    }
+                                                    className="w-full rounded bg-gray-600 px-3 py-2 text-white focus:outline-none"
+                                                >
+                                                    <option value="building">{t('สิ่งก่อสร้าง')}</option>
+                                                    <option value="powerplant">{t('โรงไฟฟ้า')}</option>
+                                                    <option value="river">{t('แหล่งน้ำ')}</option>
+                                                    <option value="road">{t('ถนน')}</option>
+                                                    <option value="other">{t('อื่นๆ')}</option>
+                                                </select>
+                                                <button
+                                                    onClick={() =>
+                                                        setEditMode(
+                                                            editMode === 'exclusion'
+                                                                ? null
+                                                                : 'exclusion'
+                                                        )
+                                                    }
+                                                    className={`w-full rounded px-3 py-2 text-white transition-colors ${
+                                                        editMode === 'exclusion'
+                                                            ? 'bg-orange-600'
+                                                            : 'bg-orange-500 hover:bg-orange-600'
+                                                    }`}
+                                                >
+                                                    {editMode === 'exclusion'
+                                                        ? '⏹ ' + t('หยุดวาด')
+                                                        : '🚫 ' + t('วาดพื้นที่หลีกเลี่ยง')}
+                                                </button>
                                             </div>
                                         </div>
-                                    )}
-
-                                    {!canSaveProject && (
-                                        <div className="rounded bg-yellow-800/50 p-3">
-                                            <div className="flex items-center gap-2 text-yellow-300">
-                                                <span>⚠️</span>
-                                                <span className="font-medium">
-                                                    {t('ยังไม่พร้อมบันทึก')}
-                                                </span>
-=======
-
-                        {/* Step 3: Pump */}
-                        {currentStep === 3 && (
-                            <div className="space-y-4">
-                                <div className="rounded-lg bg-blue-900/30 p-4">
-                                    <h3 className="mb-3 text-lg font-semibold text-blue-400">
-                                        🚰 ขั้นตอนที่ 3: วางปั๊มน้ำ
-                                    </h3>
-                                    <p className="mb-4 text-sm text-blue-200">
-                                        วางปั๊มน้ำในตำแหน่งที่เหมาะสม
-                                    </p>
-                                </div>
-
-                                <div className="rounded-lg bg-gray-800 p-4">
-                                    <h3 className="mb-3 text-lg font-semibold">🚰 ปั๊มน้ำ</h3>
-                                    <div className="space-y-3">
-                                        <button
-                                            onClick={() => {
-                                                const newMode = editMode === 'pump' ? null : 'pump';
-                                                setEditMode(newMode);
-                                            }}
-                                            className={`w-full rounded px-4 py-2 text-white transition-colors ${
-                                                editMode === 'pump'
-                                                    ? 'bg-blue-600'
-                                                    : 'bg-blue-500 hover:bg-blue-600'
-                                            }`}
-                                        >
-                                            {history.present.pump
-                                                ? editMode === 'pump'
-                                                    ? '⏹ หยุดวางปั๊ม'
-                                                    : '🔄 เปลี่ยนตำแหน่งปั๊ม'
-                                                : editMode === 'pump'
-                                                  ? '⏹ หยุดวางปั๊ม'
-                                                  : '🚰 วางปั๊มน้ำ'}
-                                        </button>
-
-                                        {history.present.pump && (
-                                            <div className="rounded bg-green-800/50 p-3">
-                                                <div className="flex items-center gap-2 text-green-300">
-                                                    <span>✅</span>
-                                                    <span className="font-medium">
-                                                        วางปั๊มเสร็จแล้ว
-                                                    </span>
-                                                </div>
-                                                <div className="mt-1 text-xs text-green-200">
-                                                    ประเภท: {history.present.pump.type}
-                                                </div>
->>>>>>> 769bfd72
-                                            </div>
-                                            <div className="mt-1 text-xs text-yellow-200">
-                                                {t('ต้องมีพื้นที่หลักและปั๊มน้ำก่อนบันทึกได้')}
-                                            </div>
-                                        </div>
-                                    )}
-                                </div>
+                                    </div>
+                                )}
                             </div>
-                        )}
-
-<<<<<<< HEAD
-                        {/* Advanced Controls - Collapsible */}
-                        <div className="rounded-lg bg-gray-800 p-4">
-                            <button
-                                onClick={() => setShowAdvanced(!showAdvanced)}
-                                className="flex w-full items-center justify-between text-left"
-                            >
-                                    <h3 className="text-lg font-semibold">{t('ตัวเลือกขั้นสูง')}</h3>
-                                <svg
-                                    className={`h-5 w-5 transition-transform ${showAdvanced ? 'rotate-180' : ''}`}
-                                    fill="none"
-                                    stroke="currentColor"
-                                    viewBox="0 0 24 24"
-                                >
-                                    <path
-                                        strokeLinecap="round"
-                                        strokeLinejoin="round"
-                                        strokeWidth={2}
-                                        d="M19 9l-7 7-7-7"
-                                    />
-                                </svg>
-                            </button>
-
-                            {showAdvanced && (
-                                <div className="mt-4 space-y-4">
-                                    {/* Exclusion Areas */}
-                                    <div className="rounded-lg bg-gray-700 p-3">
-                                        <h4 className="mb-2 text-sm font-medium">
-                                                🚫 {t('พื้นที่ต้องหลีกเลี่ยง')}
-                                        </h4>
-                                        <div className="space-y-2">
-                                            <select
-                                                value={selectedExclusionType}
-                                                onChange={(e) =>
-                                                    setSelectedExclusionType(
-                                                        e.target
-                                                            .value as keyof typeof EXCLUSION_COLORS
-                                                    )
-                                                }
-                                                className="w-full rounded bg-gray-600 px-3 py-2 text-white focus:outline-none"
-                                            >
-                                                <option value="building">{t('สิ่งก่อสร้าง')}</option>
-                                                <option value="powerplant">{t('โรงไฟฟ้า')}</option>
-                                                    <option value="river">{t('แหล่งน้ำ')}</option>
-                                                <option value="road">{t('ถนน')}</option>
-                                                <option value="other">{t('อื่นๆ')}</option>
-                                            </select>
-                                            <button
-                                                onClick={() =>
-                                                    setEditMode(
-                                                        editMode === 'exclusion'
-                                                            ? null
-                                                            : 'exclusion'
-                                                    )
-                                                }
-                                                className={`w-full rounded px-3 py-2 text-white transition-colors ${
-                                                    editMode === 'exclusion'
-                                                        ? 'bg-orange-600'
-                                                        : 'bg-orange-500 hover:bg-orange-600'
-                                                }`}
-                                            >
-                                                {editMode === 'exclusion'
-                                                        ? '⏹ ' + t('หยุดวาด')
-                                                        : '🚫 ' + t('วาดพื้นที่หลีกเลี่ยง')}
-                                            </button>
-                                        </div>
-                                    </div>
-                                </div>
-                            )}
-                        </div>
 
                             {editMode === 'subMainPipe' && history.present.useZones && (
                                 <div className="rounded-lg bg-purple-900/30 p-4">
                                     <h4 className="mb-2 text-sm font-medium">
                                         🔧 {t('เลือกโซนสำหรับท่อเมนรอง')}
-                                </h4>
+                                    </h4>
                                     <select
                                         value={selectedZone?.id || ''}
                                         onChange={(e) => {
@@ -4035,115 +3522,20 @@
                                             setSelectedZone(zone || null);
                                         }}
                                         className="w-full rounded bg-gray-700 px-3 py-2 text-white focus:outline-none focus:ring-2 focus:ring-purple-500"
-=======
-                        {/* Step 4: Pipes */}
-                        {currentStep === 4 && (
-                            <div className="space-y-4">
-                                <div className="rounded-lg bg-purple-900/30 p-4">
-                                    <h3 className="mb-3 text-lg font-semibold text-purple-400">
-                                        🔧 ขั้นตอนที่ 4: วางท่อน้ำ
-                                    </h3>
-                                    <p className="mb-4 text-sm text-purple-200">
-                                        วางท่อเมนและท่อย่อยเพื่อกระจายน้ำ
-                                    </p>
-                                </div>
-
-                                <div className="space-y-3">
-                                    <button
-                                        onClick={() =>
-                                            setEditMode(editMode === 'mainPipe' ? null : 'mainPipe')
-                                        }
-                                        disabled={
-                                            !history.present.pump ||
-                                            (history.present.useZones &&
-                                                history.present.zones.length === 0)
-                                        }
-                                        className={`w-full rounded px-4 py-2 text-white transition-colors ${
-                                            !history.present.pump ||
-                                            (history.present.useZones &&
-                                                history.present.zones.length === 0)
-                                                ? 'cursor-not-allowed bg-gray-600'
-                                                : editMode === 'mainPipe'
-                                                  ? 'bg-green-600'
-                                                  : 'bg-green-500 hover:bg-green-600'
-                                        }`}
                                     >
-                                        {editMode === 'mainPipe'
-                                            ? '⏹ หยุดวางท่อเมน'
-                                            : '🔧 วางท่อเมน'}
-                                    </button>
-
-                                    <button
-                                        onClick={() =>
-                                            setEditMode(
-                                                editMode === 'subMainPipe' ? null : 'subMainPipe'
-                                            )
-                                        }
-                                        disabled={
-                                            (history.present.useZones &&
-                                                history.present.zones.length === 0) ||
-                                            (!history.present.useZones &&
-                                                history.present.mainArea.length === 0)
-                                        }
-                                        className={`w-full rounded px-4 py-2 text-white transition-colors ${
-                                            (history.present.useZones &&
-                                                history.present.zones.length === 0) ||
-                                            (!history.present.useZones &&
-                                                history.present.mainArea.length === 0)
-                                                ? 'cursor-not-allowed bg-gray-600'
-                                                : editMode === 'subMainPipe'
-                                                  ? 'bg-purple-600'
-                                                  : 'bg-purple-500 hover:bg-purple-600'
-                                        }`}
-                                    >
-                                        {editMode === 'subMainPipe'
-                                            ? '⏹ หยุดวางท่อเมนรอง'
-                                            : '🔧 วางท่อเมนรอง + ท่อย่อยปลาย'}
-                                    </button>
-                                </div>
-                            </div>
-                        )}
-
-                        {/* Step 5: Save and Continue */}
-                        {currentStep === 5 && (
-                            <div className="space-y-4">
-                                <div className="rounded-lg bg-green-900/30 p-4">
-                                    <h3 className="mb-3 text-lg font-semibold text-green-400">
-                                        💾 ขั้นตอนที่ 5: บันทึกและดูผลลัพธ์
-                                    </h3>
-                                    <p className="mb-4 text-sm text-green-200">
-                                        บันทึกโครงการและดูผลลัพธ์การออกแบบ
-                                    </p>
-                                </div>
-
-                                <div className="space-y-3">
-                                    <button
-                                        onClick={handleSaveProject}
-                                        disabled={!canSaveProject}
-                                        className={`w-full rounded px-4 py-3 font-semibold text-white transition-colors ${
-                                            canSaveProject
-                                                ? 'bg-green-600 hover:bg-green-700'
-                                                : 'cursor-not-allowed bg-gray-600'
-                                        }`}
->>>>>>> 769bfd72
-                                    >
-                                        💾 บันทึกและดูผลลัพธ์
-                                    </button>
-
-                                    {canSaveProject && (
-                                        <div className="rounded bg-green-800/50 p-3">
-                                            <div className="flex items-center gap-2 text-green-300">
-                                                <span>✅</span>
-                                                <span className="font-medium">
-                                                    พร้อมบันทึกและดูผลลัพธ์
-                                                </span>
-                                            </div>
-                                            <div className="mt-1 text-xs text-green-200">
-                                                คลิกปุ่มด้านบนเพื่อบันทึกและไปยังหน้าผลลัพธ์
-                                            </div>
-                                        </div>
+                                        <option value="">เลือกโซน</option>
+                                        {history.present.zones.map((zone) => (
+                                            <option key={zone.id} value={zone.id}>
+                                                {zone.name} ({zone.plantData.name})
+                                            </option>
+                                        ))}
+                                    </select>
+                                    {!selectedZone && (
+                                        <p className="mt-2 text-xs text-yellow-400">
+                                            ⚠️ ต้องเลือกโซนก่อนวาดท่อเมนรอง (หรือจะ AUTO-DETECT
+                                            จากที่วาด)
+                                        </p>
                                     )}
-<<<<<<< HEAD
                                     {selectedZone && (
                                         <div className="mt-2 rounded bg-green-900/30 p-2 text-xs text-green-300">
                                             ✅ พร้อมสร้างท่อครอบคลุมในโซน {selectedZone.name}
@@ -4152,191 +3544,34 @@
                                             <br />
                                             มุมเริ่มต้น:{' '}
                                             {history.present.branchPipeSettings.defaultAngle}°
-                                    </div>
-                                    )}
-                                    </div>
-=======
-
-                                    {!canSaveProject && (
-                                        <div className="rounded bg-yellow-800/50 p-3">
-                                            <div className="flex items-center gap-2 text-yellow-300">
-                                                <span>⚠️</span>
-                                                <span className="font-medium">
-                                                    ยังไม่พร้อมบันทึก
-                                                </span>
-                                            </div>
-                                            <div className="mt-1 text-xs text-yellow-200">
-                                                ต้องมีพื้นที่หลักและปั๊มน้ำก่อนบันทึกได้
-                                            </div>
                                         </div>
                                     )}
                                 </div>
-                            </div>
-                        )}
-
-                        {/* Advanced Controls - Collapsible */}
-                        <div className="rounded-lg bg-gray-800 p-4">
-                            <button
-                                onClick={() => setShowAdvanced(!showAdvanced)}
-                                className="flex w-full items-center justify-between text-left"
-                            >
-                                <h3 className="text-lg font-semibold">⚙️ ตัวเลือกขั้นสูง</h3>
-                                <svg
-                                    className={`h-5 w-5 transition-transform ${showAdvanced ? 'rotate-180' : ''}`}
-                                    fill="none"
-                                    stroke="currentColor"
-                                    viewBox="0 0 24 24"
-                                >
-                                    <path
-                                        strokeLinecap="round"
-                                        strokeLinejoin="round"
-                                        strokeWidth={2}
-                                        d="M19 9l-7 7-7-7"
-                                    />
-                                </svg>
-                            </button>
-
-                            {showAdvanced && (
-                                <div className="mt-4 space-y-4">
-                                    {/* Undo/Redo Controls */}
-                                    <div className="rounded-lg bg-gray-700 p-3">
-                                        <h4 className="mb-2 text-sm font-medium">🔄 การควบคุม</h4>
-                                        <div className="flex gap-2">
-                                            <button
-                                                onClick={handleUndo}
-                                                disabled={history.past.length === 0}
-                                                className={`flex-1 rounded px-3 py-2 text-sm transition-colors ${
-                                                    history.past.length === 0
-                                                        ? 'cursor-not-allowed bg-gray-600 text-gray-400'
-                                                        : 'bg-blue-600 text-white hover:bg-blue-700'
-                                                }`}
-                                            >
-                                                <FaUndo className="mr-2 inline" />
-                                                ย้อนกลับ
-                                            </button>
-                                            <button
-                                                onClick={handleRedo}
-                                                disabled={history.future.length === 0}
-                                                className={`flex-1 rounded px-3 py-2 text-sm transition-colors ${
-                                                    history.future.length === 0
-                                                        ? 'cursor-not-allowed bg-gray-600 text-gray-400'
-                                                        : 'bg-blue-600 text-white hover:bg-blue-700'
-                                                }`}
-                                            >
-                                                <FaRedo className="mr-2 inline" />
-                                                ไปข้างหน้า
-                                            </button>
-                                        </div>
-                                    </div>
-
-                                    {/* Exclusion Areas */}
-                                    <div className="rounded-lg bg-gray-700 p-3">
-                                        <h4 className="mb-2 text-sm font-medium">
-                                            🚫 พื้นที่ต้องหลีกเลี่ยง
-                                        </h4>
-                                        <div className="space-y-2">
-                                            <select
-                                                value={selectedExclusionType}
-                                                onChange={(e) =>
-                                                    setSelectedExclusionType(
-                                                        e.target
-                                                            .value as keyof typeof EXCLUSION_COLORS
-                                                    )
-                                                }
-                                                className="w-full rounded bg-gray-600 px-3 py-2 text-white focus:outline-none"
-                                            >
-                                                <option value="building">สิ่งก่อสร้าง</option>
-                                                <option value="powerplant">โรงไฟฟ้า</option>
-                                                <option value="river">แหล่งน้ำ</option>
-                                                <option value="road">ถนน</option>
-                                                <option value="other">อื่นๆ</option>
-                                            </select>
-                                            <button
-                                                onClick={() =>
-                                                    setEditMode(
-                                                        editMode === 'exclusion'
-                                                            ? null
-                                                            : 'exclusion'
-                                                    )
-                                                }
-                                                className={`w-full rounded px-3 py-2 text-white transition-colors ${
-                                                    editMode === 'exclusion'
-                                                        ? 'bg-orange-600'
-                                                        : 'bg-orange-500 hover:bg-orange-600'
-                                                }`}
-                                            >
-                                                {editMode === 'exclusion'
-                                                    ? '⏹ หยุดวาด'
-                                                    : '🚫 วาดพื้นที่หลีกเลี่ยง'}
-                                            </button>
-                                        </div>
-                                    </div>
-
-                                    {/* Plant Placement */}
-                                    <div className="rounded-lg bg-gray-700 p-3">
-                                        <h4 className="mb-2 text-sm font-medium">🌱 วางต้นไม้</h4>
-                                        <button
-                                            onClick={() =>
-                                                setEditMode(editMode === 'plant' ? null : 'plant')
-                                            }
-                                            disabled={history.present.mainArea.length === 0}
-                                            className={`w-full rounded px-3 py-2 text-white transition-colors ${
-                                                history.present.mainArea.length === 0
-                                                    ? 'cursor-not-allowed bg-gray-600'
-                                                    : editMode === 'plant'
-                                                      ? 'bg-yellow-600'
-                                                      : 'bg-yellow-500 hover:bg-yellow-600'
-                                            }`}
-                                        >
-                                            {editMode === 'plant'
-                                                ? '⏹ หยุดวางต้นไม้'
-                                                : '🌱 วางต้นไม้แบบกดเลือก'}
-                                        </button>
-                                    </div>
-                                </div>
->>>>>>> 769bfd72
                             )}
-                        </div>
-
-                        {editMode === 'subMainPipe' && history.present.useZones && (
-                            <div className="rounded-lg bg-purple-900/30 p-4">
-                                <h4 className="mb-2 text-sm font-medium">
-                                    🔧 เลือกโซนสำหรับท่อเมนรอง
-                                </h4>
-                                <select
-                                    value={selectedZone?.id || ''}
-                                    onChange={(e) => {
-                                        const zone = history.present.zones.find(
-                                            (z) => z.id === e.target.value
-                                        );
-                                        setSelectedZone(zone || null);
-                                    }}
-                                    className="w-full rounded bg-gray-700 px-3 py-2 text-white focus:outline-none focus:ring-2 focus:ring-purple-500"
-                                >
-                                    <option value="">เลือกโซน</option>
-                                    {history.present.zones.map((zone) => (
-                                        <option key={zone.id} value={zone.id}>
-                                            {zone.name} ({zone.plantData.name})
-                                        </option>
-                                    ))}
-                                </select>
-                                {!selectedZone && (
-                                    <p className="mt-2 text-xs text-yellow-400">
-                                        ⚠️ ต้องเลือกโซนก่อนวาดท่อเมนรอง (หรือจะ AUTO-DETECT
-                                        จากที่วาด)
+
+                            {editMode === 'subMainPipe' && !history.present.useZones && (
+                                <div className="rounded-lg bg-purple-900/30 p-4">
+                                    <h4 className="mb-2 text-sm font-medium">
+                                        🔧 {t('ขหมดพื้นที่เดียว')}
+                                    </h4>
+                                    <p className="text-xs text-purple-300">
+                                        ✅
+                                        พร้อมวาดท่อเมนรองและสร้างท่อย่อยครอบคลุมปลายแบบเพิ่มประสิทธิภาพ
                                     </p>
-                                )}
-                                {selectedZone && (
-                                    <div className="mt-2 rounded bg-green-900/30 p-2 text-xs text-green-300">
-                                        ✅ พร้อมสร้างท่อครอบคลุมในโซน {selectedZone.name}
-                                        <br />
-                                        พืช: {selectedZone.plantData.name}
+                                    <p className="mt-1 text-xs text-gray-400">
+                                        พืช: {history.present.selectedPlantType.name}(
+                                        {history.present.selectedPlantType.plantSpacing}×
+                                        {history.present.selectedPlantType.rowSpacing}ม.)
                                         <br />
                                         มุมเริ่มต้น:{' '}
                                         {history.present.branchPipeSettings.defaultAngle}°
+                                    </p>
+                                    <div className="mt-2 text-xs text-green-300">
+                                        🎯 ท่อย่อยจะยาวถึงต้นสุดท้าย
+                                        <br />
+                                        ⚙️ สามารถปรับมุมและตำแหน่งในโหมดแก้ไข
                                     </div>
-<<<<<<< HEAD
-                                    </div>
+                                </div>
                             )}
 
                             {editMode === 'mainPipe' && (
@@ -4348,69 +3583,26 @@
                                         {history.present.useZones
                                             ? '🎯 AUTO: ตรวจหาโซนจากปลายท่อ'
                                             : '🎯 AUTO: พื้นที่หลัก'}
-                                </div>
+                                    </div>
                                     <p className="mt-2 text-xs text-green-300">
                                         ✅ ระบบจะเลือกโซนปลายทางอัตโนมัติ
                                         <br />✅ ไม่ต้องเลือกโซนเป้าหมายด้วยตนเอง
                                     </p>
-                            </div>
+                                </div>
                             )}
-=======
-                                )}
-                            </div>
-                        )}
-
-                        {editMode === 'subMainPipe' && !history.present.useZones && (
-                            <div className="rounded-lg bg-purple-900/30 p-4">
-                                <h4 className="mb-2 text-sm font-medium">🔧 โหมดพื้นที่เดียว</h4>
-                                <p className="text-xs text-purple-300">
-                                    ✅
-                                    พร้อมวาดท่อเมนรองและสร้างท่อย่อยครอบคลุมปลายแบบเพิ่มประสิทธิภาพ
-                                </p>
-                                <p className="mt-1 text-xs text-gray-400">
-                                    พืช: {history.present.selectedPlantType.name}(
-                                    {history.present.selectedPlantType.plantSpacing}×
-                                    {history.present.selectedPlantType.rowSpacing}ม.)
-                                    <br />
-                                    มุมเริ่มต้น: {history.present.branchPipeSettings.defaultAngle}°
-                                </p>
-                                <div className="mt-2 text-xs text-green-300">
-                                    🎯 ท่อย่อยจะยาวถึงต้นสุดท้าย
-                                    <br />
-                                    ⚙️ สามารถปรับมุมและตำแหน่งในโหมดแก้ไข
-                                </div>
-                            </div>
-                        )}
-
-                        {editMode === 'mainPipe' && (
-                            <div className="rounded-lg bg-green-900/30 p-4">
-                                <h4 className="mb-2 text-sm font-medium">🎯 โหมด AUTO ท่อเมน</h4>
-                                <div className="rounded bg-gray-700 px-3 py-2 text-center text-green-400">
-                                    {history.present.useZones
-                                        ? '🎯 AUTO: ตรวจหาโซนจากปลายท่อ'
-                                        : '🎯 AUTO: พื้นที่หลัก'}
-                                </div>
-                                <p className="mt-2 text-xs text-green-300">
-                                    ✅ ระบบจะเลือกโซนปลายทางอัตโนมัติ
-                                    <br />✅ ไม่ต้องเลือกโซนเป้าหมายด้วยตนเอง
-                                </p>
-                            </div>
-                        )}
->>>>>>> 769bfd72
-
-                        <button
-                            onClick={handleSaveProject}
-                            disabled={!canSaveProject || history.present.isEditModeEnabled}
-                            className={`w-full rounded px-4 py-3 font-semibold text-white transition-colors ${
-                                canSaveProject && !history.present.isEditModeEnabled
-                                    ? 'bg-green-600 hover:bg-green-700'
-                                    : 'cursor-not-allowed bg-gray-600'
-                            }`}
-                        >
-                            💾 บันทึกและดูผลลัพธ์
-                        </button>
-
-<<<<<<< HEAD
+
+                            <button
+                                onClick={handleSaveProject}
+                                disabled={!canSaveProject || history.present.isEditModeEnabled}
+                                className={`w-full rounded px-4 py-3 font-semibold text-white transition-colors ${
+                                    canSaveProject && !history.present.isEditModeEnabled
+                                        ? 'bg-green-600 hover:bg-green-700'
+                                        : 'cursor-not-allowed bg-gray-600'
+                                }`}
+                            >
+                                💾 {t('บันทึกและดูผลลัพธ์')}
+                            </button>
+
                             {(history.present.subMainPipes.length > 0 ||
                                 history.present.mainPipes.length > 0 ||
                                 history.present.plants.length > 0) && (
@@ -4418,102 +3610,88 @@
                                     <h3 className="mb-3 text-lg font-semibold">{t('สถิติปัจจุบัน')}</h3>
                                     <div className="space-y-1 text-sm text-gray-300">
                                         {history.present.mainPipes.length > 0 && (
-                                        <div className="flex justify-between">
+                                            <div className="flex justify-between">
                                                 <span>{t('ท่อย่อย')}:</span>
-                                            <span className="font-medium text-green-300">
+                                                <span className="font-medium text-green-300">
                                                     {
                                                         history.present.areaUtilizationStats
                                                             .totalBranches
                                                     }{' '}
-                                                เส้น
+                                                    เส้น
+                                                </span>
+                                            </div>
+                                        )}
+                                        <div className="flex justify-between">
+                                            <span>{t('การใช้พื้นที่เฉลี่ย')}:</span>
+                                            <span className="font-bold text-green-300">
+                                                {history.present.areaUtilizationStats.averageUtilization.toFixed(
+                                                    1
+                                                )}
+                                                %
                                             </span>
                                         </div>
+                                    </div>
+                                </div>
+                            )}
+
+                            {/* Quick Stats */}
+                            {(history.present.subMainPipes.length > 0 ||
+                                history.present.mainPipes.length > 0 ||
+                                history.present.plants.length > 0) && (
+                                <div className="rounded-lg bg-gray-800 p-3">
+                                    <h4 className="mb-2 text-sm font-semibold">{t('สถิติ')}</h4>
+                                    <div className="space-y-1 text-xs text-gray-300">
+                                        {history.present.mainPipes.length > 0 && (
+                                            <div className="flex justify-between">
+                                                <span>{t('ท่อเมน')}:</span>
+                                                <span>{history.present.mainPipes.length} เส้น</span>
+                                            </div>
                                         )}
-=======
-                        {(history.present.subMainPipes.length > 0 ||
-                            history.present.mainPipes.length > 0 ||
-                            history.present.plants.length > 0) && (
-                            <div className="rounded-lg bg-gray-800 p-4">
-                                <h3 className="mb-3 text-lg font-semibold">📊 สถิติปัจจุบัน</h3>
-                                <div className="space-y-1 text-sm text-gray-300">
-                                    {history.present.mainPipes.length > 0 && (
->>>>>>> 769bfd72
-                                        <div className="flex justify-between">
-                                            <span>ท่อย่อย:</span>
-                                            <span className="font-medium text-green-300">
-                                                {history.present.areaUtilizationStats.totalBranches}{' '}
-                                                เส้น
+                                        {history.present.subMainPipes.length > 0 && (
+                                            <div className="flex justify-between">
+                                                <span>{t('ท่อเมนรอง')}:</span>
+                                                <span>
+                                                    {history.present.subMainPipes.length} เส้น
+                                                </span>
+                                            </div>
+                                        )}
+                                        <div className="flex justify-between border-t border-gray-600 pt-1">
+                                            <span className="font-semibold">{t('ต้นไม้')}:</span>
+                                            <span className="font-bold text-green-400">
+                                                {actualTotalPlants} ต้น
                                             </span>
                                         </div>
-                                    )}
-                                    <div className="flex justify-between">
-                                        <span>การใช้พื้นที่เฉลี่ย:</span>
-                                        <span className="font-bold text-green-300">
-                                            {history.present.areaUtilizationStats.averageUtilization.toFixed(
-                                                1
-                                            )}
-                                            %
-                                        </span>
+                                        <div className="flex justify-between">
+                                            <span className="font-semibold">{t('น้ำรวม')}:</span>
+                                            <span className="font-bold text-blue-400">
+                                                {formatWaterVolume(actualTotalWaterNeed, t)}
+                                            </span>
+                                        </div>
+                                    </div>
+                                    <div className="mt-2 rounded bg-purple-900/20 p-2 text-xs text-purple-300">
+                                        🆕 ปรับปรุงใหม่: ลบท่อย่อย, ลากเชื่อมต่อท่อ, แก้ไขขั้นสูง
                                     </div>
                                 </div>
-                            </div>
-                        )}
-
-                        {/* Quick Stats */}
-                        {(history.present.subMainPipes.length > 0 ||
-                            history.present.mainPipes.length > 0 ||
-                            history.present.plants.length > 0) && (
-                            <div className="rounded-lg bg-gray-800 p-3">
-                                <h4 className="mb-2 text-sm font-semibold">📊 สถิติ</h4>
-                                <div className="space-y-1 text-xs text-gray-300">
-                                    {history.present.mainPipes.length > 0 && (
-                                        <div className="flex justify-between">
-                                            <span>ท่อเมน:</span>
-                                            <span>{history.present.mainPipes.length} เส้น</span>
-                                        </div>
-                                    )}
-                                    {history.present.subMainPipes.length > 0 && (
-                                        <div className="flex justify-between">
-                                            <span>ท่อเมนรอง:</span>
-                                            <span>
-                                                {history.present.subMainPipes.length} เส้น
-                                            </span>
-                                        </div>
-                                    )}
-                                    <div className="flex justify-between border-t border-gray-600 pt-1">
-                                        <span className="font-semibold">ต้นไม้:</span>
-                                        <span className="font-bold text-green-400">
-                                            {actualTotalPlants} ต้น
-                                        </span>
-                                    </div>
-                                    <div className="flex justify-between">
-                                        <span className="font-semibold">น้ำรวม:</span>
-                                        <span className="font-bold text-blue-400">
-                                            {formatWaterVolume(actualTotalWaterNeed)}
-                                        </span>
-                                    </div>
-                                </div>
-<<<<<<< HEAD
                             )}
-                    </div>
-
-                    <div className="lg:col-span-3">
-                            <div className="top-18 sticky z-10 h-[60vh]">
+                        </div>
+
+                        <div className="lg:col-span-3">
+                            <div className="top-18 sticky z-10 h-[88vh]">
                                 <div className="h-full w-full overflow-hidden rounded-lg border border-gray-700">
                                     <HorticultureMapComponent
-                                    center={mapCenter}
-                                    zoom={16}
+                                        center={mapCenter}
+                                        zoom={16}
                                         onMapLoad={handleMapLoad}
                                     >
                                         {/* Search Control */}
-                                        <EnhancedHorticultureSearchControl
+                                        <HorticultureSearchControl
                                             onPlaceSelect={handleSearch}
                                             placeholder="🔍 ค้นหาสถานที่..."
                                         />
 
                                         {/* Drawing Manager */}
                                         <HorticultureDrawingManager
-                                        editMode={editMode}
+                                            editMode={editMode}
                                             onCreated={handleDrawingComplete}
                                             fillColor={
                                                 editMode === 'zone'
@@ -4529,7 +3707,7 @@
                                                       ? EXCLUSION_COLORS[selectedExclusionType]
                                                       : undefined
                                             }
-                                        isEditModeEnabled={history.present.isEditModeEnabled}
+                                            isEditModeEnabled={history.present.isEditModeEnabled}
                                         />
 
                                         {/* Google Maps overlays will be added here using the map reference */}
@@ -4539,8 +3717,8 @@
                                             onMapClick={handleMapClick}
                                             onPlantEdit={handlePlantEdit}
                                             onPipeEdit={handlePipeEdit}
-                                        onConnectToPipe={handleConnectToPipe}
-                                        isCreatingConnection={isCreatingConnection}
+                                            onConnectToPipe={handleConnectToPipe}
+                                            isCreatingConnection={isCreatingConnection}
                                             highlightedPipes={highlightedPipes}
                                             connectionStartPlant={connectionStartPlant}
                                             tempConnectionLine={tempConnectionLine}
@@ -4553,7 +3731,7 @@
                                             t={t}
                                         />
 
-                                                        {history.present.isEditModeEnabled && (
+                                        {history.present.isEditModeEnabled && (
                                             <div className="absolute right-4 top-4 z-[1000] rounded-lg bg-black bg-opacity-70 p-4 text-white">
                                                 <h4 className="mb-2 font-semibold text-yellow-300">
                                                     🎛️ {t('โหมดแก้ไขขั้นสูง')}
@@ -4566,17 +3744,17 @@
                                                     <div>{t('• ลากเชื่อมต่อท่อได้ทุกจุด')}</div>
                                                     <div>{t('• หมุนท่อ = แม่นยำทีละ 1°')}</div>
                                                     <div>{t('• ปรับมุมท่อย่อย = 0-180°')}</div>
-                                                    </div>
+                                                </div>
                                                 {isCreatingConnection && (
                                                     <div className="mt-3 rounded bg-yellow-900/50 p-2 text-xs">
                                                         <div className="font-semibold text-yellow-300">
                                                             🔗 กำลังเชื่อมต่อ
-                                                </div>
+                                                        </div>
                                                         <div>{t('คลิกท่อที่ต้องการเชื่อมต่อ')}</div>
-                                                </div>
+                                                    </div>
                                                 )}
-                                                            </div>
-                                                        )}
+                                            </div>
+                                        )}
 
                                         {/* Pump Mode Indicator */}
                                         {editMode === 'pump' && (
@@ -4588,8 +3766,8 @@
                                                     <div>{t('• คลิกที่แผนที่เพื่อวางปั๊ม')}</div>
                                                     <div>{t('• ปั๊มจะวางในพื้นที่หลักเท่านั้น')}</div>
                                                     <div>{t('• คลิกปุ่ม "หยุดวางปั๊ม" เพื่อยกเลิก')}</div>
-                                                        </div>
                                                 </div>
+                                            </div>
                                         )}
 
                                         {/* Other edit mode indicators */}
@@ -4601,9 +3779,9 @@
                                                 <div className="space-y-1 text-sm">
                                                     <div>{t('• คลิกที่แผนที่เพื่อวางต้นไม้')}</div>
                                                     <div>{t('• ต้นไม้จะวางในโซนที่กำหนดเท่านั้น')}</div>
-                                                    </div>
-                                                        </div>
-                                                    )}
+                                                </div>
+                                            </div>
+                                        )}
 
                                         {(editMode === 'mainArea' ||
                                             editMode === 'zone' ||
@@ -4621,10 +3799,10 @@
                                                     <div>{t('• ใช้เครื่องมือวาดทางด้านขวาบน')}</div>
                                                     <div>
                                                         • เลือก Polygon, Rectangle หรือ Circle
-                                                        </div>
-                                                        </div>
-                                                            </div>
-                                                        )}
+                                                    </div>
+                                                </div>
+                                            </div>
+                                        )}
 
                                         {(editMode === 'mainPipe' ||
                                             editMode === 'subMainPipe') && (
@@ -4635,763 +3813,82 @@
                                                         ? t('ท่อเมน')
                                                         : t('ท่อเมนรอง')}
                                                 </h4>
-                                            <div className="space-y-1 text-sm">
+                                                <div className="space-y-1 text-sm">
                                                     <div>{t('• ใช้เครื่องมือ Polyline ทางด้านขวาบน')}</div>
                                                     <div>
                                                         • คลิกเพื่อเพิ่มจุด ดับเบิลคลิกเพื่อจบ
-                                            </div>
-                                                </div>
-                                        </div>
-                                    )}
-                                    </HorticultureMapComponent>
-=======
-                                <div className="mt-2 rounded bg-purple-900/20 p-2 text-xs text-purple-300">
-                                    �� ปรับปรุงใหม่: ลบท่อย่อย, ลากเชื่อมต่อท่อ, แก้ไขขั้นสูง
-                                </div>
-                            </div>
-                        )}
-                    </div>
-
-                    <div className="lg:col-span-3">
-                        <div className="top-18 sticky z-10 h-[88vh]">
-                            <div
-                                ref={mapRef}
-                                className="h-full w-full overflow-hidden rounded-lg border border-gray-700"
-                            >
-                                <MapContainer
-                                    center={mapCenter}
-                                    zoom={16}
-                                    maxZoom={30}
-                                    style={{ height: '100%', width: '100%' }}
-                                >
-                                    <SearchControl onSearch={handleSearch} />
-
-                                    <LayersControl position="topright">
-                                        <LayersControl.BaseLayer checked name="ภาพถ่ายดาวเทียม">
-                                            <TileLayer
-                                                url="https://mt1.google.com/vt/lyrs=s&x={x}&y={y}&z={z}"
-                                                attribution="Google Maps"
-                                                maxZoom={30}
-                                                maxNativeZoom={20}
-                                            />
-                                        </LayersControl.BaseLayer>
-                                        <LayersControl.BaseLayer name="ภาพถ่าย + ป้ายชื่อ">
-                                            <TileLayer
-                                                url="https://mt1.google.com/vt/lyrs=y&x={x}&y={y}&z={z}"
-                                                attribution="Google Maps"
-                                                maxZoom={30}
-                                                maxNativeZoom={20}
-                                            />
-                                        </LayersControl.BaseLayer>
-                                        <LayersControl.BaseLayer name="แผนที่ถนน">
-                                            <TileLayer
-                                                url="https://{s}.tile.openstreetmap.org/{z}/{x}/{y}.png"
-                                                attribution="OpenStreetMap"
-                                                maxZoom={30}
-                                                maxNativeZoom={19}
-                                            />
-                                        </LayersControl.BaseLayer>
-                                    </LayersControl>
-
-                                    <MapBounds positions={history.present.mainArea} />
-
-                                    <MapClickHandler
-                                        editMode={editMode}
-                                        isEditModeEnabled={history.present.isEditModeEnabled}
-                                        onPumpPlace={handlePumpPlace}
-                                        onPlantPlace={handlePlantPlace}
-                                        onAddPlant={handleAddPlant}
-                                        onConnectToPipe={handleConnectToPipe}
-                                        isCreatingConnection={isCreatingConnection}
-                                    />
-
-                                    {/* Main Area */}
-                                    {history.present.mainArea.length > 0 && (
-                                        <Polygon
-                                            positions={history.present.mainArea.map((coord) => [
-                                                coord.lat,
-                                                coord.lng,
-                                            ])}
-                                            pathOptions={{
-                                                color: '#22C55E',
-                                                fillColor: '#22C55E',
-                                                fillOpacity: 0.1,
-                                                weight: 3,
-                                            }}
-                                            eventHandlers={{
-                                                click: (e) => {
-                                                    if (editMode === 'pump') {
-                                                        e.originalEvent?.stopPropagation();
-                                                        handlePumpPlace(e.latlng);
-                                                    } else if (
-                                                        history.present.isEditModeEnabled &&
-                                                        !editMode
-                                                    ) {
-                                                        e.originalEvent?.stopPropagation();
-                                                        handleAddPlant({
-                                                            lat: e.latlng.lat,
-                                                            lng: e.latlng.lng,
-                                                        });
-                                                    }
-                                                },
-                                            }}
-                                        >
-                                            <Popup>
-                                                <div className="text-center">
-                                                    <strong>พื้นที่หลัก</strong>
-                                                    <br />
-                                                    ขนาด: {formatArea(totalArea)}
-                                                    <br />
-                                                    <div className="text-xs text-green-600">
-                                                        {history.present.isEditModeEnabled && (
-                                                            <>
-                                                                <br />
-                                                                🎛️ คลิกเพื่อเพิ่มต้นไม้
-                                                            </>
-                                                        )}
                                                     </div>
                                                 </div>
-                                            </Popup>
-                                        </Polygon>
-                                    )}
-
-                                    {/* Exclusion Areas */}
-                                    {history.present.exclusionAreas.map((area) => (
-                                        <Polygon
-                                            key={area.id}
-                                            positions={area.coordinates.map((coord) => [
-                                                coord.lat,
-                                                coord.lng,
-                                            ])}
-                                            pathOptions={{
-                                                color: area.color,
-                                                fillColor: area.color,
-                                                fillOpacity: 0.4,
-                                                weight: 2,
-                                            }}
-                                        >
-                                            <Popup>
-                                                <div className="text-center">
-                                                    <strong>{area.name}</strong>
-                                                    <br />
-                                                    ประเภท: {area.type}
-                                                </div>
-                                            </Popup>
-                                        </Polygon>
-                                    ))}
-
-                                    {/* Zones */}
-                                    {history.present.useZones &&
-                                        history.present.zones.map((zone) => (
-                                            <Polygon
-                                                key={zone.id}
-                                                positions={zone.coordinates.map((coord) => [
-                                                    coord.lat,
-                                                    coord.lng,
-                                                ])}
-                                                pathOptions={{
-                                                    color: zone.color,
-                                                    fillColor: zone.color,
-                                                    fillOpacity: 0.2,
-                                                    weight: 2,
-                                                }}
-                                                eventHandlers={{
-                                                    dblclick: () =>
-                                                        !history.present.isEditModeEnabled &&
-                                                        handleZonePlantSelection(zone),
-                                                    click: (e) => {
-                                                        if (
-                                                            history.present.isEditModeEnabled &&
-                                                            !editMode
-                                                        ) {
-                                                            e.originalEvent?.stopPropagation();
-                                                            handleAddPlant({
-                                                                lat: e.latlng.lat,
-                                                                lng: e.latlng.lng,
-                                                            });
-                                                        }
-                                                    },
-                                                }}
-                                            >
-                                                <Popup>
-                                                    <div className="text-center">
-                                                        <strong>{zone.name}</strong>
-                                                        <br />
-                                                        พืช: {zone.isCustomPlant ? '🔧' : '🌱'}{' '}
-                                                        {zone.plantData.name}
-                                                        <br />
-                                                        ขนาด: {formatArea(zone.area)}
-                                                        <br />
-                                                        ประมาณ: {zone.plantCount.toLocaleString()}{' '}
-                                                        ต้น
-                                                        <br />
-                                                        น้ำ:{' '}
-                                                        {formatWaterVolume(zone.totalWaterNeed)}
-                                                        <br />
-                                                        <div className="text-xs text-green-600">
-                                                            {history.present.isEditModeEnabled && (
-                                                                <>
-                                                                    <br />
-                                                                    🎛️ คลิกเพื่อเพิ่มต้นไม้
-                                                                </>
-                                                            )}
-                                                        </div>
-                                                        {!history.present.isEditModeEnabled && (
-                                                            <div className="mt-2">
-                                                                <button
-                                                                    onClick={() =>
-                                                                        handleZonePlantSelection(
-                                                                            zone
-                                                                        )
-                                                                    }
-                                                                    className="rounded bg-blue-600 px-2 py-1 text-xs text-white hover:bg-blue-700"
-                                                                >
-                                                                    เปลี่ยนพืช
-                                                                </button>
-                                                            </div>
-                                                        )}
-                                                    </div>
-                                                </Popup>
-                                            </Polygon>
-                                        ))}
-
-                                    {/* Pump */}
-                                    {history.present.pump && (
-                                        <Marker
-                                            position={[
-                                                history.present.pump.position.lat,
-                                                history.present.pump.position.lng,
-                                            ]}
-                                            icon={L.divIcon({
-                                                html: `<div style="
-                                            width: 24px;
-                                            height: 24px;
-                                            background: linear-gradient(135deg, #3B82F6, #1E40AF);
-                                            border: 3px solid #ffffff;
-                                            border-radius: 50%;
-                                            box-shadow: 0 3px 12px rgba(0,0,0,0.4);
-                                            display: flex;
-                                            align-items: center;
-                                            justify-content: center;
-                                            color: white;
-                                            font-weight: bold;
-                                            font-size: 14px;
-                                        ">🚰</div>`,
-                                                className: '',
-                                                iconSize: [24, 24],
-                                                iconAnchor: [12, 12],
-                                            })}
-                                        >
-                                            <Popup>
-                                                <div className="text-center">
-                                                    <strong>ปั๊มน้ำ</strong>
-                                                    <br />
-                                                    ประเภท: {history.present.pump.type}
-                                                    <br />
-                                                    กำลัง: {history.present.pump.capacity} L/min
-                                                    <br />
-                                                    แรงดัน: {history.present.pump.head} ม.
-                                                    {history.present.isEditModeEnabled && (
-                                                        <div className="mt-2 text-xs text-yellow-600">
-                                                            💡 ในโหมดแก้ไข:
-                                                            สร้างปั๊มใหม่เพื่อเปลี่ยนตำแหน่ง
-                                                        </div>
-                                                    )}
-                                                </div>
-                                            </Popup>
-                                        </Marker>
-                                    )}
-
-                                    {/* Main Pipes */}
-                                    {history.present.mainPipes.map((pipe) => (
-                                        <Polyline
-                                            key={pipe.id}
-                                            positions={pipe.coordinates.map((coord) => [
-                                                coord.lat,
-                                                coord.lng,
-                                            ])}
-                                            pathOptions={{
-                                                color: '#3B82F6',
-                                                weight: 6,
-                                                opacity: 0.9,
-                                            }}
-                                            eventHandlers={{
-                                                dblclick: () =>
-                                                    history.present.isEditModeEnabled &&
-                                                    handlePipeEdit(pipe, 'main'),
-                                            }}
-                                        >
-                                            <Popup>
-                                                <div className="text-center">
-                                                    <strong>ท่อเมน</strong>
-                                                    <br />
-                                                    ความยาว: {pipe.length.toFixed(2)} ม.
-                                                    <br />
-                                                    เส้นผ่านศูนย์กลาง: {pipe.diameter} มม.
-                                                    <br />
-                                                    ไปยังโซน: {pipe.toZone}
-                                                    <br />
-                                                    <div className="text-xs text-blue-600">
-                                                        🎯 AUTO-DETECT โซนปลายทาง
-                                                    </div>
-                                                    {history.present.isEditModeEnabled && (
-                                                        <div className="mt-2">
-                                                            <button
-                                                                onClick={() =>
-                                                                    handlePipeEdit(pipe, 'main')
-                                                                }
-                                                                className="rounded bg-orange-600 px-2 py-1 text-xs text-white hover:bg-orange-700"
-                                                            >
-                                                                <FaEdit className="mr-1 inline" />
-                                                                แก้ไข
-                                                            </button>
-                                                        </div>
-                                                    )}
-                                                </div>
-                                            </Popup>
-                                        </Polyline>
-                                    ))}
-
-                                    {/* Sub-Main Pipes and Branch Pipes */}
-                                    {history.present.subMainPipes.map((pipe) => (
-                                        <React.Fragment key={pipe.id}>
-                                            <Polyline
-                                                positions={pipe.coordinates.map((coord) => [
-                                                    coord.lat,
-                                                    coord.lng,
-                                                ])}
-                                                pathOptions={{
-                                                    color: highlightedPipes.includes(pipe.id)
-                                                        ? '#FFD700'
-                                                        : '#8B5CF6',
-                                                    weight: highlightedPipes.includes(pipe.id)
-                                                        ? 7
-                                                        : 5,
-                                                    opacity: highlightedPipes.includes(pipe.id)
-                                                        ? 1
-                                                        : 0.9,
-                                                }}
-                                                eventHandlers={{
-                                                    dblclick: () =>
-                                                        history.present.isEditModeEnabled &&
-                                                        handlePipeEdit(pipe, 'subMain'),
-                                                    click: (e) => {
-                                                        if (
-                                                            isCreatingConnection &&
-                                                            highlightedPipes.includes(pipe.id)
-                                                        ) {
-                                                            e.originalEvent?.stopPropagation();
-                                                            handleConnectToPipe(
-                                                                {
-                                                                    lat: e.latlng.lat,
-                                                                    lng: e.latlng.lng,
-                                                                },
-                                                                pipe.id,
-                                                                'subMain'
-                                                            );
-                                                        }
-                                                    },
-                                                }}
-                                            >
-                                                <Popup>
-                                                    <div className="text-center">
-                                                        <strong>ท่อเมนรอง</strong>
-                                                        <br />
-                                                        ความยาว: {pipe.length.toFixed(2)} ม.
-                                                        <br />
-                                                        โซน: {pipe.zoneId}
-                                                        <br />
-                                                        ท่อย่อย: {pipe.branchPipes.length} เส้น
-                                                        <br />
-                                                        ต้นไม้:{' '}
-                                                        {pipe.branchPipes.reduce(
-                                                            (sum, branch) =>
-                                                                sum + branch.plants.length,
-                                                            0
-                                                        )}{' '}
-                                                        ต้น
-                                                        <br />
-                                                        <div className="text-xs text-green-600">
-                                                            ✅ ปรับปรุง: ท่อย่อยยาวถึงต้นสุดท้าย
-                                                            <br />
-                                                            🎯 ปรับมุมและตำแหน่งได้
-                                                            <br />
-                                                            🌱 ต้นไม้ = plantSpacing
-                                                        </div>
-                                                        {history.present.isEditModeEnabled && (
-                                                            <div className="mt-2">
-                                                                <button
-                                                                    onClick={() =>
-                                                                        handlePipeEdit(
-                                                                            pipe,
-                                                                            'subMain'
-                                                                        )
-                                                                    }
-                                                                    className="rounded bg-orange-600 px-2 py-1 text-xs text-white hover:bg-orange-700"
-                                                                >
-                                                                    <FaEdit className="mr-1 inline" />
-                                                                    แก้ไข
-                                                                </button>
-                                                            </div>
-                                                        )}
-                                                        {isCreatingConnection &&
-                                                            highlightedPipes.includes(pipe.id) && (
-                                                                <div className="mt-2 text-xs text-yellow-300">
-                                                                    🔗 คลิกเพื่อเชื่อมต่อ
-                                                                </div>
-                                                            )}
-                                                    </div>
-                                                </Popup>
-                                            </Polyline>
-
-                                            {pipe.branchPipes.map((branchPipe) => (
-                                                <Polyline
-                                                    key={branchPipe.id}
-                                                    positions={branchPipe.coordinates.map(
-                                                        (coord) => [coord.lat, coord.lng]
-                                                    )}
-                                                    pathOptions={{
-                                                        color: highlightedPipes.includes(
-                                                            branchPipe.id
-                                                        )
-                                                            ? '#FFD700'
-                                                            : '#FFFF66',
-                                                        weight: highlightedPipes.includes(
-                                                            branchPipe.id
-                                                        )
-                                                            ? 4
-                                                            : 2,
-                                                        opacity: highlightedPipes.includes(
-                                                            branchPipe.id
-                                                        )
-                                                            ? 1
-                                                            : 0.8,
-                                                    }}
-                                                    eventHandlers={{
-                                                        dblclick: () =>
-                                                            history.present.isEditModeEnabled &&
-                                                            handlePipeEdit(branchPipe, 'branch'),
-                                                        click: (e) => {
-                                                            if (
-                                                                isCreatingConnection &&
-                                                                highlightedPipes.includes(
-                                                                    branchPipe.id
-                                                                )
-                                                            ) {
-                                                                e.originalEvent?.stopPropagation();
-                                                                handleConnectToPipe(
-                                                                    {
-                                                                        lat: e.latlng.lat,
-                                                                        lng: e.latlng.lng,
-                                                                    },
-                                                                    branchPipe.id,
-                                                                    'branch'
-                                                                );
-                                                            }
-                                                        },
-                                                    }}
-                                                >
-                                                    <Popup>
-                                                        <div className="text-center">
-                                                            <strong>ท่อย่อย</strong>
-                                                            <br />
-                                                            ความยาว: {branchPipe.length.toFixed(
-                                                                2
-                                                            )}{' '}
-                                                            ม.
-                                                            <br />
-                                                            ต้นไม้: {branchPipe.plants.length} ต้น
-                                                            <br />
-                                                            {branchPipe.angle && (
-                                                                <>
-                                                                    มุม: {branchPipe.angle}°
-                                                                    <br />
-                                                                </>
-                                                            )}
-                                                            {branchPipe.connectionPoint && (
-                                                                <>
-                                                                    จุดต่อ:{' '}
-                                                                    {(
-                                                                        branchPipe.connectionPoint *
-                                                                        100
-                                                                    ).toFixed(1)}
-                                                                    %
-                                                                    <br />
-                                                                </>
-                                                            )}
-                                                            <div className="text-xs text-green-600">
-                                                                ✅ ปรับปรุง: ยาวถึงต้นสุดท้าย
-                                                                <br />
-                                                                🎯 ปรับมุม 0-180° ได้
-                                                                <br />
-                                                                🔧 ลากจุดต่อได้ตามต้องการ
-                                                            </div>
-                                                            {history.present.isEditModeEnabled && (
-                                                                <div className="mt-2">
-                                                                    <button
-                                                                        onClick={() =>
-                                                                            handlePipeEdit(
-                                                                                branchPipe,
-                                                                                'branch'
-                                                                            )
-                                                                        }
-                                                                        className="mr-2 rounded bg-orange-600 px-2 py-1 text-xs text-white hover:bg-orange-700"
-                                                                    >
-                                                                        <FaEdit className="mr-1 inline" />
-                                                                        แก้ไข
-                                                                    </button>
-                                                                    <button
-                                                                        onClick={() =>
-                                                                            handleDeleteBranchPipe(
-                                                                                branchPipe.id,
-                                                                                pipe.id
-                                                                            )
-                                                                        }
-                                                                        className="rounded bg-red-600 px-2 py-1 text-xs text-white hover:bg-red-700"
-                                                                    >
-                                                                        <FaUnlink className="mr-1 inline" />
-                                                                        ลบท่อย่อย
-                                                                    </button>
-                                                                </div>
-                                                            )}
-                                                            {isCreatingConnection &&
-                                                                highlightedPipes.includes(
-                                                                    branchPipe.id
-                                                                ) && (
-                                                                    <div className="mt-2 text-xs text-yellow-300">
-                                                                        🔗 คลิกเพื่อเชื่อมต่อ
-                                                                    </div>
-                                                                )}
-                                                        </div>
-                                                    </Popup>
-                                                </Polyline>
-                                            ))}
-                                        </React.Fragment>
-                                    ))}
-
-                                    {/* Plants */}
-                                    {history.present.plants.map((plant) => (
-                                        <Marker
-                                            key={plant.id}
-                                            position={[plant.position.lat, plant.position.lng]}
-                                            icon={L.divIcon({
-                                                html: `<div style="
-                                            width: 24px;
-                                            height: 24px;
-                                            cursor: ${history.present.isEditModeEnabled ? 'pointer' : 'default'};
-                                            ${plant.id === connectionStartPlant?.id ? 'border: 3px solid #FFD700; border-radius: 50%;' : ''}
-                                        "><img src="data:image/png;base64,iVBORw0KGgoAAAANSUhEUgAAABAAAAAQCAYAAAAf8/9hAAAACXBIWXMAAAsTAAALEwEAmpwYAAABlklEQVR4nI1TW0sCQRTel/plqSlGEUTPQRqRRBSE9tJDd7tApVI+VERRWcvMbNkFDArsSsLOZV8q+yXFiZ20dtdZaeB7OXO+M+d88x1N8xwhCq0WJZ2C4Zyg+FSC4ayMiUKr1uxwTqKC4apgBJSg5N1iKKIkM4aHOSVfvuQaajmJhpe5gvxQ2YPHyr6yiEWN8O/MgpJ3Z8L+zTTMFPth4CgokS8l4ex+1VMIf0hNLGZ0OS9MU4fBQjvEDtsaoJcX3Z2YqEOTatcClOowjnqU5DpQefmvACMZjVNSrAeun/Ku5GQuAFPLIUjlgjC88xPD5RXHr+BTTVBy5uwghXohftAG4xsBWJpph42JMCR2A5I8pnd7BTXsEbJeDexOZosxmEuHYG0yDGtXIzB/HofSc96tgT2CJV2n/G9A26NwnO7z9wQnUe3lZbOFU/ymSrjcSsLJgl8BXP21tsVQRGWku4sM3CL319XwybkRdC8RI4l/W5niIeU+2Pb0G+dHNPzKTRRqupFSExN12ArX15lTvG7H7Dsv4Rsa94hVuqmogAAAAABJRU5ErkJggg==" alt="tree"></div>`,
-                                                className: '',
-                                                iconSize: [24, 24],
-                                                iconAnchor: [12, 12],
-                                            })}
-                                            eventHandlers={{
-                                                dblclick: () =>
-                                                    history.present.isEditModeEnabled &&
-                                                    handlePlantEdit(plant),
-                                                click: () => {
-                                                    if (
-                                                        history.present.isEditModeEnabled &&
-                                                        !isCreatingConnection
-                                                    ) {
-                                                        handleCreatePlantConnection(plant.id);
-                                                    }
-                                                },
-                                            }}
-                                        >
-                                            <Popup>
-                                                <div className="text-center">
-                                                    <strong>{plant.plantData.name}</strong>
-                                                    <br />
-                                                    น้ำ: {plant.plantData.waterNeed} ล./ครั้ง
-                                                    <br />
-                                                    ระยะปลูก: {plant.plantData.plantSpacing}×
-                                                    {plant.plantData.rowSpacing} ม.
-                                                    <br />
-                                                    {plant.zoneId && (
-                                                        <>
-                                                            โซน: {plant.zoneId}
-                                                            <br />
-                                                        </>
-                                                    )}
-                                                    {history.present.isEditModeEnabled && (
-                                                        <div className="mt-2">
-                                                            <button
-                                                                onClick={() =>
-                                                                    handlePlantEdit(plant)
-                                                                }
-                                                                className="mr-2 rounded bg-orange-600 px-2 py-1 text-xs text-white hover:bg-orange-700"
-                                                            >
-                                                                <FaEdit className="mr-1 inline" />
-                                                                แก้ไข
-                                                            </button>
-                                                            <button
-                                                                onClick={() =>
-                                                                    handleCreatePlantConnection(
-                                                                        plant.id
-                                                                    )
-                                                                }
-                                                                className="rounded bg-blue-600 px-2 py-1 text-xs text-white hover:bg-blue-700"
-                                                            >
-                                                                <FaLink className="mr-1 inline" />
-                                                                เชื่อมต่อ
-                                                            </button>
-                                                        </div>
-                                                    )}
-                                                </div>
-                                            </Popup>
-                                        </Marker>
-                                    ))}
-
-                                    {/* Temporary connection line */}
-                                    {tempConnectionLine && (
-                                        <Polyline
-                                            positions={tempConnectionLine.map((coord) => [
-                                                coord.lat,
-                                                coord.lng,
-                                            ])}
-                                            pathOptions={{
-                                                color: '#FFD700',
-                                                weight: 3,
-                                                opacity: 0.7,
-                                                dashArray: '10, 10',
-                                            }}
-                                        />
-                                    )}
-
-                                    {!history.present.isEditModeEnabled && (
-                                        <FeatureGroup ref={featureGroupRef}>
-                                            <EditControl
-                                                position="topright"
-                                                onCreated={onCreated}
-                                                draw={{
-                                                    rectangle:
-                                                        editMode === 'zone' ||
-                                                        editMode === 'exclusion' ||
-                                                        !editMode,
-                                                    circle:
-                                                        editMode === 'zone' ||
-                                                        editMode === 'exclusion' ||
-                                                        !editMode,
-                                                    polygon:
-                                                        editMode === 'zone' ||
-                                                        editMode === 'exclusion' ||
-                                                        !editMode,
-                                                    polyline:
-                                                        editMode === 'mainPipe' ||
-                                                        editMode === 'subMainPipe',
-                                                    marker: false,
-                                                    circlemarker: false,
-                                                }}
-                                            />
-                                        </FeatureGroup>
-                                    )}
-
-                                    {history.present.isEditModeEnabled && (
-                                        <div className="absolute right-4 top-4 z-[1000] rounded-lg bg-black bg-opacity-70 p-4 text-white">
-                                            <h4 className="mb-2 font-semibold text-yellow-300">
-                                                🎛️ โหมดแก้ไขขั้นสูง
-                                            </h4>
-                                            <div className="space-y-1 text-sm">
-                                                <div>• คลิกแผนที่ = เพิ่มต้นไม้</div>
-                                                <div>• ดับเบิลคลิก = แก้ไข/ลบ</div>
-                                                <div>• คลิกต้นไม้ = สร้างการเชื่อมต่อ</div>
-                                                <div>• ลบท่อย่อยได้ในโปอปอัพ</div>
-                                                <div>• ลากเชื่อมต่อท่อได้ทุกจุด</div>
-                                                <div>• หมุนท่อ = แม่นยำทีละ 1°</div>
-                                                <div>• ปรับมุมท่อย่อย = 0-180°</div>
                                             </div>
-                                            {isCreatingConnection && (
-                                                <div className="mt-3 rounded bg-yellow-900/50 p-2 text-xs">
-                                                    <div className="font-semibold text-yellow-300">
-                                                        🔗 กำลังเชื่อมต่อ
-                                                    </div>
-                                                    <div>คลิกท่อที่ต้องการเชื่อมต่อ</div>
-                                                </div>
-                                            )}
-                                        </div>
-                                    )}
-                                </MapContainer>
->>>>>>> 769bfd72
+                                        )}
+                                    </HorticultureMapComponent>
+                                </div>
                             </div>
                         </div>
                     </div>
+
+                    {/* Modals */}
+                    <CustomPlantModal
+                        isOpen={showCustomPlantModal}
+                        onClose={() => {
+                            setShowCustomPlantModal(false);
+                            setEditingPlant(null);
+                        }}
+                        onSave={handleSaveCustomPlant}
+                        defaultValues={editingPlant || undefined}
+                        t={t}
+                    />
+
+                    <ZonePlantSelectionModal
+                        isOpen={showZonePlantModal}
+                        onClose={() => {
+                            setShowZonePlantModal(false);
+                            setSelectedZoneForPlant(null);
+                        }}
+                        zone={selectedZoneForPlant}
+                        availablePlants={history.present.availablePlants}
+                        onSave={handleSaveZonePlant}
+                        onCreateCustomPlant={() => {
+                            setShowZonePlantModal(false);
+                            handleCreateCustomPlant();
+                        }}
+                        t={t}
+                    />
+
+                    <EnhancedPlantEditModal
+                        isOpen={showPlantEditModal}
+                        onClose={() => {
+                            setShowPlantEditModal(false);
+                            setSelectedPlantForEdit(null);
+                            setIsNewPlantMode(false);
+                        }}
+                        plant={selectedPlantForEdit}
+                        onSave={handlePlantSave}
+                        onDelete={handlePlantDelete}
+                        availablePlants={history.present.availablePlants}
+                        isNewPlant={isNewPlantMode}
+                        onCreateConnection={handleCreatePlantConnection}
+                        t={t}
+                    />
+
+                    <EnhancedPipeEditModal
+                        isOpen={showPipeEditModal}
+                        onClose={() => {
+                            setShowPipeEditModal(false);
+                            setSelectedPipeForEdit(null);
+                        }}
+                        pipe={selectedPipeForEdit}
+                        onSave={handlePipeSave}
+                        onDelete={handlePipeDelete}
+                        type={selectedPipeType}
+                        branchSettings={history.present.branchPipeSettings}
+                        onDeleteBranchPipe={handleDeleteBranchPipe}
+                        t={t}
+                    />
                 </div>
-
-                {/* Modals */}
-                <CustomPlantModal
-                    isOpen={showCustomPlantModal}
-                    onClose={() => {
-                        setShowCustomPlantModal(false);
-                        setEditingPlant(null);
-                    }}
-                    onSave={handleSaveCustomPlant}
-                    defaultValues={editingPlant || undefined}
-<<<<<<< HEAD
-                    t={t}
-=======
->>>>>>> 769bfd72
-                />
-
-                <ZonePlantSelectionModal
-                    isOpen={showZonePlantModal}
-                    onClose={() => {
-                        setShowZonePlantModal(false);
-                        setSelectedZoneForPlant(null);
-                    }}
-                    zone={selectedZoneForPlant}
-                    availablePlants={history.present.availablePlants}
-                    onSave={handleSaveZonePlant}
-                    onCreateCustomPlant={() => {
-                        setShowZonePlantModal(false);
-                        handleCreateCustomPlant();
-                    }}
-<<<<<<< HEAD
-                    t={t}
-=======
->>>>>>> 769bfd72
-                />
-
-                <EnhancedPlantEditModal
-                    isOpen={showPlantEditModal}
-                    onClose={() => {
-                        setShowPlantEditModal(false);
-                        setSelectedPlantForEdit(null);
-                        setIsNewPlantMode(false);
-                    }}
-                    plant={selectedPlantForEdit}
-                    onSave={handlePlantSave}
-                    onDelete={handlePlantDelete}
-                    availablePlants={history.present.availablePlants}
-                    isNewPlant={isNewPlantMode}
-                    onCreateConnection={handleCreatePlantConnection}
-<<<<<<< HEAD
-                    t={t}
-=======
->>>>>>> 769bfd72
-                />
-
-                <EnhancedPipeEditModal
-                    isOpen={showPipeEditModal}
-                    onClose={() => {
-                        setShowPipeEditModal(false);
-                        setSelectedPipeForEdit(null);
-                    }}
-                    pipe={selectedPipeForEdit}
-                    onSave={handlePipeSave}
-                    onDelete={handlePipeDelete}
-                    type={selectedPipeType}
-                    branchSettings={history.present.branchPipeSettings}
-                    onDeleteBranchPipe={handleDeleteBranchPipe}
-<<<<<<< HEAD
-                    t={t}
-=======
->>>>>>> 769bfd72
-                />
-            </div>
             </div>
             {/* Footer */}
-            {/* <Footer /> */}
+            <Footer />
         </div>
     );
 }
