--- conflicted
+++ resolved
@@ -1928,9 +1928,6 @@
     const [dragMode, setDragMode] = useState<'none' | 'connecting'>('none');
     const [tempConnectionLine, setTempConnectionLine] = useState<Coordinate[] | null>(null);
 
-<<<<<<< HEAD
-    const mapRef = useRef<HTMLDivElement>(null);
-=======
     const [showQuickActionPanel, setShowQuickActionPanel] = useState(false);
 
     const [isDragging, setIsDragging] = useState(false);
@@ -1939,7 +1936,6 @@
     );
 
     const mapRef = useRef<google.maps.Map | null>(null);
->>>>>>> 5804ae9d
     const markersRef = useRef<Map<string, google.maps.Marker>>(new Map());
     const polygonsRef = useRef<Map<string, google.maps.Polygon>>(new Map());
     const polylinesRef = useRef<Map<string, google.maps.Polyline>>(new Map());
@@ -2960,18 +2956,6 @@
         ]
     );
 
-<<<<<<< HEAD
-    const handleSearch = useCallback((lat: number, lng: number) => {
-        // Placeholder function
-        console.log('Search:', lat, lng);
-    }, []);
-
-    // MapBounds component removed due to import issues
-
-    const handlePumpPlace = useCallback(
-        (latlng: L.LatLng) => {
-            const clickPoint = { lat: latlng.lat, lng: latlng.lng };
-=======
     const handleSearch = useCallback((lat: number, lng: number, placeDetails?: any) => {
         setMapCenter([lat, lng]);
         if (mapRef.current) {
@@ -3013,7 +2997,6 @@
 
     const handleMapLoad = useCallback((map: google.maps.Map) => {
         mapRef.current = map;
->>>>>>> 5804ae9d
 
         map.addListener('zoom_changed', () => {
             if (mapRef.current) {
@@ -3557,73 +3540,6 @@
                         </div>
                     </div>
                 </div>
-<<<<<<< HEAD
-
-                <div className="grid grid-cols-1 gap-6 lg:grid-cols-4">
-                    <div className="h-[88vh] space-y-6 overflow-y-auto lg:col-span-1">
-                        <div className="rounded-lg bg-gray-800 p-4">
-                            <h3 className="mb-3 text-lg font-semibold">📊 ข้อมูลโครงการ</h3>
-                            <div className="space-y-4">
-                                <div>
-                                    <label className="mb-2 block text-sm font-medium">
-                                        ชื่อโครงการ
-                                    </label>
-                                    <input
-                                        type="text"
-                                        value={projectName}
-                                        onChange={(e) => setProjectName(e.target.value)}
-                                        className="w-full rounded bg-gray-700 px-3 py-2 text-white focus:outline-none focus:ring-2 focus:ring-blue-500"
-                                        disabled={history.present.isEditModeEnabled}
-                                    />
-                                </div>
-                                <div>
-                                    <label className="mb-2 block text-sm font-medium">ชื่อลูกค้า</label>
-                                    <input
-                                        type="text"
-                                        value={customerName}
-                                        onChange={(e) => setCustomerName(e.target.value)}
-                                        className="w-full rounded bg-gray-700 px-3 py-2 text-white focus:outline-none focus:ring-2 focus:ring-blue-500"
-                                        placeholder="ชื่อ - นามสกุล"
-                                        disabled={history.present.isEditModeEnabled}
-                                    />
-                                </div>
-                                <div className="text-sm text-gray-300">
-                                    <div className="flex justify-between">
-                                        <span>พื้นที่รวม:</span>
-                                        <span className="font-medium">{formatArea(totalArea, t)}</span>
-                                    </div>
-                                    <div className="flex justify-between">
-                                        <span>จำนวนโซน:</span>
-                                        <span className="font-medium">
-                                            {history.present.useZones
-                                                ? history.present.zones.length
-                                                : 1}{' '}
-                                            โซน
-                                        </span>
-                                    </div>
-                                    <div className="flex justify-between">
-                                        <span>ต้นไม้จริง:</span>
-                                        <span className="font-medium text-green-400">
-                                            ✅ {actualTotalPlants} ต้น
-                                        </span>
-                                    </div>
-                                    <div className="flex justify-between">
-                                        <span>น้ำจริงต่อครั้ง:</span>
-                                        <span className="font-medium text-blue-400">
-                                            ✅ {formatWaterVolume(actualTotalWaterNeed, t)}
-                                        </span>
-                                    </div>
-                                </div>
-                            </div>
-                        </div>
-
-                        {canEnableEditMode && (
-                            <div className="rounded-lg bg-gradient-to-r from-purple-800 to-blue-800 p-4">
-                                <h3 className="mb-3 text-lg font-semibold text-yellow-300">
-                                    ✨ โหมดแก้ไขขั้นสูง
-                                </h3>
-                                <div className="space-y-3">
-=======
             </header>
 
             <div className="flex h-[calc(91vh-64px)]">
@@ -3638,7 +3554,6 @@
                                 className={`grid gap-1 ${isCompactMode ? 'grid-cols-1' : 'grid-cols-4'}`}
                             >
                                 {tabs.map((tab) => (
->>>>>>> 5804ae9d
                                     <button
                                         key={tab.id}
                                         onClick={() => setActiveTab(tab.id)}
@@ -3882,14 +3797,9 @@
                                                         </div>
                                                     )}
                                                 </div>
-<<<<<<< HEAD
-                                                <div className="mt-1 text-xs text-green-200">
-                                                    พื้นที่: {formatArea(totalArea, t)}
-=======
                                             ) : (
                                                 <div className="rounded-lg border border-blue-200 bg-gray-900 p-3 text-sm text-white">
                                                     ℹ️ จะใช้พื้นที่ทั้งหมดเป็นโซนเดียว
->>>>>>> 5804ae9d
                                                 </div>
                                             )}
                                         </div>
@@ -4386,218 +4296,6 @@
                                                 </div>
                                             )}
                                         </div>
-<<<<<<< HEAD
-                                    )}
-                                    <div className="flex justify-between border-t border-gray-600 pt-1">
-                                        <span className="font-semibold">ต้นไม้:</span>
-                                        <span className="font-bold text-green-400">
-                                            {actualTotalPlants} ต้น
-                                        </span>
-                                    </div>
-                                    <div className="flex justify-between">
-                                        <span className="font-semibold">น้ำรวม:</span>
-                                        <span className="font-bold text-blue-400">
-                                            {formatWaterVolume(actualTotalWaterNeed, t)}
-                                        </span>
-                                    </div>
-                                </div>
-                                <div className="mt-2 rounded bg-purple-900/20 p-2 text-xs text-purple-300">
-                                    �� ปรับปรุงใหม่: ลบท่อย่อย, ลากเชื่อมต่อท่อ, แก้ไขขั้นสูง
-                                </div>
-                            </div>
-                        )}
-                    </div>
-
-                    <div className="lg:col-span-3">
-                        <div className="top-18 sticky z-10 h-[88vh]">
-                            <div
-                                ref={mapRef}
-                                className="h-full w-full overflow-hidden rounded-lg border border-gray-700"
-                            >
-                                <MapContainer
-                                    center={mapCenter}
-                                    zoom={16}
-                                    maxZoom={30}
-                                    style={{ height: '100%', width: '100%' }}
-                                >
-                                    <LayersControl position="topright">
-                                        <LayersControl.BaseLayer checked name="ภาพถ่ายดาวเทียม">
-                                            <TileLayer
-                                                url="https://mt1.google.com/vt/lyrs=s&x={x}&y={y}&z={z}"
-                                                attribution="Google Maps"
-                                                maxZoom={30}
-                                                maxNativeZoom={20}
-                                            />
-                                        </LayersControl.BaseLayer>
-                                        <LayersControl.BaseLayer name="ภาพถ่าย + ป้ายชื่อ">
-                                            <TileLayer
-                                                url="https://mt1.google.com/vt/lyrs=y&x={x}&y={y}&z={z}"
-                                                attribution="Google Maps"
-                                                maxZoom={30}
-                                                maxNativeZoom={20}
-                                            />
-                                        </LayersControl.BaseLayer>
-                                        <LayersControl.BaseLayer name="แผนที่ถนน">
-                                            <TileLayer
-                                                url="https://{s}.tile.openstreetmap.org/{z}/{x}/{y}.png"
-                                                attribution="OpenStreetMap"
-                                                maxZoom={30}
-                                                maxNativeZoom={19}
-                                            />
-                                        </LayersControl.BaseLayer>
-                                    </LayersControl>
-
-                                    {/* Main Area */}
-                                    {history.present.mainArea.length > 0 && (
-                                        <Polygon
-                                            positions={history.present.mainArea.map((coord) => [
-                                                coord.lat,
-                                                coord.lng,
-                                            ])}
-                                            pathOptions={{
-                                                color: '#22C55E',
-                                                fillColor: '#22C55E',
-                                                fillOpacity: 0.1,
-                                                weight: 3,
-                                            }}
-                                            eventHandlers={{
-                                                click: (e) => {
-                                                    if (editMode === 'pump') {
-                                                        e.originalEvent?.stopPropagation();
-                                                        handlePumpPlace(e.latlng);
-                                                    } else if (
-                                                        history.present.isEditModeEnabled &&
-                                                        !editMode
-                                                    ) {
-                                                        e.originalEvent?.stopPropagation();
-                                                        handleAddPlant({
-                                                            lat: e.latlng.lat,
-                                                            lng: e.latlng.lng,
-                                                        });
-                                                    }
-                                                },
-                                            }}
-                                        >
-                                            <Popup>
-                                                <div className="text-center">
-                                                    <strong>พื้นที่หลัก</strong>
-                                                    <br />
-                                                    ขนาด: {formatArea(totalArea, t)}
-                                                    <br />
-                                                    <div className="text-xs text-green-600">
-                                                        {history.present.isEditModeEnabled && (
-                                                            <>
-                                                                <br />
-                                                                🎛️ คลิกเพื่อเพิ่มต้นไม้
-                                                            </>
-                                                        )}
-                                                    </div>
-                                                </div>
-                                            </Popup>
-                                        </Polygon>
-                                    )}
-
-                                    {/* Exclusion Areas */}
-                                    {history.present.exclusionAreas.map((area) => (
-                                        <Polygon
-                                            key={area.id}
-                                            positions={area.coordinates.map((coord) => [
-                                                coord.lat,
-                                                coord.lng,
-                                            ])}
-                                            pathOptions={{
-                                                color: area.color,
-                                                fillColor: area.color,
-                                                fillOpacity: 0.4,
-                                                weight: 2,
-                                            }}
-                                        >
-                                            <Popup>
-                                                <div className="text-center">
-                                                    <strong>{area.name}</strong>
-                                                    <br />
-                                                    ประเภท: {area.type}
-                                                </div>
-                                            </Popup>
-                                        </Polygon>
-                                    ))}
-
-                                    {/* Zones */}
-                                    {history.present.useZones &&
-                                        history.present.zones.map((zone) => (
-                                            <Polygon
-                                                key={zone.id}
-                                                positions={zone.coordinates.map((coord) => [
-                                                    coord.lat,
-                                                    coord.lng,
-                                                ])}
-                                                pathOptions={{
-                                                    color: zone.color,
-                                                    fillColor: zone.color,
-                                                    fillOpacity: 0.2,
-                                                    weight: 2,
-                                                }}
-                                                eventHandlers={{
-                                                    dblclick: () =>
-                                                        !history.present.isEditModeEnabled &&
-                                                        handleZonePlantSelection(zone),
-                                                    click: (e) => {
-                                                        if (
-                                                            history.present.isEditModeEnabled &&
-                                                            !editMode
-                                                        ) {
-                                                            e.originalEvent?.stopPropagation();
-                                                            handleAddPlant({
-                                                                lat: e.latlng.lat,
-                                                                lng: e.latlng.lng,
-                                                            });
-                                                        }
-                                                    },
-                                                }}
-                                            >
-                                                <Popup>
-                                                    <div className="text-center">
-                                                        <strong>{zone.name}</strong>
-                                                        <br />
-                                                        พืช: {zone.isCustomPlant ? '🔧' : '🌱'}{' '}
-                                                        {zone.plantData.name}
-                                                        <br />
-                                                        ขนาด: {formatArea(zone.area, t)}
-                                                        <br />
-                                                        ประมาณ: {zone.plantCount.toLocaleString()}{' '}
-                                                        ต้น
-                                                        <br />
-                                                        น้ำ:{' '}
-                                                        {formatWaterVolume(zone.totalWaterNeed, t)}
-                                                        <br />
-                                                        <div className="text-xs text-green-600">
-                                                            {history.present.isEditModeEnabled && (
-                                                                <>
-                                                                    <br />
-                                                                    🎛️ คลิกเพื่อเพิ่มต้นไม้
-                                                                </>
-                                                            )}
-                                                        </div>
-                                                        {!history.present.isEditModeEnabled && (
-                                                            <div className="mt-2">
-                                                                <button
-                                                                    onClick={() =>
-                                                                        handleZonePlantSelection(
-                                                                            zone
-                                                                        )
-                                                                    }
-                                                                    className="rounded bg-blue-600 px-2 py-1 text-xs text-white hover:bg-blue-700"
-                                                                >
-                                                                    เปลี่ยนพืช
-                                                                </button>
-                                                            </div>
-                                                        )}
-                                                    </div>
-                                                </Popup>
-                                            </Polygon>
-                                        ))}
-=======
->>>>>>> 5804ae9d
 
                                         {history.present.isEditModeEnabled && (
                                             <>
@@ -5101,68 +4799,6 @@
                         </HorticultureMapComponent>
                     </div>
                 </div>
-<<<<<<< HEAD
-
-                {/* Modals */}
-                <CustomPlantModal
-                    isOpen={showCustomPlantModal}
-                    onClose={() => {
-                        setShowCustomPlantModal(false);
-                        setEditingPlant(null);
-                    }}
-                    onSave={handleSaveCustomPlant}
-                    defaultValues={editingPlant || undefined}
-                    t={t}
-                />
-
-                <ZonePlantSelectionModal
-                    isOpen={showZonePlantModal}
-                    onClose={() => {
-                        setShowZonePlantModal(false);
-                        setSelectedZoneForPlant(null);
-                    }}
-                    zone={selectedZoneForPlant}
-                    availablePlants={history.present.availablePlants}
-                    onSave={handleSaveZonePlant}
-                    onCreateCustomPlant={() => {
-                        setShowZonePlantModal(false);
-                        handleCreateCustomPlant();
-                    }}
-                    t={t}
-                />
-
-                <EnhancedPlantEditModal
-                    isOpen={showPlantEditModal}
-                    onClose={() => {
-                        setShowPlantEditModal(false);
-                        setSelectedPlantForEdit(null);
-                        setIsNewPlantMode(false);
-                    }}
-                    plant={selectedPlantForEdit}
-                    onSave={handlePlantSave}
-                    onDelete={handlePlantDelete}
-                    availablePlants={history.present.availablePlants}
-                    isNewPlant={isNewPlantMode}
-                    onCreateConnection={handleCreatePlantConnection}
-                    t={t}
-                />
-
-                <EnhancedPipeEditModal
-                    isOpen={showPipeEditModal}
-                    onClose={() => {
-                        setShowPipeEditModal(false);
-                        setSelectedPipeForEdit(null);
-                    }}
-                    pipe={selectedPipeForEdit}
-                    onSave={handlePipeSave}
-                    onDelete={handlePipeDelete}
-                    type={selectedPipeType}
-                    branchSettings={history.present.branchPipeSettings}
-                    onDeleteBranchPipe={handleDeleteBranchPipe}
-                    t={t}
-                />
-=======
->>>>>>> 5804ae9d
             </div>
 
             <CustomPlantModal
