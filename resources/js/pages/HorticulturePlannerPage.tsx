--- conflicted
+++ resolved
@@ -2058,8 +2058,6 @@
     const [selectedZoneForPlant, setSelectedZoneForPlant] = useState<Zone | null>(null);
     const [editingPlant, setEditingPlant] = useState<PlantData | null>(null);
 
-<<<<<<< HEAD
-=======
     // Step-by-step wizard system
     const [currentStep, setCurrentStep] = useState(1);
     const [showAdvanced, setShowAdvanced] = useState(false);
@@ -2116,19 +2114,12 @@
         }
     };
 
->>>>>>> 1d26ae53
     const [editMode, setEditMode] = useState<string | null>(null);
     const [selectedZone, setSelectedZone] = useState<Zone | null>(null);
     const [selectedExclusionType, setSelectedExclusionType] =
         useState<keyof typeof EXCLUSION_COLORS>('building');
     const [mapCenter, setMapCenter] = useState<[number, number]>([12.609731, 102.050412]);
-<<<<<<< HEAD
-    const [drawingMainPipe, setDrawingMainPipe] = useState<{ toZone: string | null }>({
-        toZone: null,
-    });
-=======
     const [drawingMainPipe, setDrawingMainPipe] = useState<{ toZone: string | null }>({ toZone: null });
->>>>>>> 1d26ae53
 
     const [showPlantEditModal, setShowPlantEditModal] = useState(false);
     const [selectedPlantForEdit, setSelectedPlantForEdit] = useState<PlantLocation | null>(null);
@@ -2256,7 +2247,6 @@
         setShowCustomPlantModal(true);
     }, []);
 
-<<<<<<< HEAD
     const handleSaveCustomPlant = useCallback(
         (plantData: PlantData) => {
             const newPlant = { ...plantData, id: plantData.id || Date.now() };
@@ -2289,54 +2279,23 @@
                         : zone
                 );
             }
-=======
-    const handleSaveCustomPlant = useCallback((plantData: PlantData) => {
-        const newPlant = { ...plantData, id: plantData.id || Date.now() };
-
-        const updatedAvailablePlants = history.present.availablePlants.some((p) => p.id === newPlant.id)
-            ? history.present.availablePlants.map((p) => (p.id === newPlant.id ? newPlant : p))
-            : [...history.present.availablePlants, newPlant];
-
-        let updatedZones = history.present.zones;
-        if (editingPlant) {
-            updatedZones = history.present.zones.map((zone) =>
-                zone.plantData.id === editingPlant.id
-                    ? {
-                          ...zone,
-                          plantData: newPlant,
-                          plantCount: calculatePlantCount(zone.area, newPlant.plantSpacing, newPlant.rowSpacing),
-                          totalWaterNeed: calculatePlantCount(zone.area, newPlant.plantSpacing, newPlant.rowSpacing) * newPlant.waterNeed,
-                          isCustomPlant: true,
-                      }
-                    : zone
-            );
-        }
->>>>>>> 1d26ae53
 
             pushToHistory({
                 availablePlants: updatedAvailablePlants,
                 zones: updatedZones,
             });
 
-<<<<<<< HEAD
             console.log('✅ Custom plant saved:', newPlant);
             setEditingPlant(null);
         },
         [editingPlant, history.present.availablePlants, history.present.zones, pushToHistory]
     );
-=======
-        setShowCustomPlantModal(false);
-        setEditingPlant(null);
-        console.log('✅ Custom plant saved:', newPlant);
-    }, [history.present.availablePlants, history.present.zones, editingPlant, pushToHistory]);
->>>>>>> 1d26ae53
 
     const handleZonePlantSelection = useCallback((zone: Zone) => {
         setSelectedZoneForPlant(zone);
         setShowZonePlantModal(true);
     }, []);
 
-<<<<<<< HEAD
     const handleSaveZonePlant = useCallback(
         (zoneId: string, plantData: PlantData) => {
             const updatedZones = history.present.zones.map((zone) => {
@@ -2348,239 +2307,6 @@
                     );
                     const newWaterNeed = newPlantCount * plantData.waterNeed;
 
-=======
-    // Load saved field data from URL parameters
-    useEffect(() => {
-        const urlParams = new URLSearchParams(window.location.search);
-        const fieldId = urlParams.get('fieldId');
-
-        if (fieldId) {
-            console.log('🔄 Loading saved field data for fieldId:', fieldId);
-
-            // Store fieldId in localStorage for the results page to detect editing mode
-            localStorage.setItem('editingFieldId', fieldId);
-        } else {
-            // Clear editing field ID if no fieldId in URL (new project)
-            localStorage.removeItem('editingFieldId');
-        }
-
-        // Load saved data from localStorage or fetch from API
-        const loadSavedField = async () => {
-            try {
-                // First try to get from localStorage (if it was saved from results page)
-                const savedData = localStorage.getItem('horticultureIrrigationData');
-
-                if (savedData) {
-                    const data = JSON.parse(savedData);
-                    console.log('📊 Loaded saved data from localStorage:', data);
-
-                    // Convert saved data to planner format
-                    const loadedState: ProjectState = {
-                        mainArea: data.mainArea || [],
-                        zones: data.zones || [],
-                        pump: data.pump || null,
-                        mainPipes: data.mainPipes || [],
-                        subMainPipes: data.subMainPipes || [],
-                        plants: data.plants || [],
-                        exclusionAreas: data.exclusionAreas || [],
-                        useZones: data.useZones || false,
-                        selectedPlantType:
-                            data.plants?.[0]?.plantData || DEFAULT_PLANT_TYPES[0],
-                        availablePlants: DEFAULT_PLANT_TYPES,
-                        spacingValidationStats: {
-                            totalBranches: 0,
-                            averageRowSpacing: 0,
-                            averagePlantSpacing: 0,
-                            spacingAccuracy: 0,
-                        },
-                        areaUtilizationStats: {
-                            totalBranches: 0,
-                            averageUtilization: 0,
-                            maxUtilization: 0,
-                        },
-                        isEditModeEnabled: false,
-                        branchPipeSettings: {
-                            defaultAngle: 90,
-                            maxAngle: 180,
-                            minAngle: 0,
-                            angleStep: 15,
-                        },
-                    };
-
-                    // Update project name if available
-                    if (data.projectName) {
-                        setProjectName(data.projectName);
-                    }
-
-                    // Update customer name if available
-                    if (data.customerName) {
-                        setCustomerName(data.customerName);
-                    }
-
-                    // Set the loaded state
-                    dispatchHistory({ type: 'PUSH_STATE', state: loadedState });
-
-                    // Auto-advance to step 4 (pipes) if we have pump and zones
-                    if (
-                        loadedState.pump &&
-                        (loadedState.useZones ? loadedState.zones.length > 0 : true)
-                    ) {
-                        setCurrentStep(4);
-                    } else if (loadedState.pump) {
-                        setCurrentStep(3);
-                    } else if (
-                        loadedState.useZones
-                            ? loadedState.zones.length > 0
-                            : loadedState.mainArea.length > 0
-                    ) {
-                        setCurrentStep(2);
-                    }
-
-                    console.log('✅ Successfully loaded saved field data');
-                } else {
-                    // If no localStorage data, try to fetch from API
-                    console.log('📡 Fetching field data from API...');
-                    const response = await axios.get(`/api/fields/${fieldId}`);
-
-                    if (response.data.success && response.data.field) {
-                        const fieldData = response.data.field;
-                        console.log('📊 Loaded field data from API:', fieldData);
-
-                        // Convert API data to planner format
-                        const loadedState: ProjectState = {
-                            mainArea: fieldData.area_coordinates || [],
-                            zones:
-                                fieldData.zones?.map((zone: any) => ({
-                                    id: zone.id.toString(),
-                                    name: zone.name,
-                                    coordinates: zone.polygon_coordinates || [],
-                                    plantData: {
-                                        id: 1,
-                                        name: 'พืชทั่วไป',
-                                        plantSpacing: 5,
-                                        rowSpacing: 5,
-                                        waterNeed: 50,
-                                    },
-                                    plantCount: 0,
-                                    totalWaterNeed: 0,
-                                    area: 0,
-                                    color: zone.color || '#4ECDC4',
-                                })) || [],
-                            pump: null, // Will need to be reconstructed from pipes
-                            mainPipes:
-                                fieldData.pipes
-                                    ?.filter((pipe: any) => pipe.type === 'main')
-                                    .map((pipe: any) => ({
-                                        id: pipe.id,
-                                        fromPump: 'pump-1',
-                                        toZone: pipe.zone_id?.toString() || 'main-area',
-                                        coordinates: [
-                                            { lat: pipe.start_lat, lng: pipe.start_lng },
-                                            { lat: pipe.end_lat, lng: pipe.end_lng },
-                                        ],
-                                        length: pipe.length || 0,
-                                        diameter: pipe.pipe_diameter || 50,
-                                        material: 'pvc',
-                                        pressure: 0,
-                                        flowRate: pipe.water_flow || 0,
-                                    })) || [],
-                            subMainPipes:
-                                fieldData.pipes
-                                    ?.filter((pipe: any) => pipe.type === 'submain')
-                                    .map((pipe: any) => ({
-                                        id: pipe.id,
-                                        zoneId: pipe.zone_id?.toString() || 'main-area',
-                                        coordinates: [
-                                            { lat: pipe.start_lat, lng: pipe.start_lng },
-                                            { lat: pipe.end_lat, lng: pipe.end_lng },
-                                        ],
-                                        length: pipe.length || 0,
-                                        diameter: pipe.pipe_diameter || 32,
-                                        branchPipes: [],
-                                        material: 'pvc',
-                                    })) || [],
-                            plants:
-                                fieldData.planting_points?.map((point: any) => ({
-                                    id: point.point_id,
-                                    position: { lat: point.lat, lng: point.lng },
-                                    plantData: {
-                                        id: 1,
-                                        name: 'พืชทั่วไป',
-                                        plantSpacing: 5,
-                                        rowSpacing: 5,
-                                        waterNeed: 50,
-                                    },
-                                })) || [],
-                            exclusionAreas: [],
-                            useZones: fieldData.zones && fieldData.zones.length > 0,
-                            selectedPlantType: DEFAULT_PLANT_TYPES[0],
-                            availablePlants: DEFAULT_PLANT_TYPES,
-                            spacingValidationStats: {
-                                totalBranches: 0,
-                                averageRowSpacing: 0,
-                                averagePlantSpacing: 0,
-                                spacingAccuracy: 0,
-                            },
-                            areaUtilizationStats: {
-                                totalBranches: 0,
-                                averageUtilization: 0,
-                                maxUtilization: 0,
-                            },
-                            isEditModeEnabled: false,
-                            branchPipeSettings: {
-                                defaultAngle: 90,
-                                maxAngle: 180,
-                                minAngle: 0,
-                                angleStep: 15,
-                            },
-                        };
-
-                        // Set the loaded state
-                        dispatchHistory({ type: 'PUSH_STATE', state: loadedState });
-
-                        // Update project name
-                        if (fieldData.field_name) {
-                            setProjectName(fieldData.field_name);
-                        }
-
-                        // Update customer name
-                        if (fieldData.customer_name) {
-                            setCustomerName(fieldData.customer_name);
-                        }
-
-                        // Auto-advance to appropriate step
-                        if (
-                            loadedState.mainPipes.length > 0 ||
-                            loadedState.subMainPipes.length > 0
-                        ) {
-                            setCurrentStep(4);
-                        } else if (loadedState.plants.length > 0) {
-                            setCurrentStep(2);
-                        }
-
-                        console.log('✅ Successfully loaded field data from API');
-                    }
-                }
-            } catch (error) {
-                console.error('❌ Error loading saved field data:', error);
-            }
-        };
-
-        loadSavedField();
-    }, []);
-
-        const handleSaveZonePlant = useCallback(
-        (zoneId: string, plantData: PlantData) => {
-            const updatedZones = history.present.zones.map((zone) => {
-                if (zone.id === zoneId) {
-                    const newPlantCount = calculatePlantCount(
-                        zone.area,
-                        plantData.plantSpacing,
-                        plantData.rowSpacing
-                    );
-                    const newWaterNeed = newPlantCount * plantData.waterNeed;
-
->>>>>>> 1d26ae53
                     return {
                         ...zone,
                         plantData,
@@ -2594,13 +2320,9 @@
 
             pushToHistory({ zones: updatedZones });
             console.log(`✅ Zone ${zoneId} plant updated to:`, plantData);
-<<<<<<< HEAD
         },
         [history.present.zones, pushToHistory]
     );
-=======
-        }, [history.present.zones, pushToHistory]);
->>>>>>> 1d26ae53
 
     const handlePlantEdit = useCallback((plant: PlantLocation) => {
         setSelectedPlantForEdit(plant);
@@ -2853,19 +2575,8 @@
                         ),
                     };
                 }
-<<<<<<< HEAD
                 return subMainPipe;
             });
-=======
-                
-                return {
-                    ...subMainPipe,
-                    branchPipes: subMainPipe.branchPipes.filter(bp => bp.id !== branchId)
-                };
-            }
-            return subMainPipe;
-        });
->>>>>>> 1d26ae53
 
             pushToHistory({ subMainPipes: updatedSubMainPipes });
             console.log('✅ Deleted branch pipe and associated plants');
@@ -2895,25 +2606,17 @@
         isCreatingConnection,
     }) => {
         useMapEvents({
-<<<<<<< HEAD
-            click: (e) => {
-                if (isCreatingConnection && onConnectToPipe) {
-                    return;
-                } else if (isEditModeEnabled && !editMode) {
-                    e.originalEvent?.stopPropagation();
-                    onAddPlant({ lat: e.latlng.lat, lng: e.latlng.lng });
-                } else if (editMode === 'pump') {
-                    e.originalEvent?.stopPropagation();
-=======
             click: (e: LeafletMouseEvent) => {
                 if (!isEditModeEnabled) return;
 
                 if (editMode === 'pump') {
->>>>>>> 1d26ae53
+                    e.originalEvent?.stopPropagation();
                     onPumpPlace(e.latlng);
                 } else if (editMode === 'plant') {
+                    e.originalEvent?.stopPropagation();
                     onPlantPlace(e.latlng);
                 } else if (editMode === 'addPlant') {
+                    e.originalEvent?.stopPropagation();
                     onAddPlant({ lat: e.latlng.lat, lng: e.latlng.lng });
                 } else if (isCreatingConnection && onConnectToPipe) {
                     onConnectToPipe({ lat: e.latlng.lat, lng: e.latlng.lng }, '', 'subMain');
@@ -2956,23 +2659,13 @@
                 }
             }
 
-<<<<<<< HEAD
             const newPump: Pump = {
                 id: generateUniqueId('pump'),
-                position: { lat: latlng.lat, lng: latlng.lng },
-                type: 'centrifugal',
-                capacity: 100,
+                position: clickPoint,
+                type: 'submersible',
+                capacity: 1000,
                 head: 50,
             };
-=======
-        const newPump: Pump = {
-            id: generateUniqueId('pump'),
-            position: clickPoint,
-            type: 'submersible',
-            capacity: 1000,
-            head: 50,
-        };
->>>>>>> 1d26ae53
 
             pushToHistory({ pump: newPump });
             setEditMode(null);
@@ -2981,115 +2674,90 @@
         [history.present.mainArea, pushToHistory]
     );
 
-    const handlePlantPlace = useCallback(
-        (latlng: L.LatLng) => {
-            const clickPoint = { lat: latlng.lat, lng: latlng.lng };
-
-            let targetZoneId = 'main-area';
-            if (history.present.useZones && history.present.zones.length > 0) {
-                const containingZone = findZoneContainingPoint(clickPoint, history.present.zones);
-                if (containingZone) {
-                    targetZoneId = containingZone.id;
-                } else {
-                    console.warn('⚠️ Plant placement outside any zone');
-                    return;
-                }
+    const handlePlantPlace = useCallback((latlng: L.LatLng) => {
+        const clickPoint = { lat: latlng.lat, lng: latlng.lng };
+
+        let targetZoneId = 'main-area';
+        if (history.present.useZones && history.present.zones.length > 0) {
+            const containingZone = findZoneContainingPoint(clickPoint, history.present.zones);
+            if (containingZone) {
+                targetZoneId = containingZone.id;
+            } else {
+                console.warn('⚠️ Plant placement outside any zone');
+                return;
             }
-
-            const newPlant: PlantLocation = {
-                id: generateUniqueId('plant'),
-                position: { lat: latlng.lat, lng: latlng.lng },
-                plantData: history.present.selectedPlantType,
-                isSelected: false,
-                isEditable: true,
-                health: 'good',
-                zoneId: targetZoneId,
-            };
-
-            pushToHistory({ plants: [...history.present.plants, newPlant] });
-            console.log('✅ Plant placed successfully in zone:', targetZoneId);
-        },
-        [
-            history.present.selectedPlantType,
-            history.present.plants,
-            history.present.useZones,
-            history.present.zones,
-            pushToHistory,
-        ]
-    );
-
-<<<<<<< HEAD
-    const onCreated = useCallback(
-        (e: any) => {
-            const layer = e.layer;
-            const coordinates = extractCoordinatesFromLayer(layer);
-=======
+        }
+
+        const newPlant: PlantLocation = {
+            id: generateUniqueId('plant'),
+            position: { lat: latlng.lat, lng: latlng.lng },
+            plantData: history.present.selectedPlantType,
+            isSelected: false,
+            isEditable: true,
+            health: 'good',
+            zoneId: targetZoneId,
+        };
+
+        pushToHistory({ plants: [...history.present.plants, newPlant] });
+        console.log('✅ Plant placed successfully in zone:', targetZoneId);
+    }, [history.present.selectedPlantType, history.present.plants, history.present.useZones, history.present.zones, pushToHistory]);
+
+    const onCreated = useCallback((e: any) => {
+        const layer = e.layer;
+        const coordinates = extractCoordinatesFromLayer(layer);
+
         if (!coordinates || coordinates.length === 0) {
             console.error('❌ No valid coordinates extracted from layer');
             return;
         }
->>>>>>> 1d26ae53
-
-            if (coordinates.length === 0) {
-                console.error('❌ Failed to extract coordinates');
-                return;
-            }
-
-            const isPolyline = editMode === 'mainPipe' || editMode === 'subMainPipe';
-            const isValidForPolyline = isPolyline && coordinates.length >= 2;
-            const isValidForPolygon = !isPolyline && coordinates.length >= 3;
-
-            if (!isValidForPolyline && !isValidForPolygon) {
-                console.error('❌ Invalid coordinates for mode:', editMode);
-                return;
-            }
-
-            if (history.present.mainArea.length === 0) {
-                console.log('🎯 Creating main area');
-                const center = coordinates.reduce(
-                    (acc, point) => [acc[0] + point.lat, acc[1] + point.lng],
-                    [0, 0]
-                );
-                setMapCenter([center[0] / coordinates.length, center[1] / coordinates.length]);
-                pushToHistory({ mainArea: coordinates });
-                return;
-            }
-
-            if (editMode === 'zone') {
-                const zoneArea = calculateAreaFromCoordinates(coordinates);
-                const plantDataForZone = history.present.selectedPlantType;
-                const estimatedPlantCount = calculatePlantCount(
-                    zoneArea,
-                    plantDataForZone.plantSpacing,
-                    plantDataForZone.rowSpacing
-                );
-                const estimatedWaterNeed = estimatedPlantCount * plantDataForZone.waterNeed;
-
-                const newZone: Zone = {
-                    id: generateUniqueId('zone'),
-                    name: `โซน ${history.present.zones.length + 1}`,
-                    coordinates,
-                    plantData: plantDataForZone,
-                    plantCount: estimatedPlantCount,
-                    totalWaterNeed: estimatedWaterNeed,
-                    area: zoneArea,
-                    color: getZoneColor(history.present.zones.length),
-                    isCustomPlant: plantDataForZone.id === 99,
-                };
-
-<<<<<<< HEAD
-                pushToHistory({ zones: [...history.present.zones, newZone] });
-                setEditMode(null);
-                console.log(`✅ Zone created: ${newZone.name}`);
-            } else if (editMode === 'exclusion') {
-                const newExclusion: ExclusionArea = {
-                    id: generateUniqueId('exclusion'),
-                    type: selectedExclusionType,
-                    coordinates,
-                    name: `${selectedExclusionType} ${history.present.exclusionAreas.filter((e) => e.type === selectedExclusionType).length + 1}`,
-                    color: EXCLUSION_COLORS[selectedExclusionType],
-                };
-=======
+
+        const isPolyline = editMode === 'mainPipe' || editMode === 'subMainPipe';
+        const isValidForPolyline = isPolyline && coordinates.length >= 2;
+        const isValidForPolygon = !isPolyline && coordinates.length >= 3;
+
+        if (!isValidForPolyline && !isValidForPolygon) {
+            console.error('❌ Invalid coordinates for mode:', editMode);
+            return;
+        }
+
+        if (history.present.mainArea.length === 0) {
+            console.log('🎯 Creating main area');
+            const center = coordinates.reduce((acc, point) => [acc[0] + point.lat, acc[1] + point.lng], [0, 0]);
+            setMapCenter([center[0] / coordinates.length, center[1] / coordinates.length]);
+            pushToHistory({ mainArea: coordinates });
+            return;
+        }
+
+        if (editMode === 'zone') {
+            const zoneArea = calculateAreaFromCoordinates(coordinates);
+            const plantDataForZone = history.present.selectedPlantType;
+            const estimatedPlantCount = calculatePlantCount(zoneArea, plantDataForZone.plantSpacing, plantDataForZone.rowSpacing);
+            const estimatedWaterNeed = estimatedPlantCount * plantDataForZone.waterNeed;
+
+            const newZone: Zone = {
+                id: generateUniqueId('zone'),
+                name: `โซน ${history.present.zones.length + 1}`,
+                coordinates,
+                plantData: plantDataForZone,
+                plantCount: estimatedPlantCount,
+                totalWaterNeed: estimatedWaterNeed,
+                area: zoneArea,
+                color: getZoneColor(history.present.zones.length),
+                isCustomPlant: plantDataForZone.id === 99,
+            };
+
+            pushToHistory({ zones: [...history.present.zones, newZone] });
+            setEditMode(null);
+            console.log(`✅ Zone created: ${newZone.name}`);
+        } else if (editMode === 'exclusion') {
+            const newExclusion: ExclusionArea = {
+                id: generateUniqueId('exclusion'),
+                type: selectedExclusionType,
+                coordinates,
+                name: `${selectedExclusionType} ${history.present.exclusionAreas.filter((e) => e.type === selectedExclusionType).length + 1}`,
+                color: EXCLUSION_COLORS[selectedExclusionType],
+            };
+
             pushToHistory({ exclusionAreas: [...history.present.exclusionAreas, newExclusion] });
             setEditMode(null);
             console.log(`✅ Exclusion area created: ${newExclusion.name}`);
@@ -3105,108 +2773,51 @@
                 length: pipeLength,
                 diameter: 50,
             };
->>>>>>> 1d26ae53
-
-                pushToHistory({
-                    exclusionAreas: [...history.present.exclusionAreas, newExclusion],
-                });
-                setEditMode(null);
-                console.log(`✅ Exclusion area created: ${newExclusion.name}`);
-            } else if (editMode === 'mainPipe' && history.present.pump) {
-                const pipeLength = calculatePipeLength(coordinates);
-                const targetZoneId = findTargetZoneForMainPipe(
-                    coordinates,
-                    history.present.zones,
-                    history.present.useZones
-                );
-
-                const newMainPipe: MainPipe = {
-                    id: generateUniqueId('mainpipe'),
-                    fromPump: history.present.pump.id,
-                    toZone: targetZoneId,
-                    coordinates,
-                    length: pipeLength,
-                    diameter: 100,
+
+            pushToHistory({ mainPipes: [...history.present.mainPipes, newMainPipe] });
+            setDrawingMainPipe({ toZone: null });
+            setEditMode(null);
+            console.log(`✅ Main pipe created: ${pipeLength.toFixed(2)}m to zone: ${targetZoneId}`);
+        } else if (editMode === 'subMainPipe') {
+            console.log('🔩 Creating enhanced sub-main pipe with optimal branch generation...');
+
+            const pipeLength = calculatePipeLength(coordinates);
+
+            let targetZone: Zone;
+            if (history.present.useZones) {
+                if (selectedZone) {
+                    targetZone = selectedZone;
+                } else {
+                    const detectedZone = findZoneForPipe(coordinates, history.present.zones);
+                    if (!detectedZone) {
+                        console.error('❌ Cannot create sub-main pipe: not in any zone');
+                        return;
+                    }
+                    targetZone = detectedZone;
+                }
+            } else {
+                targetZone = {
+                    id: 'main-area',
+                    name: 'พื้นที่หลัก',
+                    coordinates: history.present.mainArea,
+                    plantData: history.present.selectedPlantType,
+                    plantCount: 0,
+                    totalWaterNeed: 0,
+                    area: calculateAreaFromCoordinates(history.present.mainArea),
+                    color: '#4ECDC4',
                 };
-
-                pushToHistory({ mainPipes: [...history.present.mainPipes, newMainPipe] });
-                setDrawingMainPipe({ toZone: null });
-                setEditMode(null);
-                console.log(
-                    `✅ Main pipe created: ${pipeLength.toFixed(2)}m to zone: ${targetZoneId}`
-                );
-            } else if (editMode === 'subMainPipe') {
-                console.log('🔩 Creating enhanced sub-main pipe with optimal branch generation...');
-
-                const pipeLength = calculatePipeLength(coordinates);
-
-                let targetZone: Zone;
-                if (history.present.useZones) {
-                    if (selectedZone) {
-                        targetZone = selectedZone;
-                    } else {
-                        const detectedZone = findZoneForPipe(coordinates, history.present.zones);
-                        if (!detectedZone) {
-                            console.error('❌ Cannot create sub-main pipe: not in any zone');
-                            return;
-                        }
-                        targetZone = detectedZone;
-                    }
-                } else {
-                    targetZone = {
-                        id: 'main-area',
-                        name: 'พื้นที่หลัก',
-                        coordinates: history.present.mainArea,
-                        plantData: history.present.selectedPlantType,
-                        plantCount: 0,
-                        totalWaterNeed: 0,
-                        area: calculateAreaFromCoordinates(history.present.mainArea),
-                        color: '#4ECDC4',
-                    };
-                }
-
-                const branchPipes = generateEnhancedBranchPipes(
-                    coordinates,
-                    targetZone,
-                    targetZone.plantData,
-                    history.present.exclusionAreas,
-                    targetZone.coordinates,
-                    history.present.useZones,
-                    history.present.branchPipeSettings
-                );
-
-                const newSubMainPipe: SubMainPipe = {
-                    id: generateUniqueId('submainpipe'),
-                    zoneId: targetZone.id,
-                    coordinates,
-                    length: pipeLength,
-                    diameter: 75,
-                    branchPipes,
-                };
-
-                const newPlants = branchPipes.flatMap((pipe) =>
-                    pipe.plants.map((plant) => ({ ...plant, zoneId: targetZone.id }))
-                );
-
-<<<<<<< HEAD
-                const exactSpacingStats = calculateExactSpacingStats([
-                    ...history.present.subMainPipes,
-                    newSubMainPipe,
-                ]);
-
-                pushToHistory({
-                    subMainPipes: [...history.present.subMainPipes, newSubMainPipe],
-                    plants: [...history.present.plants, ...newPlants],
-                    spacingValidationStats: exactSpacingStats,
-                });
-
-                console.log(
-                    `✅ ENHANCED: ${branchPipes.length} branches, ${newPlants.length} plants in ${targetZone.name}`
-                );
-                setEditMode(null);
-                setSelectedZone(null);
             }
-=======
+
+            const branchPipes = generateEnhancedBranchPipes(
+                coordinates,
+                targetZone,
+                targetZone.plantData,
+                history.present.exclusionAreas,
+                targetZone.coordinates,
+                history.present.useZones,
+                history.present.branchPipeSettings
+            );
+
             // Extract plants from branch pipes
             const newPlants = branchPipes.flatMap(branch => branch.plants || []);
 
@@ -3221,81 +2832,36 @@
             };
 
             const exactSpacingStats = calculateExactSpacingStats([...history.present.subMainPipes, newSubMainPipe]);
->>>>>>> 1d26ae53
-
-            if (featureGroupRef.current) {
-                featureGroupRef.current.removeLayer(layer);
-            }
-        },
-        [
-            history.present.mainArea,
-            editMode,
-            history.present.selectedPlantType,
-            history.present.zones,
-            selectedExclusionType,
-            history.present.exclusionAreas,
-            history.present.pump,
-            drawingMainPipe,
-            selectedZone,
-            history.present.useZones,
-            history.present.subMainPipes,
-            history.present.plants,
-            history.present.branchPipeSettings,
-            pushToHistory,
-        ]
-    );
-
-    const handleSaveProject = useCallback(() => {
-        if (!history.present.pump || history.present.mainArea.length === 0) {
-            alert('กรุณาวางปั๊มและสร้างพื้นที่หลักก่อนบันทึก');
-            return;
+
+            pushToHistory({
+                subMainPipes: [...history.present.subMainPipes, newSubMainPipe],
+                plants: [...history.present.plants, ...newPlants],
+                spacingValidationStats: exactSpacingStats,
+            });
+
+            console.log(`✅ ENHANCED: ${branchPipes.length} branches, ${newPlants.length} plants in ${targetZone.name}`);
         }
 
-        const projectData = {
-            projectName,
-            version: '3.2.0',
-            totalArea,
-            mainArea: history.present.mainArea,
-            pump: history.present.pump,
-            zones: history.present.zones,
-            mainPipes: history.present.mainPipes,
-            subMainPipes: history.present.subMainPipes,
-            exclusionAreas: history.present.exclusionAreas,
-            plants: history.present.plants,
-            useZones: history.present.useZones,
-            branchPipeSettings: history.present.branchPipeSettings,
-            createdAt: new Date().toISOString(),
-            updatedAt: new Date().toISOString(),
-        };
-
-        try {
-            // บันทึกข้อมูลลง localStorage
-            localStorage.setItem('horticultureIrrigationData', JSON.stringify(projectData));
-
-            console.log('✅ โครงการถูกบันทึกเรียบร้อยแล้ว');
-
-            // นำทางไปหน้าผลลัพธ์
-            router.visit('/horticulture/results');
-        } catch (error) {
-            console.error('❌ เกิดข้อผิดพลาดในการบันทึก:', error);
-            alert('เกิดข้อผิดพลาดในการบันทึกโครงการ กรุณาลองใหม่');
+        if (featureGroupRef.current) {
+            featureGroupRef.current.removeLayer(layer);
         }
     }, [
+        history.present.mainArea,
+        editMode,
+        history.present.selectedPlantType,
+        history.present.zones,
+        selectedExclusionType,
+        history.present.exclusionAreas,
         history.present.pump,
-        history.present.mainArea,
-        projectName,
-        totalArea,
-        history.present.zones,
-        history.present.mainPipes,
+        drawingMainPipe,
+        selectedZone,
+        history.present.useZones,
         history.present.subMainPipes,
-        history.present.exclusionAreas,
         history.present.plants,
-        history.present.useZones,
         history.present.branchPipeSettings,
+        pushToHistory,
     ]);
 
-<<<<<<< HEAD
-=======
     const handleSaveProject = useCallback(() => {
         if (!history.present.pump || history.present.mainArea.length === 0) {
             alert('กรุณาวางปั๊มและสร้างพื้นที่หลักก่อนบันทึก');
@@ -3345,7 +2911,6 @@
         history.present.branchPipeSettings,
     ]);
 
->>>>>>> 1d26ae53
     const canSaveProject = history.present.pump && history.present.mainArea.length > 0;
 
     const { t } = useLanguage();
@@ -3559,26 +3124,6 @@
                             </div>
                         )}
 
-<<<<<<< HEAD
-                        <label className="flex cursor-pointer items-center rounded-lg bg-gray-800 p-4">
-                            <div className="flex w-full items-center justify-between">
-                                <h3 className="text-lg font-semibold text-gray-100">
-                                    🏞️ แบ่งเป็นหลายโซน
-                                </h3>
-                                <div className="relative">
-                                    <input
-                                        type="checkbox"
-                                        className="peer sr-only"
-                                        checked={history.present.useZones}
-                                        onChange={(e) => {
-                                            !history.present.isEditModeEnabled &&
-                                                pushToHistory({ useZones: e.target.checked });
-                                        }}
-                                        disabled={history.present.isEditModeEnabled}
-                                    />
-                                    <div className="h-6 w-11 rounded-full bg-gray-600 transition-colors peer-checked:bg-blue-600" />
-                                    <div className="absolute left-1 top-1 h-4 w-4 rounded-full bg-white transition-transform peer-checked:translate-x-5" />
-=======
                         {/* Step 1: Main Area */}
                         {currentStep === 1 && (
                             <div className="space-y-4">
@@ -3589,7 +3134,6 @@
                                     <p className="mb-4 text-sm text-green-200">
                                         วาดพื้นที่หลักของโครงการบนแผนที่
                                     </p>
->>>>>>> 1d26ae53
                                 </div>
 
                                 <div className="rounded-lg bg-gray-800 p-4">
@@ -3624,51 +3168,6 @@
                             </div>
                         )}
 
-<<<<<<< HEAD
-                            {!history.present.useZones && (
-                                <div className="space-y-3">
-                                    <label className="mb-2 block text-sm font-medium">
-                                        เลือกชนิดพืช (โซนเดียว)
-                                    </label>
-                                    <select
-                                        value={history.present.selectedPlantType.id}
-                                        onChange={(e) => {
-                                            const plantType = history.present.availablePlants.find(
-                                                (p) => p.id === Number(e.target.value)
-                                            );
-                                            if (plantType && !history.present.isEditModeEnabled) {
-                                                pushToHistory({ selectedPlantType: plantType });
-                                            }
-                                        }}
-                                        disabled={history.present.isEditModeEnabled}
-                                        className="w-full rounded bg-gray-700 px-3 py-2 text-white focus:outline-none focus:ring-2 focus:ring-blue-500 disabled:bg-gray-600 disabled:text-gray-400"
-                                    >
-                                        {history.present.availablePlants.map((plant) => (
-                                            <option key={plant.id} value={plant.id}>
-                                                {plant.id === 99 ? '🔧' : '🌱'} {plant.name}
-                                            </option>
-                                        ))}
-                                    </select>
-                                    <div className="text-sm text-gray-300">
-                                        <div className="flex justify-between">
-                                            <span>ระยะห่างต้น:</span>
-                                            <span>
-                                                {history.present.selectedPlantType.plantSpacing} ม.
-                                            </span>
-                                        </div>
-                                        <div className="flex justify-between">
-                                            <span>ระยะห่างแถว:</span>
-                                            <span>
-                                                {history.present.selectedPlantType.rowSpacing} ม.
-                                            </span>
-                                        </div>
-                                        <div className="flex justify-between">
-                                            <span>น้ำต่อต้น:</span>
-                                            <span>
-                                                {history.present.selectedPlantType.waterNeed}{' '}
-                                                ล./ครั้ง
-                                            </span>
-=======
                         {/* Step 2: Plants and Zones */}
                         {currentStep === 2 && (
                             <div className="space-y-4">
@@ -3702,7 +3201,6 @@
                                                     จะใช้พื้นที่ทั้งหมดเป็นโซนเดียว
                                                 </div>
                                             )}
->>>>>>> 1d26ae53
                                         </div>
                                     </div>
 
@@ -3711,17 +3209,8 @@
                                         <div className="mb-3 flex items-center justify-between">
                                             <h3 className="text-lg font-semibold">🌿 การจัดการพืช</h3>
                                             <button
-<<<<<<< HEAD
-                                                onClick={() =>
-                                                    handleCreateCustomPlant(
-                                                        history.present.selectedPlantType
-                                                    )
-                                                }
-                                                className="w-full rounded bg-orange-600 px-3 py-2 text-sm transition-colors hover:bg-orange-700"
-=======
                                                 onClick={() => handleCreateCustomPlant()}
                                                 className="rounded bg-purple-600 px-3 py-1 text-sm transition-colors hover:bg-purple-700"
->>>>>>> 1d26ae53
                                             >
                                                 ➕ สร้างพืชใหม่
                                             </button>
@@ -3758,57 +3247,21 @@
                                                     <div className="flex justify-between">
                                                         <span>ระยะห่างต้น:</span>
                                                         <span>
-<<<<<<< HEAD
-                                                            {zone.isCustomPlant ? '🌱' : '🌱'}{' '}
-                                                            {zone.plantData.name}
-                                                        </span>
-                                                        {!history.present.isEditModeEnabled && (
-                                                            <button
-                                                                onClick={() =>
-                                                                    handleZonePlantSelection(zone)
-                                                                }
-                                                                className="ml-auto rounded bg-blue-600 px-2 py-1 text-xs transition-colors hover:bg-blue-700"
-                                                            >
-                                                                เปลี่ยน
-                                                            </button>
-                                                        )}
-                                                    </div>
-                                                    <div className="mt-1 text-xs text-gray-400">
-                                                        {zone.plantData.plantSpacing}×
-                                                        {zone.plantData.rowSpacing}ม. |{' '}
-                                                        {zone.plantData.waterNeed}ล./ครั้ง
-                                                    </div>
-                                                    <div className="text-xs text-gray-400">
-                                                        ประมาณ: {zone.plantCount.toLocaleString()}{' '}
-                                                        ต้น
-=======
-                                                            {
-                                                                history.present.selectedPlantType
-                                                                    .plantSpacing
-                                                            }{' '}
-                                                            ม.
+                                                            {history.present.selectedPlantType.plantSpacing} ม.
                                                         </span>
                                                     </div>
                                                     <div className="flex justify-between">
                                                         <span>ระยะห่างแถว:</span>
                                                         <span>
-                                                            {
-                                                                history.present.selectedPlantType
-                                                                    .rowSpacing
-                                                            }{' '}
-                                                            ม.
+                                                            {history.present.selectedPlantType.rowSpacing} ม.
                                                         </span>
                                                     </div>
                                                     <div className="flex justify-between">
                                                         <span>น้ำต่อต้น:</span>
                                                         <span>
-                                                            {
-                                                                history.present.selectedPlantType
-                                                                    .waterNeed
-                                                            }{' '}
+                                                            {history.present.selectedPlantType.waterNeed}{' '}
                                                             ล./ครั้ง
                                                         </span>
->>>>>>> 1d26ae53
                                                     </div>
                                                 </div>
                                             </div>
@@ -3882,44 +3335,6 @@
                             </div>
                         )}
 
-<<<<<<< HEAD
-                        <div className="rounded-lg bg-gray-800 p-4">
-                            <h3 className="mb-3 text-lg font-semibold">⚙️ การตั้งค่าท่อย่อย</h3>
-                            <div className="space-y-3">
-                                <div>
-                                    <label className="mb-2 block text-sm font-medium">
-                                        มุมเริ่มต้น:{' '}
-                                        {history.present.branchPipeSettings.defaultAngle}°
-                                    </label>
-                                    <input
-                                        type="range"
-                                        min="0"
-                                        max="180"
-                                        step="1"
-                                        value={history.present.branchPipeSettings.defaultAngle}
-                                        onChange={(e) => {
-                                            if (!history.present.isEditModeEnabled) {
-                                                pushToHistory({
-                                                    branchPipeSettings: {
-                                                        ...history.present.branchPipeSettings,
-                                                        defaultAngle: parseInt(e.target.value),
-                                                    },
-                                                });
-                                            }
-                                        }}
-                                        disabled={history.present.isEditModeEnabled}
-                                        className="w-full accent-purple-600"
-                                    />
-                                    <div className="flex justify-between text-xs text-gray-400">
-                                        <span>0° (ขนาน)</span>
-                                        <span>90° (ตั้งฉาก)</span>
-                                        <span>180° (ย้อน)</span>
-                                    </div>
-                                </div>
-
-                                <div className="text-xs text-gray-400">
-                                    💡 มุมนี้จะใช้เป็นค่าเริ่มต้นเมื่อสร้างท่อย่อยใหม่
-=======
                         {/* Step 3: Pump */}
                         {currentStep === 3 && (
                             <div className="space-y-4">
@@ -3969,25 +3384,10 @@
                                             </div>
                                         )}
                                     </div>
->>>>>>> 1d26ae53
                                 </div>
                             </div>
                         )}
 
-<<<<<<< HEAD
-                        {!history.present.isEditModeEnabled && (
-                            <div className="rounded-lg bg-gray-800 p-4">
-                                <h3 className="mb-3 text-lg font-semibold">
-                                    🚫 พื้นที่ต้องหลีกเลี่ยง
-                                </h3>
-                                <div className="space-y-2">
-                                    <select
-                                        value={selectedExclusionType}
-                                        onChange={(e) =>
-                                            setSelectedExclusionType(
-                                                e.target.value as keyof typeof EXCLUSION_COLORS
-                                            )
-=======
                         {/* Step 4: Pipes */}
                         {currentStep === 4 && (
                             <div className="space-y-4">
@@ -4009,7 +3409,6 @@
                                             !history.present.pump ||
                                             (history.present.useZones &&
                                                 history.present.zones.length === 0)
->>>>>>> 1d26ae53
                                         }
                                         className={`w-full rounded px-4 py-2 text-white transition-colors ${
                                             !history.present.pump ||
@@ -4029,10 +3428,6 @@
                                     <button
                                         onClick={() =>
                                             setEditMode(
-<<<<<<< HEAD
-                                                editMode === 'exclusion' ? null : 'exclusion'
-                                            )
-=======
                                                 editMode === 'subMainPipe' ? null : 'subMainPipe'
                                             )
                                         }
@@ -4041,7 +3436,6 @@
                                                 history.present.zones.length === 0) ||
                                             (!history.present.useZones &&
                                                 history.present.mainArea.length === 0)
->>>>>>> 1d26ae53
                                         }
                                         className={`w-full rounded px-4 py-2 text-white transition-colors ${
                                             (history.present.useZones &&
@@ -4076,140 +3470,17 @@
 
                                 <div className="space-y-3">
                                     <button
-<<<<<<< HEAD
-                                        onClick={() =>
-                                            setEditMode(editMode === 'zone' ? null : 'zone')
-                                        }
-                                        disabled={history.present.mainArea.length === 0}
-                                        className={`w-full rounded px-4 py-2 text-white transition-colors ${
-                                            history.present.mainArea.length === 0
-                                                ? 'cursor-not-allowed bg-gray-600'
-                                                : editMode === 'zone'
-                                                  ? 'bg-blue-600'
-                                                  : 'bg-blue-500 hover:bg-blue-600'
-=======
                                         onClick={handleSaveProject}
                                         disabled={!canSaveProject}
                                         className={`w-full rounded px-4 py-3 font-semibold text-white transition-colors ${
                                             canSaveProject
                                                 ? 'bg-green-600 hover:bg-green-700'
                                                 : 'cursor-not-allowed bg-gray-600'
->>>>>>> 1d26ae53
                                         }`}
                                     >
                                         💾 บันทึกและดูผลลัพธ์
                                     </button>
 
-<<<<<<< HEAD
-                                <button
-                                    onClick={() => {
-                                        const newMode = editMode === 'pump' ? null : 'pump';
-                                        setEditMode(newMode);
-                                    }}
-                                    className={`w-full rounded px-4 py-2 text-white transition-colors ${
-                                        editMode === 'pump'
-                                            ? 'bg-blue-600'
-                                            : 'bg-blue-500 hover:bg-blue-600'
-                                    }`}
-                                >
-                                    {history.present.pump
-                                        ? editMode === 'pump'
-                                            ? '⏹ หยุดวางปั๊ม'
-                                            : '🔄 เปลี่ยนตำแหน่งปั๊ม'
-                                        : editMode === 'pump'
-                                          ? '⏹ หยุดวางปั๊ม'
-                                          : '🚰 วางปั๊มน้ำ'}
-                                </button>
-
-                                <button
-                                    onClick={() =>
-                                        setEditMode(editMode === 'mainPipe' ? null : 'mainPipe')
-                                    }
-                                    disabled={
-                                        !history.present.pump ||
-                                        (history.present.useZones &&
-                                            history.present.zones.length === 0)
-                                    }
-                                    className={`w-full rounded px-4 py-2 text-white transition-colors ${
-                                        !history.present.pump ||
-                                        (history.present.useZones &&
-                                            history.present.zones.length === 0)
-                                            ? 'cursor-not-allowed bg-gray-600'
-                                            : editMode === 'mainPipe'
-                                              ? 'bg-green-600'
-                                              : 'bg-green-500 hover:bg-green-600'
-                                    }`}
-                                >
-                                    {editMode === 'mainPipe' ? '⏹ หยุดวางท่อเมน' : '🔧 วางท่อเมน'}
-                                </button>
-
-                                <button
-                                    onClick={() =>
-                                        setEditMode(
-                                            editMode === 'subMainPipe' ? null : 'subMainPipe'
-                                        )
-                                    }
-                                    disabled={
-                                        (history.present.useZones &&
-                                            history.present.zones.length === 0) ||
-                                        (!history.present.useZones &&
-                                            history.present.mainArea.length === 0)
-                                    }
-                                    className={`w-full rounded px-4 py-2 text-white transition-colors ${
-                                        (history.present.useZones &&
-                                            history.present.zones.length === 0) ||
-                                        (!history.present.useZones &&
-                                            history.present.mainArea.length === 0)
-                                            ? 'cursor-not-allowed bg-gray-600'
-                                            : editMode === 'subMainPipe'
-                                              ? 'bg-purple-600'
-                                              : 'bg-purple-500 hover:bg-purple-600'
-                                    }`}
-                                >
-                                    {editMode === 'subMainPipe'
-                                        ? '⏹ หยุดวางท่อเมนรอง'
-                                        : '🔧 วางท่อเมนรอง + ท่อย่อย'}
-                                </button>
-                            </div>
-                        )}
-
-                        {editMode === 'subMainPipe' && history.present.useZones && (
-                            <div className="rounded-lg bg-purple-900/30 p-4">
-                                <h4 className="mb-2 text-sm font-medium">
-                                    🔧 เลือกโซนสำหรับท่อเมนรอง
-                                </h4>
-                                <select
-                                    value={selectedZone?.id || ''}
-                                    onChange={(e) => {
-                                        const zone = history.present.zones.find(
-                                            (z) => z.id === e.target.value
-                                        );
-                                        setSelectedZone(zone || null);
-                                    }}
-                                    className="w-full rounded bg-gray-700 px-3 py-2 text-white focus:outline-none focus:ring-2 focus:ring-purple-500"
-                                >
-                                    <option value="">เลือกโซน</option>
-                                    {history.present.zones.map((zone) => (
-                                        <option key={zone.id} value={zone.id}>
-                                            {zone.name} ({zone.plantData.name})
-                                        </option>
-                                    ))}
-                                </select>
-                                {!selectedZone && (
-                                    <p className="mt-2 text-xs text-yellow-400">
-                                        ⚠️ ต้องเลือกโซนก่อนวาดท่อเมนรอง (หรือจะ AUTO-DETECT
-                                        จากที่วาด)
-                                    </p>
-                                )}
-                                {selectedZone && (
-                                    <div className="mt-2 rounded bg-green-900/30 p-2 text-xs text-green-300">
-                                        ✅ พร้อมสร้างท่อครอบคลุมในโซน {selectedZone.name}
-                                        <br />
-                                        พืช: {selectedZone.plantData.name}
-                                        <br />
-                                        มุมเริ่มต้น:{' '}
-                                        {history.present.branchPipeSettings.defaultAngle}°
-=======
                                     {canSaveProject && (
                                         <div className="rounded bg-green-800/50 p-3">
                                             <div className="flex items-center gap-2 text-green-300">
@@ -4294,29 +3565,8 @@
                                                 ไปข้างหน้า
                                             </button>
                                         </div>
->>>>>>> 1d26ae53
                                     </div>
 
-<<<<<<< HEAD
-                        {editMode === 'subMainPipe' && !history.present.useZones && (
-                            <div className="rounded-lg bg-purple-900/30 p-4">
-                                <h4 className="mb-2 text-sm font-medium">🔧 โหมดพื้นที่เดียว</h4>
-                                <p className="text-xs text-purple-300">
-                                    ✅
-                                    พร้อมวาดท่อเมนรองและสร้างท่อย่อยครอบคลุมปลายแบบเพิ่มประสิทธิภาพ
-                                </p>
-                                <p className="mt-1 text-xs text-gray-400">
-                                    พืช: {history.present.selectedPlantType.name}(
-                                    {history.present.selectedPlantType.plantSpacing}×
-                                    {history.present.selectedPlantType.rowSpacing}ม.)
-                                    <br />
-                                    มุมเริ่มต้น: {history.present.branchPipeSettings.defaultAngle}°
-                                </p>
-                                <div className="mt-2 text-xs text-green-300">
-                                    🎯 ท่อย่อยจะยาวถึงต้นสุดท้าย
-                                    <br />
-                                    ⚙️ สามารถปรับมุมและตำแหน่งในโหมดแก้ไข
-=======
                                     {/* Exclusion Areas */}
                                     <div className="rounded-lg bg-gray-700 p-3">
                                         <h4 className="mb-2 text-sm font-medium">
@@ -4381,85 +3631,107 @@
                                                 : '🌱 วางต้นไม้แบบกดเลือก'}
                                         </button>
                                     </div>
->>>>>>> 1d26ae53
                                 </div>
                             )}
                         </div>
 
-                        {/* Status Indicators - Always Visible */}
-                        <div className="space-y-3">
-                            {/* Step Progress */}
-                            <div className="rounded-lg bg-gray-800 p-3">
-                                <h4 className="mb-2 text-sm font-medium text-gray-300">
-                                    📊 ความคืบหน้า
+                        {editMode === 'subMainPipe' && history.present.useZones && (
+                            <div className="rounded-lg bg-purple-900/30 p-4">
+                                <h4 className="mb-2 text-sm font-medium">
+                                    🔧 เลือกโซนสำหรับท่อเมนรอง
                                 </h4>
-                                <div className="space-y-2 text-xs">
-                                    <div className="flex justify-between">
-                                        <span>พื้นที่หลัก:</span>
-                                        <span
-                                            className={
-                                                history.present.mainArea.length > 0
-                                                    ? 'text-green-400'
-                                                    : 'text-gray-500'
-                                            }
-                                        >
-                                            {history.present.mainArea.length > 0
-                                                ? '✅ เสร็จแล้ว'
-                                                : '⏳ รอวาด'}
-                                        </span>
+                                <select
+                                    value={selectedZone?.id || ''}
+                                    onChange={(e) => {
+                                        const zone = history.present.zones.find(
+                                            (z) => z.id === e.target.value
+                                        );
+                                        setSelectedZone(zone || null);
+                                    }}
+                                    className="w-full rounded bg-gray-700 px-3 py-2 text-white focus:outline-none focus:ring-2 focus:ring-purple-500"
+                                >
+                                    <option value="">เลือกโซน</option>
+                                    {history.present.zones.map((zone) => (
+                                        <option key={zone.id} value={zone.id}>
+                                            {zone.name} ({zone.plantData.name})
+                                        </option>
+                                    ))}
+                                </select>
+                                {!selectedZone && (
+                                    <p className="mt-2 text-xs text-yellow-400">
+                                        ⚠️ ต้องเลือกโซนก่อนวาดท่อเมนรอง (หรือจะ AUTO-DETECT
+                                        จากที่วาด)
+                                    </p>
+                                )}
+                                {selectedZone && (
+                                    <div className="mt-2 rounded bg-green-900/30 p-2 text-xs text-green-300">
+                                        ✅ พร้อมสร้างท่อครอบคลุมในโซน {selectedZone.name}
+                                        <br />
+                                        พืช: {selectedZone.plantData.name}
+                                        <br />
+                                        มุมเริ่มต้น:{' '}
+                                        {history.present.branchPipeSettings.defaultAngle}°
                                     </div>
-                                    <div className="flex justify-between">
-                                        <span>ปั๊มน้ำ:</span>
-                                        <span
-                                            className={
-                                                history.present.pump
-                                                    ? 'text-green-400'
-                                                    : 'text-gray-500'
-                                            }
-                                        >
-                                            {history.present.pump ? '✅ วางแล้ว' : '⏳ รอวาง'}
-                                        </span>
-                                    </div>
-                                    <div className="flex justify-between">
-                                        <span>ท่อน้ำ:</span>
-                                        <span
-                                            className={
-                                                history.present.mainPipes.length > 0 ||
-                                                history.present.subMainPipes.length > 0
-                                                    ? 'text-green-400'
-                                                    : 'text-gray-500'
-                                            }
-                                        >
-                                            {history.present.mainPipes.length > 0 ||
-                                            history.present.subMainPipes.length > 0
-                                                ? '✅ วางแล้ว'
-                                                : '⏳ รอวาง'}
-                                        </span>
-                                    </div>
-                                    <div className="flex justify-between">
-                                        <span>ต้นไม้:</span>
-                                        <span
-                                            className={
-                                                actualTotalPlants > 0
-                                                    ? 'text-green-400'
-                                                    : 'text-gray-500'
-                                            }
-                                        >
-                                            {actualTotalPlants > 0
-                                                ? `✅ ${actualTotalPlants} ต้น`
-                                                : '⏳ รอวาง'}
-                                        </span>
-                                    </div>
+                                )}
+                            </div>
+                        )}
+
+                        {editMode === 'subMainPipe' && !history.present.useZones && (
+                            <div className="rounded-lg bg-purple-900/30 p-4">
+                                <h4 className="mb-2 text-sm font-medium">🔧 โหมดพื้นที่เดียว</h4>
+                                <p className="text-xs text-purple-300">
+                                    ✅
+                                    พร้อมวาดท่อเมนรองและสร้างท่อย่อยครอบคลุมปลายแบบเพิ่มประสิทธิภาพ
+                                </p>
+                                <p className="mt-1 text-xs text-gray-400">
+                                    พืช: {history.present.selectedPlantType.name}(
+                                    {history.present.selectedPlantType.plantSpacing}×
+                                    {history.present.selectedPlantType.rowSpacing}ม.)
+                                    <br />
+                                    มุมเริ่มต้น: {history.present.branchPipeSettings.defaultAngle}°
+                                </p>
+                                <div className="mt-2 text-xs text-green-300">
+                                    🎯 ท่อย่อยจะยาวถึงต้นสุดท้าย
+                                    <br />
+                                    ⚙️ สามารถปรับมุมและตำแหน่งในโหมดแก้ไข
                                 </div>
                             </div>
-
-                            {/* Utilization Stats */}
-                            {history.present.areaUtilizationStats.totalBranches > 0 && (
-                                <div className="rounded-lg border border-green-600/50 bg-green-900/30 p-3">
-                                    <h4 className="mb-2 text-sm font-semibold text-green-400">
-                                        🎯 การใช้พื้นที่
-                                    </h4>
-                                    <div className="space-y-1 text-xs">
+                        )}
+
+                        {editMode === 'mainPipe' && (
+                            <div className="rounded-lg bg-green-900/30 p-4">
+                                <h4 className="mb-2 text-sm font-medium">🎯 โหมด AUTO ท่อเมน</h4>
+                                <div className="rounded bg-gray-700 px-3 py-2 text-center text-green-400">
+                                    {history.present.useZones
+                                        ? '🎯 AUTO: ตรวจหาโซนจากปลายท่อ'
+                                        : '🎯 AUTO: พื้นที่หลัก'}
+                                </div>
+                                <p className="mt-2 text-xs text-green-300">
+                                    ✅ ระบบจะเลือกโซนปลายทางอัตโนมัติ
+                                    <br />✅ ไม่ต้องเลือกโซนเป้าหมายด้วยตนเอง
+                                </p>
+                            </div>
+                        )}
+
+                        <button
+                            onClick={handleSaveProject}
+                            disabled={!canSaveProject || history.present.isEditModeEnabled}
+                            className={`w-full rounded px-4 py-3 font-semibold text-white transition-colors ${
+                                canSaveProject && !history.present.isEditModeEnabled
+                                    ? 'bg-green-600 hover:bg-green-700'
+                                    : 'cursor-not-allowed bg-gray-600'
+                            }`}
+                        >
+                            💾 บันทึกและดูผลลัพธ์
+                        </button>
+
+                        {(history.present.subMainPipes.length > 0 ||
+                            history.present.mainPipes.length > 0 ||
+                            history.present.plants.length > 0) && (
+                            <div className="rounded-lg bg-gray-800 p-4">
+                                <h3 className="mb-3 text-lg font-semibold">📊 สถิติปัจจุบัน</h3>
+                                <div className="space-y-1 text-sm text-gray-300">
+                                    {history.present.mainPipes.length > 0 && (
                                         <div className="flex justify-between">
                                             <span>ท่อย่อย:</span>
                                             <span className="font-medium text-green-300">
@@ -4467,76 +3739,59 @@
                                                 เส้น
                                             </span>
                                         </div>
+                                    )}
+                                    <div className="flex justify-between">
+                                        <span>การใช้พื้นที่เฉลี่ย:</span>
+                                        <span className="font-bold text-green-300">
+                                            {history.present.areaUtilizationStats.averageUtilization.toFixed(
+                                                1
+                                            )}
+                                            %
+                                        </span>
+                                    </div>
+                                </div>
+                            </div>
+                        )}
+
+                        {/* Quick Stats */}
+                        {(history.present.subMainPipes.length > 0 ||
+                            history.present.mainPipes.length > 0 ||
+                            history.present.plants.length > 0) && (
+                            <div className="rounded-lg bg-gray-800 p-3">
+                                <h4 className="mb-2 text-sm font-semibold">📊 สถิติ</h4>
+                                <div className="space-y-1 text-xs text-gray-300">
+                                    {history.present.mainPipes.length > 0 && (
                                         <div className="flex justify-between">
-                                            <span>การใช้พื้นที่เฉลี่ย:</span>
-                                            <span className="font-bold text-green-300">
-                                                {history.present.areaUtilizationStats.averageUtilization.toFixed(
-                                                    1
-                                                )}
-                                                %
+                                            <span>ท่อเมน:</span>
+                                            <span>{history.present.mainPipes.length} เส้น</span>
+                                        </div>
+                                    )}
+                                    {history.present.subMainPipes.length > 0 && (
+                                        <div className="flex justify-between">
+                                            <span>ท่อเมนรอง:</span>
+                                            <span>
+                                                {history.present.subMainPipes.length} เส้น
                                             </span>
                                         </div>
+                                    )}
+                                    <div className="flex justify-between border-t border-gray-600 pt-1">
+                                        <span className="font-semibold">ต้นไม้:</span>
+                                        <span className="font-bold text-green-400">
+                                            {actualTotalPlants} ต้น
+                                        </span>
+                                    </div>
+                                    <div className="flex justify-between">
+                                        <span className="font-semibold">น้ำรวม:</span>
+                                        <span className="font-bold text-blue-400">
+                                            {formatWaterVolume(actualTotalWaterNeed)}
+                                        </span>
                                     </div>
                                 </div>
-                            )}
-
-                            {/* Quick Stats */}
-                            {(history.present.subMainPipes.length > 0 ||
-                                history.present.mainPipes.length > 0 ||
-                                history.present.plants.length > 0) && (
-                                <div className="rounded-lg bg-gray-800 p-3">
-                                    <h4 className="mb-2 text-sm font-semibold">📊 สถิติ</h4>
-                                    <div className="space-y-1 text-xs text-gray-300">
-                                        {history.present.mainPipes.length > 0 && (
-                                            <div className="flex justify-between">
-<<<<<<< HEAD
-                                                <span>ท่อเมนรอง:</span>
-                                                <span>
-                                                    {history.present.subMainPipes.length} เส้น
-                                                </span>
-=======
-                                                <span>ท่อเมน:</span>
-                                                <span>{history.present.mainPipes.length} เส้น</span>
->>>>>>> 1d26ae53
-                                            </div>
-                                        )}
-                                        {history.present.subMainPipes.length > 0 && (
-                                            <div className="flex justify-between">
-<<<<<<< HEAD
-                                                <span>ท่อย่อย:</span>
-                                                <span>
-                                                    {history.present.subMainPipes.reduce(
-                                                        (sum, pipe) =>
-                                                            sum + pipe.branchPipes.length,
-                                                        0
-                                                    )}{' '}
-                                                    เส้น
-                                                </span>
-=======
-                                                <span>ท่อเมนรอง:</span>
-                                                <span>{history.present.subMainPipes.length} เส้น</span>
->>>>>>> 1d26ae53
-                                            </div>
-                                        )}
-                                        <div className="flex justify-between border-t border-gray-600 pt-1">
-                                            <span className="font-semibold">ต้นไม้:</span>
-                                            <span className="font-bold text-green-400">
-                                                {actualTotalPlants} ต้น
-                                            </span>
-                                        </div>
-                                        <div className="flex justify-between">
-                                            <span className="font-semibold">น้ำรวม:</span>
-                                            <span className="font-bold text-blue-400">
-                                                {formatWaterVolume(actualTotalWaterNeed)}
-                                            </span>
-                                        </div>
-                                    </div>
-                                    <div className="mt-2 rounded bg-purple-900/20 p-2 text-xs text-purple-300">
-                                        🆕 ปรับปรุงใหม่: ลบท่อย่อย, ลากเชื่อมต่อท่อ, แก้ไขขั้นสูง
-                                    </div>
+                                <div className="mt-2 rounded bg-purple-900/20 p-2 text-xs text-purple-300">
+                                    �� ปรับปรุงใหม่: ลบท่อย่อย, ลากเชื่อมต่อท่อ, แก้ไขขั้นสูง
                                 </div>
-                            )}
-                        </div>
+                            </div>
+                        )}
                     </div>
 
                     <div className="lg:col-span-3">
