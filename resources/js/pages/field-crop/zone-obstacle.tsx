--- conflicted
+++ resolved
@@ -1,21 +1,7 @@
-/* eslint-disable @typescript-eslint/no-explicit-any */
-import { useState, useEffect, useCallback, useRef } from 'react';
+import React, { useCallback, useEffect, useRef, useState, useMemo } from 'react';
+import { Head, router } from '@inertiajs/react';
+import { useLanguage } from '../../contexts/LanguageContext';
 import Navbar from '../../components/Navbar';
-<<<<<<< HEAD
-import { Head, Link, router } from '@inertiajs/react';
-import { Wrapper, Status } from '@googlemaps/react-wrapper';
-import { getCropByValue, type Crop } from '@/pages/utils/cropData';
-import { ZONE_COLORS, OBSTACLE_TYPES } from '@/pages/utils/fieldMapConstants';
-import { useMapState, useStepWizard, useFieldZoneState } from '@/pages/hooks/useFieldMapState';
-import ErrorBoundary from '@/pages/components/ErrorBoundary';
-import ErrorMessage from '@/pages/components/ErrorMessage';
-import LoadingSpinner from '@/pages/components/LoadingSpinner';
-
-// --- Interfaces ---
-interface Coordinate {
-    lat: number;
-    lng: number;
-=======
 import HorticultureMapComponent from '../../components/horticulture/HorticultureMapComponent';
 import * as turf from '@turf/turf';
 import type * as GeoJSON from 'geojson';
@@ -87,632 +73,39 @@
 	totalWaterRequirement?: string;
 	irrigationSettings?: string;
 	irrigationPositions?: string;
->>>>>>> 63046a15
 }
 
+type Coordinate = { lat: number; lng: number };
+
 interface Zone {
-    id: number | string;
-    polygon: google.maps.Polygon;
-    coordinates: Coordinate[];
-    color: string;
-    name: string;
+	id: string;
+	name: string;
+	coordinates: Coordinate[];
+	color: string;
+	cropType?: string;
+	waterRequirement?: number;
+	plantCount?: number;
+	waterStatus?: 'normal' | 'warning' | 'error';
+	waterMessage?: string;
 }
 
-interface Obstacle {
-    id: number | string;
-    polygon: google.maps.Polygon;
-    coordinates: Coordinate[];
-    type: string;
-    name: string;
+interface PlantPoint {
+	id: string;
+	lat: number;
+	lng: number;
+	cropType: string;
+	isValid: boolean;
 }
 
-// --- Google Maps Configuration ---
-const getGoogleMapsConfig = () => ({
-    apiKey: import.meta.env.VITE_GOOGLE_MAPS_API_KEY || '',
-    libraries: ['drawing', 'geometry', 'places'] as const,
-});
-
-// --- GoogleMapComponent ---
-interface GoogleMapComponentProps {
-    center: google.maps.LatLngLiteral;
-    zoom: number;
-    mapType: string;
-    onLoad: (map: google.maps.Map) => void;
-    onDrawCreated: (overlay: google.maps.MVCObject, type: string) => void;
-    drawingMode: 'zone' | 'obstacle' | null;
-    currentZoneColor: string;
-    currentObstacleType: string;
-    onZoneClick: (zone: Zone) => void;
+interface CombinedPoint {
+	id: string;
+	lat: number;
+	lng: number;
+	type: 'plant' | 'sprinkler';
+	cropType?: string;
+	weight: number;
 }
 
-<<<<<<< HEAD
-const GoogleMapComponent: React.FC<GoogleMapComponentProps> = ({
-    center,
-    zoom,
-    mapType,
-    onLoad,
-    onDrawCreated,
-    drawingMode,
-    currentZoneColor,
-    currentObstacleType,
-}) => {
-    const ref = useRef<HTMLDivElement>(null);
-    const [map, setMap] = useState<google.maps.Map>();
-    const [drawingManager, setDrawingManager] = useState<google.maps.drawing.DrawingManager>();
-
-    // Initialize Map
-    useEffect(() => {
-        if (ref.current && !map) {
-            const newMap = new google.maps.Map(ref.current, {
-                center,
-                zoom,
-                mapTypeId: mapType,
-                mapTypeControl: false,
-                streetViewControl: false,
-                fullscreenControl: false,
-                zoomControl: false,
-                gestureHandling: 'greedy',
-            });
-            onLoad(newMap);
-            setMap(newMap);
-        }
-    }, [ref, map]);
-
-    // Update Drawing Manager options based on current drawing mode
-    useEffect(() => {
-        if (!map) return;
-
-        // Clean up previous drawing manager
-        if (drawingManager) {
-            drawingManager.setMap(null);
-        }
-
-        let polygonOptions: google.maps.PolygonOptions = {};
-        if (drawingMode === 'zone') {
-            polygonOptions = {
-                fillColor: currentZoneColor,
-                strokeColor: currentZoneColor,
-                fillOpacity: 0.3,
-                strokeWeight: 2,
-                zIndex: 2,
-            };
-        } else if (drawingMode === 'obstacle') {
-            const obstacleConfig =
-                OBSTACLE_TYPES[currentObstacleType as keyof typeof OBSTACLE_TYPES];
-            polygonOptions = {
-                fillColor: obstacleConfig?.color || '#FF0000',
-                strokeColor: obstacleConfig?.color || '#FF0000',
-                fillOpacity: 0.4,
-                strokeWeight: 2,
-                zIndex: 3,
-            };
-        }
-
-        const newDrawingManager = new google.maps.drawing.DrawingManager({
-            drawingMode: null,
-            drawingControl: false,
-            polygonOptions: { ...polygonOptions, clickable: false, editable: false },
-        });
-
-        newDrawingManager.setMap(map);
-        setDrawingManager(newDrawingManager);
-
-        google.maps.event.clearListeners(newDrawingManager, 'overlaycomplete');
-        google.maps.event.addListener(
-            newDrawingManager,
-            'overlaycomplete',
-            (event: google.maps.drawing.OverlayCompleteEvent) => {
-                newDrawingManager.setDrawingMode(null);
-                onDrawCreated(event.overlay, event.type);
-            }
-        );
-    }, [map, drawingMode, currentZoneColor, currentObstacleType]);
-
-    const startDrawing = () => {
-        if (drawingManager && drawingMode) {
-            drawingManager.setDrawingMode(google.maps.drawing.OverlayType.POLYGON);
-        }
-    };
-
-    const stopDrawing = () => {
-        if (drawingManager) {
-            drawingManager.setDrawingMode(null);
-        }
-    };
-
-    return (
-        <>
-            <div ref={ref} style={{ width: '100%', height: '100%' }} />
-            <div
-                className="absolute left-2 top-2 z-10 max-w-xs rounded-md border border-white p-2 shadow-md"
-                style={{ backgroundColor: '#000005' }}
-            >
-                <div className="flex flex-col space-y-1">
-                    <div className="text-xs font-semibold text-white">
-                        ขั้นตอนที่ 2: วาดโซนและสิ่งกีดขวาง
-                    </div>
-                    {drawingMode ? (
-                        <>
-                            <button
-                                onClick={startDrawing}
-                                className={`rounded border border-white px-2 py-1 text-xs text-white transition-colors ${drawingMode === 'zone' ? 'bg-blue-500 hover:bg-blue-600' : 'bg-red-500 hover:bg-red-600'}`}
-                            >
-                                {drawingMode === 'zone' ? '🎨 วาดโซน' : '🚫 วาดสิ่งกีดขวาง'}
-                            </button>
-                            <button
-                                onClick={stopDrawing}
-                                className="rounded border border-white bg-gray-500 px-2 py-1 text-xs text-white hover:bg-gray-600"
-                            >
-                                ⏹️ หยุดวาด
-                            </button>
-                        </>
-                    ) : (
-                        <p className="text-xs text-gray-400">เลือกโหมดวาดจากแผงควบคุม</p>
-                    )}
-                </div>
-            </div>
-        </>
-    );
-};
-
-// --- Main Component: Step2_ZonesObstacles ---
-export default function Step2_ZonesObstacles() {
-    const mapState = useMapState();
-    const stepWizard = useStepWizard();
-    const fieldZoneState = useFieldZoneState();
-
-    const { mapCenter, setMapCenter, mapZoom, setMapZoom, mapType } = mapState;
-    const { setCurrentStep, setStepCompleted } = stepWizard;
-    const {
-        selectedCrops,
-        setMainField,
-        zones,
-        setZones,
-        obstacles,
-        setObstacles,
-        zoneAssignments,
-        setZoneAssignments,
-    } = fieldZoneState;
-
-    const [map, setMap] = useState<google.maps.Map | null>(null);
-    const [error, setError] = useState<string | null>(null);
-
-    // Step 2 specific state
-    const [drawingMode, setDrawingMode] = useState<'zone' | 'obstacle' | null>('zone');
-    const [currentZoneColor, setCurrentZoneColor] = useState(ZONE_COLORS[0]);
-    const [currentObstacleType, setCurrentObstacleType] = useState('building');
-    const [usedColors, setUsedColors] = useState<string[]>([]);
-
-    const [showPlantSelector, setShowPlantSelector] = useState(false);
-    const [selectedZone, setSelectedZone] = useState<Zone | null>(null);
-    const selectedCropObjects = selectedCrops
-        .map((cropValue) => getCropByValue(cropValue))
-        .filter((c): c is Crop => c !== undefined);
-
-    // Load data from localStorage on mount
-    useEffect(() => {
-        const savedData = localStorage.getItem('fieldMapData');
-        if (savedData) {
-            try {
-                const data = JSON.parse(savedData);
-                if (!data.mainField || !data.mainField.coordinates) {
-                    handleError('ไม่พบข้อมูลขอบเขตแปลง กรุณากลับไปขั้นตอนที่ 1');
-                    router.visit('/step1-field-area');
-                    return;
-                }
-
-                setMapCenter(data.mapCenter || [13.7563, 100.5018]);
-                setMapZoom(data.mapZoom || 15);
-                if (data.selectedCrops) fieldZoneState.setSelectedCrops(data.selectedCrops);
-                // Zones and obstacles will be restored in a separate useEffect after the map loads
-            } catch (e) {
-                console.error('Failed to parse saved data', e);
-                handleError('ข้อมูลที่บันทึกไว้เสียหาย');
-            }
-        } else {
-            handleError('ไม่พบข้อมูลโครงการ กรุณาเริ่มจากขั้นตอนที่ 1');
-            router.visit('/step1-field-area');
-        }
-        setCurrentStep(2);
-    }, []);
-
-    // Restore map objects after map is loaded
-    useEffect(() => {
-        if (!map) return;
-
-        const savedData = localStorage.getItem('fieldMapData');
-        if (!savedData) return;
-
-        try {
-            const data = JSON.parse(savedData);
-
-            // Restore Main Field
-            if (data.mainField && data.mainField.coordinates) {
-                const fieldPolygon = new google.maps.Polygon({
-                    paths: data.mainField.coordinates,
-                    fillColor: '#22C55E',
-                    fillOpacity: 0.1,
-                    strokeColor: '#22C55E',
-                    strokeWeight: 3,
-                    clickable: false,
-                    editable: false,
-                    zIndex: 1,
-                    map: map,
-                });
-                setMainField({
-                    polygon: fieldPolygon,
-                    coordinates: data.mainField.coordinates,
-                    area: data.fieldAreaSize,
-                });
-            }
-
-            // Restore Zones
-            if (data.zones && Array.isArray(data.zones)) {
-                const restoredZones: Zone[] = [];
-                const restoredUsedColors: string[] = [];
-                data.zones.forEach((zoneData: any) => {
-                    const zonePolygon = new google.maps.Polygon({
-                        paths: zoneData.coordinates,
-                        fillColor: zoneData.color,
-                        strokeColor: zoneData.color,
-                        fillOpacity: 0.3,
-                        strokeWeight: 2,
-                        zIndex: 2,
-                        map: map,
-                        clickable: true,
-                    });
-                    const zone: Zone = { ...zoneData, polygon: zonePolygon };
-                    google.maps.event.addListener(zonePolygon, 'click', () =>
-                        handleZoneClick(zone)
-                    );
-                    restoredZones.push(zone);
-                    restoredUsedColors.push(zoneData.color);
-                });
-                setZones(restoredZones);
-                setUsedColors(restoredUsedColors);
-            }
-
-            // Restore Obstacles
-            if (data.obstacles && Array.isArray(data.obstacles)) {
-                const restoredObstacles: Obstacle[] = data.obstacles.map((obsData: any) => {
-                    const obstacleConfig =
-                        OBSTACLE_TYPES[obsData.type as keyof typeof OBSTACLE_TYPES];
-                    const obstaclePolygon = new google.maps.Polygon({
-                        paths: obsData.coordinates,
-                        fillColor: obstacleConfig?.color || '#FF0000',
-                        strokeColor: obstacleConfig?.color || '#FF0000',
-                        fillOpacity: 0.4,
-                        strokeWeight: 2,
-                        zIndex: 3,
-                        map: map,
-                        clickable: false,
-                    });
-                    return { ...obsData, polygon: obstaclePolygon };
-                });
-                setObstacles(restoredObstacles);
-            }
-        } catch (e) {
-            console.error('Failed to restore map objects', e);
-        }
-    }, [map]);
-
-    const handleError = useCallback((msg: string) => {
-        setError(msg);
-        setTimeout(() => setError(null), 5000);
-    }, []);
-
-    const pathToCoordinates = useCallback(
-        (path: google.maps.MVCArray<google.maps.LatLng>): Coordinate[] => {
-            return path.getArray().map((latLng) => ({ lat: latLng.lat(), lng: latLng.lng() }));
-        },
-        []
-    );
-
-    const handleZoneClick = (zone: Zone) => {
-        setSelectedZone(zone);
-        setShowPlantSelector(true);
-    };
-
-    const handleDrawCreated = useCallback(
-        (overlay: google.maps.MVCObject) => {
-            const polygon = overlay as google.maps.Polygon;
-            const coordinates = pathToCoordinates(polygon.getPath());
-
-            if (drawingMode === 'zone') {
-                const newZone: Zone = {
-                    id: Date.now(),
-                    polygon,
-                    coordinates,
-                    color: currentZoneColor,
-                    name: `โซน ${zones.length + 1}`,
-                };
-                setZones((prev) => [...prev, newZone]);
-                setUsedColors((prev) => [...prev, currentZoneColor]);
-
-                const nextColor =
-                    ZONE_COLORS.find((c) => ![...usedColors, currentZoneColor].includes(c)) ||
-                    ZONE_COLORS[0];
-                setCurrentZoneColor(nextColor);
-
-                google.maps.event.addListener(polygon, 'click', () => handleZoneClick(newZone));
-            } else if (drawingMode === 'obstacle') {
-                const obstacleConfig =
-                    OBSTACLE_TYPES[currentObstacleType as keyof typeof OBSTACLE_TYPES];
-                const newObstacle: Obstacle = {
-                    id: Date.now(),
-                    polygon,
-                    coordinates,
-                    type: currentObstacleType,
-                    name: `${obstacleConfig.name} ${obstacles.length + 1}`,
-                };
-                setObstacles((prev) => [...prev, newObstacle]);
-            }
-        },
-        [
-            drawingMode,
-            currentZoneColor,
-            currentObstacleType,
-            zones.length,
-            obstacles.length,
-            usedColors,
-        ]
-    );
-
-    const assignPlantToZone = (zoneId: string, cropValue: string) => {
-        setZoneAssignments((prev) => ({ ...prev, [zoneId]: cropValue }));
-        setShowPlantSelector(false);
-        setSelectedZone(null);
-    };
-
-    const removePlantFromZone = (zoneId: string) => {
-        setZoneAssignments((prev) => {
-            const newAssignments = { ...prev };
-            delete newAssignments[zoneId];
-            return newAssignments;
-        });
-    };
-
-    const deleteZone = (zoneId: string) => {
-        const zoneToDelete = zones.find((z) => z.id.toString() === zoneId);
-        if (zoneToDelete) {
-            zoneToDelete.polygon.setMap(null);
-            setZones((prev) => prev.filter((z) => z.id.toString() !== zoneId));
-            removePlantFromZone(zoneId);
-        }
-    };
-
-    const goToNextStep = () => {
-        if (zones.length === 0) {
-            handleError('กรุณาวาดโซนอย่างน้อย 1 โซน');
-            return;
-        }
-        if (Object.keys(zoneAssignments).length !== zones.length) {
-            handleError('กรุณากำหนดพืชให้กับทุกโซน');
-            return;
-        }
-
-        const savedData = JSON.parse(localStorage.getItem('fieldMapData') || '{}');
-        const dataToSave = {
-            ...savedData,
-            zones: zones.map((z) => ({
-                id: z.id,
-                coordinates: z.coordinates,
-                color: z.color,
-                name: z.name,
-            })),
-            obstacles: obstacles.map((o) => ({
-                id: o.id,
-                coordinates: o.coordinates,
-                type: o.type,
-                name: o.name,
-            })),
-            zoneAssignments,
-        };
-        localStorage.setItem('fieldMapData', JSON.stringify(dataToSave));
-        setStepCompleted((prev) => ({ ...prev, 2: true }));
-        router.visit('/step3-pipe-system');
-    };
-
-    return (
-        <ErrorBoundary>
-            <div
-                className="flex h-screen flex-col overflow-hidden text-white"
-                style={{ backgroundColor: '#000005' }}
-            >
-                <Head title="ขั้นตอนที่ 2: กำหนดโซน" />
-                <Navbar />
-                {error && (
-                    <ErrorMessage
-                        title="เกิดข้อผิดพลาด"
-                        message={error}
-                        onDismiss={() => setError(null)}
-                    />
-                )}
-                <div className="flex flex-1 overflow-hidden">
-                    {/* Left Panel */}
-                    <div
-                        className="w-96 border-r border-white"
-                        style={{ backgroundColor: '#000005' }}
-                    >
-                        <div className="flex h-full flex-col">
-                            <div className="border-b border-white p-3">
-                                <h3 className="text-lg font-semibold">
-                                    ขั้นตอนที่ 2: กำหนดโซนและสิ่งกีดขวาง
-                                </h3>
-                                <p className="text-sm text-gray-400">
-                                    แบ่งพื้นที่และระบุสิ่งกีดขวาง
-                                </p>
-                            </div>
-                            <div className="flex-1 space-y-4 overflow-y-auto p-4">
-                                {/* Drawing Mode Selector */}
-                                <div className="rounded-lg border border-white p-3">
-                                    <div className="mb-2 text-sm font-semibold">โหมดการวาด</div>
-                                    <div className="flex gap-2">
-                                        <button
-                                            onClick={() => setDrawingMode('zone')}
-                                            className={`flex-1 rounded px-3 py-2 text-xs ${drawingMode === 'zone' ? 'bg-blue-600' : 'bg-gray-600'}`}
-                                        >
-                                            🎨 วาดโซน
-                                        </button>
-                                        <button
-                                            onClick={() => setDrawingMode('obstacle')}
-                                            className={`flex-1 rounded px-3 py-2 text-xs ${drawingMode === 'obstacle' ? 'bg-red-600' : 'bg-gray-600'}`}
-                                        >
-                                            🚫 วาดสิ่งกีดขวาง
-                                        </button>
-                                    </div>
-                                    {drawingMode === 'obstacle' && (
-                                        <div className="mt-2">
-                                            <label className="text-xs text-gray-400">ประเภท:</label>
-                                            <select
-                                                value={currentObstacleType}
-                                                onChange={(e) =>
-                                                    setCurrentObstacleType(e.target.value)
-                                                }
-                                                className="mt-1 w-full rounded bg-gray-700 p-1 text-xs"
-                                            >
-                                                {Object.entries(OBSTACLE_TYPES).map(
-                                                    ([key, value]) => (
-                                                        <option key={key} value={key}>
-                                                            {value.name}
-                                                        </option>
-                                                    )
-                                                )}
-                                            </select>
-                                        </div>
-                                    )}
-                                </div>
-
-                                {/* Zones List */}
-                                <div className="rounded-lg border border-white p-3">
-                                    <div className="mb-2 text-sm font-semibold">
-                                        รายการโซน ({zones.length})
-                                    </div>
-                                    <div className="max-h-40 space-y-2 overflow-y-auto">
-                                        {zones.map((zone) => (
-                                            <div
-                                                key={zone.id}
-                                                className="flex items-center justify-between rounded bg-gray-700 p-2"
-                                            >
-                                                <div className="flex items-center gap-2">
-                                                    <div
-                                                        className="h-4 w-4 rounded-full"
-                                                        style={{ backgroundColor: zone.color }}
-                                                    ></div>
-                                                    <span className="text-xs">
-                                                        {zone.name}:{' '}
-                                                        {zoneAssignments[zone.id.toString()]
-                                                            ? getCropByValue(
-                                                                  zoneAssignments[
-                                                                      zone.id.toString()
-                                                                  ]
-                                                              )?.name
-                                                            : 'ยังไม่กำหนดพืช'}
-                                                    </span>
-                                                </div>
-                                                <div className="flex gap-2">
-                                                    <button
-                                                        onClick={() => handleZoneClick(zone)}
-                                                        className="text-xs text-blue-400 hover:underline"
-                                                    >
-                                                        แก้ไข
-                                                    </button>
-                                                    <button
-                                                        onClick={() =>
-                                                            deleteZone(zone.id.toString())
-                                                        }
-                                                        className="text-xs text-red-400 hover:underline"
-                                                    >
-                                                        ลบ
-                                                    </button>
-                                                </div>
-                                            </div>
-                                        ))}
-                                    </div>
-                                </div>
-                            </div>
-                            <div className="flex gap-2 border-t border-white p-4">
-                                <Link
-                                    href="/step1-field-area"
-                                    className="w-1/2 rounded bg-gray-600 px-4 py-3 text-center text-sm font-semibold hover:bg-gray-700"
-                                >
-                                    ย้อนกลับ
-                                </Link>
-                                <button
-                                    onClick={goToNextStep}
-                                    className="w-1/2 rounded bg-blue-600 px-4 py-3 text-sm font-semibold hover:bg-blue-700"
-                                >
-                                    ขั้นตอนถัดไป
-                                </button>
-                            </div>
-                        </div>
-                    </div>
-                    {/* Map Area */}
-                    <div className="relative flex-1">
-                        <Wrapper
-                            apiKey={getGoogleMapsConfig().apiKey}
-                            render={(status) =>
-                                status === Status.LOADING ? <LoadingSpinner /> : <div />
-                            }
-                            libraries={['drawing', 'geometry', 'places']}
-                        >
-                            <GoogleMapComponent
-                                center={{ lat: mapCenter[0], lng: mapCenter[1] }}
-                                zoom={mapZoom}
-                                mapType={mapType}
-                                onLoad={setMap}
-                                onDrawCreated={handleDrawCreated}
-                                drawingMode={drawingMode}
-                                currentZoneColor={currentZoneColor}
-                                currentObstacleType={currentObstacleType}
-                                onZoneClick={handleZoneClick}
-                            />
-                        </Wrapper>
-                    </div>
-                </div>
-
-                {/* Plant Selector Modal */}
-                {showPlantSelector && selectedZone && (
-                    <div className="fixed inset-0 z-50 flex items-center justify-center bg-black bg-opacity-60">
-                        <div className="w-full max-w-md rounded-lg border border-white bg-gray-800 p-6">
-                            <h3 className="mb-4 text-lg font-semibold">
-                                เลือกพืชสำหรับ {selectedZone.name}
-                            </h3>
-                            <div className="grid grid-cols-2 gap-4">
-                                {selectedCropObjects.map((crop) => (
-                                    <button
-                                        key={crop.value}
-                                        onClick={() =>
-                                            assignPlantToZone(
-                                                selectedZone.id.toString(),
-                                                crop.value
-                                            )
-                                        }
-                                        className={`rounded-lg p-4 text-center transition-colors ${zoneAssignments[selectedZone.id.toString()] === crop.value ? 'bg-blue-600' : 'bg-gray-700 hover:bg-gray-600'}`}
-                                    >
-                                        <div className="text-3xl">{crop.icon}</div>
-                                        <div className="mt-1 text-sm">{crop.name}</div>
-                                    </button>
-                                ))}
-                            </div>
-                            <div className="mt-6 flex justify-end gap-4">
-                                <button
-                                    onClick={() => {
-                                        setShowPlantSelector(false);
-                                        setSelectedZone(null);
-                                    }}
-                                    className="rounded bg-gray-600 px-4 py-2 text-sm"
-                                >
-                                    ปิด
-                                </button>
-                            </div>
-                        </div>
-                    </div>
-                )}
-            </div>
-        </ErrorBoundary>
-    );
-=======
 interface StepData {
 	id: number;
 	key: string;
@@ -3323,5 +2716,4 @@
 			</div>
 		</>
 	);
->>>>>>> 63046a15
 }