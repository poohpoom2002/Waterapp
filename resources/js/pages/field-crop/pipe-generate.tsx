--- conflicted
+++ resolved
@@ -1,109 +1,690 @@
-/* eslint-disable @typescript-eslint/no-explicit-any */
-import { useState, useEffect, useCallback, useRef } from 'react';
+import React, { useCallback, useEffect, useMemo, useRef, useState } from 'react';
+import { Head, router } from '@inertiajs/react';
+import { useLanguage } from '../../contexts/LanguageContext';
 import Navbar from '../../components/Navbar';
-import { Head, Link, router } from '@inertiajs/react';
-import { Wrapper, Status } from '@googlemaps/react-wrapper';
-import { PIPE_TYPES, EQUIPMENT_TYPES, type EquipmentType } from '@/pages/utils/fieldMapConstants';
-import {
-    useMapState,
-    useStepWizard,
-    usePipeSystemState,
-    useEquipmentState,
-} from '@/pages/hooks/useFieldMapState';
-import ErrorBoundary from '@/pages/components/ErrorBoundary';
-import ErrorMessage from '@/pages/components/ErrorMessage';
-import LoadingSpinner from '@/pages/components/LoadingSpinner';
-
-// --- Interfaces ---
-interface Coordinate {
-    lat: number;
-    lng: number;
+import HorticultureMapComponent from '../../components/horticulture/HorticultureMapComponent';
+import { isPointInPolygonEnhanced } from '../../utils/fieldCropData';
+import { parseCompletedSteps, toCompletedStepsCsv } from '../../utils/stepUtils';
+
+// ===== TYPES =====
+// ... (ส่วนนี้เหมือนเดิมทั้งหมด) ...
+interface PipeGenerateProps {
+  crops?: string;
+  currentStep?: number;
+  completedSteps?: string;
+  mainArea?: string;
+  obstacles?: string;
+  plantPoints?: string;
+  areaRai?: string;
+  perimeterMeters?: string;
+  rotationAngle?: string;
+  rowSpacing?: string;
+  plantSpacing?: string;
+  selectedIrrigationType?: string;
+  irrigationCounts?: string;
+  totalWaterRequirement?: string;
+  irrigationSettings?: string;
+  irrigationPositions?: string;
+  zones?: string;
 }
 
+// Extended Google Maps types
+interface ExtendedPolyline extends google.maps.Polyline {
+  pipeId?: string;
+  drawingManagerCreated?: boolean;
+}
+
+interface ExtendedMarker extends google.maps.Marker {
+  dragListener?: google.maps.MapsEventListener;
+}
+
+interface ExtendedMap extends google.maps.Map {
+  mapEventListeners?: google.maps.MapsEventListener[];
+}
+
+type Coordinate = { lat: number; lng: number };
+// 1 degree of latitude ~ 111,139 meters at the equator; acceptable for small offsets
+const METERS_PER_DEGREE = 111139;
+type PipeType = 'main' | 'submain' | 'lateral';
+type CurveType = 'straight' | 'bezier' | 'spline';
+
 interface Pipe {
-    id: number | string;
-    polyline: google.maps.Polyline;
-    coordinates: Coordinate[];
-    type: string;
-    name: string;
+  id: string;
+  type: PipeType;
+  coordinates: Coordinate[];
+  curveType?: CurveType;
+  controlPoints?: Coordinate[]; // For Bezier curves
+  tension?: number; // For Spline curves (0-1)
+  diameter?: number;
+  length?: number;
+  fromZone?: string;
+  toZone?: string;
+  // สำหรับท่อตรงที่โค้งมุม: เก็บสถานะต่อมุม (รองรับข้อมูลเรขาคณิตเพื่อปรับซ้ำ)
+  roundedCorners?: { cornerIndex: number; handle?: Coordinate; A?: Coordinate; B?: Coordinate; C?: Coordinate; r?: number }[];
 }
 
-interface Equipment {
-    id: string;
-    type: string;
-    lat: number;
-    lng: number;
-    name: string;
-    marker?: google.maps.Marker;
+interface Zone {
+  id: string;
+  name: string;
+  coordinates: Coordinate[];
+  color: string;
+  cropType?: string;
+  waterRequirement?: number;
+  plantCount?: number;
+  waterStatus?: 'normal' | 'warning' | 'error';
+  waterMessage?: string;
 }
 
-// --- Google Maps Configuration ---
-const getGoogleMapsConfig = () => ({
-    apiKey: import.meta.env.VITE_GOOGLE_MAPS_API_KEY || '',
-    libraries: ['drawing', 'geometry', 'places'] as const,
-});
-
-// --- GoogleMapComponent ---
-interface GoogleMapComponentProps {
-    center: google.maps.LatLngLiteral;
-    zoom: number;
-    mapType: string;
-    onLoad: (map: google.maps.Map) => void;
-    onDrawCreated: (overlay: google.maps.MVCObject, type: string) => void;
-    onMapClick: (e: google.maps.MapMouseEvent) => void;
-    drawingMode: 'pipe' | 'equipment' | null;
-    currentPipeType: string;
-    isPlacingEquipment: boolean;
+interface Obstacle {
+  id: string;
+  type: 'water_source' | 'building' | 'rock' | 'other';
+  coordinates: Coordinate[];
+  name?: string;
 }
 
-const GoogleMapComponent: React.FC<GoogleMapComponentProps> = ({
-    center,
-    zoom,
-    mapType,
-    onLoad,
-    onDrawCreated,
-    onMapClick,
-    drawingMode,
-    currentPipeType,
-    isPlacingEquipment,
-}) => {
-    const ref = useRef<HTMLDivElement>(null);
-    const [map, setMap] = useState<google.maps.Map>();
-    const [drawingManager, setDrawingManager] = useState<google.maps.drawing.DrawingManager>();
-
-    useEffect(() => {
-        if (ref.current && !map) {
-            const newMap = new google.maps.Map(ref.current, {
-                center,
-                zoom,
-                mapTypeId: mapType,
-                mapTypeControl: false,
-                streetViewControl: false,
-                fullscreenControl: false,
-                zoomControl: false,
-                gestureHandling: 'greedy',
-            });
-            onLoad(newMap);
-            setMap(newMap);
-
-            const clickListener = google.maps.event.addListener(
-                newMap,
-                'click',
-                (e: google.maps.MapMouseEvent) => {
-                    onMapClick(e);
-                }
-            );
-            // Clean up listener on unmount
-            return () => google.maps.event.removeListener(clickListener);
-        }
-    }, [ref, map, onMapClick]);
-
-<<<<<<< HEAD
-    useEffect(() => {
-        if (!map) return;
-
-        if (drawingManager) drawingManager.setMap(null);
-=======
+interface PlantPoint {
+  id: string;
+  lat: number;
+  lng: number;
+  cropType: string;
+  isValid: boolean;
+}
+
+interface Pump {
+  id: string;
+  lat: number;
+  lng: number;
+  type: 'water_pump';
+  name?: string;
+  capacity?: number; // liters per hour
+}
+
+// Typed shape for equipment data persisted in storage
+type StoredEquipment = {
+  id?: string;
+  type?: string;
+  lat?: number;
+  lng?: number;
+  name?: string;
+};
+
+// Styled pill label overlay for better readability on map
+interface PillLabelOptions {
+  offsetX?: number;
+  offsetY?: number;
+  zIndex?: number;
+  backgroundColor?: string;
+  textColor?: string;
+  fontSize?: string;
+  fontWeight?: string;
+  padding?: string;
+  borderRadius?: string;
+  boxShadow?: string;
+}
+
+class PillLabel {
+  private position: google.maps.LatLngLiteral;
+  private text: string;
+  div: HTMLDivElement | null = null;
+  private options: PillLabelOptions;
+  // Backing overlay created only when Google Maps API is available
+  private overlay: (google.maps.OverlayView & { draw: () => void }) | null = null;
+
+  constructor(position: google.maps.LatLngLiteral, text: string, options: PillLabelOptions = {}) {
+    this.position = position;
+    this.text = text;
+    this.options = options;
+
+    const g = (typeof window !== 'undefined' ? (window as Window & { google?: typeof google }).google : undefined);
+    if (g?.maps?.OverlayView) {
+      class InnerOverlay extends g.maps.OverlayView {
+        private outer: PillLabel;
+        constructor(outer: PillLabel) {
+          super();
+          this.outer = outer;
+        }
+        onAdd() {
+          const div = document.createElement('div');
+          div.style.position = 'absolute';
+          div.style.pointerEvents = 'none';
+          div.style.whiteSpace = 'pre';
+          div.style.background = this.outer.options.backgroundColor ?? 'rgba(0, 0, 0, 0.7)';
+          div.style.color = this.outer.options.textColor ?? '#ffffff';
+          div.style.padding = this.outer.options.padding ?? '4px 8px';
+          div.style.borderRadius = this.outer.options.borderRadius ?? '12px';
+          div.style.boxShadow = this.outer.options.boxShadow ?? '0 1px 3px rgba(0,0,0,0.35)';
+          div.style.fontSize = this.outer.options.fontSize ?? '14px';
+          div.style.fontWeight = this.outer.options.fontWeight ?? '600';
+          div.style.transform = 'translate(-50%, -110%)';
+          div.style.zIndex = String(this.outer.options.zIndex ?? 1002);
+          div.textContent = this.outer.text;
+          this.outer.div = div;
+          this.getPanes()?.floatPane.appendChild(div);
+        }
+        draw() {
+          if (!this.outer.div) return;
+          const proj = this.getProjection();
+          if (!proj || !g?.maps) return;
+          const point = proj.fromLatLngToDivPixel(new g.maps.LatLng(this.outer.position));
+          if (!point) return;
+          const offsetX = this.outer.options.offsetX ?? 0;
+          const offsetY = this.outer.options.offsetY ?? 0;
+          this.outer.div.style.left = `${point.x + offsetX}px`;
+          this.outer.div.style.top = `${point.y + offsetY}px`;
+        }
+        onRemove() {
+          if (this.outer.div && this.outer.div.parentNode) {
+            this.outer.div.parentNode.removeChild(this.outer.div);
+          }
+          this.outer.div = null;
+        }
+      }
+      this.overlay = new InnerOverlay(this) as unknown as google.maps.OverlayView & { draw: () => void };
+    }
+  }
+
+  setMap(map: google.maps.Map | null) {
+    this.overlay?.setMap(map);
+  }
+
+  setPosition(position: google.maps.LatLngLiteral) {
+    this.position = position;
+    this.overlay?.draw();
+  }
+
+  setText(text: string) {
+    this.text = text;
+    if (this.div) this.div.textContent = text;
+  }
+}
+
+type PipeLabelOverlay = google.maps.Marker | PillLabel;
+
+export interface IrrigationPositions {
+  sprinklers: Coordinate[];
+  pivots: Coordinate[];
+  dripTapes: Coordinate[];
+  waterJets: Coordinate[];
+}
+
+interface IrrigationSettings {
+  sprinkler_system?: { coverageRadius?: number; [key: string]: unknown; };
+  pivot?: { coverageRadius?: number; [key: string]: unknown; };
+  drip_tape?: { [key: string]: unknown; };
+  water_jet_tape?: { [key: string]: unknown; };
+  [key: string]: unknown;
+}
+
+export interface FieldData {
+  selectedCrops: string[];
+  mainArea: Coordinate[];
+  zones: Zone[];
+  obstacles: Obstacle[];
+  plantPoints: PlantPoint[];
+  pipes: Pipe[];
+  areaRai: number | null;
+  perimeterMeters: number | null;
+  rotationAngle?: number;
+  rowSpacing: Record<string, number>;
+  plantSpacing: Record<string, number>;
+  selectedIrrigationType: string;
+  irrigationCounts: Record<string, number>;
+  totalWaterRequirement: number;
+  irrigationSettings: IrrigationSettings;
+  irrigationPositions: IrrigationPositions;
+  mapCenter: { lat: number; lng: number };
+  mapZoom: number;
+}
+
+interface DrawingState {
+  isDrawing: boolean;
+  currentCoordinates: Coordinate[];
+  currentDistance: number;
+  startPoint: Coordinate | null;
+  currentPoint: Coordinate | null;
+  connectedSprinklers?: Coordinate[]; // สำหรับเก็บสปริงเกลอร์ที่เชื่อมต่อแล้ว
+  currentFlowRate?: number; // อัตราการไหลปัจจุบัน (L/min)
+}
+
+
+// ===== UTILITY FUNCTIONS =====
+// ... (ส่วนนี้เหมือนเดิมทั้งหมด) ...
+const calculateDistance = (coordinates: Coordinate[]): number => {
+  if (coordinates.length < 2) return 0;
+  
+  // Check if Google Maps API and geometry library are loaded
+  if (typeof google === 'undefined' || !google.maps || !google.maps.geometry || !google.maps.geometry.spherical) {
+    console.warn('Google Maps geometry library not loaded, using fallback distance calculation');
+    // Fallback to simple distance calculation using Haversine formula
+    let totalDistance = 0;
+    for (let i = 1; i < coordinates.length; i++) {
+      const lat1 = coordinates[i-1].lat * Math.PI / 180;
+      const lat2 = coordinates[i].lat * Math.PI / 180;
+      const deltaLat = (coordinates[i].lat - coordinates[i-1].lat) * Math.PI / 180;
+      const deltaLng = (coordinates[i].lng - coordinates[i-1].lng) * Math.PI / 180;
+      
+      const a = Math.sin(deltaLat/2) * Math.sin(deltaLat/2) +
+                Math.cos(lat1) * Math.cos(lat2) *
+                Math.sin(deltaLng/2) * Math.sin(deltaLng/2);
+      const c = 2 * Math.atan2(Math.sqrt(a), Math.sqrt(1-a));
+      const distance = 6371000 * c; // Earth's radius in meters
+      totalDistance += distance;
+    }
+    return Math.round(totalDistance);
+  }
+  
+  let totalDistance = 0;
+  for (let i = 1; i < coordinates.length; i++) {
+    const distance = google.maps.geometry.spherical.computeDistanceBetween(
+      new google.maps.LatLng(coordinates[i-1].lat, coordinates[i-1].lng),
+      new google.maps.LatLng(coordinates[i].lat, coordinates[i].lng)
+    );
+    totalDistance += distance;
+  }
+  return Math.round(totalDistance);
+};
+
+// Generate Bezier curve points
+const generateBezierCurve = (start: Coordinate, end: Coordinate, controlPoint: Coordinate, steps: number = 50): Coordinate[] => {
+  const points: Coordinate[] = [];
+  
+  for (let i = 0; i <= steps; i++) {
+    const t = i / steps;
+    const lat = Math.pow(1 - t, 2) * start.lat + 2 * (1 - t) * t * controlPoint.lat + Math.pow(t, 2) * end.lat;
+    const lng = Math.pow(1 - t, 2) * start.lng + 2 * (1 - t) * t * controlPoint.lng + Math.pow(t, 2) * end.lng;
+    points.push({ lat, lng });
+  }
+  
+  return points;
+};
+
+// Generate Spline curve points using Catmull-Rom spline
+const generateSplineCurve = (points: Coordinate[], tension: number = 0.5, steps: number = 50): Coordinate[] => {
+  if (points.length < 3) return points;
+  
+  const result: Coordinate[] = [];
+  
+  for (let i = 0; i < points.length - 1; i++) {
+    const p0 = i > 0 ? points[i - 1] : points[i];
+    const p1 = points[i];
+    const p2 = points[i + 1];
+    const p3 = i < points.length - 2 ? points[i + 2] : p2;
+    
+    for (let j = 0; j <= steps; j++) {
+      const t = j / steps;
+      const t2 = t * t;
+      const t3 = t2 * t;
+      
+      // Catmull-Rom spline coefficients
+      const a = -tension * t3 + 2 * tension * t2 - tension * t;
+      const b = (2 - tension) * t3 + (tension - 3) * t2 + 1;
+      const c = (tension - 2) * t3 + (3 - 2 * tension) * t2 + tension * t;
+      const d = tension * t3 - tension * t2;
+      
+      const lat = a * p0.lat + b * p1.lat + c * p2.lat + d * p3.lat;
+      const lng = a * p0.lng + b * p1.lng + c * p2.lng + d * p3.lng;
+      
+      result.push({ lat, lng });
+    }
+  }
+  
+  return result;
+};
+
+// Generate smooth curve through multiple points
+const generateSmoothCurve = (points: Coordinate[], curveType: CurveType, tension: number = 0.5): Coordinate[] => {
+  if (points.length < 2) return points;
+  
+  switch (curveType) {
+    case 'bezier':
+      if (points.length === 2) {
+        // For 2 points, create a control point in the middle
+        const midPoint = {
+          lat: (points[0].lat + points[1].lat) / 2,
+          lng: (points[0].lng + points[1].lng) / 2
+        };
+        return generateBezierCurve(points[0], points[1], midPoint);
+      } else if (points.length === 3) {
+        // For 3 points, use the middle point as control point
+        return generateBezierCurve(points[0], points[2], points[1]);
+      } else {
+        // For more points, create multiple Bezier segments
+        const result: Coordinate[] = [];
+        for (let i = 0; i < points.length - 1; i++) {
+          const start = points[i];
+          const end = points[i + 1];
+          const control = i < points.length - 2 ? points[i + 1] : {
+            lat: (start.lat + end.lat) / 2,
+            lng: (start.lng + end.lng) / 2
+          };
+          const segment = generateBezierCurve(start, end, control);
+          if (i === 0) {
+            result.push(...segment);
+          } else {
+            result.push(...segment.slice(1)); // Avoid duplicate points
+          }
+        }
+        return result;
+      }
+      
+    case 'spline':
+      return generateSplineCurve(points, tension);
+      
+    case 'straight':
+    default:
+      return points;
+  }
+};
+
+// ===== Helper geometry for corner rounding (planar approximation) =====
+const toXY = (c: Coordinate) => ({ x: c.lng, y: c.lat });
+const fromXY = (p: { x: number; y: number }): Coordinate => ({ lat: p.y, lng: p.x });
+const subV = (a: { x: number; y: number }, b: { x: number; y: number }) => ({ x: a.x - b.x, y: a.y - b.y });
+const addV = (a: { x: number; y: number }, b: { x: number; y: number }) => ({ x: a.x + b.x, y: a.y + b.y });
+const mulV = (a: { x: number; y: number }, s: number) => ({ x: a.x * s, y: a.y * s });
+const lenV = (a: { x: number; y: number }) => Math.hypot(a.x, a.y);
+const normV = (a: { x: number; y: number }) => {
+  const l = lenV(a);
+  return l === 0 ? { x: 0, y: 0 } : { x: a.x / l, y: a.y / l };
+};
+const dotV = (a: { x: number; y: number }, b: { x: number; y: number }) => a.x * b.x + a.y * b.y;
+const crossV = (a: { x: number; y: number }, b: { x: number; y: number }) => a.x * b.y - a.y * b.x;
+const lineIntersection = (
+  p: { x: number; y: number }, u: { x: number; y: number },
+  q: { x: number; y: number }, v: { x: number; y: number }
+) => {
+  const denom = crossV(u, v);
+  if (Math.abs(denom) < 1e-9) return null;
+  const t = crossV(subV(q, p), v) / denom;
+  return addV(p, mulV(u, t));
+};
+
+const getPipeConfig = (type: PipeType) => {
+  const configs = {
+    main: { color: '#dc2626', weight: 8, opacity: 1.0 },
+    submain: { color: '#8b5cf6', weight: 5, opacity: 1.0 },
+    lateral: { color: '#fbbf24', weight: 3, opacity: 1.0 }
+  };
+  
+  return configs[type];
+};
+
+const getObstacleColors = (type: string) => {
+  const colors = {
+    water_source: { fill: '#3B82F6', stroke: '#1D4ED8' },
+    building: { fill: '#6B7280', stroke: '#374151' },
+    rock: { fill: '#8B5CF6', stroke: '#5B21B6' },
+    other: { fill: '#6B7280', stroke: '#374151' },
+    default: { fill: '#6B7280', stroke: '#374151' }
+  };
+  return colors[type as keyof typeof colors] || colors.default;
+};
+
+const calculateDistanceBetweenPoints = (point1: Coordinate, point2: Coordinate): number => {
+  // Check if Google Maps API and geometry library are loaded
+  if (typeof google === 'undefined' || !google.maps || !google.maps.geometry || !google.maps.geometry.spherical) {
+    console.warn('Google Maps geometry library not loaded, using fallback distance calculation');
+    // Fallback to simple distance calculation using Haversine formula
+    const lat1 = point1.lat * Math.PI / 180;
+    const lat2 = point2.lat * Math.PI / 180;
+    const deltaLat = (point2.lat - point1.lat) * Math.PI / 180;
+    const deltaLng = (point2.lng - point1.lng) * Math.PI / 180;
+    
+    const a = Math.sin(deltaLat/2) * Math.sin(deltaLat/2) +
+              Math.cos(lat1) * Math.cos(lat2) *
+              Math.sin(deltaLng/2) * Math.sin(deltaLng/2);
+    const c = 2 * Math.atan2(Math.sqrt(a), Math.sqrt(1-a));
+    return 6371000 * c; // Earth's radius in meters
+  }
+  
+  return google.maps.geometry.spherical.computeDistanceBetween(
+    new google.maps.LatLng(point1.lat, point1.lng),
+    new google.maps.LatLng(point2.lat, point2.lng)
+  );
+};
+
+const getClosestPointOnSegment = (p: Coordinate, a: Coordinate, b: Coordinate): { point: Coordinate; distance: number } => {
+  const refLatRad = ((a.lat + b.lat) / 2) * Math.PI / 180;
+  const metersPerDegLat = 110574;
+  const metersPerDegLng = 111320 * Math.cos(refLatRad);
+
+  const ax = a.lng * metersPerDegLng;
+  const ay = a.lat * metersPerDegLat;
+  const bx = b.lng * metersPerDegLng;
+  const by = b.lat * metersPerDegLat;
+  const px = p.lng * metersPerDegLng;
+  const py = p.lat * metersPerDegLat;
+
+  const abx = bx - ax;
+  const aby = by - ay;
+  const apx = px - ax;
+  const apy = py - ay;
+  const abLen2 = abx * abx + aby * aby;
+
+  if (abLen2 === 0) {
+    const dist = calculateDistanceBetweenPoints(p, a);
+    return { point: a, distance: dist };
+  }
+
+  let t = (apx * abx + apy * aby) / abLen2;
+  if (t < 0) t = 0; else if (t > 1) t = 1;
+
+  const cx = ax + t * abx;
+  const cy = ay + t * aby;
+
+  const snapped: Coordinate = {
+    lat: cy / metersPerDegLat,
+    lng: cx / metersPerDegLng
+  };
+
+  const distance = calculateDistanceBetweenPoints(p, snapped);
+  return { point: snapped, distance };
+};
+
+
+// ===== CUSTOM HOOKS =====
+// ... (useFieldData, usePipeManager, useSnapSystem เหมือนเดิม) ...
+const useFieldData = () => {
+  const saveToStorage = useCallback((data: Partial<FieldData>) => {
+    try {
+      const existing = localStorage.getItem('fieldCropData');
+      const existingData = existing ? JSON.parse(existing) : {};
+      const mergedData = { ...existingData, ...data };
+      localStorage.setItem('fieldCropData', JSON.stringify(mergedData));
+    } catch (error) {
+      console.error('Error saving to localStorage:', error);
+    }
+  }, []);
+
+  const loadFromStorage = useCallback((): Partial<FieldData> | null => {
+    try {
+      const data = localStorage.getItem('fieldCropData');
+      return data ? JSON.parse(data) : null;
+    } catch (error) {
+      console.error('Error loading from localStorage:', error);
+      return null;
+    }
+  }, []);
+
+  const clearStorage = useCallback(() => {
+    localStorage.removeItem('fieldCropData');
+  }, []);
+
+  // เพิ่มฟังก์ชัน reset เฉพาะสำหรับ pipes
+  const resetPipesOnly = useCallback(() => {
+    // ล้างเฉพาะ pipes ใน localStorage โดยไม่ล้างข้อมูลอื่น
+    try {
+      const existing = localStorage.getItem('fieldCropData');
+      if (existing) {
+        const existingData = JSON.parse(existing);
+        // ลบเฉพาะ pipes ออกจากข้อมูล
+        delete existingData.pipes;
+        localStorage.setItem('fieldCropData', JSON.stringify(existingData));
+      }
+    } catch (error) {
+      console.error('Error resetting pipes only:', error);
+    }
+  }, []);
+
+  return { saveToStorage, loadFromStorage, clearStorage, resetPipesOnly };
+};
+
+const usePipeManager = () => {
+  const [pipes, setPipes] = useState<Pipe[]>([]);
+  // History stacks for undo/redo of pipe drawing
+  const [pipeHistory, setPipeHistory] = useState<Pipe[][]>([[]]);
+  const [pipeHistoryIndex, setPipeHistoryIndex] = useState(0);
+  const isApplyingHistoryRef = useRef(false);
+  const [isDrawing, setIsDrawing] = useState(false);
+  const [selectedType, setSelectedType] = useState<PipeType>('main');
+  const [selectedCurveType, setSelectedCurveType] = useState<CurveType>('straight');
+  const [isGenerating, setIsGenerating] = useState(false);
+  const [editingPipeId, setEditingPipeId] = useState<string | null>(null);
+  const [drawingState, setDrawingState] = useState<DrawingState>({
+    isDrawing: false,
+    currentCoordinates: [],
+    currentDistance: 0,
+    startPoint: null,
+    currentPoint: null
+  });
+
+  const deepCopyPipes = useCallback((src: Pipe[]): Pipe[] => {
+    // structured clone for simple JSON-friendly data
+    return JSON.parse(JSON.stringify(src)) as Pipe[];
+  }, []);
+
+  const recordHistory = useCallback((nextPipes: Pipe[], resetHistory?: boolean) => {
+    if (isApplyingHistoryRef.current) return;
+    const snapshot = deepCopyPipes(nextPipes);
+    if (resetHistory) {
+      setPipeHistory([snapshot]);
+      setPipeHistoryIndex(0);
+      return;
+    }
+    setPipeHistory(prev => {
+      const upto = prev.slice(0, pipeHistoryIndex + 1);
+      return [...upto, snapshot];
+    });
+    setPipeHistoryIndex(prev => prev + 1);
+  }, [pipeHistoryIndex, deepCopyPipes]);
+
+  const setPipesWithHistory = useCallback((
+    updater: Pipe[] | ((prev: Pipe[]) => Pipe[]),
+    options?: { silent?: boolean; resetHistory?: boolean }
+  ) => {
+    if (typeof updater === 'function') {
+      setPipes(prev => {
+        const next = (updater as (p: Pipe[]) => Pipe[])(prev);
+        if (!options?.silent) recordHistory(next, options?.resetHistory);
+        return next;
+      });
+    } else {
+      const next = updater as Pipe[];
+      setPipes(next);
+      if (!options?.silent) recordHistory(next, options?.resetHistory);
+    }
+  }, [recordHistory]);
+
+  
+
+  const addPipe = useCallback((pipe: Pipe) => {
+    
+    setPipes(prev => {
+      const newPipes = [...prev, pipe];
+      
+      // record history outside of state functional updater for clarity
+      recordHistory(newPipes);
+      return newPipes;
+    });
+  }, [recordHistory]);
+
+  const updatePipe = useCallback((pipeId: string, updates: Partial<Pipe>) => {
+    setPipes(prev => {
+      const next = prev.map(pipe => pipe.id === pipeId ? { ...pipe, ...updates } : pipe);
+      recordHistory(next);
+      return next;
+    });
+  }, [recordHistory]);
+
+  const removePipe = useCallback((pipeId: string) => {
+    setPipes(prev => {
+      const next = prev.filter(pipe => pipe.id !== pipeId);
+      recordHistory(next);
+      return next;
+    });
+  }, [recordHistory]);
+
+  const getTotalLength = useCallback((type?: PipeType) => {
+    const filtered = type ? pipes.filter(p => p.type === type) : pipes;
+    return filtered.reduce((total, pipe) => total + (pipe.length || 0), 0);
+  }, [pipes]);
+
+  const getPipeCount = useCallback((type?: PipeType) => {
+    return type ? pipes.filter(p => p.type === type).length : pipes.length;
+  }, [pipes]);
+
+  const updateDrawingState = useCallback((updates: Partial<DrawingState>) => {
+    setDrawingState(prev => ({ ...prev, ...updates }));
+  }, []);
+
+  const resetDrawingState = useCallback(() => {
+    setDrawingState({
+      isDrawing: false,
+      currentCoordinates: [],
+      currentDistance: 0,
+      startPoint: null,
+      currentPoint: null,
+      connectedSprinklers: [],
+      currentFlowRate: 0
+    });
+  }, []);
+
+  const updateCurrentDistance = useCallback((coordinates: Coordinate[]) => {
+    if (coordinates.length < 2) {
+      setDrawingState(prev => ({ ...prev, currentDistance: 0 }));
+      return;
+    }
+    
+    const distance = calculateDistance(coordinates);
+    setDrawingState(prev => ({ ...prev, currentDistance: distance }));
+  }, []);
+
+  // ฟังก์ชันสำหรับคำนวณอัตราการไหลจากสปริงเกลอร์ที่เชื่อมต่อ
+  const calculateFlowRate = useCallback((connectedSprinklers: Coordinate[], perSprinklerLpm?: number): number => {
+    const sprinklerFlowRate = typeof perSprinklerLpm === 'number' && !isNaN(perSprinklerLpm) ? perSprinklerLpm : 10; // L/min per sprinkler (fallback 10)
+    const flowRate = connectedSprinklers.length * sprinklerFlowRate;
+    
+    return flowRate;
+  }, []);
+
+
+  // ฟังก์ชันสำหรับหาสปริงเกลอร์ที่อยู่ใกล้เส้นท่อ
+  const findNearbyConnectedSprinklers = useCallback((coordinates: Coordinate[], sprinklers: Coordinate[], snapRadius: number = 2): Coordinate[] => {
+    if (coordinates.length < 2 || sprinklers.length === 0) return [];
+
+    const connectedSprinklers: Coordinate[] = [];
+    
+    
+    // ตรวจสอบแต่ละสปริงเกลอร์ว่าอยู่ใกล้เส้นท่อหรือไม่ (นับเฉพาะหัวที่ท่อพาดผ่านจริง: ระยะ <= snapRadius เมตร จาก segment เท่านั้น)
+    sprinklers.forEach(sprinkler => {
+      // ตรวจสอบแต่ละส่วนของเส้นท่ออย่างเดียว เพื่อให้ "นับแค่ตัวที่เส้นท่อย่อยลากผ่านเท่านั้น"
+      let intersects = false;
+      for (let i = 0; i < coordinates.length - 1; i++) {
+        const { distance } = getClosestPointOnSegment(sprinkler, coordinates[i], coordinates[i + 1]);
+        if (distance <= snapRadius) {
+          intersects = true;
+          break;
+        }
+      }
+      if (intersects) {
+        connectedSprinklers.push(sprinkler);
+      }
+    });
+    
+    
+    return connectedSprinklers;
+  }, []);
+
   // ฟังก์ชันสำหรับหาจุดเชื่อมต่อทั้งหมด (สปริงเกลอร์, เทปน้ำหยด, เทปน้ำพุ่ง, pivot)
   const findNearbyConnectedIrrigationPoints = useCallback((coordinates: Coordinate[], irrigationPositions: IrrigationPositions, snapRadius: number = 2) => {
     if (coordinates.length < 2) return { sprinklers: [], dripTapes: [], waterJets: [], pivots: [] };
@@ -235,20 +816,60 @@
     }
   };
 };
->>>>>>> 63046a15
-
-        const pipeConfig = PIPE_TYPES[currentPipeType as keyof typeof PIPE_TYPES];
-        const newDrawingManager = new google.maps.drawing.DrawingManager({
-            drawingMode: null,
-            drawingControl: false,
-            polylineOptions: {
-                strokeColor: pipeConfig?.color || '#3388ff',
-                strokeWeight: pipeConfig?.weight || 4,
-                zIndex: 5,
-            },
+
+const useSnapSystem = () => {
+  const [isEnabled, setIsEnabled] = useState(true);
+  const [distance, setDistance] = useState(3);
+  const [point, setPoint] = useState<Coordinate | null>(null);
+
+  const showIndicator = useCallback((snapPoint: Coordinate) => {
+    setPoint(snapPoint);
+  }, []);
+
+  const hideIndicator = useCallback(() => {
+    setPoint(null);
+  }, []);
+
+  const findSnapPoint = useCallback((
+    point: Coordinate, 
+    pipeType: PipeType, 
+    pipes: Pipe[], 
+    irrigationPositions: IrrigationPositions,
+    pumpsParam: Pump[] = []
+  ): Coordinate | null => {
+    if (!isEnabled) return null;
+
+    let closestPoint: Coordinate | null = null;
+    // For main and submain pipes, clamp snap distance to 1-5 meters
+    const effectiveDistance = (pipeType === 'main' || pipeType === 'submain')
+      ? Math.min(Math.max(distance, 1), 5)
+      : distance;
+    let minDistance = effectiveDistance;
+    
+
+    // For main pipes, snap to submain pipes and pumps
+    if (pipeType === 'main') {
+      // 1) Snap to pumps
+      pumpsParam.forEach(pump => {
+        const pumpCoord = { lat: pump.lat, lng: pump.lng } as Coordinate;
+        const dist = calculateDistanceBetweenPoints(point, pumpCoord);
+        if (dist < minDistance) {
+          minDistance = dist;
+          closestPoint = pumpCoord;
+        }
+      });
+
+      // 2) Snap to submain and main pipes
+      const targetPipes = pipes.filter(p => p.type === 'submain' || p.type === 'main');
+      for (const pipe of targetPipes) {
+        if (!pipe.coordinates || pipe.coordinates.length < 2) continue;
+        [pipe.coordinates[0], pipe.coordinates[pipe.coordinates.length - 1]].forEach(coord => {
+          const dist = calculateDistanceBetweenPoints(point, coord);
+          if (dist < minDistance) {
+            minDistance = dist;
+            closestPoint = coord;
+          }
         });
-<<<<<<< HEAD
-=======
         for (let i = 0; i < pipe.coordinates.length - 1; i++) {
           const a = pipe.coordinates[i];
           const b = pipe.coordinates[i + 1];
@@ -303,20 +924,10 @@
         }
       }
     }
->>>>>>> 63046a15
-
-        newDrawingManager.setMap(map);
-        setDrawingManager(newDrawingManager);
-
-<<<<<<< HEAD
-        google.maps.event.clearListeners(newDrawingManager, 'overlaycomplete');
-        google.maps.event.addListener(
-            newDrawingManager,
-            'overlaycomplete',
-            (event: google.maps.drawing.OverlayCompleteEvent) => {
-                newDrawingManager.setDrawingMode(null);
-                onDrawCreated(event.overlay, event.type);
-=======
+
+    return closestPoint;
+  }, [isEnabled, distance]);
+
   const cleanup = useCallback(() => {
     hideIndicator();
   }, [hideIndicator]);
@@ -570,16 +1181,69 @@
             color: 'white',
             fontSize: '16px',
             fontWeight: 'bold'
->>>>>>> 63046a15
             }
-        );
-    }, [map, drawingMode, currentPipeType]);
-
-<<<<<<< HEAD
-    useEffect(() => {
-        if (map) {
-            map.setOptions({ draggableCursor: isPlacingEquipment ? 'crosshair' : null });
-=======
+          });
+        } else {
+          overlaysRef.current.previewEndLabel.setPosition(finalCoord);
+          overlaysRef.current.previewEndLabel.setMap(mapRef.current);
+          if (overlaysRef.current.previewEndLabel instanceof google.maps.Marker) overlaysRef.current.previewEndLabel.setLabel({
+            text: labelText,
+            color: 'white',
+            fontSize: '16px',
+            fontWeight: 'bold'
+          } as google.maps.MarkerLabel);
+        }
+      }
+      
+      // Add pipe type label slightly offset (avoid duplicating sprinklers info shown in end label)
+      const typeText = `${pipeType.toUpperCase()}${curveType !== 'straight' ? ` (${curveType})` : ''}`;
+      
+      const typePos = { lat: finalCoord.lat + 0.0001, lng: finalCoord.lng + 0.0001 };
+      if (!overlaysRef.current.previewTypeLabel) {
+        overlaysRef.current.previewTypeLabel = new google.maps.Marker({
+          position: typePos,
+        map: mapRef.current,
+        clickable: false,
+          zIndex: 1001,
+          icon: { path: google.maps.SymbolPath.CIRCLE, scale: 0, fillColor: 'transparent', fillOpacity: 0, strokeColor: 'transparent', strokeWeight: 0 },
+          label: { text: typeText, color: config.color, fontSize: '12px', fontWeight: 'bold' }
+        });
+      } else {
+        overlaysRef.current.previewTypeLabel.setPosition(typePos);
+        overlaysRef.current.previewTypeLabel.setMap(mapRef.current);
+        if (overlaysRef.current.previewTypeLabel instanceof google.maps.Marker) overlaysRef.current.previewTypeLabel.setLabel({ text: typeText, color: config.color, fontSize: '12px', fontWeight: 'bold' } as google.maps.MarkerLabel);
+      }
+      
+      // เพิ่มจุดแสดงสปริงเกลอร์ที่เชื่อมต่อแล้วสำหรับ lateral
+      if (pipeType === 'lateral' && connectedSprinklers) {
+        overlaysRef.current.connectedSprinklerMarkers = overlaysRef.current.connectedSprinklerMarkers || [];
+        const needed = connectedSprinklers.length;
+        // Ensure pool size
+        for (let i = overlaysRef.current.connectedSprinklerMarkers.length; i < needed; i++) {
+          const marker = new google.maps.Marker({
+            position: previewCoordinates[0],
+            map: mapRef.current!,
+            clickable: false,
+            zIndex: 1003,
+            icon: { path: google.maps.SymbolPath.CIRCLE, scale: 6, fillColor: '#00ff00', fillOpacity: 0.8, strokeColor: '#ffffff', strokeWeight: 2 }
+          });
+          overlaysRef.current.connectedSprinklerMarkers.push(marker);
+        }
+        // Update positions and show
+        for (let i = 0; i < overlaysRef.current.connectedSprinklerMarkers.length; i++) {
+          const marker = overlaysRef.current.connectedSprinklerMarkers[i];
+          if (i < needed) {
+            const pos = connectedSprinklers[i];
+            marker.setPosition(pos);
+            marker.setVisible(true);
+            marker.setMap(mapRef.current);
+          } else {
+            marker.setVisible(false);
+          }
+        }
+      }
+    }
+
     // Add intermediate on-line label (for lateral: show sprinklers + flow) or distance for others
     if (previewCoordinates.length > 6) {
       const midPoint = Math.floor(previewCoordinates.length / 2);
@@ -592,17 +1256,161 @@
           midLabelText = `🔗 ${connectedSprinklers.length} • 💧 ${Math.round(flowRate)} L/min`;
         } else {
           midLabelText = `🔗 ${connectedSprinklers.length}`;
->>>>>>> 63046a15
-        }
-    }, [map, isPlacingEquipment]);
-
-    const startDrawing = () => {
-        if (drawingManager && drawingMode === 'pipe') {
-            drawingManager.setDrawingMode(google.maps.drawing.OverlayType.POLYLINE);
-        }
+        }
+      }
+
+      if (pipeType === 'lateral') {
+        if (!overlaysRef.current.previewMidPill) {
+          overlaysRef.current.previewMidPill = new PillLabel(midCoord, midLabelText, { backgroundColor: 'rgba(31, 41, 55, 0.85)', textColor: '#fff', fontSize: '13px', fontWeight: '700', padding: '4px 8px', borderRadius: '999px', boxShadow: '0 2px 6px rgba(0,0,0,0.35)', zIndex: 1001 });
+          overlaysRef.current.previewMidPill.setMap(mapRef.current);
+        } else {
+          overlaysRef.current.previewMidPill.setPosition(midCoord);
+          overlaysRef.current.previewMidPill.setText(midLabelText);
+          overlaysRef.current.previewMidPill.setMap(mapRef.current);
+        }
+      } else {
+        if (!overlaysRef.current.previewMidLabel || !(overlaysRef.current.previewMidLabel instanceof google.maps.Marker)) {
+          overlaysRef.current.previewMidLabel = new google.maps.Marker({
+          position: midCoord,
+          map: mapRef.current,
+          clickable: false,
+            zIndex: 1001,
+            icon: { path: google.maps.SymbolPath.CIRCLE, scale: 6, fillColor: config.color, fillOpacity: 0.7, strokeColor: 'white', strokeWeight: 1 },
+            label: { text: midLabelText, color: 'white', fontSize: '14px', fontWeight: 'bold' }
+          });
+        } else {
+          overlaysRef.current.previewMidLabel.setPosition(midCoord);
+          overlaysRef.current.previewMidLabel.setMap(mapRef.current);
+          if (overlaysRef.current.previewMidLabel instanceof google.maps.Marker) overlaysRef.current.previewMidLabel.setLabel({ text: midLabelText, color: 'white', fontSize: '14px', fontWeight: 'bold' } as google.maps.MarkerLabel);
+        }
+      }
+    }
+  }, [mapRef, clearDrawingPreview]);
+
+  // drawMainArea เหมือนเดิม
+  const drawMainArea = useCallback((coordinates: Coordinate[]) => {
+    if (!mapRef.current || coordinates.length < 3) return;
+
+    if (!overlaysRef.current.mainArea) {
+      const polygon = new google.maps.Polygon({
+        paths: [coordinates],
+        fillColor: '#86EFAC',
+        fillOpacity: 0.15,
+        strokeColor: '#22C55E',
+        strokeWeight: 2,
+        strokeOpacity: 1,
+        map: mapRef.current,
+        clickable: false,
+        zIndex: 500,
+      });
+
+      overlaysRef.current.mainArea = polygon;
+    } else {
+        overlaysRef.current.mainArea.setPaths([coordinates]);
+    }
+  }, []);
+
+  // ปรับปรุง drawZones ให้มีประสิทธิภาพ
+  const drawZones = useCallback((zones: Zone[]) => {
+    if (!mapRef.current) return;
+    const currentZoneMap = overlaysRef.current.zones;
+    const newZoneIds = new Set(zones.map(z => z.id));
+
+    // ลบโซนที่ไม่มีในข้อมูลใหม่
+    currentZoneMap.forEach((polygon, zoneId) => {
+      if (!newZoneIds.has(zoneId)) {
+        polygon.setMap(null);
+        currentZoneMap.delete(zoneId);
+      }
+    });
+
+    // เพิ่มโซนใหม่ หรืออัปเดตโซนที่มีอยู่
+    zones.forEach(zone => {
+      const existing = currentZoneMap.get(zone.id);
+      if (existing) {
+        existing.setOptions({
+          fillColor: zone.color,
+          fillOpacity: 0.35,
+          strokeColor: zone.color,
+          strokeWeight: 2,
+          strokeOpacity: 0.9,
+          zIndex: 800,
+          clickable: false,
+        });
+        existing.setPaths([zone.coordinates]);
+      } else {
+        const polygon = new google.maps.Polygon({
+          paths: [zone.coordinates],
+          fillColor: zone.color,
+          fillOpacity: 0.35,
+          strokeColor: zone.color,
+          strokeWeight: 2,
+          strokeOpacity: 0.9,
+          map: mapRef.current,
+          zIndex: 800,
+          clickable: false,
+        });
+        currentZoneMap.set(zone.id, polygon);
+      }
+    });
+  }, []);
+
+  // ปรับปรุง drawObstacles ให้มีประสิทธิภาพ
+  const drawObstacles = useCallback((obstacles: Obstacle[]) => {
+    if (!mapRef.current) return;
+    const currentObstacleMap = overlaysRef.current.obstacles;
+    const newObstacleIds = new Set(obstacles.map(o => o.id));
+
+    currentObstacleMap.forEach((polygon, obstacleId) => {
+      if (!newObstacleIds.has(obstacleId)) {
+        polygon.setMap(null);
+        currentObstacleMap.delete(obstacleId);
+      }
+    });
+
+    obstacles.forEach(obstacle => {
+      if (!currentObstacleMap.has(obstacle.id)) {
+        const colors = getObstacleColors(obstacle.type);
+        const polygon = new google.maps.Polygon({
+          paths: [obstacle.coordinates],
+          fillColor: colors.fill,
+          fillOpacity: 0.3,
+          strokeColor: colors.stroke,
+          strokeWeight: 1,
+          strokeOpacity: 0.8,
+          map: mapRef.current,
+          clickable: false,
+        });
+        currentObstacleMap.set(obstacle.id, polygon);
+      }
+    });
+  }, []);
+  
+  // ปรับปรุง drawPlantPoints ให้มีประสิทธิภาพ
+  const drawPlantPoints = useCallback((plants: PlantPoint[]) => {
+    if (!mapRef.current) return;
+    
+    const currentPlantMap = overlaysRef.current.plants;
+    const newPlantIds = new Set(plants.map(p => p.id));
+    
+    // 1. ลบ Markers ที่ไม่มีในข้อมูลชุดใหม่
+    currentPlantMap.forEach((marker, plantId) => {
+        if (!newPlantIds.has(plantId)) {
+            marker.setMap(null);
+            currentPlantMap.delete(plantId);
+        }
+    });
+
+    // 2. เพิ่ม Markers ใหม่
+    const plantIcon = {
+        url: 'data:image/svg+xml;charset=UTF-8,' + encodeURIComponent(`
+          <svg width="8" height="8" viewBox="0 0 8 8" xmlns="http://www.w3.org/2000/svg">
+            <circle cx="4" cy="4" r="3" fill="#22c55e" stroke="#16a34a" stroke-width="1"/>
+          </svg>
+        `),
+        scaledSize: new google.maps.Size(8, 8),
+        anchor: new google.maps.Point(4, 4)
     };
-<<<<<<< HEAD
-=======
       
     plants.forEach(plant => {
         if (!currentPlantMap.has(plant.id)) {
@@ -743,197 +1551,1094 @@
       });
     }
   }, []);
->>>>>>> 63046a15
-
-    return (
-        <>
-            <div ref={ref} style={{ width: '100%', height: '100%' }} />
-            <div
-                className="absolute left-2 top-2 z-10 max-w-xs rounded-md border border-white p-2 shadow-md"
-                style={{ backgroundColor: '#000005' }}
-            >
-                <div className="flex flex-col space-y-1">
-                    <div className="text-xs font-semibold text-white">
-                        ขั้นตอนที่ 3: ออกแบบระบบท่อ
-                    </div>
-                    {drawingMode === 'pipe' && (
-                        <button
-                            onClick={startDrawing}
-                            className="rounded border border-white bg-purple-500 px-2 py-1 text-xs text-white hover:bg-purple-600"
-                        >
-                            🔧 วาดเส้นท่อ (
-                            {PIPE_TYPES[currentPipeType as keyof typeof PIPE_TYPES]?.name})
-                        </button>
-                    )}
-                    {isPlacingEquipment && (
-                        <div className="rounded border border-white bg-yellow-100 px-2 py-1 text-xs text-yellow-800">
-                            วางอุปกรณ์: คลิกบนแผนที่...
-                        </div>
-                    )}
+
+  const drawIrrigation = useCallback((positions: IrrigationPositions, settings: IrrigationSettings) => {
+    if (!mapRef.current) return;
+    createIrrigationMarkers(mapRef.current, positions, settings);
+  }, [createIrrigationMarkers]);
+
+  // ปรับปรุง drawPumps ให้มีประสิทธิภาพ
+  const drawPumps = useCallback((pumps: Pump[], onRemovePump?: (pumpId: string) => void) => {
+    if (!mapRef.current) return;
+
+    const currentPumpMap = overlaysRef.current.pumps;
+    const newPumpIds = new Set(pumps.map(p => p.id));
+
+    // ลบ pumps ที่ไม่มี
+    currentPumpMap.forEach((marker, pumpId) => {
+        if(!newPumpIds.has(pumpId)) {
+            marker.setMap(null);
+            currentPumpMap.delete(pumpId);
+        }
+    });
+
+    // เพิ่ม pumps ใหม่
+    pumps.forEach(pump => {
+      if (!currentPumpMap.has(pump.id)) {
+        const pumpIcon = {
+            url: '/generateTree/wtpump.png',
+            scaledSize: new google.maps.Size(32, 32),
+            anchor: new google.maps.Point(16, 16)
+        };
+
+        const marker = new google.maps.Marker({
+            position: { lat: pump.lat, lng: pump.lng },
+            map: mapRef.current,
+            icon: pumpIcon,
+            title: `${pump.name} (${pump.capacity} L/h)`,
+            clickable: true,
+            zIndex: 3000
+        });
+
+        marker.addListener('click', () => {
+            const infoWindow = new google.maps.InfoWindow({
+              content: `
+                <div style="padding: 10px; font-family: Arial, sans-serif; min-width: 200px;">
+                  <h3 style="margin: 0 0 10px 0; color: #333; font-size: 16px;">${pump.name}</h3>
+                  <p style="margin: 5px 0; color: #666; font-size: 14px;">
+                    <strong>Capacity:</strong> ${pump.capacity} L/h
+                  </p>
+                  <p style="margin: 5px 0; color: #666; font-size: 14px;">
+                    <strong>Location:</strong> ${pump.lat.toFixed(6)}, ${pump.lng.toFixed(6)}
+                  </p>
+                  <div style="margin-top: 15px; text-align: center;">
+                    <button 
+                      onclick="window.deletePump('${pump.id}')" 
+                      style="
+                        background-color: #dc2626; color: white; border: none; padding: 8px 16px; border-radius: 4px; 
+                        cursor: pointer; font-size: 14px;"
+                      onmouseover="this.style.backgroundColor='#b91c1c'"
+                      onmouseout="this.style.backgroundColor='#dc2626'"
+                    >
+                      🗑️ Delete Pump
+                    </button>
+                  </div>
                 </div>
-            </div>
-        </>
-    );
+              `,
+              maxWidth: 250
+            });
+
+            (window as { deletePump?: (pumpId: string) => void }).deletePump = (pumpId: string) => {
+              if (onRemovePump) onRemovePump(pumpId);
+              infoWindow.close();
+            };
+
+            infoWindow.open(mapRef.current, marker);
+        });
+        currentPumpMap.set(pump.id, marker);
+      }
+    });
+  }, []);
+
+  // ปรับปรุง drawPipes ให้มีประสิทธิภาพ
+  const drawPipes = useCallback((pipes: Pipe[], editingPipeId: string | null, onPipeClick: (pipeId: string) => void) => {
+    if (!mapRef.current) return;
+
+    const currentPipeMap = overlaysRef.current.pipes;
+    const newPipeIds = new Set(pipes.map(p => p.id));
+
+    // ลบ pipes ที่ไม่มี
+    currentPipeMap.forEach((polyline, pipeId) => {
+      if(!newPipeIds.has(pipeId)) {
+        google.maps.event.clearInstanceListeners(polyline);
+        polyline.setMap(null);
+        currentPipeMap.delete(pipeId);
+        // remove any info labels associated with this pipe
+        const labels = overlaysRef.current.pipeLabels.get(pipeId);
+        if (labels) {
+          labels.forEach(m => m.setMap(null));
+          overlaysRef.current.pipeLabels.delete(pipeId);
+        }
+        const pills = overlaysRef.current.pipeLabelPills.get(pipeId);
+        if (pills) {
+          pills.forEach(p => p.setMap(null));
+          overlaysRef.current.pipeLabelPills.delete(pipeId);
+        }
+      }
+    });
+
+    // เพิ่ม/อัปเดต pipes
+    pipes.forEach(pipe => {
+        const isEditing = pipe.id === editingPipeId;
+        const config = getPipeConfig(pipe.type);
+        const existingPolyline = currentPipeMap.get(pipe.id);
+        
+        if (existingPolyline) {
+            // อัปเดต pipe ที่มีอยู่
+            existingPolyline.setPath(pipe.coordinates);
+            existingPolyline.setOptions({
+                strokeWeight: isEditing ? config.weight + 2 : config.weight,
+                strokeOpacity: isEditing ? 1 : config.opacity,
+                zIndex: isEditing ? 3500 : 3200
+            });
+        } else {
+            // สร้าง pipe ใหม่
+            const polyline = new google.maps.Polyline({
+                path: pipe.coordinates,
+                strokeColor: config.color,
+                strokeWeight: isEditing ? config.weight + 2 : config.weight,
+                strokeOpacity: isEditing ? 1 : config.opacity,
+                map: mapRef.current,
+                clickable: true,
+                zIndex: isEditing ? 3500 : 3200
+            }) as ExtendedPolyline;
+
+            polyline.pipeId = pipe.id;
+            
+            google.maps.event.addListener(polyline, 'click', () => onPipeClick(pipe.id));
+            currentPipeMap.set(pipe.id, polyline);
+        }
+    });
+  }, []);
+
+  // drawControlHandles เหมือนเดิม
+  const drawControlHandles = useCallback((pipe: Pipe | undefined, onHandleDrag: (index: number, newPosition: Coordinate) => void) => {
+    if (!mapRef.current || !pipe) {
+      overlaysRef.current.controlHandles.forEach(h => {
+        if (h.dragListener) {
+          google.maps.event.removeListener(h.dragListener);
+        }
+        h.setMap(null);
+      });
+      overlaysRef.current.controlHandles = [];
+      return;
+    }
+
+    // ล้างจุดควบคุมเก่าก่อน
+    overlaysRef.current.controlHandles.forEach(h => {
+      if (h.dragListener) {
+        google.maps.event.removeListener(h.dragListener);
+      }
+      h.setMap(null);
+    });
+    overlaysRef.current.controlHandles = [];
+
+    // เตรียมจุดสำหรับแสดงผลบนแผนที่
+    let displayPoints: Coordinate[] = [];
+    let controlPoints: Coordinate[] = [];
+    // เมทาดาต้าสำหรับท่อตรง เพื่ออ้างถึงมุมที่แท้จริง/มุมที่ทำโค้งไว้
+    const straightMetas: Array<{ type: 'sharp'; cornerIndex: number } | { type: 'rounded'; rc: { cornerIndex: number; A: Coordinate; B: Coordinate; C: Coordinate; r: number } }> = [];
+    
+    if (pipe.curveType === 'bezier') {
+      // ใช้ controlPoints ที่บันทึกไว้ถ้ามี มิฉะนั้นคำนวณจากเส้นปัจจุบัน
+      if (pipe.controlPoints && pipe.controlPoints.length >= 3) {
+        controlPoints = [
+          pipe.controlPoints[0],
+          pipe.controlPoints[1],
+          pipe.controlPoints[2]
+        ];
+      } else if (pipe.coordinates.length >= 2) {
+        const start = pipe.coordinates[0];
+        const end = pipe.coordinates[pipe.coordinates.length - 1];
+        let control = undefined as unknown as Coordinate;
+        if (pipe.coordinates.length >= 3) {
+          const midIndex = Math.floor(pipe.coordinates.length / 2);
+          control = pipe.coordinates[midIndex];
+        } else {
+          control = {
+            lat: (start.lat + end.lat) / 2,
+            lng: (start.lng + end.lng) / 2
+          };
+        }
+        controlPoints = [start, control, end];
+      }
+
+      if (controlPoints.length === 3) {
+        const [start, control, end] = controlPoints;
+        // แสดง handle ตรงจุดบนโค้ง (t = 0.5) เพื่อให้ handle อยู่บนเส้นท่อขณะลาก
+        const midOnCurve: Coordinate = {
+          lat: 0.25 * start.lat + 0.5 * control.lat + 0.25 * end.lat,
+          lng: 0.25 * start.lng + 0.5 * control.lng + 0.25 * end.lng
+        };
+        displayPoints = [start, midOnCurve, end];
+      }
+    } else if (pipe.curveType === 'spline') {
+      // ใช้ controlPoints ที่บันทึกไว้ถ้ามี มิฉะนั้นสุ่มตัวอย่างจากเส้นท่อ
+      if (pipe.controlPoints && pipe.controlPoints.length >= 2) {
+        controlPoints = [...pipe.controlPoints];
+      } else {
+        const step = Math.max(1, Math.floor(pipe.coordinates.length / 4));
+        for (let i = 0; i < pipe.coordinates.length; i += step) {
+          controlPoints.push(pipe.coordinates[i]);
+        }
+        if (controlPoints.length === 0 || controlPoints[controlPoints.length - 1] !== pipe.coordinates[pipe.coordinates.length - 1]) {
+          controlPoints.push(pipe.coordinates[pipe.coordinates.length - 1]);
+        }
+      }
+      displayPoints = controlPoints;
+    } else if (!pipe.curveType || pipe.curveType === 'straight') {
+      // แสดงจุดปรับที่มุมภายใน (exclude endpoints)
+      const coords = pipe.coordinates;
+      for (let i = 1; i < coords.length - 1; i++) {
+        const A = toXY(coords[i - 1]);
+        const B = toXY(coords[i]);
+        const C = toXY(coords[i + 1]);
+        const v1 = normV(subV(B, A));
+        const v2 = normV(subV(C, B));
+        const seg1 = lenV(subV(B, A));
+        const seg2 = lenV(subV(C, B));
+        const cosTheta = Math.max(-1, Math.min(1, dotV(mulV(v1, -1), v2)));
+        const theta = Math.acos(cosTheta) * 180 / Math.PI;
+        if (seg1 > 1e-6 && seg2 > 1e-6 && theta < 170) {
+          displayPoints.push(coords[i]);
+          straightMetas.push({ type: 'sharp', cornerIndex: i });
+        }
+      }
+      // เพิ่ม handles สำหรับมุมที่ถูกโค้งไว้ก่อนหน้าให้ใช้ลากต่อได้
+      (pipe.roundedCorners || []).forEach(rc => {
+        if (!rc || rc.r === undefined || rc.A === undefined || rc.B === undefined || rc.C === undefined) return;
+        const A = toXY(rc.A);
+        const B = toXY(rc.B);
+        const C = toXY(rc.C);
+        const u1 = normV(subV(B, A));
+        const u2 = normV(subV(C, B));
+        const P = addV(B, mulV(u1, -rc.r!));
+        const Q = addV(B, mulV(u2, rc.r!));
+        const I = lineIntersection(P, u1, Q, u2) || B;
+        const mid = mulV(addV(addV(P, mulV(I, 2)), Q), 0.25);
+        const midCoord = fromXY(mid);
+        displayPoints.push(midCoord);
+        straightMetas.push({ type: 'rounded', rc: { cornerIndex: rc.cornerIndex, A: rc.A, B: rc.B, C: rc.C, r: rc.r! } });
+      });
+    }
+
+    // ผูก index กับ metadata เพื่อใช้หา corner index เดิมได้แม่นยำหลัง redraw
+    displayPoints.forEach((point, index) => {
+      const handle = new google.maps.Marker({
+        position: point,
+        map: mapRef.current,
+        draggable: true,
+        icon: {
+          path: google.maps.SymbolPath.CIRCLE,
+          scale: 8,
+          fillColor: (!pipe.curveType || pipe.curveType === 'straight')
+            ? '#FFD700'
+            : (index === 0 ? '#2ecc71' : index === displayPoints.length - 1 ? '#e74c3c' : '#FFD700'),
+          fillOpacity: 1,
+          strokeColor: '#000000',
+          strokeWeight: 2,
+        },
+        optimized: false,
+        title: (!pipe.curveType || pipe.curveType === 'straight')
+          ? 'Corner'
+          : (index === 0 
+              ? 'Start Point' 
+              : index === displayPoints.length - 1 
+                ? 'End Point' 
+                : pipe.curveType === 'bezier' 
+                  ? 'Curve Midpoint' 
+                  : `Control Point ${index}`),
+        zIndex: 1002
+      }) as ExtendedMarker;
+      // ผูกเมทาดาต้า (เฉพาะท่อตรง) เพื่อใช้คง index มุมระหว่างลากและหลังอัปเดต
+      if (!pipe.curveType || pipe.curveType === 'straight') {
+        const meta = straightMetas[index];
+        if (meta) handle.set('meta', meta);
+      }
+
+      // เพิ่ม drag listeners แบบ persistent
+      const dragListener = handle.addListener('drag', () => {
+        const newPosition = handle.getPosition();
+        if (newPosition) {
+          // ใช้ requestAnimationFrame เพื่อให้การอัปเดตเป็นแบบ smooth
+          requestAnimationFrame(() => {
+            // สำหรับท่อตรง: แสดง preview ตามตำแหน่งลาก (ไม่ต้องให้จุดอยู่บนเส้น) และให้ลากกลับได้
+            if (!pipe.curveType || pipe.curveType === 'straight') {
+              const coords = pipe.coordinates;
+              const meta = handle.get('meta') as
+                | { type: 'sharp'; cornerIndex: number }
+                | { type: 'rounded'; rc: { cornerIndex: number; A: Coordinate; B: Coordinate; C: Coordinate; r: number } }
+                | undefined;
+              const cornerIdx = meta?.type === 'sharp' ? meta.cornerIndex
+                : meta?.type === 'rounded' ? meta.rc.cornerIndex
+                : undefined;
+              if (cornerIdx !== undefined) {
+                const A = toXY(coords[cornerIdx - 1]);
+                const B = toXY(coords[cornerIdx]);
+                const C = toXY(coords[cornerIdx + 1]);
+                const AB = subV(B, A);
+                const BC = subV(C, B);
+                const u1 = normV(AB);
+                const u2 = normV(BC);
+                // ให้ใช้ระยะ r ตามตำแหน่งลากโดยฉายบนแกนของแต่ละขา เพื่อให้ลากไป-กลับได้อิสระ
+                const T = { x: newPosition.lng(), y: newPosition.lat() };
+                const r1 = Math.max(0, dotV(subV(T, B), mulV(u1, -1)));
+                const r2 = Math.max(0, dotV(subV(T, B), u2));
+                const r = Math.min(r1, r2, Math.min(lenV(AB), lenV(BC)) * 0.499);
+                const P = addV(B, mulV(u1, -r));
+                const Q = addV(B, mulV(u2, r));
+                const I = lineIntersection(P, u1, Q, u2) || B;
+                // แสดง preview จาก P-I-Q ตาม r นี้ โดยไม่บังคับตำแหน่งจุดลากให้อยู่บนเส้น
+                if (overlaysRef.current.cornerPreview) {
+                  const tempCoords: Coordinate[] = [];
+                  for (let j = 0; j < coords.length; j++) {
+                    if (j === cornerIdx) {
+                      const startC = fromXY(P);
+                      const endC = fromXY(Q);
+                      const controlC = fromXY(I || B);
+                      const curved = generateBezierCurve(startC, endC, controlC, 24);
+                      tempCoords.push(...curved);
+                    } else {
+                      if (j === cornerIdx - 1) {
+                        tempCoords.push(fromXY(A));
+                        tempCoords.push(fromXY(P));
+                      } else if (j === cornerIdx + 1) {
+                        tempCoords.push(fromXY(Q));
+                        tempCoords.push(fromXY(C));
+                      } else {
+                        tempCoords.push(coords[j]);
+                      }
+                    }
+                  }
+                  overlaysRef.current.cornerPreview.setPath(tempCoords);
+                }
+              }
+            } else if (pipe.curveType === 'bezier') {
+              // Bezier: ให้จุดกลางอยู่บนเส้น (t=0.5) ระหว่างลาก
+              const start = pipe.coordinates[0];
+              const end = pipe.coordinates[pipe.coordinates.length - 1];
+              if (index === 1 && start && end) {
+                const raw = { lat: newPosition.lat(), lng: newPosition.lng() };
+                // แปลงตำแหน่งที่ลาก (mid on curve) -> control จริง
+                const newControl = {
+                  lat: 2 * raw.lat - (start.lat + end.lat) / 2,
+                  lng: 2 * raw.lng - (start.lng + end.lng) / 2
+                };
+                const mid = {
+                  lat: 0.25 * start.lat + 0.5 * newControl.lat + 0.25 * end.lat,
+                  lng: 0.25 * start.lng + 0.5 * newControl.lng + 0.25 * end.lng
+                };
+                handle.setPosition(new google.maps.LatLng(mid.lat, mid.lng));
+                onHandleDrag(index, newControl);
+              } else {
+                onHandleDrag(index, { lat: newPosition.lat(), lng: newPosition.lng() });
+              }
+            } else {
+              onHandleDrag(index, { lat: newPosition.lat(), lng: newPosition.lng() });
+            }
+          });
+        }
+      });
+
+      // ระบุสถานะกำลังลาก เพื่อป้องกันการ redraw handles ระหว่างลาก
+      handle.addListener('dragstart', () => {
+        (overlaysRef.current as unknown as { isDraggingControl?: boolean }).isDraggingControl = true;
+        // สร้าง corner preview polyline เมื่อเริ่มลากมุมของท่อตรง
+        if (!pipe.curveType || pipe.curveType === 'straight') {
+          if (!overlaysRef.current.cornerPreview) {
+            overlaysRef.current.cornerPreview = new google.maps.Polyline({
+              map: mapRef.current!,
+              strokeColor: '#FFD700',
+              strokeOpacity: 0.9,
+              strokeWeight: 3,
+              zIndex: 1003,
+              clickable: false
+            });
+          }
+        }
+      });
+      handle.addListener('dragend', () => {
+        (overlaysRef.current as unknown as { isDraggingControl?: boolean }).isDraggingControl = false;
+        const endPos = handle.getPosition();
+        if (endPos) {
+          const endLatLng = { lat: endPos.lat(), lng: endPos.lng() };
+          if (!pipe.curveType || pipe.curveType === 'straight') {
+            // คำนวณ r ตามแนว bisector แล้วปรับใช้ครั้งเดียว โดยคงความยาวท่อเดิม
+            const coords = pipe.coordinates;
+            const cornerIndices: number[] = [];
+            for (let i = 1; i < coords.length - 1; i++) {
+              const A = toXY(coords[i - 1]);
+              const B = toXY(coords[i]);
+              const C = toXY(coords[i + 1]);
+              const v1 = normV(subV(B, A));
+              const v2 = normV(subV(C, B));
+              const seg1 = lenV(subV(B, A));
+              const seg2 = lenV(subV(C, B));
+              const cosTheta = Math.max(-1, Math.min(1, dotV(mulV(v1, -1), v2)));
+              const theta = Math.acos(cosTheta) * 180 / Math.PI;
+              if (seg1 > 1e-6 && seg2 > 1e-6 && theta < 170) cornerIndices.push(i);
+            }
+            const cornerIdx = cornerIndices[index];
+            if (cornerIdx !== undefined) {
+              const A = toXY(coords[cornerIdx - 1]);
+              const B = toXY(coords[cornerIdx]);
+              const C = toXY(coords[cornerIdx + 1]);
+              const AB = subV(B, A);
+              const BC = subV(C, B);
+              const u1 = normV(AB);
+              const u2 = normV(BC);
+              const bis = normV(addV(mulV(u1, -1), u2));
+              if (lenV(bis) > 0) {
+                const T = { x: endLatLng.lng, y: endLatLng.lat };
+                const projLen = dotV(subV(T, B), bis);
+                const seg1 = lenV(AB);
+                const seg2 = lenV(BC);
+                const rMax = Math.max(0, Math.min(seg1, seg2) * 0.499);
+                // หา r ที่คงความยาวเดิม: ใช้ binary search หา r* ที่ทำให้ |AB|+|BC| ≈ |AB|-r + arc + |BC|-r
+                const originalLength = calculateDistance(coords);
+                const computeLengthWith = (rTest: number) => {
+                  const P = addV(B, mulV(u1, -rTest));
+                  const Q = addV(B, mulV(u2, rTest));
+                  const I = lineIntersection(P, u1, Q, u2) || B;
+                  const startC = fromXY(P);
+                  const endC = fromXY(Q);
+                  const controlC = fromXY(I);
+                  const curved = generateBezierCurve(startC, endC, controlC, 24);
+                  const temp: Coordinate[] = [];
+                  for (let j = 0; j < coords.length; j++) {
+                    if (j === cornerIdx) {
+                      temp.push(...curved);
+                    } else if (j === cornerIdx - 1) {
+                      temp.push(fromXY(A));
+                      temp.push(fromXY(P));
+                    } else if (j === cornerIdx + 1) {
+                      temp.push(fromXY(Q));
+                      temp.push(fromXY(C));
+                    } else {
+                      temp.push(coords[j]);
+                    }
+                  }
+                  return calculateDistance(temp);
+                };
+                let low = 0, high = Math.max(0, Math.min(rMax, projLen));
+                for (let it = 0; it < 18; it++) {
+                  const mid = (low + high) / 2;
+                  const lenMid = computeLengthWith(mid);
+                  if (lenMid > originalLength) {
+                    // โค้งยาวเกิน ลด r
+                    high = mid;
+                  } else {
+                    // โค้งสั้นไป เพิ่ม r
+                    low = mid;
+                  }
+                }
+                const rStar = (low + high) / 2;
+                const bisPoint = addV(B, mulV(bis, rStar));
+                // ส่งค่าที่คำนวณแล้วไปอัปเดตเส้นจริงครั้งเดียว
+                onHandleDrag(index, { lat: bisPoint.y, lng: bisPoint.x });
+                // เก็บสถานะมุมที่โค้งไว้ เพื่อให้ลากต่อได้และไม่หาย
+                const Acoord = fromXY(A);
+                const Bcoord = fromXY(B);
+                const Ccoord = fromXY(C);
+                const existing = pipe.roundedCorners || [];
+                const updatedRounded = [
+                  ...existing.filter(rc => rc.cornerIndex !== cornerIdx),
+                  { cornerIndex: cornerIdx, A: Acoord, B: Bcoord, C: Ccoord, r: rStar }
+                ];
+                // อัปเดต metadata ลงใน state ของ pipe (ไม่เปลี่ยนความยาว)
+                const currentPipe = pipe;
+                currentPipe.roundedCorners = updatedRounded;
+              }
+            }
+          } else {
+            onHandleDrag(index, endLatLng);
+          }
+        }
+        // ล้าง corner preview หลังลากเสร็จ
+        if (overlaysRef.current.cornerPreview) {
+          overlaysRef.current.cornerPreview.setMap(null);
+          overlaysRef.current.cornerPreview = undefined;
+        }
+      });
+
+      // เก็บ reference ของ listener เพื่อล้างในภายหลัง
+      handle.dragListener = dragListener;
+      
+      overlaysRef.current.controlHandles.push(handle);
+    });
+  }, []);
+  
+  // fitBounds เหมือนเดิม
+  const fitBounds = useCallback((coordinates: Coordinate[]) => {
+    if (!mapRef.current || coordinates.length === 0) return;
+    const bounds = new google.maps.LatLngBounds();
+    coordinates.forEach(coord => bounds.extend(new google.maps.LatLng(coord.lat, coord.lng)));
+    mapRef.current.fitBounds(bounds);
+  }, []);
+
+  // updateMapVisuals เรียกใช้ฟังก์ชันที่ปรับปรุงแล้ว
+  const updateMapVisuals = useCallback((fieldData: FieldData) => {
+    if (!mapRef.current) return;
+    
+    if (fieldData.mainArea.length > 0) {
+        drawMainArea(fieldData.mainArea);
+    }
+    if (fieldData.zones.length > 0) {
+        drawZones(fieldData.zones);
+    }
+    if (fieldData.obstacles.length > 0) {
+        drawObstacles(fieldData.obstacles);
+    }
+    if (fieldData.plantPoints.length > 0) {
+        drawPlantPoints(fieldData.plantPoints);
+    }
+    if (fieldData.irrigationPositions) {
+        drawIrrigation(fieldData.irrigationPositions, fieldData.irrigationSettings);
+    }
+  }, [drawMainArea, drawZones, drawObstacles, drawPlantPoints, drawIrrigation]);
+
+  const exposeOverlaysRef = useCallback(() => {
+    return overlaysRef as React.MutableRefObject<{
+      mainArea?: google.maps.Polygon;
+      zones: Map<string, google.maps.Polygon>;
+      obstacles: Map<string, google.maps.Polygon>;
+      plants: Map<string, google.maps.Marker>;
+      irrigation: Map<string, google.maps.Marker>;
+      circles: Map<string, google.maps.Circle>;
+      pipes: Map<string, ExtendedPolyline>;
+      drawingPreview?: google.maps.Polyline;
+      previewEndLabel?: PipeLabelOverlay;
+      previewEndPill?: PillLabel;
+      previewTypeLabel?: PipeLabelOverlay;
+      previewMidLabel?: PipeLabelOverlay;
+      previewMidPill?: PillLabel;
+      connectedSprinklerMarkers?: google.maps.Marker[];
+      distanceLabels: google.maps.Marker[];
+      distanceLine?: google.maps.Polyline;
+      pumps: Map<string, google.maps.Marker>;
+      controlHandles: ExtendedMarker[];
+      cornerPreview?: google.maps.Polyline;
+      drawingListeners?: google.maps.MapsEventListener[];
+      isDraggingControl?: boolean;
+      pipeLabels: Map<string, PipeLabelOverlay[]>;
+      pipeLabelPills: Map<string, PillLabel[]>;
+    }>;
+  }, []);
+
+  return {
+    mapRef,
+    drawingManagerRef,
+    overlaysRef: exposeOverlaysRef(),
+    clearAllOverlays,
+    clearPipeOverlays,
+    clearDrawingPreview,
+    updateDrawingPreview,
+    drawPumps,
+    drawPipes,
+    drawControlHandles,
+    fitBounds,
+    updateMapVisuals
+  };
 };
-
-// --- Main Component: Step3_PipeSystem ---
-export default function Step3_PipeSystem() {
-    const mapState = useMapState();
-    const stepWizard = useStepWizard();
-    const pipeSystemState = usePipeSystemState();
-    const equipmentState = useEquipmentState();
-
-    const { mapCenter, setMapCenter, mapZoom, setMapZoom, mapType } = mapState;
-    const { setCurrentStep, setStepCompleted } = stepWizard;
-    const { pipes, setPipes, currentPipeType, setCurrentPipeType } = pipeSystemState;
-    const {
-        equipmentIcons,
-        setEquipmentIcons,
-        isPlacingEquipment,
-        setIsPlacingEquipment,
-        selectedEquipmentType,
-        setSelectedEquipmentType,
-    } = equipmentState;
-
-    const [map, setMap] = useState<google.maps.Map | null>(null);
-    const [error, setError] = useState<string | null>(null);
-    const [drawingMode, setDrawingMode] = useState<'pipe' | 'equipment' | null>('pipe');
-
-    // Load data from localStorage
-    useEffect(() => {
-        const savedData = localStorage.getItem('fieldMapData');
-        if (savedData) {
-            try {
-                const data = JSON.parse(savedData);
-                if (!data.mainField || !data.zones) {
-                    router.visit('/step2-zones-obstacles');
-                    return;
-                }
-                setMapCenter(data.mapCenter);
-                setMapZoom(data.mapZoom);
-            } catch {
-                router.visit('/step1-field-area');
+// ======================== MODIFIED SECTION END ========================
+
+
+// ===== MAIN COMPONENT =====
+export default function PipeGenerate(props: PipeGenerateProps) {
+  const { t } = useLanguage();
+  const { saveToStorage, loadFromStorage, resetPipesOnly } = useFieldData();
+
+  // On fresh reload (no URL params), match Reset: clear only pipes from storage
+  useEffect(() => {
+    const hasUrlParams = Object.values(props).some(v => v !== undefined);
+    if (!hasUrlParams) {
+      try {
+        resetPipesOnly();
+      } catch (e) {
+        console.error('Error clearing pipes on fresh reload:', e);
+      }
+    }
+    // eslint-disable-next-line react-hooks/exhaustive-deps
+  }, []);
+  const pipeManager = usePipeManager();
+  const { setPipes } = pipeManager;
+  const snapSystem = useSnapSystem();
+  const mapManager = useMapManager();
+
+  // ... (ส่วน state และ useEffects อื่นๆ ที่ไม่เกี่ยวกับการ re-render แผนที่ เหมือนเดิม) ...
+  // ... (โค้ดส่วนที่เหลือทั้งหมดเหมือนเดิมทุกประการ) ...
+
+  const [fieldData, setFieldData] = useState<FieldData>({
+    selectedCrops: [],
+    mainArea: [],
+    zones: [],
+    obstacles: [],
+    plantPoints: [],
+    pipes: [],
+    areaRai: null,
+    perimeterMeters: null,
+    rowSpacing: {},
+    plantSpacing: {},
+    selectedIrrigationType: '',
+    irrigationCounts: {
+      sprinkler_system: 0,
+      pivot: 0,
+      drip_tape: 0,
+      water_jet_tape: 0,
+    },
+    totalWaterRequirement: 0,
+    irrigationSettings: {},
+    irrigationPositions: {
+      sprinklers: [],
+      pivots: [],
+      dripTapes: [],
+      waterJets: []
+    },
+    mapCenter: { lat: 13.7563, lng: 100.5018 },
+    mapZoom: 16
+  });
+
+  const [mapStatus, setMapStatus] = useState({
+    center: { lat: 13.7563, lng: 100.5018 },
+    zoom: 16
+  });
+
+  const [lateralReference, setLateralReference] = useState<{ pipeId: string; length: number; flowLpm: number } | null>(null);
+
+  // ===== Sprinkler-based recommended pipe length warnings (submain & lateral only) =====
+  // Deprecated legacy maps for prior logic removed
+
+  const pipeOverLengthWarnings = useMemo(() => {
+    // ตรรกะใหม่: ใช้ท่อย่อยเส้นอ้างอิง (เส้นแรกที่วาดหรือที่ผู้ใช้ยอมรับแทน) เป็นเกณฑ์เดียว
+    type Warning = { pipeId: string; type: PipeType; actualLength: number; recommendedLength: number };
+    const warnings: Warning[] = [];
+
+    if (!lateralReference) return warnings;
+    const threshold = lateralReference.length;
+
+    const lateralPipes = pipeManager.pipes.filter(p => p.type === 'lateral' && p.coordinates && p.coordinates.length >= 2);
+    for (const pipe of lateralPipes) {
+      if (pipe.id === lateralReference.pipeId) continue; // ข้ามท่ออ้างอิงเอง
+      const actualLength = pipe.length ?? calculateDistance(pipe.coordinates!);
+      if (actualLength > threshold) {
+        warnings.push({ pipeId: pipe.id, type: pipe.type, actualLength, recommendedLength: threshold });
+      }
+    }
+
+    return warnings;
+  }, [pipeManager.pipes, lateralReference]);
+
+  const [pumps, setPumps] = useState<Pump[]>([]);
+  const [isPlacingPump, setIsPlacingPump] = useState(false);
+  const isPlacingPumpRef = useRef(false);
+  const [showLegend, setShowLegend] = useState(true);
+  
+  // Debounce timers - moved to top level to follow React Hook rules
+  const zoomDebounceTimer = useRef<NodeJS.Timeout | null>(null);
+  const centerDebounceTimer = useRef<NodeJS.Timeout | null>(null);
+  
+  // Data comparison refs เพื่อป้องกัน re-render ที่ไม่จำเป็น
+  const fieldDataHashRef = useRef<string>('');
+  const mapVisualsDebounceTimer = useRef<NodeJS.Timeout | null>(null);
+  
+  // สร้าง hash ของ fieldData เพื่อเปรียบเทียบ
+  const createFieldDataHash = useCallback((data: FieldData) => {
+    return JSON.stringify({
+      mainAreaLength: data.mainArea.length,
+      zonesLength: data.zones.length,
+      obstaclesLength: data.obstacles.length,
+      plantPointsLength: data.plantPoints.length,
+      irrigationSprinklersLength: data.irrigationPositions?.sprinklers?.length || 0,
+      irrigationPivotsLength: data.irrigationPositions?.pivots?.length || 0,
+      irrigationDripTapesLength: data.irrigationPositions?.dripTapes?.length || 0,
+      irrigationWaterJetsLength: data.irrigationPositions?.waterJets?.length || 0,
+      selectedCropsLength: data.selectedCrops.length,
+      areaRai: data.areaRai,
+      perimeterMeters: data.perimeterMeters
+    });
+  }, []);
+
+  // Debug state changes
+  useEffect(() => {
+    isPlacingPumpRef.current = isPlacingPump;
+  }, [isPlacingPump]);
+
+  useEffect(() => {
+    const loadData = () => {
+      const propsData: Partial<FieldData> = {};
+      
+      if (props.crops) propsData.selectedCrops = props.crops.split(',').filter(c => c.trim());
+      if (props.mainArea) {
+        try { propsData.mainArea = JSON.parse(props.mainArea); } catch (e) { console.error('Parse mainArea error:', e); }
+      }
+      if (props.zones) {
+        try { propsData.zones = JSON.parse(props.zones); } catch (e) { console.error('Parse zones error:', e); }
+      }
+      if (props.obstacles) {
+        try { propsData.obstacles = JSON.parse(props.obstacles); } catch (e) { console.error('Parse obstacles error:', e); }
+      }
+      if (props.plantPoints) {
+        try { propsData.plantPoints = JSON.parse(props.plantPoints); } catch (e) { console.error('Parse plantPoints error:', e); }
+      }
+      if (props.irrigationPositions) {
+        try { propsData.irrigationPositions = JSON.parse(props.irrigationPositions); } catch (e) { console.error('Parse irrigationPositions error:', e); }
+      }
+      if (props.irrigationSettings) {
+        try { propsData.irrigationSettings = JSON.parse(props.irrigationSettings); } catch (e) { console.error('Parse irrigationSettings error:', e); }
+      }
+      if (props.irrigationCounts) {
+        try { propsData.irrigationCounts = JSON.parse(props.irrigationCounts); } catch (e) { console.error('Parse irrigationCounts error:', e); }
+      }
+      if (props.rowSpacing) {
+        try { propsData.rowSpacing = JSON.parse(props.rowSpacing); } catch (e) { console.error('Parse rowSpacing error:', e); }
+      }
+      if (props.plantSpacing) {
+        try { propsData.plantSpacing = JSON.parse(props.plantSpacing); } catch (e) { console.error('Parse plantSpacing error:', e); }
+      }
+      if (props.selectedIrrigationType) propsData.selectedIrrigationType = props.selectedIrrigationType;
+      if (props.totalWaterRequirement) propsData.totalWaterRequirement = parseFloat(props.totalWaterRequirement);
+      if (props.areaRai) propsData.areaRai = parseFloat(props.areaRai);
+      if (props.perimeterMeters) propsData.perimeterMeters = parseFloat(props.perimeterMeters);
+
+      const hasProps = Object.keys(propsData).length > 0;
+      if (!hasProps) {
+        const storageData = loadFromStorage();
+        if (storageData) {
+          setFieldData(prev => ({ ...prev, ...storageData }));
+          if (storageData.pipes) {
+            setPipes(storageData.pipes, { resetHistory: true });
+          }
+          // Restore pumps from equipment/equipmentIcons saved in storage
+          try {
+            const eqSource = (storageData ?? {}) as Partial<{ equipment: StoredEquipment[]; equipmentIcons: StoredEquipment[] }>;
+            const eq: StoredEquipment[] = eqSource.equipment ?? eqSource.equipmentIcons ?? [];
+            if (Array.isArray(eq) && eq.length > 0) {
+              const restored = eq
+                .filter(e => (e?.type === 'pump' || e?.type === 'water_pump') && typeof e?.lat === 'number' && typeof e?.lng === 'number')
+                .map((e, idx) => ({ id: e.id ?? `pump-${idx}`, lat: e.lat as number, lng: e.lng as number, type: 'water_pump', name: e.name ?? `Water Pump ${idx + 1}` } as Pump));
+              if (restored.length > 0) setPumps(restored);
             }
+          } catch {
+            // ignore pump restore errors
+          }
+          if(storageData.mapCenter && storageData.mapZoom) {
+            setMapStatus({ center: storageData.mapCenter, zoom: storageData.mapZoom });
+          }
+          return;
+        }
+      }
+
+      setFieldData(prev => ({ ...prev, ...propsData }));
+      
+      const storageData = loadFromStorage();
+      if (storageData) {
+        const mergedData = { ...storageData, ...propsData };
+        setFieldData(prev => ({ ...prev, ...mergedData }));
+        if (storageData.pipes && !propsData.pipes) {
+          setPipes(storageData.pipes, { resetHistory: true });
+        }
+        // Restore pumps if present in storage and not provided via props
+        try {
+          const eqSource = (storageData ?? {}) as Partial<{ equipment: StoredEquipment[]; equipmentIcons: StoredEquipment[] }>;
+          const eq: StoredEquipment[] = eqSource.equipment ?? eqSource.equipmentIcons ?? [];
+          if (Array.isArray(eq) && eq.length > 0) {
+            const restored = eq
+              .filter(e => (e?.type === 'pump' || e?.type === 'water_pump') && typeof e?.lat === 'number' && typeof e?.lng === 'number')
+              .map((e, idx) => ({ id: e.id ?? `pump-${idx}`, lat: e.lat as number, lng: e.lng as number, type: 'water_pump', name: e.name ?? `Water Pump ${idx + 1}` } as Pump));
+            if (restored.length > 0) setPumps(restored);
+          }
+        } catch {
+          // ignore pump restore errors
+        }
+      }
+    };
+
+    loadData();
+  }, [props, loadFromStorage, setPipes]);
+
+  // Use ref to track previous fieldData to avoid infinite re-renders
+  const previousFieldDataRef = useRef<FieldData | null>(null);
+  const previousPipesRef = useRef<Pipe[]>([]);
+  
+  useEffect(() => {
+    // Only save if fieldData changed (excluding pipes)
+    const fieldDataWithoutPipes = { ...fieldData };
+    const previousData = previousFieldDataRef.current;
+    
+    if (!previousData || 
+        JSON.stringify(previousData) !== JSON.stringify(fieldDataWithoutPipes)) {
+      // Save only non-pipe field data here; pipes are handled in a separate effect
+      saveToStorage(fieldDataWithoutPipes);
+      previousFieldDataRef.current = fieldDataWithoutPipes;
+    }
+  }, [fieldData, saveToStorage]);
+  
+  // Separate effect for pipe changes
+  useEffect(() => {
+    const pipesChanged = JSON.stringify(previousPipesRef.current) !== JSON.stringify(pipeManager.pipes);
+    if (pipesChanged) {
+      const baseData = previousFieldDataRef.current || {};
+      const currentData = { ...(baseData as FieldData), pipes: pipeManager.pipes };
+      saveToStorage(currentData);
+      previousPipesRef.current = pipeManager.pipes;
+    }
+  }, [pipeManager.pipes, saveToStorage]);
+
+  // eslint-disable-next-line react-hooks/exhaustive-deps
+  useEffect(() => {
+    // สร้าง hash ของ fieldData ปัจจุบัน
+    const currentHash = createFieldDataHash(fieldData);
+    
+    // เปรียบเทียบกับ hash เก่า
+    if (currentHash !== fieldDataHashRef.current) {
+      fieldDataHashRef.current = currentHash;
+      
+      // ใช้ debounce เพื่อลดการเรียกซ้ำ
+      if (mapVisualsDebounceTimer.current) {
+        clearTimeout(mapVisualsDebounceTimer.current);
+      }
+      
+      mapVisualsDebounceTimer.current = setTimeout(() => {
+        mapManager.updateMapVisuals(fieldData);
+      }, 100); // 100ms debounce สำหรับ map visuals
+    }
+    
+    return () => {
+      if (mapVisualsDebounceTimer.current) {
+        clearTimeout(mapVisualsDebounceTimer.current);
+      }
+    };
+  }, [fieldData, createFieldDataHash, mapManager]); // Removed mapManager from dependencies
+
+  // useEffect แยกสำหรับการโหลดข้อมูลทันทีเมื่อเข้าสู่หน้า
+  // eslint-disable-next-line react-hooks/exhaustive-deps
+  useEffect(() => {
+    if (fieldData.mainArea.length > 0 && mapManager.mapRef.current) {
+      // อัปเดต map visuals ทันทีเมื่อมีข้อมูลและ map พร้อม
+      mapManager.updateMapVisuals(fieldData);
+    }
+  }, [fieldData]); // Removed mapManager from dependencies
+
+  // eslint-disable-next-line react-hooks/exhaustive-deps
+  useEffect(() => {
+    if (!mapManager.mapRef.current) return;
+    mapManager.drawPipes(pipeManager.pipes, pipeManager.editingPipeId, (pipeId) => pipeManager.setEditingPipeId(pipeId));
+  }, [pipeManager.pipes, pipeManager.editingPipeId]); // Removed mapManager and pipeManager.setEditingPipeId from dependencies
+
+  // Control point drag handler - moved outside useEffect
+  const handleControlPointDrag = useCallback((index: number, newPosition: Coordinate) => {
+    const editingPipe = pipeManager.pipes.find(p => p.id === pipeManager.editingPipeId);
+    if (!editingPipe) return;
+
+    // เตรียม controlPoints โดยพยายามใช้ที่บันทึกไว้ก่อน
+    let controlPoints: Coordinate[] = [];
+    if (editingPipe.curveType === 'bezier') {
+      if (editingPipe.controlPoints && editingPipe.controlPoints.length === 3) {
+        controlPoints = [...editingPipe.controlPoints];
+      } else if (editingPipe.coordinates.length >= 2) {
+        const start = editingPipe.coordinates[0];
+        const end = editingPipe.coordinates[editingPipe.coordinates.length - 1];
+        let control: Coordinate;
+        if (editingPipe.coordinates.length >= 3) {
+          const midIndex = Math.floor(editingPipe.coordinates.length / 2);
+          control = editingPipe.coordinates[midIndex];
         } else {
-            router.visit('/step1-field-area');
-        }
-        setCurrentStep(3);
-    }, []);
-
-    // Restore map objects
-    useEffect(() => {
-        if (!map) return;
-        const savedData = localStorage.getItem('fieldMapData');
-        if (!savedData) return;
-        try {
-            const data = JSON.parse(savedData);
-            // Restore Field, Zones, Obstacles as non-interactive layers
-            if (data.mainField)
-                new google.maps.Polygon({
-                    paths: data.mainField.coordinates,
-                    map,
-                    fillColor: '#22C55E',
-                    fillOpacity: 0.1,
-                    strokeColor: '#22C55E',
-                    strokeWeight: 3,
-                    zIndex: 1,
-                });
-            if (data.zones)
-                data.zones.forEach(
-                    (z: any) =>
-                        new google.maps.Polygon({
-                            paths: z.coordinates,
-                            map,
-                            fillColor: z.color,
-                            fillOpacity: 0.2,
-                            strokeColor: z.color,
-                            strokeWeight: 1,
-                            zIndex: 2,
-                        })
-                );
-            if (data.obstacles)
-                data.obstacles.forEach(
-                    (o: any) =>
-                        new google.maps.Polygon({
-                            paths: o.coordinates,
-                            map,
-                            fillColor: '#8B5CF6',
-                            fillOpacity: 0.3,
-                            strokeColor: '#8B5CF6',
-                            strokeWeight: 1,
-                            zIndex: 3,
-                        })
-                );
-
-            // Restore Pipes
-            if (data.pipes) {
-                const restoredPipes = data.pipes.map((pipeData: any) => {
-                    const pipeConfig = PIPE_TYPES[pipeData.type as keyof typeof PIPE_TYPES];
-                    const polyline = new google.maps.Polyline({
-                        path: pipeData.coordinates,
-                        strokeColor: pipeConfig?.color,
-                        strokeWeight: pipeConfig?.weight,
-                        map: map,
-                        zIndex: 5,
-                    });
-                    return { ...pipeData, polyline };
-                });
-                setPipes(restoredPipes);
-            }
-            // Restore Equipment
-            if (data.equipmentIcons) {
-                const restoredEquipment = data.equipmentIcons.map((eqData: any) => {
-                    const marker = new google.maps.Marker({
-                        position: { lat: eqData.lat, lng: eqData.lng },
-                        map: map,
-                        title: eqData.name,
-                        icon: createEquipmentMarkerIcon(eqData.type),
-                    });
-                    return { ...eqData, marker };
-                });
-                setEquipmentIcons(restoredEquipment);
-            }
-        } catch (e) {
-            console.error('Failed to restore map objects', e);
-        }
-    }, [map]);
-
-    const pathToCoordinates = useCallback(
-        (path: google.maps.MVCArray<google.maps.LatLng>): Coordinate[] => {
-            return path.getArray().map((latLng) => ({ lat: latLng.lat(), lng: latLng.lng() }));
-        },
-        []
-    );
-
-    const createEquipmentMarkerIcon = (equipmentType: EquipmentType) => {
-        const config = EQUIPMENT_TYPES[equipmentType];
-        return {
-            url: `data:image/svg+xml;charset=UTF-8,${encodeURIComponent(
-                `<svg xmlns="http://www.w3.org/2000/svg" viewBox="0 0 24 24" fill="${config.color}" width="32px" height="32px"><path d="M0 0h24v24H0z" fill="none"/><text x="12" y="18" font-size="20" text-anchor="middle">${config.icon}</text></svg>`
-            )}`,
-            scaledSize: new google.maps.Size(32, 32),
-            anchor: new google.maps.Point(16, 16),
+          control = {
+            lat: (start.lat + end.lat) / 2,
+            lng: (start.lng + end.lng) / 2
+          };
+        }
+        controlPoints = [start, control, end];
+      }
+    } else if (editingPipe.curveType === 'spline') {
+      if (editingPipe.controlPoints && editingPipe.controlPoints.length >= 2) {
+        controlPoints = [...editingPipe.controlPoints];
+      } else {
+        const step = Math.max(1, Math.floor(editingPipe.coordinates.length / 4));
+        for (let i = 0; i < editingPipe.coordinates.length; i += step) {
+          controlPoints.push(editingPipe.coordinates[i]);
+        }
+        if (controlPoints.length === 0 || controlPoints[controlPoints.length - 1] !== editingPipe.coordinates[editingPipe.coordinates.length - 1]) {
+          controlPoints.push(editingPipe.coordinates[editingPipe.coordinates.length - 1]);
+        }
+      }
+    } else if (editingPipe.curveType === 'straight') {
+      // โหมดมุมเหลี่ยม: index อ้างถึงมุม (ไม่รวมต้น-ปลาย)
+      const coords = [...editingPipe.coordinates];
+      // หา corner index จริงจาก display index: display แสดงเฉพาะมุมภายใน
+      const cornerIndices: number[] = [];
+      for (let i = 1; i < coords.length - 1; i++) {
+        const A = toXY(coords[i - 1]);
+        const B = toXY(coords[i]);
+        const C = toXY(coords[i + 1]);
+        const v1 = normV(subV(B, A));
+        const v2 = normV(subV(C, B));
+        const seg1 = lenV(subV(B, A));
+        const seg2 = lenV(subV(C, B));
+        const cosTheta = Math.max(-1, Math.min(1, dotV(mulV(v1, -1), v2)));
+        const theta = Math.acos(cosTheta) * 180 / Math.PI;
+        if (seg1 > 1e-6 && seg2 > 1e-6 && theta < 170) cornerIndices.push(i);
+      }
+      const cornerIdx = cornerIndices[index];
+      if (cornerIdx === undefined) return;
+
+      const A = toXY(coords[cornerIdx - 1]);
+      const B = toXY(coords[cornerIdx]);
+      const C = toXY(coords[cornerIdx + 1]);
+
+      const AB = subV(B, A);
+      const BC = subV(C, B);
+      const u1 = normV(AB);
+      const u2 = normV(BC);
+      const bis = normV(addV(mulV(u1, -1), u2));
+      if (lenV(bis) === 0) return;
+
+      // ระยะที่ผู้ใช้ลากจากจุดมุมไปยังตำแหน่งใหม่ (ฉายบนแนว angle bisector)
+      const Bxy = B;
+      const T = toXY(newPosition);
+      const projLen = dotV(subV(T, Bxy), bis);
+      const seg1 = lenV(AB);
+      const seg2 = lenV(BC);
+      const rMax = Math.max(0, Math.min(seg1, seg2) * 0.499); // จำกัดไม่เกินครึ่งของช่วงสั้นสุด
+      const r = Math.max(0, Math.min(rMax, projLen));
+
+      // จุดสัมผัสบนแต่ละช่วง
+      const P = addV(B, mulV(u1, -r));
+      const Q = addV(B, mulV(u2, r));
+
+      // สร้าง tangents ผ่าน P (ขนาน AB) และ Q (ขนาน BC)
+      const tangentP_dir = u1;
+      const tangentQ_dir = u2;
+      // หาจุดตัดของสองเส้นเพื่อเป็น control point สำหรับ quadratic Bezier
+      const I = lineIntersection(P, tangentP_dir, Q, tangentQ_dir);
+      const control = I ? I : B; // เผื่อกรณีขนานสมบูรณ์
+
+      // แทนที่จุดมุม B ด้วยสามส่วน: ... A-P , โค้ง P-control-Q , Q-C ...
+      // เราใช้ quadratic -> แปลงเป็น cubic แบบพิกัด control เดียว โดยยึด generateBezierCurve(start,end,control)
+      const startC = fromXY(P);
+      const endC = fromXY(Q);
+      const controlC = fromXY(control);
+      const curved = generateBezierCurve(startC, endC, controlC, 32);
+
+      // สร้าง path ใหม่
+      const newCoords: Coordinate[] = [];
+      for (let i = 0; i < coords.length; i++) {
+        if (i === cornerIdx) {
+          // แทรกโค้งแทนจุดมุมเดิม
+          newCoords.push(...curved);
+        } else {
+          // กรณี i == cornerIdx-1: กำหนดปลายเป็น P
+          if (i === cornerIdx - 1) {
+            newCoords.push(fromXY(A));
+            newCoords.push(fromXY(P));
+          } else if (i === cornerIdx + 1) {
+            // เริ่มจาก Q แล้วไปต่อ
+            // ข้ามการใส่ B เดิมเพราะถูกแทนที่แล้ว
+            newCoords.push(fromXY(Q));
+            newCoords.push(fromXY(C));
+          } else {
+            // ปกติ
+            newCoords.push(coords[i]);
+          }
+        }
+      }
+
+      // อัปเดตมุมที่ถูกโค้งไว้เพื่อให้ handle คงอยู่และลากต่อได้
+      const updatedRounded = [
+        ...(editingPipe.roundedCorners || []).filter(rc => rc.cornerIndex !== cornerIdx),
+        { cornerIndex: cornerIdx, A: fromXY(A), B: fromXY(B), C: fromXY(C), r }
+      ];
+
+      pipeManager.updatePipe(editingPipe.id, {
+        coordinates: newCoords,
+        curveType: 'straight',
+        roundedCorners: updatedRounded,
+        // ยอมรับว่าความยาวอาจเปลี่ยนเล็กน้อยเพื่อความเรียบง่ายและเสถียร
+        length: calculateDistance(newCoords)
+      });
+      return;
+    }
+
+    // คำนวณและอัปเดตตามจุดที่ถูกลาก
+    let newCoordinates: Coordinate[] = [];
+    if (editingPipe.curveType === 'bezier' && controlPoints.length === 3) {
+      const start = controlPoints[0];
+      const end = controlPoints[2];
+      if (index === 1) {
+        // ผู้ใช้ลากจุดกึ่งกลางบนเส้น (t=0.5) -> แปลงกลับเป็น control point ที่แท้จริง
+        const newControl: Coordinate = {
+          lat: 2 * newPosition.lat - (start.lat + end.lat) / 2,
+          lng: 2 * newPosition.lng - (start.lng + end.lng) / 2
         };
+        controlPoints = [start, newControl, end];
+      } else if (index === 0) {
+        controlPoints = [newPosition, controlPoints[1], end];
+      } else if (index === 2) {
+        controlPoints = [start, controlPoints[1], newPosition];
+      }
+      newCoordinates = generateBezierCurve(controlPoints[0], controlPoints[2], controlPoints[1]);
+    } else if (editingPipe.curveType === 'spline' && controlPoints.length >= 2) {
+      controlPoints[index] = newPosition;
+      newCoordinates = generateSplineCurve(controlPoints, editingPipe.tension || 0.5);
+    }
+
+    if (newCoordinates.length > 0) {
+      pipeManager.updatePipe(editingPipe.id, {
+        coordinates: newCoordinates,
+        controlPoints: controlPoints,
+        length: calculateDistance(newCoordinates)
+      });
+    }
+  }, [pipeManager]);
+
+  // ใช้ ref เพื่อเก็บ editing pipe state เพื่อป้องกัน re-render
+  const editingPipeRef = useRef<Pipe | null>(null);
+  const editingPipeDataRef = useRef<string>(''); // เก็บ hash ของข้อมูล editing pipe
+  
+  useEffect(() => {
+    const currentEditingPipe = pipeManager.pipes.find(p => p.id === pipeManager.editingPipeId) || null;
+    
+    // สร้าง hash ของข้อมูล pipe เพื่อเปรียบเทียบ
+    const currentDataHash = currentEditingPipe 
+      ? JSON.stringify({
+          id: currentEditingPipe.id,
+          coordinates: currentEditingPipe.coordinates,
+          curveType: currentEditingPipe.curveType,
+          controlPoints: currentEditingPipe.controlPoints,
+          tension: currentEditingPipe.tension
+        })
+      : '';
+    
+    // เปรียบเทียบข้อมูลปัจจุบันกับข้อมูลเดิม
+    if (currentDataHash !== editingPipeDataRef.current) {
+      editingPipeRef.current = currentEditingPipe;
+      editingPipeDataRef.current = currentDataHash;
+    }
+  }, [pipeManager.editingPipeId, pipeManager.pipes]);
+
+  // eslint-disable-next-line react-hooks/exhaustive-deps
+  useEffect(() => {
+    // ใช้ ref แทนการหา pipe ทุกครั้ง เพื่อป้องกัน re-render
+    const editingPipe = editingPipeRef.current;
+    
+    if (!editingPipe) {
+      // ล้างจุดควบคุมเมื่อไม่มี pipe ที่กำลังแก้ไข
+      mapManager.drawControlHandles(undefined, handleControlPointDrag);
+      return;
+    }
+    
+    // ใช้ setTimeout เพื่อให้การอัปเดตเป็นแบบ debounced
+    const debouncedDrawHandles = setTimeout(() => {
+      const ref = mapManager.overlaysRef as React.MutableRefObject<{ isDraggingControl?: boolean }>;
+      if (!ref.current?.isDraggingControl) {
+        mapManager.drawControlHandles(editingPipe, handleControlPointDrag);
+      }
+    }, 50);
+    
+    return () => {
+      clearTimeout(debouncedDrawHandles);
     };
-
-<<<<<<< HEAD
-    const handleDrawCreated = useCallback(
-        (overlay: google.maps.MVCObject) => {
-            const polyline = overlay as google.maps.Polyline;
-            const coordinates = pathToCoordinates(polyline.getPath());
-            const pipeConfig = PIPE_TYPES[currentPipeType as keyof typeof PIPE_TYPES];
-            const newPipe: Pipe = {
-                id: Date.now(),
-                polyline,
-                coordinates,
-                type: currentPipeType,
-                name: `${pipeConfig.name} ${pipes.filter((p) => p.type === currentPipeType).length + 1}`,
-            };
-            setPipes((prev) => [...prev, newPipe]);
-        },
-        [currentPipeType, pipes, setPipes]
-    );
-=======
+  }, [handleControlPointDrag]); // Removed mapManager and pipeManager from dependencies
+
+  const stopDrawing = useCallback(() => {
+    pipeManager.setIsDrawing(false);
+    pipeManager.resetDrawingState();
+    snapSystem.hideIndicator();
+    mapManager.clearDrawingPreview();
+    if (mapManager.mapRef.current) {
+      mapManager.mapRef.current.setOptions({ draggableCursor: null });
+    }
+    // Remove temporary map listeners
+    const overlayRefStop = mapManager.overlaysRef as React.MutableRefObject<{ drawingListeners?: google.maps.MapsEventListener[] }>;
+    if (mapManager.mapRef.current && overlayRefStop.current?.drawingListeners) {
+      overlayRefStop.current.drawingListeners.forEach((l: google.maps.MapsEventListener) => google.maps.event.removeListener(l));
+      overlayRefStop.current.drawingListeners = [];
+      // Restore default double click zoom
+      mapManager.mapRef.current.setOptions({ disableDoubleClickZoom: false });
+    }
+    // No DOM dblclick handler; click timeout logic only
+  }, [pipeManager, mapManager, snapSystem]);
+
   // eslint-disable-next-line react-hooks/exhaustive-deps
   useEffect(() => {
     const handleKeyDown = (e: KeyboardEvent) => {
@@ -1198,43 +2903,29 @@
           if (!lateralReference) {
             setLateralReference({ pipeId: newPipe.id, length: newPipe.length || calculateDistance(outputCoordinates), flowLpm: totalFlow });
           }
->>>>>>> 63046a15
-
-    const handleMapClick = useCallback(
-        (e: google.maps.MapMouseEvent) => {
-            if (isPlacingEquipment && selectedEquipmentType && e.latLng) {
-                const lat = e.latLng.lat();
-                const lng = e.latLng.lng();
-                const config = EQUIPMENT_TYPES[selectedEquipmentType];
-                const newEquipment: Equipment = {
-                    id: `${selectedEquipmentType}-${Date.now()}`,
-                    type: selectedEquipmentType,
-                    lat,
-                    lng,
-                    name: `${config.name} ${equipmentIcons.filter((eq) => eq.type === selectedEquipmentType).length + 1}`,
-                };
-                const marker = new google.maps.Marker({
-                    position: { lat, lng },
-                    map,
-                    title: newEquipment.name,
-                    icon: createEquipmentMarkerIcon(selectedEquipmentType),
-                });
-                newEquipment.marker = marker;
-                setEquipmentIcons((prev) => [...prev, newEquipment]);
-                setIsPlacingEquipment(false);
-                setSelectedEquipmentType(null);
-                setDrawingMode('pipe'); // Switch back to pipe drawing mode
+
+          const confirmed = confirm(t('ยืนยันสร้างท่อในแนวเดียวกันตามท่อแรกตลอดแนวท่อเมนย่อย?'));
+          if (confirmed) {
+            const generated = generateGuidedLateralsFromTemplate(newPipe);
+            if (generated.length > 0) {
+              pipeManager.setPipes(prev => [...prev, ...generated]);
             }
-        },
-        [isPlacingEquipment, selectedEquipmentType, map, equipmentIcons]
-    );
-
-<<<<<<< HEAD
-    const startPlacingEquipment = (type: EquipmentType) => {
-        setSelectedEquipmentType(type);
-        setIsPlacingEquipment(true);
-        setDrawingMode('equipment');
-=======
+          }
+        }
+      snapSystem.hideIndicator();
+      // Explicitly end drawing after successful finalize
+      hasFinalized = true;
+      stopDrawing();
+      } catch (error) {
+        console.error('finalizeDrawing error', error);
+        // Ensure cleanup on error as well
+        hasFinalized = true;
+        stopDrawing();
+      }
+    };
+
+    // Note: start drawing on first click (not mousedown) to mimic previous mode
+
     const processSingleClick = (e: google.maps.MapMouseEvent) => {
       if (!e.latLng) return;
       if (hasFinalized) return;
@@ -1289,24 +2980,31 @@
       } else {
         mapManager.updateDrawingPreview(coordinates, type, calculateDistance(coordinates), curveType);
       }
->>>>>>> 63046a15
     };
 
-    const deletePipe = (id: string | number) => {
-        const pipeToDelete = pipes.find((p) => p.id === id);
-        if (pipeToDelete) {
-            pipeToDelete.polyline.setMap(null);
-            setPipes((prev) => prev.filter((p) => p.id !== id));
-        }
-<<<<<<< HEAD
-    };
-
-    const deleteEquipment = (id: string) => {
-        const eqToDelete = equipmentIcons.find((eq) => eq.id === id);
-        if (eqToDelete && eqToDelete.marker) {
-            eqToDelete.marker.setMap(null);
-            setEquipmentIcons((prev) => prev.filter((eq) => eq.id !== id));
-=======
+    const clickListener = map.addListener('click', (e: google.maps.MapMouseEvent) => {
+      processSingleClick(e);
+    });
+    listeners.push(clickListener);
+
+    const dblClickListener = map.addListener('dblclick', (e: google.maps.MapMouseEvent) => {
+      // Prevent unintended default behaviors and bubbling
+      const anyEvt = e as unknown as { domEvent?: { preventDefault?: () => void; stopPropagation?: () => void }, stop?: () => void };
+      anyEvt.domEvent?.preventDefault?.();
+      anyEvt.domEvent?.stopPropagation?.();
+      anyEvt.stop?.();
+      if (!hasStarted || hasFinalized) return;
+      if (currentPath.length >= 2) {
+        // Drop duplicate last point caused by second click of a dblclick
+        const last = currentPath[currentPath.length - 1];
+        const prev = currentPath[currentPath.length - 2];
+        if (last && prev) {
+          const dLat = Math.abs(last.lat() - prev.lat());
+          const dLng = Math.abs(last.lng() - prev.lng());
+          if (dLat < 1e-6 && dLng < 1e-6) {
+            currentPath.pop();
+          }
+        }
         const coordinates = currentPath.map(latLng => ({ lat: latLng.lat(), lng: latLng.lng() }));
         hasFinalized = true;
         finalizeDrawing(coordinates);
@@ -1464,16 +3162,15 @@
           // ช่วงแนวนอน: หาก y0 ตรงกับระดับนี้ ให้รับช่วง x ทั้งช่วง
           if (Math.abs(y0 - A.y) < 1e-6) { xs.push(A.x, B.x); }
           continue;
->>>>>>> 63046a15
-        }
+        }
+        const t = (y0 - A.y) / dy;
+        if (t >= 0 && t <= 1) {
+          const x = A.x + (B.x - A.x) * t;
+          xs.push(x);
+        }
+      }
+      return xs.sort((a, b) => a - b);
     };
-<<<<<<< HEAD
-
-    const goToNextStep = () => {
-        if (pipes.filter((p) => p.type === 'main').length === 0) {
-            setError('กรุณาวาดท่อเมนอย่างน้อย 1 เส้น');
-            return;
-=======
     // วิเคราะห์ช่องไฟระหว่างแถวโดยดูความต่าง y ที่มีนัยสำคัญ
     const ys = rotated.map(r => r.xy.y).sort((a, b) => a - b);
     const deltas: number[] = [];
@@ -1692,58 +3389,245 @@
             const newQ = [...qCoords.slice(0, qSegIdx + 1), qEnd];
             pipeManager.updatePipe(q.id, { coordinates: newQ, length: calculateDistance(newQ) });
           }
->>>>>>> 63046a15
-        }
-        const savedData = JSON.parse(localStorage.getItem('fieldMapData') || '{}');
-        const dataToSave = {
-            ...savedData,
-            pipes: pipes.map((p) => ({
-                id: p.id,
-                coordinates: p.coordinates,
-                type: p.type,
-                name: p.name,
-            })),
-            equipmentIcons: equipmentIcons.map((eq) => ({
-                id: eq.id,
-                type: eq.type,
-                lat: eq.lat,
-                lng: eq.lng,
-                name: eq.name,
-            })),
+        }
+      }
+    }
+  }, [pipeManager.pipes, fieldData.irrigationSettings, fieldData.irrigationPositions.sprinklers, pipeManager, t]);
+
+  // eslint-disable-next-line react-hooks/exhaustive-deps
+  const handleSelectWarningPipe = useCallback((pipeId: string, e?: React.MouseEvent) => {
+    if (e) {
+      e.preventDefault();
+      e.stopPropagation();
+    }
+    const p = pipeManager.pipes.find(pp => pp.id === pipeId);
+    if (!p || !p.coordinates || p.coordinates.length < 2) return;
+    // retrigger highlight if same pipe clicked consecutively
+    if (pipeManager.editingPipeId === pipeId) {
+      pipeManager.setEditingPipeId(null);
+      setTimeout(() => pipeManager.setEditingPipeId(pipeId), 0);
+    } else {
+      pipeManager.setEditingPipeId(pipeId);
+    }
+    try {
+      mapManager.fitBounds(p.coordinates);
+    } catch (err) {
+      console.warn('fitBounds failed for pipe', pipeId, err);
+    }
+    // Do not change reference lateral automatically on selection
+  }, [pipeManager, mapManager]);
+
+  // eslint-disable-next-line react-hooks/exhaustive-deps
+  const handleMapClick = useCallback((e: google.maps.MapMouseEvent) => {
+    if (isPlacingPumpRef.current && e.latLng) {
+      setPumps(prev => {
+        const newPump: Pump = {
+          id: `pump-${Date.now()}`,
+          lat: e.latLng!.lat(),
+          lng: e.latLng!.lng(),
+          type: 'water_pump',
+          name: `Water Pump ${prev.length + 1}`,
+          capacity: 5000
         };
-        localStorage.setItem('fieldMapData', JSON.stringify(dataToSave));
-        setStepCompleted((prev) => ({ ...prev, 3: true }));
-        router.visit('/step4-irrigation-system');
+        return [...prev, newPump];
+      });
+      setIsPlacingPump(false);
+    } else if (!pipeManager.isDrawing) {
+        pipeManager.setEditingPipeId(null);
+    }
+  }, [pipeManager]);
+
+
+  // ======================= MODIFIED SECTION START =======================
+  // eslint-disable-next-line react-hooks/exhaustive-deps
+  const handleMapLoad = useCallback((loadedMap: google.maps.Map) => {
+    mapManager.mapRef.current = loadedMap;
+
+    loadedMap.addListener('zoom_changed', () => {
+        if (zoomDebounceTimer.current) {
+            clearTimeout(zoomDebounceTimer.current);
+        }
+        zoomDebounceTimer.current = setTimeout(() => {
+            const newZoom = loadedMap.getZoom() || 16;
+            setMapStatus(prev => ({ ...prev, zoom: newZoom }));
+        }, 150); // 150ms delay
+    });
+    
+    loadedMap.addListener('center_changed', () => {
+        if (centerDebounceTimer.current) {
+            clearTimeout(centerDebounceTimer.current);
+        }
+        centerDebounceTimer.current = setTimeout(() => {
+            const center = loadedMap.getCenter();
+            if (center) {
+                setMapStatus(prev => ({...prev, center: { lat: center.lat(), lng: center.lng() }}));
+            }
+        }, 150); // 150ms delay
+    });
+
+    loadedMap.addListener('click', handleMapClick);
+    
+    if (fieldData.mainArea.length >= 3) {
+      mapManager.fitBounds(fieldData.mainArea);
+    }
+
+    // Initial draw
+    mapManager.updateMapVisuals(fieldData);
+
+    // Ensure pipes are drawn on first map load with currently loaded state
+    try {
+      mapManager.drawPipes(pipeManager.pipes, pipeManager.editingPipeId, (pipeId) => pipeManager.setEditingPipeId(pipeId));
+    } catch (err) {
+      console.warn('drawPipes on initial map load failed:', err);
+    }
+
+  }, [fieldData, mapManager, handleMapClick]);
+  // ======================== MODIFIED SECTION END ========================
+
+  const steps = [
+    { id: 1, key: 'initial-area', title: t('Initial Area'), route: '/step1-field-area' },
+    { id: 2, key: 'irrigation-generate', title: t('Irrigation Generate'), route: '/step2-irrigation-system' },
+    { id: 3, key: 'zone-obstacle', title: t('Zone Obstacle'), route: '/step3-zones-obstacles' },
+    { id: 4, key: 'pipe-generate', title: t('Pipe Generate'), route: '/step4-pipe-system' }
+  ];
+
+  const handleBack = useCallback(() => {
+    // บันทึกข้อมูลทั้งหมดรวมถึง pipes ที่วาดไว้ และคงค่า zones จาก storage หากมี
+    const stored = loadFromStorage();
+    const equipmentFromPumps = (pumps || []).map((p, idx) => ({ id: p.id ?? `pump-${idx}`, type: 'pump', lat: p.lat, lng: p.lng, name: p.name ?? `Water Pump ${idx + 1}` }));
+    const allData = {
+      ...fieldData,
+      // รับประกันว่า zones ถูกเก็บก่อนกลับไปหน้าโซน
+      zones: (stored && Array.isArray(stored.zones)) ? stored.zones as unknown as Zone[] : fieldData.zones,
+      pipes: pipeManager.pipes,
+      equipment: equipmentFromPumps,
+      equipmentIcons: equipmentFromPumps,
+      mapCenter: mapStatus.center,
+      mapZoom: mapStatus.zoom
     };
-
-<<<<<<< HEAD
-    return (
-        <ErrorBoundary>
-            <div
-                className="flex h-screen flex-col overflow-hidden text-white"
-                style={{ backgroundColor: '#000005' }}
-            >
-                <Head title="ขั้นตอนที่ 3: ออกแบบระบบท่อ" />
-                <Navbar />
-                {error && (
-                    <ErrorMessage
-                        title="เกิดข้อผิดพลาด"
-                        message={error}
-                        onDismiss={() => setError(null)}
-                    />
-                )}
-                <div className="flex flex-1 overflow-hidden">
-                    {/* Left Panel */}
-                    <div
-                        className="w-96 border-r border-white"
-                        style={{ backgroundColor: '#000005' }}
-                    >
-                        <div className="flex h-full flex-col">
-                            <div className="border-b border-white p-3">
-                                <h3 className="text-lg font-semibold">
-                                    ขั้นตอนที่ 3: ออกแบบระบบท่อและอุปกรณ์
-                                </h3>
-=======
+    saveToStorage(allData);
+    
+    const params = {
+      crops: fieldData.selectedCrops.join(','),
+      currentStep: 3,
+      completedSteps: toCompletedStepsCsv(parseCompletedSteps(props.completedSteps)),
+    };
+    router.get('/step3-zones-obstacles', params);
+  }, [fieldData, pipeManager.pipes, mapStatus, props.completedSteps, saveToStorage, loadFromStorage]);
+
+  const handleContinue = useCallback(() => {
+    // Prepare a rich dataset and store to localStorage for the summary page
+    try {
+      const equipmentFromPumps = (pumps || []).map((p, idx) => ({ id: p.id ?? `pump-${idx}`, type: 'pump', lat: p.lat, lng: p.lng, name: p.name ?? `Water Pump ${idx + 1}` }));
+      const fieldMapData = {
+        mainField: fieldData.mainArea && fieldData.mainArea.length > 0 ? { coordinates: fieldData.mainArea } : undefined,
+        fieldAreaSize: typeof fieldData.areaRai === 'number' ? fieldData.areaRai * 1600 : undefined,
+        selectedCrops: fieldData.selectedCrops,
+        zones: fieldData.zones,
+        obstacles: fieldData.obstacles,
+        pipes: pipeManager.pipes,
+        equipment: equipmentFromPumps,
+        equipmentIcons: equipmentFromPumps,
+        irrigationPoints: fieldData.irrigationPositions?.sprinklers?.map((s, i) => ({ id: `sprinkler-${i}`, lat: s.lat, lng: s.lng, type: 'sprinkler' })) || [],
+        irrigationLines: [],
+        irrigationSettings: fieldData.irrigationSettings || {},
+        rowSpacing: fieldData.rowSpacing || {},
+        plantSpacing: fieldData.plantSpacing || {},
+        mapCenter: fieldData.mapCenter ? [fieldData.mapCenter.lat, fieldData.mapCenter.lng] as [number, number] : undefined,
+        mapZoom: fieldData.mapZoom,
+      };
+      localStorage.setItem('fieldMapData', JSON.stringify(fieldMapData));
+      // Persist unified fieldCropData with equipment to support summary fallback
+      const existing = localStorage.getItem('fieldCropData');
+      const base = existing ? JSON.parse(existing) : {};
+      localStorage.setItem('fieldCropData', JSON.stringify({
+        ...base,
+        equipment: equipmentFromPumps,
+        equipmentIcons: equipmentFromPumps,
+        pipes: pipeManager.pipes,
+      }));
+    } catch (e) {
+      console.warn('Failed to persist fieldMapData to localStorage', e);
+    }
+
+    // Build a safe POST payload (JSON-encode complex structures)
+    const payload: Record<string, string | number | boolean | string[] | null | undefined> = {
+      summary: undefined,
+      mainField: JSON.stringify(fieldData.mainArea && fieldData.mainArea.length > 0 ? { coordinates: fieldData.mainArea } : null),
+      fieldAreaSize: typeof fieldData.areaRai === 'number' ? Math.round(fieldData.areaRai * 1600) : undefined,
+      selectedCrops: fieldData.selectedCrops,
+      zones: JSON.stringify(fieldData.zones || []),
+      zoneAssignments: undefined,
+      zoneSummaries: undefined,
+      pipes: JSON.stringify(pipeManager.pipes || []),
+      obstacles: JSON.stringify(fieldData.obstacles || []),
+      equipment: JSON.stringify((pumps || []).map((p, idx) => ({ id: p.id ?? `pump-${idx}`, type: 'pump', lat: p.lat, lng: p.lng, name: p.name ?? `Water Pump ${idx + 1}` }))),
+      equipmentIcons: JSON.stringify((pumps || []).map((p, idx) => ({ id: p.id ?? `pump-${idx}`, type: 'pump', lat: p.lat, lng: p.lng, name: p.name ?? `Water Pump ${idx + 1}` }))),
+      irrigationPoints: JSON.stringify(fieldData.irrigationPositions?.sprinklers?.map((s, i) => ({ id: `sprinkler-${i}`, lat: s.lat, lng: s.lng, type: 'sprinkler' })) || []),
+      irrigationLines: JSON.stringify([]),
+      irrigationAssignments: undefined,
+      irrigationSettings: JSON.stringify(fieldData.irrigationSettings || {}),
+      rowSpacing: JSON.stringify(fieldData.rowSpacing || {}),
+      plantSpacing: JSON.stringify(fieldData.plantSpacing || {}),
+      mapCenter: JSON.stringify(fieldData.mapCenter ? [fieldData.mapCenter.lat, fieldData.mapCenter.lng] : null),
+      mapZoom: fieldData.mapZoom,
+      mapType: undefined,
+      currentStep: 5,
+      completedSteps: toCompletedStepsCsv([...parseCompletedSteps(props.completedSteps), 4])
+    };
+    router.post('/field-crop-summary', payload);
+  }, [fieldData, pipeManager.pipes, props.completedSteps]);
+
+  const startPumpPlacement = useCallback(() => {
+    if (pipeManager.isDrawing) {
+      stopDrawing();
+    }
+    if (mapManager.drawingManagerRef.current) {
+      mapManager.drawingManagerRef.current.setDrawingMode(null);
+      mapManager.drawingManagerRef.current.setMap(null);
+      mapManager.drawingManagerRef.current = null;
+    }
+    setIsPlacingPump(true);
+  }, [pipeManager.isDrawing, stopDrawing, mapManager]);
+
+  const removePump = useCallback((pumpId: string) => {
+    setPumps(prev => prev.filter(pump => pump.id !== pumpId));
+  }, []);
+
+  const removeAllPumps = useCallback(() => {
+    setPumps([]);
+  }, []);
+
+  useEffect(() => {
+    mapManager.drawPumps(pumps, removePump);
+  }, [pumps, removePump]); // Removed mapManager from dependencies
+
+  // Persist pumps to localStorage so summary page can read them
+  useEffect(() => {
+    try {
+      const existing = localStorage.getItem('fieldCropData');
+      const base = existing ? JSON.parse(existing) : {};
+      const equipmentFromPumps = (pumps || []).map((p, idx) => ({ id: p.id ?? `pump-${idx}`, type: 'pump', lat: p.lat, lng: p.lng, name: p.name ?? `Water Pump ${idx + 1}` }));
+      localStorage.setItem('fieldCropData', JSON.stringify({
+        ...base,
+        equipment: equipmentFromPumps,
+        equipmentIcons: equipmentFromPumps,
+      }));
+    } catch {
+      // ignore persistence errors
+    }
+  }, [pumps]);
+
+  // eslint-disable-next-line react-hooks/exhaustive-deps
+  const handleStepClick = useCallback((step: typeof steps[0]) => {
+    const params = {
+      crops: fieldData.selectedCrops.join(','),
+      currentStep: step.id,
+      completedSteps: toCompletedStepsCsv(parseCompletedSteps(props.completedSteps))
+    };
+    router.get(step.route, params);
+  }, [fieldData.selectedCrops, props.completedSteps]);
+
   return (
     <>
       <Head title={t('Pipe Generate')} />
@@ -1963,137 +3847,673 @@
                           {pipeManager.drawingState.startPoint && pipeManager.drawingState.currentPoint && (
                             <div className="text-xs text-blue-200 mt-1">
                               📍 {t('Start')}: ({pipeManager.drawingState.startPoint.lat.toFixed(4)}, {pipeManager.drawingState.startPoint.lng.toFixed(4)})
->>>>>>> 63046a15
                             </div>
-                            <div className="flex-1 space-y-4 overflow-y-auto p-4">
-                                {/* Pipe Tools */}
-                                <div className="rounded-lg border border-white p-3">
-                                    <div className="mb-2 text-sm font-semibold">วาดเส้นท่อ</div>
-                                    <div className="flex flex-col gap-2">
-                                        {Object.entries(PIPE_TYPES).map(([key, value]) => (
-                                            <button
-                                                key={key}
-                                                onClick={() => {
-                                                    setCurrentPipeType(
-                                                        key as 'main' | 'submain' | 'lateral'
-                                                    );
-                                                    setDrawingMode('pipe');
-                                                    setIsPlacingEquipment(false);
-                                                }}
-                                                className={`rounded px-3 py-2 text-left text-xs ${currentPipeType === key && drawingMode === 'pipe' ? 'bg-purple-600' : 'bg-gray-600'}`}
-                                            >
-                                                <span
-                                                    style={{ color: value.color }}
-                                                    className="font-bold"
-                                                >
-                                                    ■
-                                                </span>{' '}
-                                                {value.name}
-                                            </button>
-                                        ))}
-                                    </div>
+                          )}
+                        </div>
+                      </div>
+                    )}
+                    
+                    <div className="space-y-3">
+                      
+                      {/* Main Pipe Section with Curve Options */}
+                      <div className="space-y-2">
+                        <div className="text-xs font-semibold text-red-400 mb-2">
+                          🔴 {t('Main Pipe')} - {t('Curved Drawing')}
+                        </div>
+                        
+                        {/* Curve Type Selection */}
+                        <div className="grid grid-cols-3 gap-1 mb-2">
+                          <button
+                            onClick={() => pipeManager.setSelectedCurveType('straight')}
+                            className={`px-2 py-1 rounded text-xs transition-colors border ${
+                              pipeManager.selectedCurveType === 'straight'
+                                ? 'bg-gray-600 text-white border-gray-500'
+                                : 'bg-gray-700 text-gray-300 border-gray-600 hover:bg-gray-600'
+                            }`}
+                          >
+                            📏 {t('Straight')}
+                          </button>
+                          <button
+                            onClick={() => pipeManager.setSelectedCurveType('bezier')}
+                            className={`px-2 py-1 rounded text-xs transition-colors border ${
+                              pipeManager.selectedCurveType === 'bezier'
+                                ? 'bg-blue-600 text-white border-blue-500'
+                                : 'bg-blue-700 text-blue-300 border-blue-600 hover:bg-blue-600'
+                            }`}
+                          >
+                            🎯 {t('Bezier')}
+                          </button>
+                          <button
+                            onClick={() => pipeManager.setSelectedCurveType('spline')}
+                            className={`px-2 py-1 rounded text-xs transition-colors border ${
+                              pipeManager.selectedCurveType === 'spline'
+                                ? 'bg-green-600 text-white border-green-500'
+                                : 'bg-green-700 text-green-300 border-green-600 hover:bg-green-600'
+                            }`}
+                          >
+                            🌊 {t('Spline')}
+                          </button>
+                        </div>
+                        
+                        <div className="flex items-center space-x-2">
+                          <button 
+                            onClick={() => {
+                              
+                              startDrawing('main', pipeManager.selectedCurveType);
+                            }}
+                            className={`flex-1 text-white px-3 py-2 rounded text-xs transition-colors border border-white flex items-center justify-center ${
+                              pipeManager.isDrawing && pipeManager.selectedType === 'main' 
+                                ? 'bg-red-700 cursor-not-allowed' 
+                                : 'bg-red-600 hover:bg-red-700 cursor-pointer'
+                            }`}
+                            disabled={pipeManager.isDrawing && pipeManager.selectedType !== 'main'}
+                          >
+                            <span className="mr-2">🔴</span>
+                            {pipeManager.isDrawing && pipeManager.selectedType === 'main' 
+                              ? `${t('Drawing')} ${t('Main Pipe')} (${pipeManager.selectedCurveType})...` 
+                              : `${t('Draw')} ${t('Main Pipe')} (${pipeManager.selectedCurveType})`
+                            }
+                          </button>
+                          <button 
+                            onClick={() => clearPipes('main')}
+                            className="bg-red-600/80 text-white px-2 py-2 rounded text-xs hover:bg-red-600 transition-colors border border-white flex items-center justify-center"
+                            title={t('Clear Main Pipes')}
+                          >
+                            🗑️
+                          </button>
+                        </div>
+                        
+                        {/* Curve Type Info */}
+                        {pipeManager.selectedCurveType !== 'straight' && (
+                          <div className="text-xs text-gray-400 p-2 bg-gray-800/50 rounded border border-gray-700">
+                            {pipeManager.selectedCurveType === 'bezier' && (
+                              <div>
+                                <strong>🎯 {t('Bezier Curve')}:</strong> {t('Click 3 points: start, control, end')}
+                              </div>
+                            )}
+                            {pipeManager.selectedCurveType === 'spline' && (
+                              <div>
+                                <strong>🌊 {t('Spline Curve')}:</strong> {t('Click multiple points for smooth curve')}
+                              </div>
+                            )}
+                          </div>
+                        )}
+                      </div>
+                      
+                      <div className="flex items-center space-x-2">
+                        <button 
+                          onClick={() => {
+                            
+                            startDrawing('submain');
+                          }}
+                          className={`flex-1 text-white px-3 py-2 rounded text-xs transition-colors border border-white flex items-center justify-center ${
+                            pipeManager.isDrawing && pipeManager.selectedType === 'submain' 
+                              ? 'bg-purple-700 cursor-not-allowed' 
+                              : 'bg-purple-600 hover:bg-purple-700 cursor-pointer'
+                          }`}
+                          disabled={pipeManager.isDrawing && pipeManager.selectedType !== 'submain'}
+                        >
+                          <span className="mr-2">🟣</span>
+                          {pipeManager.isDrawing && pipeManager.selectedType === 'submain' ? t('Drawing Submain Pipe...') : t('Draw Submain Pipe')}
+                        </button>
+                        <button 
+                          onClick={() => clearPipes('submain')}
+                          className="bg-purple-600/80 text-white px-2 py-2 rounded text-xs hover:bg-purple-600 transition-colors border border-white flex items-center justify-center"
+                          title={t('Clear Submain Pipes')}
+                        >
+                          🗑️
+                        </button>
+                      </div>
+                      
+                      <div className="flex items-center space-x-2">
+                        <button 
+                          onClick={() => {
+                            
+                            startDrawing('lateral');
+                          }}
+                          className={`flex-1 text-white px-3 py-2 rounded text-xs transition-colors border border-white flex items-center justify-center ${
+                            pipeManager.isDrawing && pipeManager.selectedType === 'lateral' 
+                              ? 'bg-green-700 cursor-not-allowed' 
+                              : 'bg-green-600 hover:bg-green-700 cursor-pointer'
+                          }`}
+                          disabled={pipeManager.isDrawing && pipeManager.selectedType !== 'lateral'}
+                        >
+                          <span className="mr-2">🟢</span>
+                          {pipeManager.isDrawing && pipeManager.selectedType === 'lateral' ? t('Drawing Lateral Pipe...') : t('Draw Lateral Pipe')}
+                        </button>
+                        <button 
+                          onClick={() => clearPipes('lateral')}
+                          className="bg-green-600/80 text-white px-2 py-2 rounded text-xs hover:bg-green-600 transition-colors border border-white flex items-center justify-center"
+                          title={t('Clear Lateral Pipes')}
+                        >
+                          🗑️
+                        </button>
+                      </div>
+
+                      {pipeManager.isDrawing && (
+                        <button 
+                          onClick={stopDrawing}
+                          className="w-full bg-gray-600 text-white px-3 py-2 rounded text-xs hover:bg-gray-700 transition-colors border border-white flex items-center justify-center"
+                        >
+                          <span className="mr-2">⏹️</span>
+                          {t('Stop Drawing')}
+                        </button>
+                      )}
+                      
+                      
+                      <button 
+                        onClick={() => clearPipes()}
+                        className="w-full bg-gray-600 text-white px-3 py-2 rounded text-xs hover:bg-gray-700 transition-colors border border-white flex items-center justify-center"
+                        disabled={pipeManager.isDrawing}
+                      >
+                        <span className="mr-2">🗑️</span>
+                        {t('Clear All Pipes')}
+                      </button>
+                    </div>
+                  </div>
+
+                  <div className="rounded-lg p-4 border border-white" style={{ backgroundColor: '#000005' }}>
+                    <h3 className="text-sm font-semibold text-white mb-3">
+                      🎯 {t('Snap Settings')}
+                    </h3>
+                    <div className="space-y-3">
+                      <div className="flex items-center justify-between">
+                        <span className="text-xs text-gray-300">{t('Snap Mode')}</span>
+                        <button
+                          onClick={() => snapSystem.setIsEnabled(!snapSystem.isEnabled)}
+                          className={`px-3 py-1 rounded text-xs transition-colors border ${
+                            snapSystem.isEnabled 
+                              ? 'bg-green-600 text-white border-green-500' 
+                              : 'bg-gray-600 text-gray-300 border-gray-500'
+                          }`}
+                        >
+                          {snapSystem.isEnabled ? t('Enabled') : t('Disabled')}
+                        </button>
+                      </div>
+                      
+                      <div className="space-y-2">
+                        <label className="text-xs text-gray-300">{t('Snap Distance')}: {Math.min(Math.max(snapSystem.distance, 1), 5)}m</label>
+                        <input
+                          type="range"
+                          min="1"
+                          max="5"
+                          value={Math.min(Math.max(snapSystem.distance, 1), 5)}
+                          onChange={(e) => snapSystem.setDistance(Math.min(Math.max(parseInt(e.target.value), 1), 5))}
+                          className="w-full h-2 bg-gray-700 rounded-lg appearance-none cursor-pointer"
+                        />
+                      </div>
+                    </div>
+                  </div>
+
+                  <div className="rounded-lg p-4 border border-white" style={{ backgroundColor: '#000005' }}>
+                    <h3 className="text-sm font-semibold text-white mb-3">
+                      ⚙️ {t('Pump Management')}
+                    </h3>
+                    <div className="space-y-3">
+                      <div className="text-xs text-gray-300 mb-2">
+                        {t('Placed Pumps')}: {pumps.length}
+                      </div>
+                      
+                      {pumps.length > 0 && (
+                        <div className="space-y-2 max-h-32 overflow-y-auto">
+                          {pumps.map((pump) => (
+                            <div 
+                              key={pump.id} 
+                              className="flex items-center justify-between text-xs p-2 rounded border border-orange-600/30 bg-orange-600/10"
+                            >
+                              <div className="flex items-center space-x-2">
+                                <span className="text-orange-400">⚙️</span>
+                                <div>
+                                  <div className="text-gray-300 font-semibold">
+                                    {pump.name}
+                                  </div>
+                                  <div className="text-gray-400">
+                                    {pump.capacity} L/h
+                                  </div>
                                 </div>
-                                {/* Equipment Tools */}
-                                <div className="rounded-lg border border-white p-3">
-                                    <div className="mb-2 text-sm font-semibold">วางอุปกรณ์</div>
-                                    <div className="flex flex-col gap-2">
-                                        {Object.entries(EQUIPMENT_TYPES).map(([key, value]) => (
-                                            <button
-                                                key={key}
-                                                onClick={() =>
-                                                    startPlacingEquipment(key as EquipmentType)
-                                                }
-                                                className={`rounded px-3 py-2 text-left text-xs ${selectedEquipmentType === key ? 'bg-yellow-600' : 'bg-gray-600'}`}
-                                            >
-                                                {value.icon} {value.name}
-                                            </button>
-                                        ))}
-                                    </div>
+                              </div>
+                              <button
+                                onClick={() => removePump(pump.id)}
+                                className="text-red-400 hover:text-red-300 text-xs"
+                                title={t('Remove Pump')}
+                              >
+                                🗑️
+                              </button>
+                            </div>
+                          ))}
+                        </div>
+                      )}
+                      
+                      {pumps.length > 0 && (
+                        <button
+                          onClick={removeAllPumps}
+                          className="w-full bg-red-600 text-white px-3 py-2 rounded text-xs hover:bg-red-700 transition-colors border border-white flex items-center justify-center"
+                        >
+                          <span className="mr-2">🗑️</span>
+                          {t('Remove All Pumps')}
+                        </button>
+                      )}
+                    </div>
+                  </div>
+
+                  <div className="rounded-lg p-4 border border-white" style={{ backgroundColor: '#000005' }}>
+                    <h3 className="text-sm font-semibold text-white mb-3">
+                      📈 {t('Pipe Summary')}
+                    </h3>
+                    <div className="grid grid-cols-2 gap-3 text-center mb-3">
+                      <div className="bg-red-600/20 border border-red-600/30 rounded p-2">
+                        <div className="text-sm font-bold text-red-400">{pipeManager.getPipeCount('main')}</div>
+                        <div className="text-xs text-gray-300">{t('Main')}</div>
+                        <div className="text-xs text-gray-400">{pipeManager.getTotalLength('main')}m</div>
+                      </div>
+                      <div className="bg-purple-600/20 border border-purple-600/30 rounded p-2">
+                        <div className="text-sm font-bold text-purple-400">{pipeManager.getPipeCount('submain')}</div>
+                        <div className="text-xs text-gray-300">{t('Submain')}</div>
+                        <div className="text-xs text-gray-400">{pipeManager.getTotalLength('submain')}m</div>
+                      </div>
+                      <div className="bg-green-600/20 border border-green-600/30 rounded p-2">
+                        <div className="text-sm font-bold text-green-400">{pipeManager.getPipeCount('lateral')}</div>
+                        <div className="text-xs text-gray-300">{t('Lateral')}</div>
+                        <div className="text-xs text-gray-400">{pipeManager.getTotalLength('lateral')}m</div>
+                      </div>
+                      <div className="bg-gray-600/20 border border-gray-600/30 rounded p-2">
+                        <div className="text-sm font-bold text-gray-400">{pipeManager.getPipeCount()}</div>
+                        <div className="text-xs text-gray-300">{t('Total')}</div>
+                        <div className="text-xs text-gray-400">{pipeManager.getTotalLength()}m</div>
+                      </div>
+                    </div>
+                    
+                    {pipeManager.pipes.length > 0 && (
+                      <div className="mt-3">
+                        <div className="text-xs font-semibold text-gray-300 mb-2">
+                          {t('Drawn Pipes')}:
+                        </div>
+                        <div className="space-y-1 max-h-32 overflow-y-auto">
+                          {pipeManager.pipes.slice().reverse().map((pipe, index) => {
+                            const config = getPipeConfig(pipe.type);
+                            const isEditing = pipeManager.editingPipeId === pipe.id;
+                            return (
+                              <div 
+                                key={pipe.id} 
+                                className="flex items-center justify-between text-xs p-1 rounded border"
+                                style={{ 
+                                  borderColor: isEditing ? '#ff6b35' : config.color + '40',
+                                  backgroundColor: isEditing ? '#ff6b35' + '20' : config.color + '10'
+                                }}
+                              >
+                                <div className="flex items-center space-x-2">
+                                  <div 
+                                    className="w-3 h-1 rounded"
+                                    style={{ backgroundColor: config.color }}
+                                  ></div>
+                                  <span className="text-gray-300">
+                                    {pipe.type} #{index + 1}
+                                  </span>
+                                  {pipe.curveType && pipe.curveType !== 'straight' && (
+                                    <span className="text-xs px-1 py-0.5 rounded bg-gray-700 text-gray-300">
+                                      {pipe.curveType === 'bezier' ? '🎯' : '🌊'}
+                                    </span>
+                                  )}
+                                  {isEditing && (
+                                    <span className="text-xs px-1 py-0.5 rounded bg-orange-600 text-white">
+                                      ✏️
+                                    </span>
+                                  )}
                                 </div>
-                                {/* Lists */}
-                                <div className="rounded-lg border border-white p-3">
-                                    <div className="mb-2 text-sm font-semibold">
-                                        รายการท่อ ({pipes.length})
-                                    </div>
-                                    <div className="max-h-24 space-y-1 overflow-y-auto">
-                                        {pipes.map((p) => (
-                                            <div
-                                                key={p.id}
-                                                className="flex items-center justify-between rounded bg-gray-700 p-1 text-xs"
-                                            >
-                                                <span>{p.name}</span>
-                                                <button
-                                                    onClick={() => deletePipe(p.id)}
-                                                    className="text-red-400"
-                                                >
-                                                    ลบ
-                                                </button>
-                                            </div>
-                                        ))}
-                                    </div>
+                                <div className="flex items-center space-x-1">
+                                  <span className="text-gray-400">
+                                    {pipe.length ? `${pipe.length}m` : '--'}
+                                  </span>
+                                  {(pipe.curveType === 'bezier' || pipe.curveType === 'spline') && (
+                                    <button
+                                      onClick={() => pipeManager.setEditingPipeId(isEditing ? null : pipe.id)}
+                                      className={`px-1 py-0.5 rounded text-xs transition-colors ${
+                                        isEditing 
+                                          ? 'bg-orange-600 text-white hover:bg-orange-700'
+                                          : 'bg-gray-600 text-gray-300 hover:bg-gray-500'
+                                      }`}
+                                      title={isEditing ? t('Done Editing') : t('Edit Control Points')}
+                                    >
+                                      {isEditing ? '✕' : '✏️'}
+                                    </button>
+                                  )}
                                 </div>
-                                <div className="rounded-lg border border-white p-3">
-                                    <div className="mb-2 text-sm font-semibold">
-                                        รายการอุปกรณ์ ({equipmentIcons.length})
-                                    </div>
-                                    <div className="max-h-24 space-y-1 overflow-y-auto">
-                                        {equipmentIcons.map((eq) => (
-                                            <div
-                                                key={eq.id}
-                                                className="flex items-center justify-between rounded bg-gray-700 p-1 text-xs"
-                                            >
-                                                <span>{eq.name}</span>
-                                                <button
-                                                    onClick={() => deleteEquipment(eq.id)}
-                                                    className="text-red-400"
-                                                >
-                                                    ลบ
-                                                </button>
-                                            </div>
-                                        ))}
-                                    </div>
-                                </div>
-                            </div>
-                            <div className="flex gap-2 border-t border-white p-4">
-                                <Link
-                                    href="/step2-zones-obstacles"
-                                    className="w-1/2 rounded bg-gray-600 px-4 py-3 text-center text-sm font-semibold hover:bg-gray-700"
-                                >
-                                    ย้อนกลับ
-                                </Link>
-                                <button
-                                    onClick={goToNextStep}
-                                    className="w-1/2 rounded bg-blue-600 px-4 py-3 text-sm font-semibold hover:bg-blue-700"
-                                >
-                                    ขั้นตอนถัดไป
-                                </button>
-                            </div>
+                              </div>
+                            );
+                          })}
                         </div>
+                      </div>
+                    )}
+                  </div>
+
+
+                </div>
+              </div>
+
+              <div className="p-4 border-t border-white">
+                <div className="flex gap-2">
+                  <button 
+                    onClick={handleBack}
+                    className="flex-1 px-4 py-2 bg-gray-600 text-white rounded text-sm hover:bg-gray-500 transition-colors border border-white"
+                  >
+                    {t('Back')}
+                  </button>
+                  
+                  <button 
+                    onClick={() => {
+                      if (confirm(t('⚠️ Reset all pipes? All drawn pipes will be lost.'))) {
+                        pipeManager.setPipes([], { resetHistory: true });
+                        resetPipesOnly();
+                      }
+                    }}
+                    className="flex-1 px-4 py-2 bg-orange-600 text-white rounded text-sm hover:bg-orange-500 transition-colors border border-white"
+                  >
+                    {t('Reset')}
+                  </button>
+                  
+                  <button
+                    onClick={handleContinue}
+                    className="flex-1 px-4 py-2 bg-green-600 text-white rounded text-sm hover:bg-green-700 transition-colors border border-white"
+                  >
+                    {t('Continue')}
+                  </button>
+                </div>
+              </div>
+            </div>
+
+            <div className="flex-1 relative">
+              <div className="absolute inset-0 border border-white" style={{ backgroundColor: '#000005' }}>
+                <HorticultureMapComponent
+                  onMapLoad={handleMapLoad}
+                  center={[fieldData.mapCenter.lat, fieldData.mapCenter.lng]}
+                  zoom={fieldData.mapZoom}
+                  mapOptions={{ 
+                    maxZoom: 22,
+                    disableDefaultUI: false,
+                    zoomControl: true,
+                    mapTypeControl: false,
+                    scaleControl: false,
+                    streetViewControl: false,
+                    rotateControl: false,
+                    fullscreenControl: false
+                  }}
+                />
+
+                {/* Undo/Redo buttons top-left */}
+                <div className="absolute top-1 left-1 z-10">
+                  <div className="bg-black bg-opacity-80 rounded-lg border border-white p-1 flex space-x-1">
+                    <button
+                      onClick={() => pipeManager.undo()}
+                      disabled={pipeManager.pipeHistoryIndex <= 0}
+                      className={`rounded border border-white px-2 py-1 text-xs text-white ${pipeManager.pipeHistoryIndex <= 0 ? 'bg-gray-500 opacity-50 cursor-not-allowed' : 'bg-gray-600 hover:bg-gray-700'}`}
+                      title={t('Undo')}
+                    >
+                      ⟲
+                    </button>
+                    <button
+                      onClick={() => pipeManager.redo()}
+                      disabled={pipeManager.pipeHistoryIndex >= pipeManager.pipeHistoryLength - 1}
+                      className={`rounded border border-white px-2 py-1 text-xs text-white ${(pipeManager.pipeHistoryIndex >= pipeManager.pipeHistoryLength - 1) ? 'bg-gray-500 opacity-50 cursor-not-allowed' : 'bg-gray-600 hover:bg-gray-700'}`}
+                      title={t('Redo')}
+                    >
+                      ⟳
+                    </button>
+                    {/* Sprinkler-based warnings indicator */}
+                    {pipeOverLengthWarnings.length > 0 && (
+                      <div className="ml-1 px-2 py-1 rounded bg-yellow-600 text-white text-xs border border-white" title={t('Some pipes may be too long based on sprinkler rows')}>
+                        ⚠️ {t('Pipe length warning')}
+                      </div>
+                    )}
+                  </div>
+                </div>
+                
+                <div className="absolute top-1 right-1 z-10 bg-black bg-opacity-80 rounded-lg border border-white p-3 text-xs">
+                  <div className="text-white space-y-1">
+                    <div>Map: {mapStatus.center.lat.toFixed(3)}, {mapStatus.center.lng.toFixed(3)}</div>
+                    <div>Zoom: {mapStatus.zoom}</div>
+                    <div>Area: {fieldData.mainArea.length} points</div>
+                    <div>Plants: {fieldData.plantPoints.length}</div>
+                    <div>Zones: {fieldData.zones.length}</div>
+                    <div>Obstacles: {fieldData.obstacles.length}</div>
+                    <div>Pipes: {pipeManager.pipes.length}</div>
+                    <div>Equipment: {
+                      fieldData.irrigationPositions.sprinklers.length + 
+                      fieldData.irrigationPositions.pivots.length + 
+                      fieldData.irrigationPositions.dripTapes.length + 
+                      fieldData.irrigationPositions.waterJets.length
+                    }</div>
+                  </div>
+                </div>
+                
+                {pipeManager.isDrawing && (
+                  <div className="absolute top-11 left-1 z-10 bg-blue-600 bg-opacity-90 rounded-lg border border-blue-400 p-3 text-xs">
+                    <div className="text-white font-bold">
+                      ✏️ {t('Drawing')}: {pipeManager.selectedType} pipe
+                      {pipeManager.selectedCurveType !== 'straight' && (
+                        <span className="text-yellow-300"> ({pipeManager.selectedCurveType})</span>
+                      )}
                     </div>
-                    {/* Map Area */}
-                    <div className="relative flex-1">
-                        <Wrapper
-                            apiKey={getGoogleMapsConfig().apiKey}
-                            render={(status) =>
-                                status === Status.LOADING ? <LoadingSpinner /> : <div />
-                            }
-                            libraries={['drawing', 'geometry']}
+                    <div className="text-blue-200">
+                      {pipeManager.selectedCurveType === 'straight' && t('Click on map to draw. Double-click to finish.')}
+                      {pipeManager.selectedCurveType === 'bezier' && t('Click 3 points: start, control, end. Double-click to finish.')}
+                      {pipeManager.selectedCurveType === 'spline' && t('Click multiple points for smooth curve. Double-click to finish.')}
+                    </div>
+                    {snapSystem.isEnabled && (
+                      <div className="text-green-300">
+                        🎯 {t('Snap enabled')} ({snapSystem.distance}m)
+                      </div>
+                    )}
+                    {snapSystem.point && (
+                      <div className="text-yellow-300">
+                        {t('Snap Point')}: {snapSystem.point.lat.toFixed(4)}, {snapSystem.point.lng.toFixed(4)}
+                      </div>
+                    )}
+                  </div>
+                )}
+                
+                {pipeManager.editingPipeId && (
+                  <div className="absolute top-11 left-1 z-10 bg-yellow-600 bg-opacity-90 rounded-lg border border-yellow-400 p-3 text-xs">
+                    <div className="text-white font-bold">
+                      ✍️ {t('Editing Pipe')}
+                    </div>
+                    <div className="text-yellow-200">
+                      {t('Drag the yellow handles to adjust the curve.')}
+                    </div>
+                    <button
+                      onClick={() => pipeManager.setEditingPipeId(null)}
+                      className="mt-2 px-2 py-1 bg-gray-600 text-white rounded text-xs hover:bg-gray-700 transition-colors w-full"
+                    >
+                      {t('Done Editing')}
+                    </button>
+                  </div>
+                )}
+
+                {/* Detailed warning panel & reference lateral controls */}
+                {(pipeOverLengthWarnings.length > 0 || lateralReference) && (
+                  <div className="absolute top-36 left-1 z-10 bg-yellow-700 bg-opacity-90 rounded-lg border border-yellow-400 p-2 text-xs max-w-sm">
+                    <div className="text-white font-bold mb-1">⚠️ {t('Pipe Length Advisory')}</div>
+                    {lateralReference && (
+                      <div className="mb-2 p-1 rounded bg-yellow-800/60 text-yellow-100">
+                        <div>{t('Reference Lateral')}: #{lateralReference.pipeId.split('-').pop()}</div>
+                        <div>📏 {t('Length')}: {Math.round(lateralReference.length)} m</div>
+                        <div>💧 {t('Flow Rate')}: {Math.round(lateralReference.flowLpm)} L/min</div>
+                      </div>
+                    )}
+                    {pipeOverLengthWarnings.length > 0 && (
+                      <div className="space-y-1 text-yellow-100 max-h-56 overflow-y-auto pr-1">
+                        {pipeOverLengthWarnings.map(w => (
+                          <div key={w.pipeId} className="flex items-center justify-between">
+                            <button
+                              className="underline text-yellow-200 hover:text-white"
+                              onClick={(e) => handleSelectWarningPipe(w.pipeId, e)}
+                              title={t('Select and focus this pipe')}
+                            >
+                              {w.type === 'submain' ? t('Submain') : t('Lateral')} #{w.pipeId.split('-').pop()}
+                            </button>
+                            <span className="ml-1">
+                              {Math.round(w.actualLength)}m → {Math.round(w.recommendedLength)}m
+                            </span>
+                            <button
+                              className="ml-2 px-1.5 py-0.5 text-[10px] rounded bg-yellow-500 text-black border border-yellow-300 hover:bg-yellow-400"
+                              onClick={() => handleAcceptAsReference(w.pipeId)}
+                            >
+                              {t('Accept as reference')}
+                            </button>
+                          </div>
+                        ))}
+                      </div>
+                    )}
+                  </div>
+                )}
+
+                {/* Floating Distance Meter */}
+                {pipeManager.isDrawing && pipeManager.drawingState.currentDistance > 0 && (
+                  <div className="absolute top-1 left-80 z-10 bg-green-600 bg-opacity-90 rounded-lg border border-green-400 p-3 text-xs">
+                    <div className="flex items-center space-x-3">
+                      <div className="flex items-center space-x-2">
+                        <span className="text-white font-bold">📏 {t('Distance')}:</span>
+                        <span className="text-green-200 text-lg font-bold">{pipeManager.drawingState.currentDistance.toFixed(1)}m</span>
+                        <span className="text-green-300">{pipeManager.selectedType} {t('pipe')}</span>
+                      </div>
+                      {pipeManager.selectedType === 'lateral' && (
+                        <div className="flex items-center space-x-2 pl-3 border-l border-green-400/50">
+                          <span className="text-white font-bold">💧 {t('Flow Rate')}:</span>
+                          <span className="text-green-200 text-lg font-bold">{pipeManager.drawingState.currentFlowRate ?? 0} L/min</span>
+                          <span className="text-green-300">🚿 {pipeManager.drawingState.connectedSprinklers?.length ?? 0}</span>
+                        </div>
+                      )}
+                    </div>
+                  </div>
+                )}
+
+                {/* Pump Placement Indicator */}
+                {isPlacingPump && (
+                  <div className="absolute top-4 left-4 z-10 bg-blue-600 bg-opacity-90 rounded-lg border border-blue-400 p-3 text-xs">
+                    <div className="text-white font-bold">
+                      ⚙️ {t('Pump Placement Mode')}
+                    </div>
+                    <div className="text-blue-200">
+                      {t('Click anywhere on the map to place a water pump')}
+                    </div>
+                    <button
+                      onClick={() => setIsPlacingPump(false)}
+                      className="mt-2 px-2 py-1 bg-gray-600 text-white rounded text-xs hover:bg-gray-700 transition-colors w-full"
+                    >
+                      {t('Cancel')}
+                    </button>
+                  </div>
+                )}
+
+                {/* Pump Placement Button */}
+                <div className="absolute bottom-1 left-20 z-10">
+                  <div className="bg-black bg-opacity-80 rounded-lg border border-white p-2">
+                    <div className="text-white text-xs font-bold mb-2 text-center">{t('Pump Tools')}</div>
+                    <div className="flex flex-col space-y-2">
+                      <button
+                        onClick={() => startPumpPlacement()}
+                        className={`px-3 py-2 rounded text-xs transition-colors border flex items-center justify-center ${
+                          isPlacingPump
+                            ? 'bg-blue-700 text-white border-blue-500 cursor-not-allowed'
+                            : 'bg-blue-600 text-white hover:bg-blue-700 border-blue-500 cursor-pointer'
+                        }`}
+                        disabled={isPlacingPump}
+                        title={t('Place Water Pump')}
+                      >
+                        <span className="mr-1">💧</span>
+                        {t('Water Pump')}
+                      </button>
+                    </div>
+                    {isPlacingPump && (
+                      <div className="mt-2 text-center">
+                        <div className="text-yellow-300 text-xs">
+                          {t('Click on map to place pump')}
+                        </div>
+                        <button
+                          onClick={() => setIsPlacingPump(false)}
+                          className="mt-1 px-2 py-1 bg-gray-600 text-white rounded text-xs hover:bg-gray-700 transition-colors"
                         >
-                            <GoogleMapComponent
-                                center={{ lat: mapCenter[0], lng: mapCenter[1] }}
-                                zoom={mapZoom}
-                                mapType={mapType}
-                                onLoad={setMap}
-                                onDrawCreated={handleDrawCreated}
-                                onMapClick={handleMapClick}
-                                drawingMode={drawingMode}
-                                currentPipeType={currentPipeType}
-                                isPlacingEquipment={isPlacingEquipment}
-                            />
-                        </Wrapper>
+                          {t('Cancel')}
+                        </button>
+                      </div>
+                    )}
+                  </div>
+                </div>
+
+                {showLegend ? (
+                  <div className="absolute bottom-4 right-14 z-10 bg-black bg-opacity-80 rounded-lg border border-white p-2 text-[11px] max-w-[365px]">
+                    <div className="flex items-center justify-between mb-2">
+                      <div className="text-white font-bold">{t('Legend')}</div>
+                      <button
+                        onClick={() => setShowLegend(false)}
+                        className="px-1.5 py-0.5 text-[10px] rounded bg-gray-700 text-white border border-gray-500 hover:bg-gray-600"
+                        title={t('Hide Legend')}
+                      >
+                        ×
+                      </button>
                     </div>
-                </div>
+                    <div className="flex items-center flex-wrap gap-x-3 gap-y-1">
+                    <div className="flex items-center space-x-2">
+                      <div className="w-4 h-1 bg-red-600 rounded"></div>
+                      <span className="text-gray-300">{t('Main Pipe')}</span>
+                    </div>
+                    <div className="flex items-center space-x-2">
+                      <div className="w-4 h-1 bg-purple-600 rounded"></div>
+                      <span className="text-gray-300">{t('Submain Pipe')}</span>
+                    </div>
+                    <div className="flex items-center space-x-2">
+                      <div className="w-4 h-1 bg-green-600 rounded"></div>
+                      <span className="text-gray-300">{t('Lateral Pipe')}</span>
+                    </div>
+                    <div className="flex items-center space-x-2">
+                      <div className="w-3 h-3 bg-blue-600 rounded-full"></div>
+                      <span className="text-gray-300">{t('Sprinkler')}</span>
+                    </div>
+                    <div className="border-t border-gray-600 pt-1 mt-2 w-full">
+                      <div className="text-gray-400 text-xs font-semibold mb-1">{t('Curve Types')}:</div>
+                      <div className="flex items-center flex-wrap gap-x-3 gap-y-1">
+                        <div className="flex items-center space-x-2">
+                          <span className="text-yellow-400">🎯</span>
+                          <span className="text-gray-300 text-xs">{t('Bezier Curve')}</span>
+                        </div>
+                        <div className="flex items-center space-x-2">
+                          <span className="text-cyan-400">🌊</span>
+                          <span className="text-gray-300 text-xs">{t('Spline Curve')}</span>
+                        </div>
+                      </div>
+                    </div>
+                    <div className="border-t border-gray-600 pt-1 mt-2 w-full">
+                      <div className="text-gray-400 text-xs font-semibold mb-1">{t('Control Points')}:</div>
+                      <div className="flex items-center flex-wrap gap-x-3 gap-y-1">
+                        <div className="flex items-center space-x-2">
+                          <div className="w-3 h-3 bg-green-500 rounded-full"></div>
+                          <span className="text-gray-300 text-xs">{t('Start Point')}</span>
+                        </div>
+                        <div className="flex items-center space-x-2">
+                          <div className="w-3 h-3 bg-red-500 rounded-full"></div>
+                          <span className="text-gray-300 text-xs">{t('End Point')}</span>
+                        </div>
+                        <div className="flex items-center space-x-2">
+                          <div className="w-3 h-3 bg-yellow-500 rounded-full"></div>
+                          <span className="text-gray-300 text-xs">{t('Control Points')}</span>
+                        </div>
+                      </div>
+                    </div>
+                    </div>
+                  </div>
+                ) : (
+                  <button
+                    onClick={() => setShowLegend(true)}
+                    className="absolute bottom-4 right-14 z-10 bg-black bg-opacity-80 rounded border border-white px-2 py-1 text-[11px] text-white hover:bg-opacity-90"
+                    title={t('Show Legend')}
+                  >
+                    {t('Legend')}
+                  </button>
+                )}
+              </div>
             </div>
-        </ErrorBoundary>
-    );
+          </div>
+        </div>
+      </div>
+    </>
+  );
 }