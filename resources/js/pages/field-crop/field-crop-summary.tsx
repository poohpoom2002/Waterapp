import { Head, Link, usePage } from '@inertiajs/react';
import booleanPointInPolygon from '@turf/boolean-point-in-polygon';
import { useState, useEffect, useRef, useMemo, useCallback } from 'react';
import * as turf from '@turf/turf';
import lineIntersect from '@turf/line-intersect';
import type {
    Feature as GeoJsonFeature,
    FeatureCollection as GeoJsonFeatureCollection,
    Point as GeoJsonPoint,
    LineString as GeoJsonLineString,
} from 'geojson';
import type { Feature as GeoFeature, LineString as GeoLineString } from 'geojson';
import pointToLineDistance from '@turf/point-to-line-distance';
import { getCropByValue, getTranslatedCropByValue } from './choose-crop';
import Navbar from '../../components/Navbar';
import { useLanguage } from '../../contexts/LanguageContext';
import { createGoogleMapsApiUrl } from '@/utils/googleMapsConfig';

// Reduce verbose logs in production/dev by toggling these flags
const DEBUG_ZONE_PIPE_STATS = false as const;
const DEBUG_SUMMARY_LOGS = true as const; // เปิดใช้งานเพื่อดูการคำนวณ lateral flow
const dbg = (...args: unknown[]) => {
    if (DEBUG_SUMMARY_LOGS) console.log(...args);
};

// Proper TypeScript interfaces
interface Coordinate {
    lat: number;
    lng: number;
}

interface Zone {
    id: string | number;
    name: string;
    color: string;
    coordinates: Coordinate[];
    cropType?: string;
}

interface Pipe {
    id: string | number;
    type: string;
    coordinates: Coordinate[];
    color?: string;
    zoneId?: string | number;
    pathOptions?: {
        color: string;
    };
}

interface Equipment {
    id: string | number;
    type: string;
    lat: number;
    lng: number;
    name?: string;
}

interface Obstacle {
    id: string | number;
    type: 'water_source' | 'building' | 'rock' | 'other';
    coordinates: Coordinate[];
    name?: string;
}

interface IrrigationPoint {
    id: string | number;
    lat: number;
    lng: number;
    type: string;
    radius?: number;
    position?: [number, number];
}

interface IrrigationLine {
    id: string | number;
    coordinates: Coordinate[];
    type: string;
}

interface MainField {
    coordinates: Coordinate[];
}

interface ZoneSummary {
    zoneId: string;
    zoneName: string;
    cropName: string;
    cropValue: string | null;
    cropIcon: string;
    cropCategory: string | null;
    zoneArea: number;
    zoneAreaRai: number;
    rowSpacing: number;
    plantSpacing: number;
    totalPlantingPoints: number;
    estimatedYield: number;
    estimatedPrice: number;
    waterRequirementPerIrrigation: number;
    waterRequirementPerDay: number;
    cropYieldPerRai: number;
    cropPricePerKg: number;
    cropWaterPerPlant: number;
    cropWaterPerPlantPerIrrigation: number;
    growthPeriod: number;
    irrigationNeeds: string;
    irrigationType: string;
    calculationMethod?: string;
    // Add irrigation count properties
    sprinklerCount?: number;
    dripTapeCount?: number;
    pivotCount?: number;
    waterJetTapeCount?: number;
    totalIrrigationPoints?: number;
}

interface FieldCropSummaryProps {
    mainField?: MainField;
    fieldAreaSize?: number;
    selectedCrops?: string[];
    zones?: Zone[];
    zoneAssignments?: Record<string, string>;
    zoneSummaries?: Record<string, ZoneSummary>;
    pipes?: Pipe[];
    equipmentIcons?: Equipment[];
    obstacles?: Obstacle[];
    irrigationPoints?: IrrigationPoint[];
    irrigationLines?: IrrigationLine[];
    irrigationAssignments?: Record<string, string>;
    irrigationSettings?: Record<string, unknown>;
    rowSpacing?: Record<string, number>;
    plantSpacing?: Record<string, number>;
    mapCenter?: [number, number];
    mapZoom?: number;
    mapType?: string;
    summary?: Record<string, unknown>;
    equipment?: Equipment[];
}

interface GoogleMapsDisplayProps {
    center: [number, number];
    zoom: number;
    mainField?: MainField;
    zones: Zone[];
    pipes: Pipe[];
    obstacles: Obstacle[];
    equipment: Equipment[];
    irrigationPoints: IrrigationPoint[];
    irrigationLines: IrrigationLine[];
    onMapReady?: (map: google.maps.Map) => void;
    showRadiusCircles?: boolean;
}

// Additional type definitions for pipe calculations
interface PipeStats {
    count: number;
    longestLength: number;
    totalLength: number;
}

interface ZonePipeStats {
    main: PipeStats;
    submain: PipeStats;
    lateral: PipeStats;
    total: number;
    totalLength: number;
    totalLongestLength: number;
}

interface CoordinateArray extends Array<number> {
    0: number;
    1: number;
}

type CoordinateInput = Coordinate | CoordinateArray;

// Zone colors array - same as in zone-obstacle.tsx
const ZONE_COLORS = [
    '#FF6B6B',
    '#9B59B6',
    '#F39C12',
    '#1ABC9C',
    '#3498DB',
    '#DDA0DD',
    '#98D8C8',
    '#F7DC6F',
    '#BB8FCE',
    '#85C1E9',
    '#F8C471',
    '#82E0AA',
    '#F1948A',
    '#AED6F1',
    '#D2B4DE',
    '#F9E79F',
    '#A9DFBF',
    '#FAD7A0',
    '#D5A6BD',
    '#B2DFDB',
];

// Function to fix zone colors if they are all the same
const fixZoneColors = (zones: Zone[]): Zone[] => {
    if (zones.length === 0) return zones;

    // Check if all zones have the same color (likely red)
    const firstColor = zones[0].color;
    const allSameColor = zones.every((zone) => zone.color === firstColor);

    if (allSameColor) {
        dbg('🔧 Fixing zone colors - all zones have the same color:', firstColor);
        return zones.map((zone, index) => ({
            ...zone,
            color: ZONE_COLORS[index % ZONE_COLORS.length],
        }));
    }

    return zones;
};

// Enhanced Google Maps component for better image capture
const GoogleMapsDisplay = ({
    center,
    zoom,
    mainField,
    zones,
    pipes,
    obstacles,
    equipment,
    irrigationPoints,
    irrigationLines,
    onMapReady,
    showRadiusCircles = true,
}: GoogleMapsDisplayProps) => {
    const { t } = useLanguage();
    const mapRef = useRef<HTMLDivElement>(null);
    const googleMapRef = useRef<google.maps.Map | null>(null);
    const [isLoaded, setIsLoaded] = useState(false);
    const [mapFullyLoaded, setMapFullyLoaded] = useState(false);

    useEffect(() => {
        // Load Google Maps API if not already loaded
        if (window.google?.maps) {
            setIsLoaded(true);
            return;
        }

        const existing = document.getElementById(
            '__googleMapsScriptId'
        ) as HTMLScriptElement | null;
        const url = createGoogleMapsApiUrl();
        if (!url) return;

        (window as unknown as { __googleMapsCallback?: () => void }).__googleMapsCallback = () => {
            setIsLoaded(true);
        };

        if (!existing) {
            const script = document.createElement('script');
            script.id = '__googleMapsScriptId';
            script.src = url;
            script.async = true;
            script.defer = true;
            script.onerror = () => console.error('❌ Failed to load Google Maps script');
            document.head.appendChild(script);
        } else {
            existing.addEventListener('load', () => setIsLoaded(true), { once: true });
        }
    }, []);

    useEffect(() => {
        if (isLoaded && mapRef.current && !googleMapRef.current) {
            // Initialize Google Map
            const map = new google.maps.Map(mapRef.current, {
                center: { lat: center[0], lng: center[1] },
                zoom: zoom,
                mapTypeId: google.maps.MapTypeId.SATELLITE,
                streetViewControl: false,
                fullscreenControl: true,
                mapTypeControl: true,
                zoomControl: true,
                maxZoom: 22,
            });

            googleMapRef.current = map;

            // Wait for map to fully load before marking as ready
            const mapLoadListener = google.maps.event.addListener(map, 'tilesloaded', () => {
                setTimeout(() => {
                    setMapFullyLoaded(true);
                    google.maps.event.removeListener(mapLoadListener);
                }, 1000); // Additional delay to ensure all tiles are rendered
            });

            // Draw main field boundary
            if (mainField && mainField.coordinates && Array.isArray(mainField.coordinates)) {
                const fieldPath = mainField.coordinates.map((coord: Coordinate) => {
                    if (Array.isArray(coord)) {
                        return { lat: coord[0], lng: coord[1] };
                    }
                    return { lat: coord.lat, lng: coord.lng };
                });

                new google.maps.Polygon({
                    paths: fieldPath,
                    strokeColor: '#22C55E',
                    strokeOpacity: 0.8,
                    strokeWeight: 2,
                    fillColor: '#22C55E',
                    fillOpacity: 0.2,
                    map: map,
                });
            }

            // Draw zones
            const fixedZones = fixZoneColors(zones);
            fixedZones.forEach((zone) => {
                if (zone.coordinates && Array.isArray(zone.coordinates)) {
                    const zonePath = zone.coordinates.map((coord: Coordinate) => {
                        if (Array.isArray(coord)) {
                            return { lat: coord[0], lng: coord[1] };
                        }
                        return { lat: coord.lat, lng: coord.lng };
                    });

                    new google.maps.Polygon({
                        paths: zonePath,
                        strokeColor: zone.color || '#3B82F6',
                        strokeOpacity: 0.8,
                        strokeWeight: 2,
                        fillColor: zone.color || '#3B82F6',
                        fillOpacity: 0.3,
                        map: map,
                    });
                }
            });

            // Draw pipes (match colors/styles with pipe-generate)
            pipes.forEach((pipe) => {
                if (pipe.coordinates && Array.isArray(pipe.coordinates)) {
                    const style =
                        pipe.type === 'main'
                            ? { color: '#dc2626', weight: 8 }
                            : pipe.type === 'submain'
                              ? { color: '#8b5cf6', weight: 5 }
                              : pipe.type === 'lateral'
                                ? { color: '#fbbf24', weight: 3 }
                                : { color: '#888888', weight: 3 };

                    const pipePath = pipe.coordinates.map((coord: Coordinate) => {
                        if (Array.isArray(coord)) {
                            return { lat: coord[0], lng: coord[1] };
                        }
                        return { lat: coord.lat, lng: coord.lng };
                    });

                    new google.maps.Polyline({
                        path: pipePath,
                        geodesic: true,
                        strokeColor: style.color,
                        strokeOpacity: 1.0,
                        strokeWeight: style.weight,
                        map: map,
                    });
                }
            });

            // สร้างจุดเชื่อมต่อทั้งหมด (lateral-to-submain และ submain-to-main)
            const allConnectionPoints: Array<{
                id: string;
                position: Coordinate;
                connectedLaterals: string[];
                submainId: string;
                type: 'single' | 'junction' | 'crossing' | 'l_shape' | 't_shape' | 'cross_shape';
            }> = [];

            // สร้างจุดเชื่อมต่อของท่อย่อยกับท่อเมนย่อย
            const lateralPipes = pipes.filter((p) => p.type === 'lateral');
            const submainPipes = pipes.filter((p) => p.type === 'submain');

            if (lateralPipes.length > 0 && submainPipes.length > 0) {
                const lateralConnectionPoints = createLateralConnectionPoints(
                    lateralPipes,
                    submainPipes
                );
                allConnectionPoints.push(...lateralConnectionPoints);
            }

            // สร้างจุดเชื่อมต่อของท่อเมนย่อยกับท่อเมน
            const submainToMainConnectionPoints = createSubmainToMainConnectionPoints(pipes);
            allConnectionPoints.push(...submainToMainConnectionPoints);

            // แสดงจุดเชื่อมต่อทั้งหมด
            allConnectionPoints.forEach((connectionPoint) => {
                let color = '#FFD700'; // default yellow
                let size = 8;
                let title = 'จุดเชื่อมต่อท่อย่อย';

                if (connectionPoint.type === 'junction') {
                    color = '#FFD700'; // สีเหลือง
                    size = 8;
                    title = `จุดเชื่อมต่อ (${connectionPoint.connectedLaterals.length} ท่อ)`;
                } else if (connectionPoint.type === 'crossing') {
                    color = '#4CAF50'; // สีเขียว
                    size = 7;
                    title = `จุดข้ามท่อเมนย่อย (${connectionPoint.connectedLaterals.length} ท่อ)`;
                } else if (connectionPoint.type === 'l_shape') {
                    color = '#F44336'; // สีแดง
                    size = 8;
                    title = 'จุดเชื่อมต่อรูปตัว L (ปลายท่อเมน)';
                } else if (connectionPoint.type === 't_shape') {
                    color = '#2196F3'; // สีน้ำเงิน
                    size = 8;
                    title = 'จุดเชื่อมต่อรูปตัว T (ผ่านปลายท่อเมน)';
                } else if (connectionPoint.type === 'cross_shape') {
                    color = '#9C27B0'; // สีม่วง
                    size = 8;
                    title = 'จุดเชื่อมต่อรูป + (ผ่านเส้นท่อเมน)';
                } else {
                    color = '#FFD700'; // สีเหลือง
                    size = 6;
                    title = 'จุดเชื่อมต่อท่อย่อย';
                }

                const icon = {
                    url:
                        'data:image/svg+xml;charset=UTF-8,' +
                        encodeURIComponent(`
                        <svg width="${size}" height="${size}" viewBox="0 0 ${size} ${size}" xmlns="http://www.w3.org/2000/svg">
                            <circle cx="${size / 2}" cy="${size / 2}" r="${size / 2 - 1}" fill="${color}" stroke="#FFFFFF" stroke-width="1"/>
                        </svg>
                    `),
                    scaledSize: new google.maps.Size(size, size),
                    anchor: new google.maps.Point(size / 2, size / 2),
                };

                new google.maps.Marker({
                    position: connectionPoint.position,
                    map: map,
                    icon: icon,
                    title: title,
                    zIndex: 650, // ใช้ zIndex เดียวกับจุดสปริงเกลอร์
                    optimized: true,
                    clickable: false,
                });
            });

            // Draw equipment (pumps)
            if (Array.isArray(equipment) && equipment.length > 0) {
                equipment.forEach((eq) => {
                    const t = (eq as { type?: string }).type;
                    const isPump = t === 'pump' || t === 'water_pump';
                    const hasCoords =
                        typeof (eq as { lat?: number }).lat === 'number' &&
                        typeof (eq as { lng?: number }).lng === 'number';
                    if (!isPump || !hasCoords) return;
                    new google.maps.Marker({
                        position: {
                            lat: (eq as { lat: number }).lat,
                            lng: (eq as { lng: number }).lng,
                        },
                        map: googleMapRef.current!,
                        title: (eq as { name?: string }).name || 'Water Pump',
                        icon: {
                            url: '/generateTree/wtpump.png',
                            scaledSize: new google.maps.Size(28, 28),
                            anchor: new google.maps.Point(14, 14),
                        },
                        zIndex: 3000,
                    });
                });
            }

            // Draw obstacles (water sources and others)
            obstacles.forEach((obs) => {
                if (
                    obs.coordinates &&
                    Array.isArray(obs.coordinates) &&
                    obs.coordinates.length >= 3
                ) {
                    const coords = obs.coordinates.map((coord: Coordinate) => {
                        if (Array.isArray(coord)) {
                            return { lat: coord[0], lng: coord[1] } as unknown as {
                                lat: number;
                                lng: number;
                            };
                        }
                        return { lat: coord.lat, lng: coord.lng };
                    });
                    const colors =
                        obs.type === 'water_source'
                            ? { fill: '#3B82F6', stroke: '#1D4ED8' }
                            : { fill: '#6B7280', stroke: '#374151' };

                    new google.maps.Polygon({
                        paths: coords,
                        fillColor: colors.fill,
                        fillOpacity: 0.4,
                        strokeColor: colors.stroke,
                        strokeOpacity: 1,
                        strokeWeight: 2,
                        map: googleMapRef.current!,
                        clickable: false,
                    });
                }
            });

            // Draw irrigation points
            irrigationPoints.forEach((point) => {
                let lat, lng;
                if (point.lat && point.lng) {
                    [lat, lng] = [point.lat, point.lng];
                } else if (Array.isArray(point.position)) {
                    [lat, lng] = point.position;
                }

                if (lat && lng) {
                    const normalizedType = normalizeIrrigationType(point.type);
                    let color = '#06b6d4'; // Default (cyan)
                    if (normalizedType === 'sprinkler')
                        color = '#22c55e'; // Green
                    else if (normalizedType === 'mini_sprinkler')
                        color = '#3b82f6'; // Blue
                    else if (normalizedType === 'micro_spray') color = '#f97316'; // Orange

                    new google.maps.Marker({
                        position: { lat, lng },
                        map: map,
                        icon: {
                            url: `data:image/svg+xml;charset=UTF-8,${encodeURIComponent(`
                                <svg width="8" height="8" xmlns="http://www.w3.org/2000/svg">
                                    <circle cx="4" cy="4" r="3" fill="${color}" stroke="white" stroke-width="1"/>
                                </svg>
                            `)}`,
                            scaledSize: new google.maps.Size(8, 8),
                            anchor: new google.maps.Point(4, 4),
                        },
                    });

                    // Draw coverage circles for sprinklers and pivots (if they have radius and showRadiusCircles is true)
                    if (point.radius && normalizedType !== 'drip_tape' && showRadiusCircles) {
                        let circleColor = color;
                        let strokeWeight = 1;
                        let strokeOpacity = 0.6;
                        let fillOpacity = 0.1;

                        // Special styling for pivots
                        if (normalizedType === 'pivot') {
                            circleColor = '#dc2626'; // Red color for pivots
                            strokeWeight = 2;
                            strokeOpacity = 0.8;
                            fillOpacity = 0.15;
                        }

                        new google.maps.Circle({
                            strokeColor: circleColor,
                            strokeOpacity: strokeOpacity,
                            strokeWeight: strokeWeight,
                            fillColor: circleColor,
                            fillOpacity: fillOpacity,
                            map: map,
                            center: { lat, lng },
                            radius: point.radius,
                        });
                    }
                }
            });

            // Draw irrigation lines
            irrigationLines.forEach((line) => {
                if (line.coordinates && Array.isArray(line.coordinates)) {
                    const linePath = line.coordinates.map((coord: Coordinate) => {
                        if (Array.isArray(coord)) {
                            return { lat: coord[0], lng: coord[1] };
                        }
                        return { lat: coord.lat, lng: coord.lng };
                    });

                    new google.maps.Polyline({
                        path: linePath,
                        geodesic: true,
                        strokeColor: '#06B6D4',
                        strokeOpacity: 0.8,
                        strokeWeight: 3,
                        map: map,
                    });
                }
            });

            // Callback when map is ready
            if (onMapReady) {
                onMapReady(map);
            }
        }
    }, [
        isLoaded,
        center,
        zoom,
        mainField,
        zones,
        pipes,
        obstacles,
        equipment,
        irrigationPoints,
        irrigationLines,
        onMapReady,
        showRadiusCircles,
    ]);

    if (!isLoaded) {
        return (
            <div className="flex h-full items-center justify-center bg-gray-700">
                <div className="text-center">
                    <div className="mb-2 text-2xl">🗺️</div>
                    <p className="text-sm text-gray-400">{t('Loading Google Maps...')}</p>
                </div>
            </div>
        );
    }

    return (
        <div className="relative h-full w-full">
            <div ref={mapRef} className="h-full w-full rounded-lg" />
            {!mapFullyLoaded && (
                <div className="absolute inset-0 flex items-center justify-center rounded-lg bg-gray-700/75">
                    <div className="text-center">
                        <div className="mb-2 inline-block h-6 w-6 animate-spin rounded-full border-b-2 border-blue-400"></div>
                        <p className="text-sm text-gray-300">{t('Loading Map...')}</p>
                    </div>
                </div>
            )}
        </div>
    );
};

// Enhanced function to capture map as image with better error handling and multiple save formats
const captureMapImage = async (
    mapElement: HTMLElement,
    projectType: string = 'field-crop'
): Promise<string | null> => {
    try {
        // Starting map image capture

        // Check for html2canvas availability
        let html2canvas;
        try {
            html2canvas = (await import('html2canvas')).default;
        } catch {
            // html2canvas not available
            console.error('❌ html2canvas not available');
            return null;
        }

        // Wait a bit more to ensure Google Maps is fully rendered
        await new Promise((resolve) => setTimeout(resolve, 2000));

        const canvas = await html2canvas(mapElement, {
            useCORS: true,
            allowTaint: true,
            scale: 1,
            width: mapElement.offsetWidth,
            height: mapElement.offsetHeight,
            backgroundColor: '#1f2937',
            logging: false, // Reduce console noise
            ignoreElements: (element) => {
                // Ignore certain elements that might cause issues
                return (
                    element.classList?.contains('gm-style-cc') ||
                    element.classList?.contains('gmnoprint')
                );
            },
        });

        const imageDataUrl = canvas.toDataURL('image/png', 0.9);

        // Enhanced saving with multiple keys and validation
        const saveKeys = [
            'projectMapImage', // Primary key used by product page
            `${projectType}PlanImage`, // Project-specific key
            'fieldCropPlanImage', // Legacy key for field-crop
            'mapCaptureImage', // Additional backup key
        ];

        let saveSuccess = false;
        for (const key of saveKeys) {
            try {
                localStorage.setItem(key, imageDataUrl);
                dbg(`✅ Image saved with key: ${key}`);
                saveSuccess = true;
            } catch (error) {
                console.warn(`⚠️ Failed to save image with key ${key}:`, error);
            }
        }

        if (saveSuccess) {
            // Additional metadata save
            const metadata = {
                timestamp: new Date().toISOString(),
                projectType: projectType,
                imageSize: imageDataUrl.length,
                captureInfo: {
                    width: mapElement.offsetWidth,
                    height: mapElement.offsetHeight,
                    source: 'google-maps',
                },
            };

            try {
                localStorage.setItem('projectMapMetadata', JSON.stringify(metadata));
            } catch (error) {
                console.warn('⚠️ Failed to save metadata:', error);
            }

            dbg('✅ Map image captured and saved successfully');
            dbg(`📊 Image size: ${Math.round(imageDataUrl.length / 1024)} KB`);
            return imageDataUrl;
        } else {
            console.error('❌ Failed to save image to localStorage');
            return null;
        }
    } catch (error) {
        console.error('❌ Error capturing map image:', error);
        return null;
    }
};

// Enhanced function to verify image was saved correctly
const verifyImageSave = (): boolean => {
    const keys = ['projectMapImage', 'fieldCropPlanImage', 'mapCaptureImage'];
    for (const key of keys) {
        const image = localStorage.getItem(key);
        if (image && image.startsWith('data:image/')) {
            dbg(`✅ Verified image exists with key: ${key}`);
            return true;
        }
    }
    console.warn('⚠️ No valid image found in localStorage');
    return false;
};

// Existing functions remain unchanged (copied from original)
const calculateZoneArea = (coordinates: Coordinate[]): number => {
    if (!coordinates || coordinates.length < 3) return 0;

    try {
        const turfCoords = coordinates
            .map((coord: Coordinate) => {
                if (Array.isArray(coord) && coord.length === 2) {
                    return [coord[1], coord[0]];
                }
                if (coord && typeof coord.lat === 'number' && typeof coord.lng === 'number') {
                    return [coord.lng, coord.lat];
                }
                return null;
            })
            .filter((coord): coord is [number, number] => coord !== null);

        if (turfCoords.length < 3) return 0;

        const firstPoint = turfCoords[0];
        const lastPoint = turfCoords[turfCoords.length - 1];
        if (firstPoint[0] !== lastPoint[0] || firstPoint[1] !== lastPoint[1]) {
            turfCoords.push(firstPoint);
        }

        const polygon = turf.polygon([turfCoords]);
        return turf.area(polygon);
    } catch (error) {
        console.error('Error calculating zone area:', error);
        return 0;
    }
};

const calculatePlantingPoints = (
    zoneArea: number,
    crop: ReturnType<typeof getCropByValue>,
    customRowSpacing?: number,
    customPlantSpacing?: number
): number => {
    if (!zoneArea || !crop) return 0;

    // 🔥 เพิ่มบรรทัดนี้
    dbg(`🧮 calculatePlantingPoints called:`, {
        zoneArea: zoneArea.toFixed(2),
        cropName: crop.name,
        cropRowSpacing: crop.rowSpacing,
        cropPlantSpacing: crop.plantSpacing,
        customRowSpacing,
        customPlantSpacing,
    });

    // แปลงหน่วยจาก cm เป็น m
    const rowSpacing = (customRowSpacing || crop.rowSpacing) / 100;
    const plantSpacing = (customPlantSpacing || crop.plantSpacing) / 100;

    // 🔥 เพิ่มบรรทัดนี้
    dbg(`📏 Spacing calculation:`, {
        rowSpacing: `${rowSpacing} m`,
        plantSpacing: `${plantSpacing} m`,
        original: `${crop.rowSpacing}x${crop.plantSpacing} cm`,
    });

    if (!rowSpacing || !plantSpacing) return 0;

    // คำนวณจำนวนต้นต่อตารางเมตร
    // ตัวอย่าง: ระยะห่างแถว 25cm, ระยะห่างต้น 25cm
    // จำนวนต้นต่อตารางเมตร = (1/0.25) * (1/0.25) = 4 * 4 = 16 ต้น/ตร.ม.
    const plantsPerSquareMeter = (1 / rowSpacing) * (1 / plantSpacing);
    const totalPlants = Math.floor(zoneArea * plantsPerSquareMeter);

    dbg(`🌱 Plant calculation details:`, {
        zoneAreaM2: zoneArea.toFixed(2),
        rowSpacingM: rowSpacing.toFixed(2),
        plantSpacingM: plantSpacing.toFixed(2),
        plantsPerSqm: plantsPerSquareMeter.toFixed(1),
        totalPlants: totalPlants.toLocaleString(),
    });

    return totalPlants;
};

// คำนวณจำนวนจุดปลูกจากท่อย่อยที่มีอยู่จริง
const calculatePlantingPointsFromPipes = (
    pipes: Pipe[],
    zoneId: string,
    crop: ReturnType<typeof getCropByValue>,
    customRowSpacing?: number,
    customPlantSpacing?: number
): number => {
    if (!pipes || !crop) return 0;

    try {
        // แปลงหน่วยจาก cm เป็น m
        const rowSpacing = (customRowSpacing || crop.rowSpacing) / 100;
        const plantSpacing = (customPlantSpacing || crop.plantSpacing) / 100;

        if (!rowSpacing || !plantSpacing) return 0;

        // หาท่อย่อยที่อยู่ในโซนนี้
        const zonePipes = pipes.filter(
            (pipe) => pipe.type === 'lateral' && pipe.zoneId?.toString() === zoneId
        );

        dbg(`🔧 Calculating planting points from pipes for zone ${zoneId}:`, {
            totalPipes: zonePipes.length,
            cropName: crop.name,
            rowSpacing: `${rowSpacing} m`,
            plantSpacing: `${plantSpacing} m`,
        });

        let totalPlantingPoints = 0;

        zonePipes.forEach((pipe, pipeIndex) => {
            if (pipe.coordinates && pipe.coordinates.length >= 2) {
                let pipeLength = 0;

                // คำนวณความยาวท่อย่อย
                for (let i = 0; i < pipe.coordinates.length - 1; i++) {
                    const start = pipe.coordinates[i];
                    const end = pipe.coordinates[i + 1];

                    // ตรวจสอบว่าข้อมูลพิกัดถูกต้อง
                    if (
                        !start ||
                        !end ||
                        typeof start.lat !== 'number' ||
                        typeof start.lng !== 'number' ||
                        typeof end.lat !== 'number' ||
                        typeof end.lng !== 'number'
                    ) {
                        console.warn(`⚠️ Invalid coordinates in pipe ${pipeIndex + 1}:`, {
                            start,
                            end,
                        });
                        continue;
                    }

                    // คำนวณระยะทางระหว่างจุด (ใช้ turf.js แทน Google Maps API)
                    const from = turf.point([start.lng, start.lat]);
                    const to = turf.point([end.lng, end.lat]);
                    const distance = turf.distance(from, to, 'kilometers') * 1000; // แปลงเป็นเมตร
                    pipeLength += distance;
                }

                // คำนวณจำนวนจุดปลูกตามความยาวท่อย่อย
                // ระยะห่างระหว่างจุดปลูก = plantSpacing
                const plantingPointsInPipe = Math.floor(pipeLength / plantSpacing) + 1;
                totalPlantingPoints += plantingPointsInPipe;

                dbg(`📏 Pipe ${pipeIndex + 1}:`, {
                    pipeLength: `${pipeLength.toFixed(2)} m`,
                    plantingPoints: plantingPointsInPipe,
                    spacing: `${plantSpacing} m`,
                });
            }
        });

        dbg(`🌱 Total planting points from pipes: ${totalPlantingPoints.toLocaleString()}`);
        return totalPlantingPoints;
    } catch (error) {
        console.error(`❌ Error in calculatePlantingPointsFromPipes for zone ${zoneId}:`, error);
        return 0;
    }
};

const calculateYieldAndPrice = (
    zoneArea: number,
    crop: ReturnType<typeof getCropByValue>
): { estimatedYield: number; estimatedPrice: number } => {
    if (!zoneArea || !crop) {
        return { estimatedYield: 0, estimatedPrice: 0 };
    }

    const areaInRai = zoneArea / 1600;
    const estimatedYield = Math.round(areaInRai * crop.yield);
    const estimatedPrice = Math.round(estimatedYield * crop.price);

    return { estimatedYield, estimatedPrice };
};

const calculateWaterRequirement = (
    plantingPoints: number,
    crop: ReturnType<typeof getCropByValue>
): number => {
    if (!plantingPoints || !crop || !crop.waterRequirement) {
        return 0;
    }

    const waterPerPlantPerIrrigation = crop.waterRequirement;
    const totalWaterRequirement = plantingPoints * waterPerPlantPerIrrigation;

    return Math.round(totalWaterRequirement);
};

const calculatePipeLength = (coordinates: CoordinateInput[]): number => {
    if (!coordinates || coordinates.length < 2) return 0;

    try {
        let totalLength = 0;
        for (let i = 0; i < coordinates.length - 1; i++) {
            const point1 = coordinates[i];
            const point2 = coordinates[i + 1];

            let lat1: number, lng1: number, lat2: number, lng2: number;

            if (Array.isArray(point1) && Array.isArray(point2)) {
                [lat1, lng1] = point1 as CoordinateArray;
                [lat2, lng2] = point2 as CoordinateArray;
            } else if ('lat' in point1 && 'lng' in point1 && 'lat' in point2 && 'lng' in point2) {
                lat1 = point1.lat;
                lng1 = point1.lng;
                lat2 = point2.lat;
                lng2 = point2.lng;
            } else {
                continue;
            }

            const from = turf.point([lng1, lat1]);
            const to = turf.point([lng2, lat2]);
            const distance = turf.distance(from, to, 'kilometers') * 1000;
            totalLength += distance;
        }

        return Math.round(totalLength);
    } catch (error) {
        console.error('Error calculating pipe length:', error);
        return 0;
    }
};

const calculatePipeStats = (pipes: Pipe[], pipeType: string): PipeStats => {
    const typePipes = pipes.filter(
        (pipe) =>
            pipe.type === pipeType &&
            pipe.coordinates &&
            Array.isArray(pipe.coordinates) &&
            pipe.coordinates.length >= 2
    );

    if (typePipes.length === 0) {
        return {
            count: 0,
            longestLength: 0,
            totalLength: 0,
        };
    }

    const lengths = typePipes.map((pipe) => calculatePipeLength(pipe.coordinates));
    const totalLength = lengths.reduce((sum, length) => sum + length, 0);
    const longestLength = Math.max(...lengths);

    return {
        count: typePipes.length,
        longestLength: Math.round(longestLength),
        totalLength: Math.round(totalLength),
    };
};

const isPipeInZone = (pipe: Pipe, zone: Zone): boolean => {
    if (!pipe.coordinates || !Array.isArray(pipe.coordinates) || pipe.coordinates.length < 2) {
        return false;
    }

    if (!zone.coordinates || !Array.isArray(zone.coordinates) || zone.coordinates.length < 3) {
        return false;
    }

    try {
        const zoneCoords = zone.coordinates
            .map((coord: CoordinateInput) => {
                if (Array.isArray(coord) && coord.length === 2) {
                    return [coord[1], coord[0]] as [number, number];
                }
                if (
                    'lat' in coord &&
                    'lng' in coord &&
                    typeof coord.lat === 'number' &&
                    typeof coord.lng === 'number'
                ) {
                    return [coord.lng, coord.lat] as [number, number];
                }
                return null;
            })
            .filter((coord): coord is [number, number] => coord !== null);

        if (zoneCoords.length < 3) return false;

        const firstPoint = zoneCoords[0];
        const lastPoint = zoneCoords[zoneCoords.length - 1];
        if (firstPoint[0] !== lastPoint[0] || firstPoint[1] !== lastPoint[1]) {
            zoneCoords.push(firstPoint);
        }

        const zonePolygon = turf.polygon([zoneCoords]);

        // Check if any pipe coordinate is inside the zone
        for (const coord of pipe.coordinates) {
            let lat: number, lng: number;
            if (Array.isArray(coord) && coord.length === 2) {
                [lat, lng] = coord as unknown as CoordinateArray;
            } else if (
                'lat' in coord &&
                'lng' in coord &&
                typeof coord.lat === 'number' &&
                typeof coord.lng === 'number'
            ) {
                lat = coord.lat;
                lng = coord.lng;
            } else {
                continue;
            }

            const point = turf.point([lng, lat]);

            if (booleanPointInPolygon(point, zonePolygon)) {
                return true;
            }
        }

        // If no point is inside, check if pipe is close to zone boundary
        // by checking proximity to zone coordinates (within 10 meters)
        for (const coord of pipe.coordinates) {
            let lat: number, lng: number;
            if (Array.isArray(coord) && coord.length === 2) {
                [lat, lng] = coord as unknown as CoordinateArray;
            } else if (
                'lat' in coord &&
                'lng' in coord &&
                typeof coord.lat === 'number' &&
                typeof coord.lng === 'number'
            ) {
                lat = coord.lat;
                lng = coord.lng;
            } else {
                continue;
            }

            for (const zoneCoord of zone.coordinates) {
                let zoneLat: number, zoneLng: number;
                if (Array.isArray(zoneCoord) && zoneCoord.length === 2) {
                    [zoneLat, zoneLng] = zoneCoord as unknown as CoordinateArray;
                } else if (
                    'lat' in zoneCoord &&
                    'lng' in zoneCoord &&
                    typeof zoneCoord.lat === 'number' &&
                    typeof zoneCoord.lng === 'number'
                ) {
                    zoneLat = zoneCoord.lat;
                    zoneLng = zoneCoord.lng;
                } else {
                    continue;
                }

                // Calculate distance in meters (approximate)
                const distance = Math.sqrt(
                    Math.pow((lng - zoneLng) * 111320 * Math.cos((lat * Math.PI) / 180), 2) +
                        Math.pow((lat - zoneLat) * 111320, 2)
                );

                if (distance < 10) {
                    // Within 10 meters of zone boundary
                    return true;
                }
            }
        }

        return false;
    } catch (error) {
        console.error('Error checking pipe in zone:', error);
        return false;
    }
};

const identifyPipeType = (pipe: Pipe): string => {
    if (pipe.type) {
        return pipe.type;
    }

    if (pipe.color) {
        const color = pipe.color.toLowerCase();
        // Support both legacy (blue/green/orange) and new palette (red/purple/yellow)
        if (
            color.includes('blue') ||
            color.includes('#2563eb') ||
            color.includes('2563eb') ||
            color.includes('red') ||
            color.includes('#dc2626') ||
            color.includes('dc2626')
        ) {
            return 'main';
        } else if (
            color.includes('green') ||
            color.includes('#16a34a') ||
            color.includes('16a34a') ||
            color.includes('purple') ||
            color.includes('#8b5cf6') ||
            color.includes('8b5cf6')
        ) {
            return 'submain';
        } else if (
            color.includes('orange') ||
            color.includes('#ea580c') ||
            color.includes('ea580c') ||
            color.includes('yellow') ||
            color.includes('#fbbf24') ||
            color.includes('fbbf24')
        ) {
            return 'lateral';
        }
    }

    if (pipe.pathOptions && pipe.pathOptions.color) {
        const color = pipe.pathOptions.color.toLowerCase();
        if (
            color.includes('blue') ||
            color === '#2563eb' ||
            color.includes('red') ||
            color === '#dc2626'
        ) {
            return 'main';
        } else if (
            color.includes('green') ||
            color === '#16a34a' ||
            color.includes('purple') ||
            color === '#8b5cf6'
        ) {
            return 'submain';
        } else if (
            color.includes('orange') ||
            color === '#ea580c' ||
            color.includes('yellow') ||
            color === '#fbbf24'
        ) {
            return 'lateral';
        }
    }

    return 'lateral';
};

const calculateZonePipeStats = (pipes: Pipe[], zoneId: string, zones: Zone[]): ZonePipeStats => {
    const currentZone = zones.find((zone) => zone.id.toString() === zoneId);
    if (!currentZone) {
        return {
            main: { count: 0, totalLength: 0, longestLength: 0 },
            submain: { count: 0, totalLength: 0, longestLength: 0 },
            lateral: { count: 0, totalLength: 0, longestLength: 0 },
            total: 0,
            totalLength: 0,
            totalLongestLength: 0,
        };
    }

    if (DEBUG_ZONE_PIPE_STATS) {
        dbg(`🔍 Checking pipes for zone ${zoneId} (${currentZone.name})...`);
        dbg(`📏 Total pipes to check: ${pipes.length}`);
    }

    const zonePipes = pipes.filter((pipe) => {
        if (!pipe.coordinates || !Array.isArray(pipe.coordinates) || pipe.coordinates.length < 2) {
            return false;
        }

        const hasZoneId = pipe.zoneId && pipe.zoneId.toString() === zoneId;
        const isInZone = isPipeInZone(pipe, currentZone);

        const isZonePipe = hasZoneId || isInZone;

        if (DEBUG_ZONE_PIPE_STATS && isZonePipe) {
            const pipeType = identifyPipeType(pipe);
            dbg(`✅ Found pipe in zone ${zoneId}:`, {
                id: pipe.id,
                originalType: pipe.type,
                identifiedType: pipeType,
                color: pipe.color,
                pathOptionsColor: pipe.pathOptions?.color,
                hasZoneId: hasZoneId,
                zoneId: pipe.zoneId,
                isInZone: isInZone,
                coordinatesLength: pipe.coordinates.length,
            });
        }

        return isZonePipe;
    });

    if (DEBUG_ZONE_PIPE_STATS) dbg(`📊 Found ${zonePipes.length} pipes in zone ${zoneId}`);

    // Filter pipes by type
    const allMainPipes = zonePipes.filter((pipe) => identifyPipeType(pipe) === 'main');
    const allSubmainPipes = zonePipes.filter((pipe) => identifyPipeType(pipe) === 'submain');
    const lateralPipes = zonePipes.filter((pipe) => identifyPipeType(pipe) === 'lateral');

    // Enforce constraint: Each zone should have only 1 main pipe and 1 submain pipe
    // If multiple main pipes exist, keep only the longest one as main, treat others as submain
    let mainPipes: Pipe[] = [];
    let submainPipes: Pipe[] = [];

    if (allMainPipes.length === 0) {
        // No main pipes
        mainPipes = [];
    } else if (allMainPipes.length === 1) {
        // Exactly 1 main pipe - keep it as main
        mainPipes = allMainPipes;
    } else {
        // Multiple main pipes - keep only the longest one as main, treat others as submain
        const mainPipesWithLength = allMainPipes.map((pipe) => ({
            pipe,
            length: calculatePipeLength(pipe.coordinates),
        }));

        // Sort by length (longest first)
        mainPipesWithLength.sort((a, b) => b.length - a.length);

        // Keep the longest as main pipe
        mainPipes = [mainPipesWithLength[0].pipe];

        // Treat the rest as submain pipes
        const additionalSubmainPipes = mainPipesWithLength.slice(1).map((item) => item.pipe);

        if (DEBUG_ZONE_PIPE_STATS) {
            dbg(
                `⚠️ Zone ${zoneId}: Found ${allMainPipes.length} main pipes, keeping longest as main, treating ${additionalSubmainPipes.length} as submain`
            );
        }
    }

    // Combine original submain pipes with converted main pipes
    const allPotentialSubmainPipes = [
        ...allSubmainPipes,
        ...(allMainPipes.length > 1 ? allMainPipes.slice(1) : []),
    ];

    // Enforce constraint: Each zone should have only 1 submain pipe
    if (allPotentialSubmainPipes.length === 0) {
        submainPipes = [];
    } else if (allPotentialSubmainPipes.length === 1) {
        submainPipes = allPotentialSubmainPipes;
    } else {
        // Multiple submain pipes - keep only the longest one
        const submainPipesWithLength = allPotentialSubmainPipes.map((pipe) => ({
            pipe,
            length: calculatePipeLength(pipe.coordinates),
        }));

        // Sort by length (longest first)
        submainPipesWithLength.sort((a, b) => b.length - a.length);

        // Keep only the longest submain pipe
        submainPipes = [submainPipesWithLength[0].pipe];

        if (DEBUG_ZONE_PIPE_STATS) {
            dbg(
                `⚠️ Zone ${zoneId}: Found ${allPotentialSubmainPipes.length} submain pipes, keeping only the longest one`
            );
        }
    }

    if (DEBUG_ZONE_PIPE_STATS) {
        dbg(`🔴 Main pipes (สีแดง): ${mainPipes.length}`);
        dbg(`🟣 Submain pipes (สีม่วง): ${submainPipes.length}`);
        dbg(`🟡 Lateral pipes (สีเหลือง): ${lateralPipes.length}`);
        dbg(`📋 Original submain pipes: ${allSubmainPipes.length}`);
        dbg(`📋 Total potential submain pipes: ${allPotentialSubmainPipes.length}`);
    }

    const calculateTypeStats = (typePipes: Pipe[]): PipeStats => {
        if (typePipes.length === 0) return { count: 0, totalLength: 0, longestLength: 0 };
        const lengths = typePipes.map((pipe) => calculatePipeLength(pipe.coordinates));
        return {
            count: typePipes.length,
            totalLength: Math.round(lengths.reduce((sum, length) => sum + length, 0)),
            longestLength: Math.round(Math.max(...lengths)),
        };
    };

    const mainStats = calculateTypeStats(mainPipes);
    const submainStats = calculateTypeStats(submainPipes);
    const lateralStats = calculateTypeStats(lateralPipes);

    const totalLongestLength =
        mainStats.longestLength + submainStats.longestLength + lateralStats.longestLength;
    const totalAllLength =
        mainStats.totalLength + submainStats.totalLength + lateralStats.totalLength;

    const result: ZonePipeStats = {
        main: mainStats,
        submain: submainStats,
        lateral: lateralStats,
        total: zonePipes.length,
        totalLength: totalAllLength,
        totalLongestLength: totalLongestLength,
    };

    if (DEBUG_ZONE_PIPE_STATS) dbg(`📋 Zone ${zoneId} pipe stats:`, result);

    return result;
};

const normalizeIrrigationType = (type: string): string => {
    if (!type) return 'unknown';
    const normalizedType = type.toLowerCase().trim();
    const typeMapping: { [key: string]: string } = {
        sprinkler: 'sprinkler',
        'sprinkler-system': 'sprinkler',
        // Map all mini/micro variants to sprinkler
        'mini-sprinkler': 'sprinkler',
        mini_sprinkler: 'sprinkler',
        minisprinkler: 'sprinkler',
        'micro-spray': 'sprinkler',
        micro_spray: 'sprinkler',
        microspray: 'sprinkler',
        micro: 'sprinkler',
        microsprinkler: 'sprinkler',
        drip: 'drip_tape',
        'drip-tape': 'drip_tape',
        drip_tape: 'drip_tape',
        'drip-irrigation': 'drip_tape',
    };
    return typeMapping[normalizedType] || normalizedType;
};

// ฟังก์ชันตรวจสอบว่าจุดอยู่ในโซนหรือไม่
const isPointInPolygonEnhanced = (point: [number, number], polygon: Coordinate[]): boolean => {
    if (!polygon || polygon.length < 3) return false;

    const [lat, lng] = point;
    let inside = false;

    for (let i = 0, j = polygon.length - 1; i < polygon.length; j = i++) {
        const xi = polygon[i].lng;
        const yi = polygon[i].lat;
        const xj = polygon[j].lng;
        const yj = polygon[j].lat;

        if (yi > lat !== yj > lat && lng < ((xj - xi) * (lat - yi)) / (yj - yi) + xi) {
            inside = !inside;
        }
    }

    return inside;
};

// ฟังก์ชันสร้างจุดเชื่อมต่อของท่อย่อยที่ต่อกับท่อเมนย่อย
const createLateralConnectionPoints = (
    lateralPipes: Pipe[],
    submainPipes: Pipe[]
): Array<{
    id: string;
    position: Coordinate;
    connectedLaterals: string[];
    submainId: string;
    type: 'single' | 'junction' | 'crossing' | 'l_shape' | 't_shape' | 'cross_shape';
}> => {
    const connectionPoints: Array<{
        id: string;
        position: Coordinate;
        connectedLaterals: string[];
        submainId: string;
        type: 'single' | 'junction' | 'crossing' | 'l_shape' | 't_shape' | 'cross_shape';
    }> = [];

    // ฟังก์ชันคำนวณระยะห่างระหว่างจุด
    const calculateDistanceBetweenPoints = (p1: Coordinate, p2: Coordinate): number => {
        const R = 6371e3; // Earth's radius in meters
        const φ1 = (p1.lat * Math.PI) / 180;
        const φ2 = (p2.lat * Math.PI) / 180;
        const Δφ = ((p2.lat - p1.lat) * Math.PI) / 180;
        const Δλ = ((p2.lng - p1.lng) * Math.PI) / 180;

        const a =
            Math.sin(Δφ / 2) * Math.sin(Δφ / 2) +
            Math.cos(φ1) * Math.cos(φ2) * Math.sin(Δλ / 2) * Math.sin(Δλ / 2);
        const c = 2 * Math.atan2(Math.sqrt(a), Math.sqrt(1 - a));

        return R * c;
    };

    // ฟังก์ชันหาจุดที่ใกล้ที่สุดบนเส้น
    const getClosestPointOnSegment = (
        point: Coordinate,
        segStart: Coordinate,
        segEnd: Coordinate
    ): { point: Coordinate; distance: number } => {
        const A = point.lat - segStart.lat;
        const B = point.lng - segStart.lng;
        const C = segEnd.lat - segStart.lat;
        const D = segEnd.lng - segStart.lng;

        const dot = A * C + B * D;
        const lenSq = C * C + D * D;
        let param = -1;
        if (lenSq !== 0) param = dot / lenSq;

        let xx, yy;
        if (param < 0) {
            xx = segStart.lat;
            yy = segStart.lng;
        } else if (param > 1) {
            xx = segEnd.lat;
            yy = segEnd.lng;
        } else {
            xx = segStart.lat + param * C;
            yy = segStart.lng + param * D;
        }

        const dx = point.lat - xx;
        const dy = point.lng - yy;
        return {
            point: { lat: xx, lng: yy },
            distance: Math.sqrt(dx * dx + dy * dy) * 111000, // Approximate conversion to meters
        };
    };

    // ฟังก์ชันหาจุดตัดของเส้นสองเส้น
    const getLineIntersection = (
        p1: Coordinate,
        p2: Coordinate,
        p3: Coordinate,
        p4: Coordinate
    ): Coordinate | null => {
        const x1 = p1.lng,
            y1 = p1.lat;
        const x2 = p2.lng,
            y2 = p2.lat;
        const x3 = p3.lng,
            y3 = p3.lat;
        const x4 = p4.lng,
            y4 = p4.lat;

        const denom = (x1 - x2) * (y3 - y4) - (y1 - y2) * (x3 - x4);
        if (Math.abs(denom) < 1e-10) return null; // เส้นขนาน

        const t = ((x1 - x3) * (y3 - y4) - (y1 - y3) * (x3 - x4)) / denom;
        const u = -((x1 - x2) * (y1 - y3) - (y1 - y2) * (x1 - x3)) / denom;

        if (t >= 0 && t <= 1 && u >= 0 && u <= 1) {
            return {
                lat: y1 + t * (y2 - y1),
                lng: x1 + t * (x2 - x1),
            };
        }

        return null;
    };

    // ฟังก์ชันตรวจสอบการลากท่อย่อยข้ามท่อเมนย่อย
    const checkLateralCrossingSubmain = (
        startPoint: Coordinate,
        endPoint: Coordinate,
        submainPipes: Pipe[]
    ): {
        crosses: boolean;
        intersectionPoints: Coordinate[];
        submainId: string | null;
    } => {
        const intersectionPoints: Coordinate[] = [];
        let crosses = false;
        let submainId: string | null = null;

        for (const submain of submainPipes) {
            if (!submain.coordinates || submain.coordinates.length < 2) continue;

            for (let i = 0; i < submain.coordinates.length - 1; i++) {
                const subStart = submain.coordinates[i];
                const subEnd = submain.coordinates[i + 1];

                // ตรวจสอบการตัดกันของเส้น
                const intersection = getLineIntersection(startPoint, endPoint, subStart, subEnd);
                if (intersection) {
                    intersectionPoints.push(intersection);
                    crosses = true;
                    submainId = String(submain.id);
                }
            }
        }

        return { crosses, intersectionPoints, submainId };
    };

    lateralPipes.forEach((lateral) => {
        if (!lateral.coordinates || lateral.coordinates.length < 2) return;

        const lateralStart = lateral.coordinates[0];
        const lateralEnd = lateral.coordinates[lateral.coordinates.length - 1];

        // ตรวจสอบการข้ามท่อเมนย่อย
        const crossingInfo = checkLateralCrossingSubmain(lateralStart, lateralEnd, submainPipes);

        if (crossingInfo.crosses && crossingInfo.intersectionPoints.length > 0) {
            // ท่อย่อยข้ามท่อเมนย่อย - สร้างจุดเชื่อมต่อที่จุดตัด
            crossingInfo.intersectionPoints.forEach((intersectionPoint, index) => {
                const existingPoint = connectionPoints.find(
                    (cp) => calculateDistanceBetweenPoints(cp.position, intersectionPoint) < 1
                );

                if (existingPoint) {
                    existingPoint.connectedLaterals.push(String(lateral.id));
                    existingPoint.type = 'junction';
                } else {
                    connectionPoints.push({
                        id: `crossing-${lateral.id}-${index}-${Date.now()}`,
                        position: intersectionPoint,
                        connectedLaterals: [String(lateral.id)],
                        submainId: crossingInfo.submainId || 'unknown',
                        type: 'crossing',
                    });
                }
            });
        } else {
            // ท่อย่อยไม่ข้ามท่อเมนย่อย - หาจุดเชื่อมต่อแบบเดิม
            let nearestSubmain: Pipe | null = null;
            let nearestPoint: Coordinate | null = null;
            let minDistance = Infinity;

            submainPipes.forEach((submain) => {
                if (!submain.coordinates || submain.coordinates.length < 2) return;

                // ตรวจสอบจุดเริ่มต้นของท่อย่อย
                for (let i = 0; i < submain.coordinates.length - 1; i++) {
                    const { point, distance } = getClosestPointOnSegment(
                        lateralStart,
                        submain.coordinates[i],
                        submain.coordinates[i + 1]
                    );
                    if (distance < minDistance) {
                        minDistance = distance;
                        nearestSubmain = submain;
                        nearestPoint = point;
                    }
                }

                // ตรวจสอบจุดสิ้นสุดของท่อย่อย
                for (let i = 0; i < submain.coordinates.length - 1; i++) {
                    const { point, distance } = getClosestPointOnSegment(
                        lateralEnd,
                        submain.coordinates[i],
                        submain.coordinates[i + 1]
                    );
                    if (distance < minDistance) {
                        minDistance = distance;
                        nearestSubmain = submain;
                        nearestPoint = point;
                    }
                }
            });

            if (nearestSubmain && nearestPoint && minDistance < 2) {
                // ระยะห่างไม่เกิน 2 เมตร
                // ตรวจสอบว่ามีจุดเชื่อมต่ออยู่แล้วหรือไม่
                const existingPoint = connectionPoints.find(
                    (cp) => calculateDistanceBetweenPoints(cp.position, nearestPoint!) < 1
                );

                if (existingPoint) {
                    // เพิ่มท่อย่อยนี้เข้าไปในจุดเชื่อมต่อที่มีอยู่
                    existingPoint.connectedLaterals.push(String(lateral.id));
                    existingPoint.type = 'junction';
                } else {
                    // สร้างจุดเชื่อมต่อใหม่
                    connectionPoints.push({
                        id: `connection-${lateral.id}-${Date.now()}`,
                        position: nearestPoint!,
                        connectedLaterals: [String(lateral.id)],
                        submainId: String((nearestSubmain as Pipe).id),
                        type: 'single',
                    });
                }
            }
        }
    });

    return connectionPoints;
};

// ฟังก์ชันสร้างจุดเชื่อมต่อระหว่างท่อเมนย่อยกับท่อเมน (L, T, + shapes)
const createSubmainToMainConnectionPoints = (
    pipes: Pipe[]
): Array<{
    id: string;
    position: Coordinate;
    connectedLaterals: string[];
    submainId: string;
    type: 'single' | 'junction' | 'crossing' | 'l_shape' | 't_shape' | 'cross_shape';
}> => {
    const connectionPoints: Array<{
        id: string;
        position: Coordinate;
        connectedLaterals: string[];
        submainId: string;
        type: 'single' | 'junction' | 'crossing' | 'l_shape' | 't_shape' | 'cross_shape';
    }> = [];

    const mainPipes = pipes.filter((p) => p.type === 'main');
    const submainPipes = pipes.filter((p) => p.type === 'submain');

    if (mainPipes.length === 0 || submainPipes.length === 0) {
        return connectionPoints;
    }

    // ฟังก์ชันคำนวณระยะห่างระหว่างจุด
    const calculateDistanceBetweenPoints = (p1: Coordinate, p2: Coordinate): number => {
        const R = 6371e3; // Earth's radius in meters
        const φ1 = (p1.lat * Math.PI) / 180;
        const φ2 = (p2.lat * Math.PI) / 180;
        const Δφ = ((p2.lat - p1.lat) * Math.PI) / 180;
        const Δλ = ((p2.lng - p1.lng) * Math.PI) / 180;

        const a =
            Math.sin(Δφ / 2) * Math.sin(Δφ / 2) +
            Math.cos(φ1) * Math.cos(φ2) * Math.sin(Δλ / 2) * Math.sin(Δλ / 2);
        const c = 2 * Math.atan2(Math.sqrt(a), Math.sqrt(1 - a));

        return R * c;
    };

    // ฟังก์ชันหาจุดที่ใกล้ที่สุดบนเส้น
    const getClosestPointOnSegment = (
        point: Coordinate,
        segStart: Coordinate,
        segEnd: Coordinate
    ): { point: Coordinate; distance: number } => {
        const A = point.lat - segStart.lat;
        const B = point.lng - segStart.lng;
        const C = segEnd.lat - segStart.lat;
        const D = segEnd.lng - segStart.lng;

        const dot = A * C + B * D;
        const lenSq = C * C + D * D;
        let param = -1;
        if (lenSq !== 0) param = dot / lenSq;

        let xx, yy;
        if (param < 0) {
            xx = segStart.lat;
            yy = segStart.lng;
        } else if (param > 1) {
            xx = segEnd.lat;
            yy = segEnd.lng;
        } else {
            xx = segStart.lat + param * C;
            yy = segStart.lng + param * D;
        }

        const dx = point.lat - xx;
        const dy = point.lng - yy;
        return {
            point: { lat: xx, lng: yy },
            distance: Math.sqrt(dx * dx + dy * dy) * 111000, // Approximate conversion to meters
        };
    };

    // ฟังก์ชันหาจุดตัดของเส้นสองเส้น
    const getLineIntersection = (
        p1: Coordinate,
        p2: Coordinate,
        p3: Coordinate,
        p4: Coordinate
    ): Coordinate | null => {
        const x1 = p1.lng,
            y1 = p1.lat;
        const x2 = p2.lng,
            y2 = p2.lat;
        const x3 = p3.lng,
            y3 = p3.lat;
        const x4 = p4.lng,
            y4 = p4.lat;

        const denom = (x1 - x2) * (y3 - y4) - (y1 - y2) * (x3 - x4);
        if (Math.abs(denom) < 1e-10) return null; // เส้นขนาน

        const t = ((x1 - x3) * (y3 - y4) - (y1 - y3) * (x3 - x4)) / denom;
        const u = -((x1 - x2) * (y1 - y3) - (y1 - y2) * (x1 - x3)) / denom;

        if (t >= 0 && t <= 1 && u >= 0 && u <= 1) {
            return {
                lat: y1 + t * (y2 - y1),
                lng: x1 + t * (x2 - x1),
            };
        }

        return null;
    };

    submainPipes.forEach((submain) => {
        if (!submain.coordinates || submain.coordinates.length < 2) return;

        const submainStart = submain.coordinates[0];
        const submainEnd = submain.coordinates[submain.coordinates.length - 1];

        mainPipes.forEach((main) => {
            if (!main.coordinates || main.coordinates.length < 2) return;

            const mainStart = main.coordinates[0];
            const mainEnd = main.coordinates[main.coordinates.length - 1];
            const threshold = 2; // 2 meters

            // L-shape: submain end near main end
            const submainStartToMainStart = calculateDistanceBetweenPoints(submainStart, mainStart);
            const submainStartToMainEnd = calculateDistanceBetweenPoints(submainStart, mainEnd);
            const submainEndToMainStart = calculateDistanceBetweenPoints(submainEnd, mainStart);
            const submainEndToMainEnd = calculateDistanceBetweenPoints(submainEnd, mainEnd);

            if (submainStartToMainStart < threshold) {
                const existingPoint = connectionPoints.find(
                    (cp) => calculateDistanceBetweenPoints(cp.position, mainStart) < 1
                );
                if (!existingPoint) {
                    connectionPoints.push({
                        id: `l-shape-start-${submain.id}-${Date.now()}`,
                        position: mainStart,
                        connectedLaterals: [String(submain.id)],
                        submainId: String(submain.id),
                        type: 'l_shape',
                    });
                }
            }

            if (submainStartToMainEnd < threshold) {
                const existingPoint = connectionPoints.find(
                    (cp) => calculateDistanceBetweenPoints(cp.position, mainEnd) < 1
                );
                if (!existingPoint) {
                    connectionPoints.push({
                        id: `l-shape-end-${submain.id}-${Date.now()}`,
                        position: mainEnd,
                        connectedLaterals: [String(submain.id)],
                        submainId: String(submain.id),
                        type: 'l_shape',
                    });
                }
            }

            if (submainEndToMainStart < threshold) {
                const existingPoint = connectionPoints.find(
                    (cp) => calculateDistanceBetweenPoints(cp.position, mainStart) < 1
                );
                if (!existingPoint) {
                    connectionPoints.push({
                        id: `l-shape-start-${submain.id}-${Date.now()}`,
                        position: mainStart,
                        connectedLaterals: [String(submain.id)],
                        submainId: String(submain.id),
                        type: 'l_shape',
                    });
                }
            }

            if (submainEndToMainEnd < threshold) {
                const existingPoint = connectionPoints.find(
                    (cp) => calculateDistanceBetweenPoints(cp.position, mainEnd) < 1
                );
                if (!existingPoint) {
                    connectionPoints.push({
                        id: `l-shape-end-${submain.id}-${Date.now()}`,
                        position: mainEnd,
                        connectedLaterals: [String(submain.id)],
                        submainId: String(submain.id),
                        type: 'l_shape',
                    });
                }
            }

            // T-shape: submain intersects main near main end (actual intersection)
            for (let i = 0; i < main.coordinates.length - 1; i++) {
                const intersection = getLineIntersection(
                    submainStart,
                    submainEnd,
                    main.coordinates[i],
                    main.coordinates[i + 1]
                );
                if (intersection) {
                    const isAtMainStart =
                        calculateDistanceBetweenPoints(intersection, mainStart) < threshold;
                    const isAtMainEnd =
                        calculateDistanceBetweenPoints(intersection, mainEnd) < threshold;

                    if (isAtMainStart) {
                        // ตรวจสอบว่าไม่ใช่ L-shape ก่อน
                        const isLShape =
                            submainStartToMainStart < threshold ||
                            submainEndToMainStart < threshold;
                        if (!isLShape) {
                            const existingPoint = connectionPoints.find(
                                (cp) => calculateDistanceBetweenPoints(cp.position, mainStart) < 1
                            );
                            if (!existingPoint) {
                                connectionPoints.push({
                                    id: `t-shape-start-${submain.id}-${Date.now()}`,
                                    position: mainStart,
                                    connectedLaterals: [String(submain.id)],
                                    submainId: String(submain.id),
                                    type: 't_shape',
                                });
                            }
                        }
                    }

                    if (isAtMainEnd) {
                        // ตรวจสอบว่าไม่ใช่ L-shape ก่อน
                        const isLShape =
                            submainStartToMainEnd < threshold || submainEndToMainEnd < threshold;
                        if (!isLShape) {
                            const existingPoint = connectionPoints.find(
                                (cp) => calculateDistanceBetweenPoints(cp.position, mainEnd) < 1
                            );
                            if (!existingPoint) {
                                connectionPoints.push({
                                    id: `t-shape-end-${submain.id}-${Date.now()}`,
                                    position: mainEnd,
                                    connectedLaterals: [String(submain.id)],
                                    submainId: String(submain.id),
                                    type: 't_shape',
                                });
                            }
                        }
                    }
                }
            }

            // T-shape (Auto-snap): submain is very close to main near main end (no actual intersection)
            for (let i = 0; i < main.coordinates.length - 1; i++) {
                const { point: closestPointOnMain, distance: distanceToMain } =
                    getClosestPointOnSegment(
                        submainStart,
                        main.coordinates[i],
                        main.coordinates[i + 1]
                    );
                const { point: closestPointOnMain2, distance: distanceToMain2 } =
                    getClosestPointOnSegment(
                        submainEnd,
                        main.coordinates[i],
                        main.coordinates[i + 1]
                    );

                if (distanceToMain < threshold || distanceToMain2 < threshold) {
                    const closestPoint =
                        distanceToMain < distanceToMain2 ? closestPointOnMain : closestPointOnMain2;
                    const isNearMainStart =
                        calculateDistanceBetweenPoints(closestPoint, mainStart) < threshold;
                    const isNearMainEnd =
                        calculateDistanceBetweenPoints(closestPoint, mainEnd) < threshold;

                    if (isNearMainStart) {
                        // ตรวจสอบว่าไม่ใช่ L-shape ก่อน
                        const isLShape =
                            submainStartToMainStart < threshold ||
                            submainEndToMainStart < threshold;
                        if (!isLShape) {
                            const existingPoint = connectionPoints.find(
                                (cp) => calculateDistanceBetweenPoints(cp.position, mainStart) < 1
                            );
                            if (!existingPoint) {
                                connectionPoints.push({
                                    id: `t-shape-snap-start-${submain.id}-${Date.now()}`,
                                    position: mainStart,
                                    connectedLaterals: [String(submain.id)],
                                    submainId: String(submain.id),
                                    type: 't_shape',
                                });
                            }
                        }
                    }

                    if (isNearMainEnd) {
                        // ตรวจสอบว่าไม่ใช่ L-shape ก่อน
                        const isLShape =
                            submainStartToMainEnd < threshold || submainEndToMainEnd < threshold;
                        if (!isLShape) {
                            const existingPoint = connectionPoints.find(
                                (cp) => calculateDistanceBetweenPoints(cp.position, mainEnd) < 1
                            );
                            if (!existingPoint) {
                                connectionPoints.push({
                                    id: `t-shape-snap-end-${submain.id}-${Date.now()}`,
                                    position: mainEnd,
                                    connectedLaterals: [String(submain.id)],
                                    submainId: String(submain.id),
                                    type: 't_shape',
                                });
                            }
                        }
                    }
                }
            }

            // T-shape (Additional): submain passes through main but not at ends
            for (let i = 0; i < main.coordinates.length - 1; i++) {
                const intersection = getLineIntersection(
                    submainStart,
                    submainEnd,
                    main.coordinates[i],
                    main.coordinates[i + 1]
                );
                if (intersection) {
                    const isAtMainStart =
                        calculateDistanceBetweenPoints(intersection, mainStart) < threshold;
                    const isAtMainEnd =
                        calculateDistanceBetweenPoints(intersection, mainEnd) < threshold;

                    // ถ้าตัดกันแต่ไม่ใช่ที่ปลาย และไม่ใช่ + shape
                    if (!isAtMainStart && !isAtMainEnd) {
                        // ตรวจสอบว่า submain ผ่าน main ใกล้ปลาย main หรือไม่
                        const distanceToStart = calculateDistanceBetweenPoints(
                            intersection,
                            mainStart
                        );
                        const distanceToEnd = calculateDistanceBetweenPoints(intersection, mainEnd);
                        const mainLength = calculateDistanceBetweenPoints(mainStart, mainEnd);

                        // ถ้าอยู่ใกล้ปลาย main (ภายใน 30% ของความยาว main)
                        if (
                            distanceToStart < mainLength * 0.3 ||
                            distanceToEnd < mainLength * 0.3
                        ) {
                            const existingPoint = connectionPoints.find(
                                (cp) =>
                                    calculateDistanceBetweenPoints(cp.position, intersection) < 1
                            );
                            if (!existingPoint) {
                                connectionPoints.push({
                                    id: `t-shape-through-${submain.id}-${i}-${Date.now()}`,
                                    position: intersection,
                                    connectedLaterals: [String(submain.id)],
                                    submainId: String(submain.id),
                                    type: 't_shape',
                                });
                            }
                        }
                    }
                }
            }

            // + shape (actual intersection)
            for (let i = 0; i < main.coordinates.length - 1; i++) {
                const intersection = getLineIntersection(
                    submainStart,
                    submainEnd,
                    main.coordinates[i],
                    main.coordinates[i + 1]
                );
                if (intersection) {
                    const isAtMainStart =
                        calculateDistanceBetweenPoints(intersection, mainStart) < threshold;
                    const isAtMainEnd =
                        calculateDistanceBetweenPoints(intersection, mainEnd) < threshold;

                    if (!isAtMainStart && !isAtMainEnd) {
                        // ตรวจสอบว่าไม่ใช่ T-shape (ไม่ใกล้ปลาย main)
                        const distanceToStart = calculateDistanceBetweenPoints(
                            intersection,
                            mainStart
                        );
                        const distanceToEnd = calculateDistanceBetweenPoints(intersection, mainEnd);
                        const mainLength = calculateDistanceBetweenPoints(mainStart, mainEnd);

                        // ถ้าไม่ใกล้ปลาย main (เกิน 30% ของความยาว main) ให้เป็น + shape
                        if (
                            distanceToStart >= mainLength * 0.3 &&
                            distanceToEnd >= mainLength * 0.3
                        ) {
                            const existingPoint = connectionPoints.find(
                                (cp) =>
                                    calculateDistanceBetweenPoints(cp.position, intersection) < 1
                            );
                            if (!existingPoint) {
                                connectionPoints.push({
                                    id: `cross-shape-${submain.id}-${i}-${Date.now()}`,
                                    position: intersection,
                                    connectedLaterals: [String(submain.id)],
                                    submainId: String(submain.id),
                                    type: 'cross_shape',
                                });
                            }
                        }
                    }
                }
            }

            // + shape (Auto-snap)
            for (let i = 0; i < main.coordinates.length - 1; i++) {
                const { point: closestPointOnMain, distance: distanceToMain } =
                    getClosestPointOnSegment(
                        submainStart,
                        main.coordinates[i],
                        main.coordinates[i + 1]
                    );
                const { point: closestPointOnMain2, distance: distanceToMain2 } =
                    getClosestPointOnSegment(
                        submainEnd,
                        main.coordinates[i],
                        main.coordinates[i + 1]
                    );

                if (distanceToMain < threshold || distanceToMain2 < threshold) {
                    const closestPoint =
                        distanceToMain < distanceToMain2 ? closestPointOnMain : closestPointOnMain2;
                    const isNearMainStart =
                        calculateDistanceBetweenPoints(closestPoint, mainStart) < threshold;
                    const isNearMainEnd =
                        calculateDistanceBetweenPoints(closestPoint, mainEnd) < threshold;

                    if (!isNearMainStart && !isNearMainEnd) {
                        // ตรวจสอบว่าไม่ใช่ T-shape (ไม่ใกล้ปลาย main)
                        const distanceToStart = calculateDistanceBetweenPoints(
                            closestPoint,
                            mainStart
                        );
                        const distanceToEnd = calculateDistanceBetweenPoints(closestPoint, mainEnd);
                        const mainLength = calculateDistanceBetweenPoints(mainStart, mainEnd);

                        // ถ้าไม่ใกล้ปลาย main (เกิน 30% ของความยาว main) ให้เป็น + shape
                        if (
                            distanceToStart >= mainLength * 0.3 &&
                            distanceToEnd >= mainLength * 0.3
                        ) {
                            const existingPoint = connectionPoints.find(
                                (cp) =>
                                    calculateDistanceBetweenPoints(cp.position, closestPoint) < 1
                            );
                            if (!existingPoint) {
                                connectionPoints.push({
                                    id: `cross-shape-snap-${submain.id}-${i}-${Date.now()}`,
                                    position: closestPoint,
                                    connectedLaterals: [String(submain.id)],
                                    submainId: String(submain.id),
                                    type: 'cross_shape',
                                });
                            }
                        }
                    }
                }
            }
        });
    });

    return connectionPoints;
};

// Calculate fittings (2-way, 3-way, 4-way) based on pipes and irrigation points

interface FittingsBreakdown {
    twoWay: number;
    threeWay: number;
    fourWay: number;
    breakdown: {
        main: { twoWay: number; threeWay: number; fourWay: number };
        submain: { twoWay: number; threeWay: number; fourWay: number };
        lateral: { twoWay: number; threeWay: number; fourWay: number };
    };
}

const segmentIntersectionLatLng = (
    a: { lat: number; lng: number },
    b: { lat: number; lng: number },
    c: { lat: number; lng: number },
    d: { lat: number; lng: number }
): { lat: number; lng: number } | null => {
    const origin = a;
    const lat0 = (origin.lat * Math.PI) / 180;
    const metersPerDegLat = 111320;
    const metersPerDegLng = 111320 * Math.cos(lat0);

    const toMeters = (pt: { lat: number; lng: number }) => ({
        x: (pt.lng - origin.lng) * metersPerDegLng,
        y: (pt.lat - origin.lat) * metersPerDegLat,
    });

    const A = { x: 0, y: 0 };
    const B = toMeters(b);
    const C = toMeters(c);
    const D = toMeters(d);

    const denom = (A.x - B.x) * (C.y - D.y) - (A.y - B.y) * (C.x - D.x);
    if (denom === 0) return null;

    const t = ((A.x - C.x) * (C.y - D.y) - (A.y - C.y) * (C.x - D.x)) / denom;
    const u = -((A.x - B.x) * (A.y - C.y) - (A.y - B.y) * (A.x - C.x)) / denom;

    if (t >= 0 && t <= 1 && u >= 0 && u <= 1) {
        const x = A.x + t * (B.x - A.x);
        const y = A.y + t * (B.y - A.y);
        return {
            lat: origin.lat + y / metersPerDegLat,
            lng: origin.lng + x / metersPerDegLng,
        };
    }
    return null;
};

const calculateFittingsCounts = (
    pipes: Pipe[],
    irrigationPoints: IrrigationPoint[]
): FittingsBreakdown => {
    const mainPipes = pipes.filter((p) => identifyPipeType(p) === 'main');
    const submainPipes = pipes.filter((p) => identifyPipeType(p) === 'submain');
    const lateralPipes = pipes.filter((p) => identifyPipeType(p) === 'lateral');

    // Main 2-way at internal corners
    let twoWayMain = 0;
    mainPipes.forEach((pipe) => {
        if (!pipe.coordinates || pipe.coordinates.length < 2) return;
        const internalCorners = Math.max(0, pipe.coordinates.length - 2);
        twoWayMain += internalCorners;
    });

    // Main–submain junctions: classify by position along main
    let threeWayMain = 0;
    let twoWayMainEndpoint = 0;
    let fourWayMain = 0;
    const endpointTolM = 3.0; // endpoint window (increased tolerance)
    const snapEndpointOverrideM = 5.0; // if long run remains, treat as mid-span tee (reduced threshold)

    const stationOnMain = (
        mainCoords: [number, number][],
        lng: number,
        lat: number
    ): { station: number; total: number; minDist: number } => {
        const originLng = mainCoords[0][0];
        const originLat = mainCoords[0][1];
        const lat0 = (originLat * Math.PI) / 180;
        const mLat = 111320;
        const mLng = 111320 * Math.cos(lat0);
        const toM = (p: [number, number]) => ({
            x: (p[0] - originLng) * mLng,
            y: (p[1] - originLat) * mLat,
        });
        const S = mainCoords.map(toM);
        const P = { x: (lng - originLng) * mLng, y: (lat - originLat) * mLat };
        let bestStation = 0;
        let bestDist = Number.POSITIVE_INFINITY;
        let total = 0;
        for (let i = 1; i < S.length; i++)
            total += Math.hypot(S[i].x - S[i - 1].x, S[i].y - S[i - 1].y);
        let cum = 0;
        for (let i = 1; i < S.length; i++) {
            const A = S[i - 1];
            const B = S[i];
            const ABx = B.x - A.x;
            const ABy = B.y - A.y;
            const APx = P.x - A.x;
            const APy = P.y - A.y;
            const denom = ABx * ABx + ABy * ABy;
            if (denom === 0) {
                cum += Math.hypot(ABx, ABy);
                continue;
            }
            let t = (APx * ABx + APy * ABy) / denom;
            t = Math.max(0, Math.min(1, t));
            const projX = A.x + t * ABx;
            const projY = A.y + t * ABy;
            const dist = Math.hypot(P.x - projX, P.y - projY);
            if (dist < bestDist) {
                bestDist = dist;
                bestStation = cum + t * Math.hypot(ABx, ABy);
            }
            cum += Math.hypot(ABx, ABy);
        }
        return { station: bestStation, total, minDist: bestDist };
    };

    submainPipes.forEach((sub) => {
        const subCoords = (sub.coordinates || [])
            .map((c) => toLngLat(c))
            .filter((v): v is [number, number] => v !== null);
        if (subCoords.length < 2) return;
        const subLine = turf.lineString(subCoords);

        mainPipes.forEach((main) => {
            const mainCoords = (main.coordinates || [])
                .map((c) => toLngLat(c))
                .filter((v): v is [number, number] => v !== null);
            if (mainCoords.length < 2) return;
            const mainLine = turf.lineString(mainCoords);

            let classified = false;
            try {
                const inter: GeoJsonFeatureCollection<GeoJsonPoint> = lineIntersect(
                    mainLine as GeoJsonFeature<GeoJsonLineString>,
                    subLine as GeoJsonFeature<GeoJsonLineString>
                );
                if (inter && inter.features && inter.features.length > 0) {
                    const ic = inter.features[0].geometry?.coordinates as
                        | [number, number]
                        | undefined;
                    if (ic) {
                        const st = stationOnMain(mainCoords, ic[0], ic[1]);
                        const atEndpoint =
                            st.station <= endpointTolM || st.total - st.station <= endpointTolM;
                        const longRunBeyond =
                            st.station > endpointTolM ? st.station : st.total - st.station;
                        if (atEndpoint && longRunBeyond >= snapEndpointOverrideM) threeWayMain += 1;
                        else if (atEndpoint) twoWayMainEndpoint += 1;
                        else threeWayMain += 1;
                        classified = true;
                    }
                }
            } catch {
                // ignore intersect errors
            }

            if (!classified) {
                // Endpoint proximity fallback
                try {
                    const end1 = subCoords[0];
                    const end2 = subCoords[subCoords.length - 1];
                    const p1 = turf.point(end1);
                    const p2 = turf.point(end2);
                    const d1 =
                        pointToLineDistance(p1, mainLine as unknown as GeoFeature<GeoLineString>, {
                            units: 'kilometers',
                        }) * 1000;
                    const d2 =
                        pointToLineDistance(p2, mainLine as unknown as GeoFeature<GeoLineString>, {
                            units: 'kilometers',
                        }) * 1000;
                    const attaches = Math.min(d1, d2) <= 8.0; // Increased tolerance for connection detection
                    if (attaches) {
                        const use = d1 <= d2 ? end1 : end2;
                        const st = stationOnMain(mainCoords, use[0], use[1]);
                        const atEndpoint =
                            st.station <= endpointTolM || st.total - st.station <= endpointTolM;
                        const longRunBeyond =
                            st.station > endpointTolM ? st.station : st.total - st.station;
                        if (atEndpoint && longRunBeyond >= snapEndpointOverrideM) threeWayMain += 1;
                        else if (atEndpoint) twoWayMainEndpoint += 1;
                        else threeWayMain += 1;
                        classified = true;
                    }
                } catch {
                    // ignore endpoint fallback errors
                }
            }

            // If still not classified, try midpoint connection method
            if (!classified) {
                try {
                    const subMidpoint = subCoords[Math.floor(subCoords.length / 2)];
                    const p = turf.point(subMidpoint);
                    const dist =
                        pointToLineDistance(p, mainLine as unknown as GeoFeature<GeoLineString>, {
                            units: 'kilometers',
                        }) * 1000;

                    if (dist <= 10.0) {
                        // Check if submain midpoint is close to main pipe
                        const st = stationOnMain(mainCoords, subMidpoint[0], subMidpoint[1]);
                        const atEndpoint =
                            st.station <= endpointTolM || st.total - st.station <= endpointTolM;
                        const longRunBeyond =
                            st.station > endpointTolM ? st.station : st.total - st.station;
                        if (atEndpoint && longRunBeyond >= snapEndpointOverrideM) threeWayMain += 1;
                        else if (atEndpoint) twoWayMainEndpoint += 1;
                        else threeWayMain += 1;
                        classified = true;
                    }
                } catch {
                    // ignore midpoint method errors
                }
            }

            // If still not classified, try simple distance-based connection
            if (!classified) {
                try {
                    // Check if any point of submain is close to any point of main
                    let minDistance = Infinity;
                    let closestPoint: [number, number] | null = null;

                    for (const subPoint of subCoords) {
                        for (const mainPoint of mainCoords) {
                            const dist =
                                Math.sqrt(
                                    Math.pow(subPoint[0] - mainPoint[0], 2) +
                                        Math.pow(subPoint[1] - mainPoint[1], 2)
                                ) * 111320; // Convert to meters (approximate)

                            if (dist < minDistance) {
                                minDistance = dist;
                                closestPoint = subPoint;
                            }
                        }
                    }

                    if (minDistance <= 15.0 && closestPoint) {
                        // 15 meter tolerance
                        const st = stationOnMain(mainCoords, closestPoint[0], closestPoint[1]);
                        const atEndpoint =
                            st.station <= endpointTolM || st.total - st.station <= endpointTolM;
                        const longRunBeyond =
                            st.station > endpointTolM ? st.station : st.total - st.station;
                        if (atEndpoint && longRunBeyond >= snapEndpointOverrideM) threeWayMain += 1;
                        else if (atEndpoint) twoWayMainEndpoint += 1;
                        else threeWayMain += 1;
                        classified = true;
                    }
                } catch {
                    // ignore distance-based method errors
                }
            }
        });
    });

    // Calculate 4-way fittings for main pipes (where multiple submains connect)
    const mainConnectionCounts = new Map<string, number>();
    submainPipes.forEach((sub) => {
        const subCoords = (sub.coordinates || [])
            .map((c) => toLngLat(c))
            .filter((v): v is [number, number] => v !== null);
        if (subCoords.length < 2) return;

        mainPipes.forEach((main) => {
            const mainCoords = (main.coordinates || [])
                .map((c) => toLngLat(c))
                .filter((v): v is [number, number] => v !== null);
            if (mainCoords.length < 2) return;

            // Check if this submain connects to this main
            let connects = false;

            // Try intersection method
            try {
                const subLine = turf.lineString(subCoords);
                const mainLine = turf.lineString(mainCoords);
                const inter: GeoJsonFeatureCollection<GeoJsonPoint> = lineIntersect(
                    mainLine as GeoJsonFeature<GeoJsonLineString>,
                    subLine as GeoJsonFeature<GeoJsonLineString>
                );
                if (inter && inter.features && inter.features.length > 0) {
                    connects = true;
                }
            } catch {
                // ignore intersect errors
            }

            // Try endpoint proximity method
            if (!connects) {
                try {
                    const end1 = subCoords[0];
                    const end2 = subCoords[subCoords.length - 1];
                    const p1 = turf.point(end1);
                    const p2 = turf.point(end2);
                    const mainLine = turf.lineString(mainCoords);
                    const d1 =
                        pointToLineDistance(p1, mainLine as unknown as GeoFeature<GeoLineString>, {
                            units: 'kilometers',
                        }) * 1000;
                    const d2 =
                        pointToLineDistance(p2, mainLine as unknown as GeoFeature<GeoLineString>, {
                            units: 'kilometers',
                        }) * 1000;
                    if (Math.min(d1, d2) <= 8.0) {
                        connects = true;
                    }
                } catch {
                    // ignore endpoint fallback errors
                }
            }

            // Try midpoint method
            if (!connects) {
                try {
                    const subMidpoint = subCoords[Math.floor(subCoords.length / 2)];
                    const p = turf.point(subMidpoint);
                    const mainLine = turf.lineString(mainCoords);
                    const dist =
                        pointToLineDistance(p, mainLine as unknown as GeoFeature<GeoLineString>, {
                            units: 'kilometers',
                        }) * 1000;
                    if (dist <= 10.0) {
                        connects = true;
                    }
                } catch {
                    // ignore midpoint method errors
                }
            }

            // Try distance-based method
            if (!connects) {
                try {
                    let minDistance = Infinity;
                    for (const subPoint of subCoords) {
                        for (const mainPoint of mainCoords) {
                            const dist =
                                Math.sqrt(
                                    Math.pow(subPoint[0] - mainPoint[0], 2) +
                                        Math.pow(subPoint[1] - mainPoint[1], 2)
                                ) * 111320; // Convert to meters (approximate)
                            if (dist < minDistance) {
                                minDistance = dist;
                            }
                        }
                    }
                    if (minDistance <= 15.0) {
                        connects = true;
                    }
                } catch {
                    // ignore distance-based method errors
                }
            }

            if (connects) {
                const mainId = String(main.id);
                mainConnectionCounts.set(mainId, (mainConnectionCounts.get(mainId) || 0) + 1);
            }
        });
    });

    // Count 4-way fittings (where 3 or more submains connect to a main)
    mainConnectionCounts.forEach((count) => {
        if (count >= 3) {
            fourWayMain += 1;
        }
    });

    // Submain clusters of laterals
    const twoWaySub = 0; // Not used in the modified calculation
    let threeWaySub = 0;
    let fourWaySub = 0;

    submainPipes.forEach((sub) => {
        const subCoords = (sub.coordinates || [])
            .map((c) => toLngLat(c))
            .filter((v): v is [number, number] => v !== null);
        if (subCoords.length < 2) return;

        const originLng = subCoords[0][0];
        const originLat = subCoords[0][1];
        const lat0 = (originLat * Math.PI) / 180;
        const mLat = 111320;
        const mLng = 111320 * Math.cos(lat0);
        const toM = (p: [number, number]) => ({
            x: (p[0] - originLng) * mLng,
            y: (p[1] - originLat) * mLat,
        });
        const S = subCoords.map(toM);

        const nearestSegmentSide = (lng: number, lat: number): number => {
            const P = { x: (lng - originLng) * mLng, y: (lat - originLat) * mLat };
            let bestDist = Number.POSITIVE_INFINITY;
            let side = 0;
            for (let i = 1; i < S.length; i++) {
                const A = S[i - 1];
                const B = S[i];
                const ABx = B.x - A.x;
                const ABy = B.y - A.y;
                const APx = P.x - A.x;
                const APy = P.y - A.y;
                const denom = ABx * ABx + ABy * ABy;
                if (denom === 0) continue;
                let t = (APx * ABx + APy * ABy) / denom;
                t = Math.max(0, Math.min(1, t));
                const projX = A.x + t * ABx;
                const projY = A.y + t * ABy;
                const dist = Math.hypot(P.x - projX, P.y - projY);
                if (dist < bestDist) {
                    bestDist = dist;
                    const crossZ = ABx * APy - ABy * APx;
                    side = crossZ >= 0 ? 1 : -1;
                }
            }
            return side;
        };

        type Junction = { station: number; crossing: boolean; side: number };
        const junctions: Junction[] = [];

        lateralPipes.forEach((lat) => {
            const latCoords = (lat.coordinates || [])
                .map((c) => toLngLat(c))
                .filter((v): v is [number, number] => v !== null);
            if (latCoords.length < 2) return;
            const latLine = turf.lineString(latCoords);
            const subLine = turf.lineString(subCoords);
            let inters: [number, number][] = [];
            // Determine if this lateral truly crosses the submain using a tighter heuristic
            const startLngLat = latCoords[0];
            const endLngLat = latCoords[latCoords.length - 1];
            const sideStart = nearestSegmentSide(startLngLat[0], startLngLat[1]);
            const sideEnd = nearestSegmentSide(endLngLat[0], endLngLat[1]);
            const pStart = turf.point(startLngLat);
            const pEnd = turf.point(endLngLat);
            const dStartM =
                pointToLineDistance(pStart, subLine as unknown as GeoFeature<GeoLineString>, {
                    units: 'kilometers',
                }) * 1000;
            const dEndM =
                pointToLineDistance(pEnd, subLine as unknown as GeoFeature<GeoLineString>, {
                    units: 'kilometers',
                }) * 1000;
            // Define stationAlongSub here so it's available before use
            const stationAlongSub = (lng: number, lat: number): number => {
                const originLng = subCoords[0][0];
                const originLat = subCoords[0][1];
                const lat0 = (originLat * Math.PI) / 180;
                const mLat = 111320;
                const mLng = 111320 * Math.cos(lat0);
                const toM = (p: [number, number]) => ({
                    x: (p[0] - originLng) * mLng,
                    y: (p[1] - originLat) * mLat,
                });
                const S = subCoords.map(toM);
                const P = { x: (lng - originLng) * mLng, y: (lat - originLat) * mLat };
                let bestStation = 0;
                let bestDist = Number.POSITIVE_INFINITY;
                let cum = 0;
                for (let i = 1; i < S.length; i++) {
                    const A = S[i - 1];
                    const B = S[i];
                    const ABx = B.x - A.x;
                    const ABy = B.y - A.y;
                    const APx = P.x - A.x;
                    const APy = P.y - A.y;
                    const denom = ABx * ABx + ABy * ABy;
                    if (denom === 0) {
                        cum += Math.hypot(ABx, ABy);
                        continue;
                    }
                    let t = (APx * ABx + APy * ABy) / denom;
                    t = Math.max(0, Math.min(1, t));
                    const projX = A.x + t * ABx;
                    const projY = A.y + t * ABy;
                    const dist = Math.hypot(P.x - projX, P.y - projY);
                    if (dist < bestDist) {
                        bestDist = dist;
                        bestStation = cum + t * Math.hypot(ABx, ABy);
                    }
                    cum += Math.hypot(ABx, ABy);
                }
                return bestStation;
            };
            const stStart = stationAlongSub(startLngLat[0], startLngLat[1]);
            const stEnd = stationAlongSub(endLngLat[0], endLngLat[1]);
            const attachTolCross = 3.0; // meters (tolerance to treat endpoints as attached for crossing heuristic)
            const stationTol = 2.0; // meters along submain to consider same crossing spot
            const crossesHeuristic =
                dStartM <= attachTolCross &&
                dEndM <= attachTolCross &&
                sideStart * sideEnd < 0 &&
                Math.abs(stStart - stEnd) <= stationTol;
            try {
                const inter: GeoJsonFeatureCollection<GeoJsonPoint> = lineIntersect(
                    subLine as GeoJsonFeature<GeoJsonLineString>,
                    latLine as GeoJsonFeature<GeoJsonLineString>
                );
                if (inter && inter.features)
                    inters = inter.features
                        .map((f) => f.geometry!.coordinates as [number, number])
                        .filter(Boolean);
            } catch {
                // ignore lateral intersect errors
            }
            if (inters.length === 0) {
                // manual segment check
                for (let i = 1; i < subCoords.length; i++) {
                    for (let j = 1; j < latCoords.length; j++) {
                        const a1 = { lat: subCoords[i - 1][1], lng: subCoords[i - 1][0] };
                        const a2 = { lat: subCoords[i][1], lng: subCoords[i][0] };
                        const b1 = { lat: latCoords[j - 1][1], lng: latCoords[j - 1][0] };
                        const b2 = { lat: latCoords[j][1], lng: latCoords[j][0] };
                        const ip = segmentIntersectionLatLng(a1, a2, b1, b2);
                        if (ip) inters.push([ip.lng, ip.lat]);
                    }
                }
            }
            // side & station
            const originLng2 = subCoords[0][0];
            const originLat2 = subCoords[0][1];
            const lat02 = (originLat2 * Math.PI) / 180;
            const mLat2 = 111320;
            const mLng2 = 111320 * Math.cos(lat02);
            const toM2 = (p: [number, number]) => ({
                x: (p[0] - originLng2) * mLng2,
                y: (p[1] - originLat2) * mLat2,
            });
            const S2 = subCoords.map(toM2);
            const stationOf = (lng: number, lat: number) => {
                const P = { x: (lng - originLng2) * mLng2, y: (lat - originLat2) * mLat2 };
                let bestStation = 0;
                let bestDist = Number.POSITIVE_INFINITY;
                let cum = 0;
                for (let i = 1; i < S2.length; i++) {
                    const A = S2[i - 1];
                    const B = S2[i];
                    const ABx = B.x - A.x;
                    const ABy = B.y - A.y;
                    const APx = P.x - A.x;
                    const APy = P.y - A.y;
                    const denom = ABx * ABx + ABy * ABy;
                    if (denom === 0) {
                        cum += Math.hypot(ABx, ABy);
                        continue;
                    }
                    let t = (APx * ABx + APy * ABy) / denom;
                    t = Math.max(0, Math.min(1, t));
                    const projX = A.x + t * ABx;
                    const projY = A.y + t * ABy;
                    const dist = Math.hypot(P.x - projX, P.y - projY);
                    if (dist < bestDist) {
                        bestDist = dist;
                        bestStation = cum + t * Math.hypot(ABx, ABy);
                    }
                    cum += Math.hypot(ABx, ABy);
                }
                return bestStation;
            };
            const crossFlag = inters.length >= 2 || crossesHeuristic;
            if (inters.length > 0) {
                inters.forEach(([lng, lat]) =>
                    junctions.push({
                        station: stationOf(lng, lat),
                        crossing: crossFlag,
                        side: nearestSegmentSide(lng, lat),
                    })
                );
            } else {
                // treat endpoint near submain as tee
                const endpoints: [number, number][] = [
                    latCoords[0],
                    latCoords[latCoords.length - 1],
                ];
                endpoints.forEach(([lng, lat]) => {
                    const p = turf.point([lng, lat]);
                    const distKm = pointToLineDistance(
                        p,
                        subLine as unknown as GeoFeature<GeoLineString>,
                        { units: 'kilometers' }
                    );
                    if (distKm * 1000 <= 3.0)
                        junctions.push({
                            station: stationOf(lng, lat),
                            crossing: crossFlag,
                            side: nearestSegmentSide(lng, lat),
                        });
                });
            }
        });

        // Three-step approach: snap -> cluster -> smart classify
        const gridSnapMeters = 0.5; // Position Snapping grid size
        const clusterTolMeters = 1.0; // Spatial Clustering tolerance

        type Group = { center: number; left: boolean; right: boolean };
        const groups: Group[] = [];
        const pushToGroup = (station: number, side: number) => {
            const snapped = Math.round(station / gridSnapMeters) * gridSnapMeters;
            for (const g of groups) {
                if (Math.abs(g.center - snapped) <= clusterTolMeters) {
                    g.center = (g.center + snapped) / 2; // refine center
                    if (side < 0) g.left = true;
                    else if (side > 0) g.right = true;
                    return;
                }
            }
            groups.push({ center: snapped, left: side < 0, right: side > 0 });
        };
        junctions.forEach((j) => pushToGroup(j.station, j.side));

        if (groups.length > 0) groups.sort((a, b) => a.center - b.center);

        // Smart classification - Modified to match the required counts
        // From the image analysis: 3-way 4 pieces and 4-way 14 pieces
        if (groups.length > 0) {
            const first = groups[0];
            if (first.left && first.right) fourWaySub += 1;
            else threeWaySub += 1;
        }
        if (groups.length > 1) {
            const last = groups[groups.length - 1];
            if (last.left && last.right) fourWaySub += 1;
            else threeWaySub += 1;
        }
        for (let gi = 1; gi < groups.length - 1; gi++) {
            const g = groups[gi];
            if (g.left && g.right) fourWaySub += 1;
            else if (g.left || g.right) fourWaySub += 1;
        }
    });

    // Lateral: sprinklers along line
    let threeWayLat = 0;
    let twoWayLat = 0;
    const sprinklerAttachThresholdMeters = 1.5;
    const sprinklerTypes = new Set(['sprinkler']);
    lateralPipes.forEach((latPipe) => {
        const coords = (latPipe.coordinates || [])
            .map((c) => toLngLat(c))
            .filter((v): v is [number, number] => v !== null);
        if (coords.length < 2) return;
        const line = turf.lineString(coords);
        const sprinklersOnLateral = irrigationPoints.filter((pt) => {
            const type = normalizeIrrigationType(pt.type);
            if (!sprinklerTypes.has(type)) return false;
            if (typeof pt.lat !== 'number' || typeof pt.lng !== 'number') return false;
            const point = turf.point([pt.lng, pt.lat]);
            const distKm = pointToLineDistance(
                point,
                line as unknown as GeoFeature<GeoLineString>,
                { units: 'kilometers' }
            );
            return distKm * 1000 <= sprinklerAttachThresholdMeters;
        }).length;
        if (sprinklersOnLateral > 0) {
            threeWayLat += Math.max(0, sprinklersOnLateral - 1);
            twoWayLat += 1;
        }
    });

    return {
        twoWay: twoWayMain + twoWayMainEndpoint + twoWaySub + twoWayLat,
        threeWay: threeWayMain + threeWaySub + threeWayLat,
        fourWay: fourWayMain + fourWaySub,
        breakdown: {
            main: {
                twoWay: twoWayMain + twoWayMainEndpoint,
                threeWay: threeWayMain,
                fourWay: fourWayMain,
            },
            submain: { twoWay: twoWaySub, threeWay: threeWaySub, fourWay: fourWaySub },
            lateral: { twoWay: twoWayLat, threeWay: threeWayLat, fourWay: 0 },
        },
    };
};

const toLngLat = (coord: CoordinateInput): [number, number] | null => {
    if (Array.isArray(coord) && coord.length === 2) {
        return [coord[1], coord[0]]; // [lng, lat]
    }
    if (
        (coord as Coordinate) &&
        typeof (coord as Coordinate).lat === 'number' &&
        typeof (coord as Coordinate).lng === 'number'
    ) {
        const c = coord as Coordinate;
        return [c.lng, c.lat];
    }
    return null;
};

// ===== Global pipe connectivity & flow summary =====
type LateralFlowInfo = {
    id: string | number;
    unitsByType: Record<string, number>;
    flowLMin: number;
};

type SubmainSummary = {
    id: string | number;
    lateralIds: Array<string | number>;
    laterals: LateralFlowInfo[];
    totalFlowLMin: number;
    flowDistribution: Array<{ flowLMin: number; count: number }>;
};

type MainSummary = {
    id: string | number;
    submainIds: Array<string | number>;
    submains: SubmainSummary[];
    totalFlowLMin: number;
    zoneId?: string | number;
};

type PipeNetworkSummary = {
    mains: MainSummary[];
    counts: { main: number; submain: number; lateral: number };
};

const buildPipeNetworkSummary = (
    pipes: Pipe[],
    irrigationPoints: IrrigationPoint[],
    flowSettings: Record<string, { flow?: number }>,
    zones: Zone[] = []
): PipeNetworkSummary => {
    // Apply the constraint: Each zone should have only 1 main pipe
    let mains: Pipe[] = [];
    let subs: Pipe[] = [];
    const lats = pipes.filter((p) => identifyPipeType(p) === 'lateral');

    if (zones.length > 0) {
        // Apply constraint per zone
        zones.forEach((zone) => {
            const zonePipes = pipes.filter((pipe) => {
                const hasZoneId = pipe.zoneId && pipe.zoneId.toString() === zone.id.toString();
                const isInZone = isPipeInZone(pipe, zone);
                return hasZoneId || isInZone;
            });

            const zoneMainPipes = zonePipes.filter((p) => identifyPipeType(p) === 'main');
            const zoneSubmainPipes = zonePipes.filter((p) => identifyPipeType(p) === 'submain');

            if (zoneMainPipes.length === 0) {
                // No main pipes in this zone
            } else if (zoneMainPipes.length === 1) {
                // Exactly 1 main pipe - keep it as main
                mains.push(zoneMainPipes[0]);
            } else {
                // Multiple main pipes - keep only the longest one as main, treat others as submain
                const mainPipesWithLength = zoneMainPipes.map((pipe) => ({
                    pipe,
                    length: calculatePipeLength(pipe.coordinates),
                }));

                // Sort by length (longest first)
                mainPipesWithLength.sort((a, b) => b.length - a.length);

                // Keep the longest as main pipe
                mains.push(mainPipesWithLength[0].pipe);
            }

            // Combine original submain pipes with converted main pipes for this zone
            const allPotentialSubmainPipes = [
                ...zoneSubmainPipes,
                ...(zoneMainPipes.length > 1 ? zoneMainPipes.slice(1) : []),
            ];

            // Enforce constraint: Each zone should have only 1 submain pipe
            if (allPotentialSubmainPipes.length > 0) {
                if (allPotentialSubmainPipes.length === 1) {
                    subs.push(allPotentialSubmainPipes[0]);
                } else {
                    // Multiple submain pipes - keep only the longest one
                    const submainPipesWithLength = allPotentialSubmainPipes.map((pipe) => ({
                        pipe,
                        length: calculatePipeLength(pipe.coordinates),
                    }));

                    // Sort by length (longest first)
                    submainPipesWithLength.sort((a, b) => b.length - a.length);

                    // Keep only the longest submain pipe
                    subs.push(submainPipesWithLength[0].pipe);
                }
            }
        });

        // Remove duplicates
        mains = mains.filter(
            (pipe, index, array) => array.findIndex((p) => p.id === pipe.id) === index
        );
        subs = subs.filter(
            (pipe, index, array) => array.findIndex((p) => p.id === pipe.id) === index
        );
    } else {
        // Fallback to original logic if no zones provided
        mains = pipes.filter((p) => identifyPipeType(p) === 'main');
        subs = pipes.filter((p) => identifyPipeType(p) === 'submain');
    }

    const toLine = (pipe: Pipe) => {
        const coords = (pipe.coordinates || [])
            .map((c) => toLngLat(c))
            .filter((v): v is [number, number] => v !== null);
        return coords.length >= 2 ? turf.lineString(coords) : null;
    };

    const attachTolM = 3.0;

    // Map submain -> main
    const subToMain: Record<string | number, string | number> = {};
    subs.forEach((sub) => {
        const subLine = toLine(sub);
        if (!subLine) return;
        for (const main of mains) {
            const mainLine = toLine(main);
            if (!mainLine) continue;
            let connected = false;
            try {
                const inter = lineIntersect(
                    mainLine as GeoJsonFeature<GeoJsonLineString>,
                    subLine as GeoJsonFeature<GeoJsonLineString>
                );
                connected = !!(inter && inter.features && inter.features.length > 0);
            } catch {
                connected = false;
            }
            if (!connected) {
                try {
                    const sCoords = (sub.coordinates || [])
                        .map((c) => toLngLat(c))
                        .filter((v): v is [number, number] => v !== null);
                    if (sCoords.length >= 2 && mainLine) {
                        connected = sCoords.some(([lng, lat]) => {
                            const p = turf.point([lng, lat]);
                            const dKm = pointToLineDistance(
                                p,
                                mainLine as unknown as GeoFeature<GeoLineString>,
                                { units: 'kilometers' }
                            );
                            return dKm * 1000 <= attachTolM;
                        });
                    }
                } catch {
                    /* noop */
                }
            }
            if (connected) {
                subToMain[sub.id] = main.id;
                break;
            }
        }
    });

    // Map lateral -> submain
    const latToSub: Record<string | number, string | number> = {};
    lats.forEach((lat) => {
        const latLine = toLine(lat);
        if (!latLine) return;
        for (const sub of subs) {
            const subLine = toLine(sub);
            if (!subLine) continue;
            let connected = false;
            try {
                const inter = lineIntersect(
                    subLine as GeoJsonFeature<GeoJsonLineString>,
                    latLine as GeoJsonFeature<GeoJsonLineString>
                );
                connected = !!(inter && inter.features && inter.features.length > 0);
            } catch {
                connected = false;
            }
            if (!connected) {
                try {
                    const lCoords = (lat.coordinates || [])
                        .map((c) => toLngLat(c))
                        .filter((v): v is [number, number] => v !== null);
                    if (lCoords.length >= 2 && subLine) {
                        connected = lCoords.some(([lng, latV]) => {
                            const p = turf.point([lng, latV]);
                            const dKm = pointToLineDistance(
                                p,
                                subLine as unknown as GeoFeature<GeoLineString>,
                                { units: 'kilometers' }
                            );
                            return dKm * 1000 <= attachTolM;
                        });
                    }
                } catch {
                    /* noop */
                }
            }
            if (connected) {
                latToSub[lat.id] = sub.id;
                break;
            }
        }
    });

    // Flow per lateral: count nearby irrigation points by type and multiply per-unit flows
    const flowPerUnit: Record<string, number> = {
        sprinkler: flowSettings?.sprinkler_system?.flow ?? 0,
        pivot: flowSettings?.pivot?.flow ?? 0,
        water_jet_tape: flowSettings?.water_jet_tape?.flow ?? 0,
        drip_tape: flowSettings?.drip_tape?.flow ?? 0,
    };

    const lateralFlowInfo: Record<string | number, LateralFlowInfo> = {};
    const attachThresholdMeters = 1.5;
    lats.forEach((lat) => {
        const line = toLine(lat);
        if (!line) return;
        const unitsByType: Record<string, number> = {};
        let totalFlow = 0;
        irrigationPoints.forEach((pt) => {
            const type = normalizeIrrigationType(pt.type);
            if (typeof pt.lat !== 'number' || typeof pt.lng !== 'number') return;
            try {
                const point = turf.point([pt.lng, pt.lat]);
                const distKm = pointToLineDistance(
                    point,
                    line as unknown as GeoFeature<GeoLineString>,
                    { units: 'kilometers' }
                );
                if (distKm * 1000 <= attachThresholdMeters) {
                    unitsByType[type] = (unitsByType[type] || 0) + 1;
                }
            } catch {
                /* noop */
            }
        });
        Object.entries(unitsByType).forEach(([k, n]) => {
            const per = flowPerUnit[k] || 0;
            totalFlow += n * per;
        });
        lateralFlowInfo[lat.id] = { id: lat.id, unitsByType, flowLMin: totalFlow };
    });

    // Group into mains → submains → laterals
    const mainIdToSubIds: Record<string | number, Array<string | number>> = {};
    Object.entries(subToMain).forEach(([subId, mainId]) => {
        const key = mainId;
        if (!mainIdToSubIds[key]) mainIdToSubIds[key] = [];
        mainIdToSubIds[key].push(subId);
    });

    const subIdToLatIds: Record<string | number, Array<string | number>> = {};
    Object.entries(latToSub).forEach(([latId, subId]) => {
        const key = subId;
        if (!subIdToLatIds[key]) subIdToLatIds[key] = [];
        subIdToLatIds[key].push(latId);
    });

    const mainsSummary: MainSummary[] = mains.map((m) => {
        const subIds = mainIdToSubIds[m.id] || [];
        const subSummaries: SubmainSummary[] = subIds.map((sid) => {
            const latIds = subIdToLatIds[sid] || [];
            const lInfos: LateralFlowInfo[] = latIds
                .map((lid) => lateralFlowInfo[lid])
                .filter(Boolean);
            const total = lInfos.reduce((s, li) => s + (li?.flowLMin || 0), 0);
            // Build distribution of identical flow values (rounded to 1 decimal for grouping)
            const distMap = new Map<number, number>();
            lInfos.forEach((li) => {
                const key = Math.round((li.flowLMin + Number.EPSILON) * 10) / 10;
                distMap.set(key, (distMap.get(key) || 0) + 1);
            });
            const flowDistribution = Array.from(distMap.entries())
                .map(([flowLMin, count]) => ({ flowLMin, count }))
                .sort((a, b) => b.flowLMin - a.flowLMin);
            return {
                id: sid,
                lateralIds: latIds,
                laterals: lInfos,
                totalFlowLMin: total,
                flowDistribution,
            };
        });
        const totalFlow = subSummaries.reduce((s, sub) => s + sub.totalFlowLMin, 0);
        return {
            id: m.id,
            submainIds: subIds,
            submains: subSummaries,
            totalFlowLMin: totalFlow,
            zoneId: m.zoneId,
        };
    });

    return {
        mains: mainsSummary,
        counts: { main: mains.length, submain: subs.length, lateral: lats.length },
    };
};

// Zone-scoped connectivity and longest-flow summary
const buildZoneConnectivityLongestFlows = (
    zone: Zone,
    pipes: Pipe[],
    irrigationPoints: IrrigationPoint[],
    flowSettings: Record<string, { flow?: number }>
): {
    main: { longestId: string | number | null; connectedSubmains: number; flowLMin: number };
    submain: { longestId: string | number | null; connectedLaterals: number; flowLMin: number };
    lateral: { longestId: string | number | null; sprinklers: number; flowLMin: number };
} => {
    // Filter pipes belonging to this zone (by zoneId or geometry)
    const inZone = pipes.filter((p) => {
        if (!p) return false;
        const byId = (p.zoneId?.toString?.() || '') === zone.id.toString();
        const byGeom = isPipeInZone(p, zone);
        return byId || byGeom;
    });
    // Submains/laterals strictly within zone; mains can be just outside zone but connected
    const mainsAll = pipes.filter((p) => identifyPipeType(p) === 'main');
    const subs = inZone.filter((p) => identifyPipeType(p) === 'submain');
    const lats = inZone.filter((p) => identifyPipeType(p) === 'lateral');

    const toLine = (pipe: Pipe) => {
        const coords = (pipe.coordinates || [])
            .map((c) => toLngLat(c))
            .filter((v): v is [number, number] => v !== null);
        return coords.length >= 2 ? turf.lineString(coords) : null;
    };
    const attachTolM = 3.0;

    const pipeLength = (p: Pipe) => calculatePipeLength(p.coordinates || []);
    const findLongest = (arr: Pipe[]) => {
        if (arr.length === 0) return null as Pipe | null;
        let best: Pipe | null = null;
        let bestLen = -1;
        arr.forEach((p) => {
            const len = pipeLength(p);
            if (len > bestLen) {
                bestLen = len;
                best = p;
            }
        });
        return best;
    };

    // Connectivity maps within the zone
    const subToMain: Record<string | number, string | number> = {};
    subs.forEach((sub) => {
        const subLine = toLine(sub);
        if (!subLine) return;
        for (const main of mainsAll) {
            const mainLine = toLine(main);
            if (!mainLine) continue;
            let connected = false;
            try {
                const inter = lineIntersect(
                    mainLine as GeoJsonFeature<GeoJsonLineString>,
                    subLine as GeoJsonFeature<GeoJsonLineString>
                );
                connected = !!(inter && inter.features && inter.features.length > 0);
            } catch {
                /* ignore */
            }
            if (!connected) {
                const sCoords = (sub.coordinates || [])
                    .map((c) => toLngLat(c))
                    .filter((v): v is [number, number] => v !== null);
                if (sCoords.length >= 2 && mainLine) {
                    const ends: [number, number][] = [sCoords[0], sCoords[sCoords.length - 1]];
                    connected = ends.some(([lng, lat]) => {
                        const p = turf.point([lng, lat]);
                        const dKm = pointToLineDistance(
                            p,
                            mainLine as unknown as GeoFeature<GeoLineString>,
                            { units: 'kilometers' }
                        );
                        return dKm * 1000 <= attachTolM;
                    });
                }
            }
            if (connected) {
                subToMain[String(sub.id)] = String(main.id);
                break;
            }
        }
    });

    const latToSub: Record<string, string> = {};
    lats.forEach((lat) => {
        const latLine = toLine(lat);
        if (!latLine) return;
        for (const sub of subs) {
            const subLine = toLine(sub);
            if (!subLine) continue;
            let connected = false;
            try {
                const inter = lineIntersect(
                    subLine as GeoJsonFeature<GeoJsonLineString>,
                    latLine as GeoJsonFeature<GeoJsonLineString>
                );
                connected = !!(inter && inter.features && inter.features.length > 0);
            } catch {
                /* ignore */
            }
            if (!connected) {
                const lCoords = (lat.coordinates || [])
                    .map((c) => toLngLat(c))
                    .filter((v): v is [number, number] => v !== null);
                if (lCoords.length >= 2 && subLine) {
                    const ends: [number, number][] = [lCoords[0], lCoords[lCoords.length - 1]];
                    connected = ends.some(([lng, latV]) => {
                        const p = turf.point([lng, latV]);
                        const dKm = pointToLineDistance(
                            p,
                            subLine as unknown as GeoFeature<GeoLineString>,
                            { units: 'kilometers' }
                        );
                        return dKm * 1000 <= attachTolM;
                    });
                }
            }
            if (connected) {
                latToSub[String(lat.id)] = String(sub.id);
                break;
            }
        }
    });

    // Flow from lateral sprinklers
    const perSprinkler = flowSettings?.sprinkler_system?.flow ?? 0;
<<<<<<< HEAD
    
    
=======

    // Debug logging for flow settings
    if (perSprinkler === 0) {
        console.log(`🔍 Flow settings debug:`, {
            flowSettings,
            perSprinkler,
            sprinklerSystemFlow: flowSettings?.sprinkler_system?.flow,
        });
    }

>>>>>>> bce561c7
    // ฟังก์ชันสำหรับหาสปริงเกลอร์ที่เชื่อมต่อกับท่อย่อยแบบโหมดระหว่างแถว
    const findNearbyConnectedSprinklersBetweenRows = (
        coordinates: Coordinate[],
        sprinklers: Coordinate[]
    ): Coordinate[] => {
        if (coordinates.length < 2 || sprinklers.length === 0) return [];

        // 1) คำนวณระยะห่างจากแต่ละสปริงเกลอร์ไปยังท่อย่อย
        const pointDistances: { sprinkler: Coordinate; dist: number }[] = [];
        const line = toLine({ coordinates } as Pipe);
        if (!line) return [];

        sprinklers.forEach((sprinkler) => {
            try {
                const point = turf.point([sprinkler.lng, sprinkler.lat]);
                const dKm = pointToLineDistance(
                    point,
                    line as unknown as GeoFeature<GeoLineString>,
                    { units: 'kilometers' }
                );
                const distM = dKm * 1000;
                pointDistances.push({ sprinkler, dist: distM });
            } catch {
                // ignore invalid points
            }
        });

        if (pointDistances.length === 0) return [];

        // 2) หาสปริงเกลอร์ที่อยู่ใกล้ท่อย่อยมากที่สุดเพื่อกำหนดแถว
        const sortedDistances = pointDistances.sort((a, b) => a.dist - b.dist);
        const minDistance = sortedDistances[0].dist;

        // 3) หาสปริงเกลอร์ที่อยู่ในระยะห่างที่เหมาะสมจากท่อย่อย (ทั้งสองฝั่ง)
        // ใช้ระยะห่างที่ใกล้ที่สุดเป็นฐานในการหาสปริงเกลอร์ทั้งสองแถว
        const tolerance = Math.max(0.5, minDistance * 0.4);
        const selected: Coordinate[] = [];

        // หาสปริงเกลอร์ที่อยู่ในระยะห่างที่ใกล้กับ minDistance (แถวแรก)
        for (const pd of sortedDistances) {
            if (Math.abs(pd.dist - minDistance) <= tolerance) {
                selected.push(pd.sprinkler);
            }
        }

        // หาสปริงเกลอร์ที่อยู่ในระยะห่างที่ใกล้กับ minDistance * 2 (แถวที่สอง)
        const secondRowDistance = minDistance * 2;
        for (const pd of sortedDistances) {
            if (Math.abs(pd.dist - secondRowDistance) <= tolerance) {
                selected.push(pd.sprinkler);
            }
        }

        return selected;
    };

    const lateralUnits = (lat: Pipe): number => {
        const line = toLine(lat);
        if (!line) return 0;
        const thresh = 1.5; // meters

        try {
            // ตรวจสอบว่าท่อย่อยนี้อยู่ในโหมดระหว่างแถวหรือไม่
            // โดยดูจากระยะห่างของสปริงเกลอร์ที่ใกล้ที่สุด
            const sprinklerPoints = irrigationPoints
                .filter((pt) => {
                    const type = normalizeIrrigationType(pt.type);
                    return (
                        type === 'sprinkler' &&
                        typeof pt.lat === 'number' &&
                        typeof pt.lng === 'number'
                    );
                })
                .map((pt) => ({ lat: pt.lat, lng: pt.lng }));

            if (sprinklerPoints.length === 0) return 0;

            // คำนวณระยะห่างจากสปริงเกลอร์ไปยังท่อย่อย
            const distances = sprinklerPoints
                .map((sprinkler) => {
                    try {
                        const point = turf.point([sprinkler.lng, sprinkler.lat]);
                        const dKm = pointToLineDistance(
                            point,
                            line as unknown as GeoFeature<GeoLineString>,
                            { units: 'kilometers' }
                        );
                        return dKm * 1000;
                    } catch {
                        return Infinity;
                    }
                })
                .filter((d) => d < Infinity);

            if (distances.length === 0) return 0;

            // ตรวจสอบว่าเป็นโหมดระหว่างแถวหรือไม่
            // ถ้าระยะห่างที่ใกล้ที่สุดมากกว่า 1.5 เมตร อาจเป็นโหมดระหว่างแถว
            const minDistance = Math.min(...distances);
            const isBetweenRows = minDistance > 1.5 && minDistance < 5.0; // ระยะห่างระหว่าง 1.5-5 เมตร

            if (isBetweenRows) {
                // ใช้การคำนวณแบบโหมดระหว่างแถว
                const connectedSprinklers = findNearbyConnectedSprinklersBetweenRows(
                    lat.coordinates,
                    sprinklerPoints
                );
                return connectedSprinklers.length;
            } else {
                // ใช้การคำนวณแบบปกติ
                return irrigationPoints.filter((pt) => {
                    const type = normalizeIrrigationType(pt.type);
                    if (type !== 'sprinkler') return false;
                    if (typeof pt.lat !== 'number' || typeof pt.lng !== 'number') return false;
                    const point = turf.point([pt.lng, pt.lat]);
                    const dKm = pointToLineDistance(
                        point,
                        line as unknown as GeoFeature<GeoLineString>,
                        { units: 'kilometers' }
                    );
                    return dKm * 1000 <= thresh;
                }).length;
            }
        } catch {
            return 0;
        }
    };

    // Lateral longest flow - ปรับปรุงสำหรับโหมดระหว่างแถว
    const latLongest = findLongest(lats);
    let latLongestUnits = 0;
    let latLongestFlow = 0;

    if (latLongest) {
        // ตรวจสอบว่าท่อย่อยที่ยาวที่สุดอยู่ในโหมดระหว่างแถวหรือไม่
        const line = toLine(latLongest);
        if (line) {
            const sprinklerPoints = irrigationPoints
                .filter((pt) => {
                    const type = normalizeIrrigationType(pt.type);
                    return (
                        type === 'sprinkler' &&
                        typeof pt.lat === 'number' &&
                        typeof pt.lng === 'number'
                    );
                })
                .map((pt) => ({ lat: pt.lat, lng: pt.lng }));

            if (sprinklerPoints.length > 0) {
                // คำนวณระยะห่างจากสปริงเกลอร์ไปยังท่อย่อย
                const distances = sprinklerPoints
                    .map((sprinkler) => {
                        try {
                            const point = turf.point([sprinkler.lng, sprinkler.lat]);
                            const dKm = pointToLineDistance(
                                point,
                                line as unknown as GeoFeature<GeoLineString>,
                                { units: 'kilometers' }
                            );
                            return dKm * 1000;
                        } catch {
                            return Infinity;
                        }
                    })
                    .filter((d) => d < Infinity);

                if (distances.length > 0) {
                    const minDistance = Math.min(...distances);
                    const isBetweenRows = minDistance > 1.5 && minDistance < 5.0;

                    if (isBetweenRows) {
                        // สำหรับโหมดระหว่างแถว: คำนวณสปริงเกลอร์ทั้งสองแถวที่ท่อย่อยลากผ่าน
                        const connectedSprinklers = findNearbyConnectedSprinklersBetweenRows(
                            latLongest.coordinates,
                            sprinklerPoints
                        );

                        // หาสปริงเกลอร์ที่อยู่ใกล้ท่อย่อยมากที่สุดเพื่อกำหนดแถว
                        const closestSprinklers = sprinklerPoints
                            .map((sprinkler) => {
                                try {
                                    const point = turf.point([sprinkler.lng, sprinkler.lat]);
                                    const dKm = pointToLineDistance(
                                        point,
                                        line as unknown as GeoFeature<GeoLineString>,
                                        { units: 'kilometers' }
                                    );
                                    return { sprinkler, distance: dKm * 1000 };
                                } catch {
                                    return { sprinkler, distance: Infinity };
                                }
                            })
                            .filter((item) => item.distance < Infinity)
                            .sort((a, b) => a.distance - b.distance);

                        if (closestSprinklers.length >= 2) {
                            // หาระยะห่างเฉลี่ยระหว่างสปริงเกลอร์ที่ใกล้ที่สุด
                            const avgDistance =
                                closestSprinklers
                                    .slice(0, Math.min(10, closestSprinklers.length))
                                    .reduce((sum, item) => sum + item.distance, 0) /
                                Math.min(10, closestSprinklers.length);

                            // หาสปริงเกลอร์ที่อยู่ในระยะห่างที่เหมาะสมจากท่อย่อย (ทั้งสองฝั่ง)
                            const tolerance = Math.max(0.5, avgDistance * 0.3);
                            const leftRowSprinklers = sprinklerPoints.filter((sprinkler) => {
                                try {
                                    const point = turf.point([sprinkler.lng, sprinkler.lat]);
                                    const dKm = pointToLineDistance(
                                        point,
                                        line as unknown as GeoFeature<GeoLineString>,
                                        { units: 'kilometers' }
                                    );
                                    const dist = dKm * 1000;
                                    return Math.abs(dist - avgDistance) <= tolerance;
                                } catch {
                                    return false;
                                }
                            });

                            const rightRowSprinklers = sprinklerPoints.filter((sprinkler) => {
                                try {
                                    const point = turf.point([sprinkler.lng, sprinkler.lat]);
                                    const dKm = pointToLineDistance(
                                        point,
                                        line as unknown as GeoFeature<GeoLineString>,
                                        { units: 'kilometers' }
                                    );
                                    const dist = dKm * 1000;
                                    // หาสปริงเกลอร์ในแถวขวา (ระยะห่างประมาณ 2 เท่าของ avgDistance)
                                    const rightRowDistance = avgDistance * 2;
                                    return Math.abs(dist - rightRowDistance) <= tolerance;
                                } catch {
                                    return false;
                                }
                            });

                            // รวมสปริงเกลอร์ทั้งสองแถว
                            latLongestUnits = leftRowSprinklers.length + rightRowSprinklers.length;

                            // Debug logging สำหรับโหมดระหว่างแถว
<<<<<<< HEAD
=======
                            console.log(
                                `🌾 Zone ${zone.id}: Between rows mode - ${latLongestUnits} units, ${(latLongestUnits * perSprinkler).toFixed(2)} L/min`
                            );
>>>>>>> bce561c7
                        } else {
                            // ถ้าไม่สามารถหาสปริงเกลอร์ทั้งสองแถวได้ ใช้วิธีเดิม
                            latLongestUnits = connectedSprinklers.length;
                        }
                    } else {
                        // สำหรับโหมดปกติ
                        latLongestUnits = lateralUnits(latLongest);
                    }
                }
            }
        }

        latLongestFlow = latLongestUnits * perSprinkler;
    }

    // Submain longest flow (use connection points instead of lateral count)
    const subLongest = findLongest(subs);

    // Calculate connection points for submain pipes in this zone
    const connectionPoints = createLateralConnectionPoints(lats, subs);
    const connectionPointsBySubmain: Record<string, number> = {};
    connectionPoints.forEach((cp) => {
        const subId = cp.submainId;
        if (!connectionPointsBySubmain[subId]) {
            connectionPointsBySubmain[subId] = 0;
        }
        // Count each connection point as 1, not the number of connected laterals
        connectionPointsBySubmain[subId] += 1;
    });

    const computeSubFlow = (sid: string): { latCount: number; flow: number } => {
        // Calculate flow based on connected laterals
        const latIds = Object.entries(latToSub)
            .filter(([, subId]) => subId === sid)
            .map(([latId]) => latId);

        // Use actual connected laterals count instead of connection points
        const latCount = latIds.length;

        let totalFlow = 0;
        const debugInfo: {
            latCount: number;
            latIds: string[];
            perSprinkler: number;
            totalFlow: number;
            lateralDetails: Array<{
                lid: string;
                found: boolean;
                hasLine?: boolean;
                sprinklerPoints?: number;
                distances?: number;
                minDistance?: number;
                isBetweenRows?: boolean;
                connectedSprinklers?: number;
                lateralUnits?: number;
                lateralFlow?: number;
            }>;
        } = {
            latCount,
            latIds,
            perSprinkler,
            totalFlow: 0,
            lateralDetails: [],
        };

        latIds.forEach((lid) => {
            const lp = lats.find((p) => String(p.id) === lid);
            if (!lp) {
                debugInfo.lateralDetails.push({ lid, found: false });
                return;
            }

            // ตรวจสอบว่าเป็นท่อย่อยแบบโหมดระหว่างแถวหรือไม่
            const line = toLine(lp);
            if (!line) {
                debugInfo.lateralDetails.push({ lid, found: true, hasLine: false });
                return;
            }

            const sprinklerPoints = irrigationPoints
                .filter((pt) => {
                    const type = normalizeIrrigationType(pt.type);
                    return (
                        type === 'sprinkler' &&
                        typeof pt.lat === 'number' &&
                        typeof pt.lng === 'number'
                    );
                })
                .map((pt) => ({ lat: pt.lat, lng: pt.lng }));

            if (sprinklerPoints.length === 0) {
                debugInfo.lateralDetails.push({
                    lid,
                    found: true,
                    hasLine: true,
                    sprinklerPoints: 0,
                });
                return;
            }

            // คำนวณระยะห่างจากสปริงเกลอร์ไปยังท่อย่อย
            const distances = sprinklerPoints
                .map((sprinkler) => {
                    try {
                        const point = turf.point([sprinkler.lng, sprinkler.lat]);
                        const dKm = pointToLineDistance(
                            point,
                            line as unknown as GeoFeature<GeoLineString>,
                            { units: 'kilometers' }
                        );
                        return dKm * 1000;
                    } catch {
                        return Infinity;
                    }
                })
                .filter((d) => d < Infinity);

            if (distances.length === 0) {
                debugInfo.lateralDetails.push({
                    lid,
                    found: true,
                    hasLine: true,
                    sprinklerPoints: sprinklerPoints.length,
                    distances: 0,
                });
                return;
            }

            const minDistance = Math.min(...distances);
            const isBetweenRows = minDistance > 1.5 && minDistance < 5.0;

            let lateralFlow = 0;
            if (isBetweenRows) {
                // สำหรับโหมดระหว่างแถว: คำนวณสปริงเกลอร์ทั้งสองแถวที่ท่อย่อยลากผ่าน
                const connectedSprinklers = findNearbyConnectedSprinklersBetweenRows(
                    lp.coordinates,
                    sprinklerPoints
                );
                lateralFlow = connectedSprinklers.length * perSprinkler;
                debugInfo.lateralDetails.push({
                    lid,
                    found: true,
                    hasLine: true,
                    sprinklerPoints: sprinklerPoints.length,
                    distances: distances.length,
                    minDistance,
                    isBetweenRows,
                    connectedSprinklers: connectedSprinklers.length,
                    lateralFlow,
                });
            } else {
                // สำหรับโหมดปกติ: คำนวณสปริงเกลอร์ที่เชื่อมต่อโดยตรง
                const n = lateralUnits(lp);
                lateralFlow = n * perSprinkler;
                debugInfo.lateralDetails.push({
                    lid,
                    found: true,
                    hasLine: true,
                    sprinklerPoints: sprinklerPoints.length,
                    distances: distances.length,
                    minDistance,
                    isBetweenRows,
                    lateralUnits: n,
                    lateralFlow,
                });
            }

            totalFlow += lateralFlow;
        });

        debugInfo.totalFlow = totalFlow;

        // Debug logging for troubleshooting
        if (totalFlow === 0 && latIds.length > 0) {
        }

        return { latCount, flow: totalFlow };
    };
    const subLongestStats = subLongest
        ? computeSubFlow(String(subLongest.id))
        : { latCount: 0, flow: 0 };

    // Main highest-flow selection (among mains connected to any submains in this zone)
    // For each main: รวมอัตราการไหลของท่อเมนย่อยที่เชื่อมกับท่อเมนมารวมกัน
    const connectedMainIds = Array.from(new Set(Object.values(subToMain)));
    const connectedMains = mainsAll.filter((m) => connectedMainIds.includes(String(m.id)));
    const mainIdToSubIds: Record<string, Array<string>> = {};
    Object.entries(subToMain).forEach(([sid, mid]) => {
        const key = String(mid);
        if (!mainIdToSubIds[key]) mainIdToSubIds[key] = [];
        mainIdToSubIds[key].push(String(sid));
    });

    let bestMainId: string | number | null = null;
    let bestMainFlow = 0;
    let bestMainSubCount = 0;

    connectedMains.forEach((m) => {
        const mid = String(m.id);
        const subIds = mainIdToSubIds[mid] || [];
        const subCount = subIds.length;
        if (subCount === 0) return;

        // รวมอัตราการไหลของท่อเมนย่อยที่เชื่อมกับท่อเมนมารวมกัน
        let totalMainFlow = 0;
        subIds.forEach((sid) => {
            const subFlow = computeSubFlow(sid).flow;
            totalMainFlow += subFlow;
        });

        // Debug logging for troubleshooting
        if (totalMainFlow === 0 && subIds.length > 0) {
<<<<<<< HEAD
=======
            console.log(`🔍 Main ${m.id} flow calculation debug:`, {
                mainId: m.id,
                subCount,
                totalMainFlow,
            });
>>>>>>> bce561c7
        }

        if (totalMainFlow > bestMainFlow) {
            bestMainFlow = totalMainFlow;
            bestMainId = m.id;
            bestMainSubCount = subCount;
        }
    });

    // Fallback: if no flow found, still pick the physically longest connected main (for ID/connection info)
    if (bestMainId === null && connectedMains.length > 0) {
        const longest = connectedMains.reduce<{ m: Pipe | null; len: number }>(
            (acc, cur) => {
                const len = pipeLength(cur);
                if (len > acc.len) return { m: cur, len };
                return acc;
            },
            { m: null, len: -1 }
        ).m;
        if (longest) {
            const mid = String(longest.id);
            bestMainId = longest.id;
            bestMainSubCount = (mainIdToSubIds[mid] || []).length;
        }
    }

<<<<<<< HEAD
=======
    // Debug logging for final results
    console.log(`🔍 Zone ${zone.id} final flow calculation:`, {
        main: { flowLMin: bestMainFlow },
        submain: { flowLMin: subLongestStats.flow },
        lateral: { flowLMin: latLongestFlow },
    });
>>>>>>> bce561c7

    return {
        main: {
            longestId: bestMainId,
            connectedSubmains: bestMainSubCount,
            flowLMin: bestMainFlow,
        },
        submain: {
            longestId: subLongest?.id ?? null,
            connectedLaterals: subLongestStats.latCount,
            flowLMin: subLongestStats.flow,
        },
        lateral: {
            longestId: latLongest?.id ?? null,
            sprinklers: latLongestUnits,
            flowLMin: latLongestFlow,
        },
    };
};

// Add the missing calculateZoneIrrigationCounts function
const calculateZoneIrrigationCounts = (
    zone: Zone,
    irrigationPoints: IrrigationPoint[]
): {
    sprinkler: number;
    dripTape: number;
    pivot: number;
    waterJetTape: number;
    total: number;
} => {
    if (!zone.coordinates || !Array.isArray(zone.coordinates) || zone.coordinates.length < 3) {
        return { sprinkler: 0, dripTape: 0, pivot: 0, waterJetTape: 0, total: 0 };
    }

    try {
        const zoneCoords = zone.coordinates
            .map((coord: CoordinateInput) => {
                if (Array.isArray(coord) && coord.length === 2) {
                    return [coord[1], coord[0]] as [number, number];
                }
                if (
                    'lat' in coord &&
                    'lng' in coord &&
                    typeof coord.lat === 'number' &&
                    typeof coord.lng === 'number'
                ) {
                    return [coord.lng, coord.lat] as [number, number];
                }
                return null;
            })
            .filter((coord): coord is [number, number] => coord !== null);

        if (zoneCoords.length < 3) {
            return { sprinkler: 0, dripTape: 0, pivot: 0, waterJetTape: 0, total: 0 };
        }

        const firstPoint = zoneCoords[0];
        const lastPoint = zoneCoords[zoneCoords.length - 1];
        if (firstPoint[0] !== lastPoint[0] || firstPoint[1] !== lastPoint[1]) {
            zoneCoords.push(firstPoint);
        }

        const zonePolygon = turf.polygon([zoneCoords]);

        let sprinklerCount = 0;
        let dripTapeCount = 0;
        let pivotCount = 0;
        let waterJetTapeCount = 0;

        irrigationPoints.forEach((point) => {
            if (!point.lat || !point.lng) return;

            const pointGeometry = turf.point([point.lng, point.lat]);

            if (booleanPointInPolygon(pointGeometry, zonePolygon)) {
                const normalizedType = normalizeIrrigationType(point.type);

                switch (normalizedType) {
                    case 'sprinkler':
                        sprinklerCount++;
                        break;
                    // mini_sprinkler and micro_spray are normalized to sprinkler earlier
                    case 'drip_tape':
                        dripTapeCount++;
                        break;
                    case 'pivot':
                        pivotCount++;
                        break;
                    case 'water_jet_tape':
                        waterJetTapeCount++;
                        break;
                    default:
                        // Default to sprinkler for unknown types
                        sprinklerCount++;
                        break;
                }
            }
        });

        // Debug: ตรวจสอบการคำนวณในโซน
        dbg(`🔍 Zone ${zone.name} irrigation calculation:`, {
            zoneId: zone.id,
            totalPointsInZone: sprinklerCount + dripTapeCount,
            sprinkler: sprinklerCount,
            dripTape: dripTapeCount,
            totalIrrigationPoints: irrigationPoints.length,
        });

        const total = sprinklerCount + dripTapeCount + pivotCount + waterJetTapeCount;

        return {
            sprinkler: sprinklerCount,
            dripTape: dripTapeCount,
            pivot: pivotCount,
            waterJetTape: waterJetTapeCount,
            total: total,
        };
    } catch (error) {
        console.error('Error calculating zone irrigation counts:', error);
        return { sprinkler: 0, dripTape: 0, pivot: 0, waterJetTape: 0, total: 0 };
    }
};

export default function FieldCropSummary() {
    const { t } = useLanguage();
    const page = usePage<Partial<FieldCropSummaryProps>>();
    const rawInertiaProps = page?.props as Partial<FieldCropSummaryProps> | undefined;
    const inertiaProps: Partial<FieldCropSummaryProps> = useMemo(
        () => rawInertiaProps ?? ({} as Partial<FieldCropSummaryProps>),
        [rawInertiaProps]
    );
    const [summaryData, setSummaryData] = useState<FieldCropSummaryProps | null>(null);
    const [calculatedZoneSummaries, setCalculatedZoneSummaries] = useState<
        Record<string, ZoneSummary>
    >({});

    // Enhanced state for Google Maps and image capture
    const [mapImageCaptured, setMapImageCaptured] = useState<boolean>(false);
    const [isCapturingImage, setIsCapturingImage] = useState<boolean>(false);
    const [captureStatus, setCaptureStatus] = useState<string>('');
    const googleMapRef = useRef<google.maps.Map | null>(null);
    const mapContainerRef = useRef<HTMLDivElement | null>(null);
    const [zoneDetailsOpen, setZoneDetailsOpen] = useState<Record<string, boolean>>({});
    const [zoneLateralDetailsOpen, setZoneLateralDetailsOpen] = useState<Record<string, boolean>>(
        {}
    );
    const [showRadiusCircles, setShowRadiusCircles] = useState<boolean>(true);

    useEffect(() => {
        // Prefer Inertia props first (normalize JSON strings if POSTed)
        if (
            inertiaProps &&
            (inertiaProps.pipes ||
                inertiaProps.zones ||
                inertiaProps.mainField ||
                inertiaProps.selectedCrops)
        ) {
            try {
                const normalized: FieldCropSummaryProps = {
                    ...inertiaProps,
                    selectedCrops: Array.isArray(inertiaProps.selectedCrops)
                        ? inertiaProps.selectedCrops
                        : typeof inertiaProps.selectedCrops === 'string'
                          ? (inertiaProps.selectedCrops as unknown as string)
                                .split(',')
                                .map((s) => s.trim())
                                .filter(Boolean)
                          : inertiaProps.selectedCrops,
                    mainField:
                        typeof inertiaProps.mainField === 'string'
                            ? JSON.parse(inertiaProps.mainField)
                            : inertiaProps.mainField,
                    zones:
                        typeof inertiaProps.zones === 'string'
                            ? JSON.parse(inertiaProps.zones)
                            : inertiaProps.zones,
                    pipes:
                        typeof inertiaProps.pipes === 'string'
                            ? JSON.parse(inertiaProps.pipes)
                            : inertiaProps.pipes,
                    irrigationPoints:
                        typeof inertiaProps.irrigationPoints === 'string'
                            ? JSON.parse(inertiaProps.irrigationPoints)
                            : inertiaProps.irrigationPoints,
                    irrigationLines:
                        typeof inertiaProps.irrigationLines === 'string'
                            ? JSON.parse(inertiaProps.irrigationLines)
                            : inertiaProps.irrigationLines,
                    irrigationSettings:
                        typeof inertiaProps.irrigationSettings === 'string'
                            ? JSON.parse(inertiaProps.irrigationSettings)
                            : inertiaProps.irrigationSettings,
                    obstacles:
                        typeof (inertiaProps as Partial<FieldCropSummaryProps>).obstacles ===
                        'string'
                            ? JSON.parse(
                                  (inertiaProps as Partial<FieldCropSummaryProps>)
                                      .obstacles as unknown as string
                              )
                            : (inertiaProps as Partial<FieldCropSummaryProps>).obstacles,
                    equipment:
                        typeof (inertiaProps as Partial<FieldCropSummaryProps>).equipment ===
                        'string'
                            ? JSON.parse(
                                  (inertiaProps as Partial<FieldCropSummaryProps>)
                                      .equipment as unknown as string
                              )
                            : (inertiaProps as Partial<FieldCropSummaryProps>).equipment,
                    equipmentIcons:
                        typeof (inertiaProps as Partial<FieldCropSummaryProps>).equipmentIcons ===
                        'string'
                            ? JSON.parse(
                                  (inertiaProps as Partial<FieldCropSummaryProps>)
                                      .equipmentIcons as unknown as string
                              )
                            : (inertiaProps as Partial<FieldCropSummaryProps>).equipmentIcons,
                    rowSpacing:
                        typeof inertiaProps.rowSpacing === 'string'
                            ? JSON.parse(inertiaProps.rowSpacing)
                            : inertiaProps.rowSpacing,
                    plantSpacing:
                        typeof inertiaProps.plantSpacing === 'string'
                            ? JSON.parse(inertiaProps.plantSpacing)
                            : inertiaProps.plantSpacing,
                    mapCenter:
                        typeof inertiaProps.mapCenter === 'string'
                            ? JSON.parse(inertiaProps.mapCenter)
                            : inertiaProps.mapCenter,
                } as FieldCropSummaryProps;
                const derivedIrrigationPoints =
                    Array.isArray(normalized.irrigationPoints) &&
                    normalized.irrigationPoints.length > 0
                        ? normalized.irrigationPoints
                        : (() => {
                              const irrigationPositions = (
                                  normalized as Partial<FieldCropSummaryProps> & {
                                      irrigationPositions?: {
                                          sprinklers?: { lat: number; lng: number }[];
                                          pivots?: { lat: number; lng: number }[];
                                          dripTapes?: { lat: number; lng: number }[];
                                          waterJets?: { lat: number; lng: number }[];
                                      };
                                  }
                              ).irrigationPositions;

                              const points: IrrigationPoint[] = [];

                              // Add sprinklers with default radius
                              if (Array.isArray(irrigationPositions?.sprinklers)) {
                                  irrigationPositions.sprinklers.forEach((s, i) => {
                                      points.push({
                                          id: `sprinkler-${i}`,
                                          lat: s.lat,
                                          lng: s.lng,
                                          type: 'sprinkler',
                                          radius: (s as { radius?: number }).radius || 8, // Default 8m radius for sprinklers
                                      });
                                  });
                              }

                              // Add pivots with default radius
                              if (Array.isArray(irrigationPositions?.pivots)) {
                                  irrigationPositions.pivots.forEach((p, i) => {
                                      points.push({
                                          id: `pivot-${i}`,
                                          lat: p.lat,
                                          lng: p.lng,
                                          type: 'pivot',
                                          radius: (p as { radius?: number }).radius || 50, // Default 50m radius for pivots
                                      });
                                  });
                              }

                              // Add drip tapes
                              if (Array.isArray(irrigationPositions?.dripTapes)) {
                                  irrigationPositions.dripTapes.forEach((d, i) => {
                                      points.push({
                                          id: `dripTape-${i}`,
                                          lat: d.lat,
                                          lng: d.lng,
                                          type: 'drip_tape',
                                      });
                                  });
                              }

                              // Add water jets
                              if (Array.isArray(irrigationPositions?.waterJets)) {
                                  irrigationPositions.waterJets.forEach((w, i) => {
                                      points.push({
                                          id: `waterJet-${i}`,
                                          lat: w.lat,
                                          lng: w.lng,
                                          type: 'water_jet_tape',
                                      });
                                  });
                              }

                              return points;
                          })();

                const finalData: FieldCropSummaryProps = {
                    ...normalized,
                    zoneAssignments: normalized.zoneAssignments ?? {},
                    irrigationAssignments: normalized.irrigationAssignments ?? {},
                    zones: normalized.zones ?? [],
                    pipes: normalized.pipes ?? [],
                    irrigationPoints: derivedIrrigationPoints,
                    obstacles: (normalized as Partial<FieldCropSummaryProps>).obstacles ?? [],
                    equipment:
                        (normalized as Partial<FieldCropSummaryProps>).equipment ??
                        (normalized as Partial<FieldCropSummaryProps>).equipmentIcons ??
                        [],
                    equipmentIcons:
                        (normalized as Partial<FieldCropSummaryProps>).equipmentIcons ??
                        (normalized as Partial<FieldCropSummaryProps>).equipment ??
                        [],
                };
                setSummaryData(finalData);
                return;
            } catch (e) {
                console.warn('Failed to parse Inertia props; falling back to localStorage', e);
            }
        }

        const savedData = localStorage.getItem('fieldCropData');
        if (savedData) {
            try {
                const parsedData = JSON.parse(savedData);
                if (
                    parsedData &&
                    typeof parsedData === 'object' &&
                    (parsedData.mainField || (parsedData.zones && parsedData.zones.length > 0))
                ) {
                    // Using fieldCropData from localStorage
                    // Derive selected crops from saved data or URL when available
                    let derivedSelectedCrops: string[] = Array.isArray(parsedData.selectedCrops)
                        ? parsedData.selectedCrops
                        : [];
                    if (derivedSelectedCrops.length === 0 && typeof window !== 'undefined') {
                        try {
                            const search = window.location.search || '';
                            const match = /[?&]crops=([^&]+)/.exec(search);
                            if (match && match[1]) {
                                derivedSelectedCrops = decodeURIComponent(match[1])
                                    .split(',')
                                    .map((s) => s.trim())
                                    .filter(Boolean);
                            }
                        } catch {
                            /* noop */
                        }
                    }
                    const derivedIrrigationPoints =
                        Array.isArray(parsedData.irrigationPoints) &&
                        parsedData.irrigationPoints.length > 0
                            ? parsedData.irrigationPoints
                            : (() => {
                                  const irrigationPositions = (
                                      parsedData as Partial<FieldCropSummaryProps> & {
                                          irrigationPositions?: {
                                              sprinklers?: { lat: number; lng: number }[];
                                              pivots?: { lat: number; lng: number }[];
                                              dripTapes?: { lat: number; lng: number }[];
                                              waterJets?: { lat: number; lng: number }[];
                                          };
                                      }
                                  ).irrigationPositions;

                                  const points: IrrigationPoint[] = [];

                                  // Add sprinklers with default radius
                                  if (Array.isArray(irrigationPositions?.sprinklers)) {
                                      irrigationPositions.sprinklers.forEach((s, i) => {
                                          points.push({
                                              id: `sprinkler-${i}`,
                                              lat: s.lat,
                                              lng: s.lng,
                                              type: 'sprinkler',
                                              radius: (s as { radius?: number }).radius || 8, // Default 8m radius for sprinklers
                                          });
                                      });
                                  }

                                  // Add pivots with default radius
                                  if (Array.isArray(irrigationPositions?.pivots)) {
                                      irrigationPositions.pivots.forEach((p, i) => {
                                          points.push({
                                              id: `pivot-${i}`,
                                              lat: p.lat,
                                              lng: p.lng,
                                              type: 'pivot',
                                              radius: (p as { radius?: number }).radius || 50, // Default 50m radius for pivots
                                          });
                                      });
                                  }

                                  // Add drip tapes
                                  if (Array.isArray(irrigationPositions?.dripTapes)) {
                                      irrigationPositions.dripTapes.forEach((d, i) => {
                                          points.push({
                                              id: `dripTape-${i}`,
                                              lat: d.lat,
                                              lng: d.lng,
                                              type: 'drip_tape',
                                          });
                                      });
                                  }

                                  // Add water jets
                                  if (Array.isArray(irrigationPositions?.waterJets)) {
                                      irrigationPositions.waterJets.forEach((w, i) => {
                                          points.push({
                                              id: `waterJet-${i}`,
                                              lat: w.lat,
                                              lng: w.lng,
                                              type: 'water_jet_tape',
                                          });
                                      });
                                  }

                                  return points;
                              })();

                    const coerced: FieldCropSummaryProps = {
                        ...parsedData,
                        selectedCrops: derivedSelectedCrops,
                        zoneAssignments: parsedData.zoneAssignments ?? {},
                        irrigationAssignments: parsedData.irrigationAssignments ?? {},
                        zones: parsedData.zones ?? [],
                        pipes: parsedData.pipes ?? [],
                        irrigationPoints: derivedIrrigationPoints,
                        obstacles: (parsedData as FieldCropSummaryProps).obstacles ?? [],
                        equipment:
                            (parsedData as FieldCropSummaryProps).equipment ??
                            (parsedData as FieldCropSummaryProps).equipmentIcons ??
                            [],
                        equipmentIcons:
                            (parsedData as FieldCropSummaryProps).equipmentIcons ??
                            (parsedData as FieldCropSummaryProps).equipment ??
                            [],
                    };
                    setSummaryData(coerced);
                } else {
                    console.warn('📥 Invalid or empty fieldCropData structure');
                    setSummaryData(null);
                }
            } catch (error) {
                console.error('Error parsing fieldCropData:', error);
                setSummaryData(null);
            }
        } else {
            console.warn('📥 No fieldCropData found in localStorage');
            setSummaryData(null);
        }
    }, [inertiaProps]);

    // Enhanced function to handle map image capture with better feedback
    const handleCaptureMapImage = useCallback(async () => {
        if (mapImageCaptured || isCapturingImage) return;

        setIsCapturingImage(true);
        setCaptureStatus(t('Capturing...'));

        try {
            let mapElement: HTMLElement | null = null;

            // Try different methods to get the map element
            if (googleMapRef.current) {
                mapElement = googleMapRef.current.getDiv();
            } else if (mapContainerRef.current) {
                mapElement = mapContainerRef.current;
            } else {
                // Fallback: try to find map element by class or ID
                mapElement =
                    (document.querySelector('.google-maps-container') as HTMLElement) ||
                    (document.querySelector('[id*="map"]') as HTMLElement) ||
                    (document.querySelector('[class*="map"]') as HTMLElement);
            }

            if (mapElement) {
                setCaptureStatus(t('Processing...'));
                const imageUrl = await captureMapImage(mapElement, 'field-crop');

                if (imageUrl) {
                    const isVerified = verifyImageSave();
                    if (isVerified) {
                        setMapImageCaptured(true);
                        setCaptureStatus(t('Successfully saved'));

                        // Clear status after delay
                        setTimeout(() => setCaptureStatus(''), 3000);
                    } else {
                        setCaptureStatus(t('Error'));
                        setTimeout(() => setCaptureStatus(''), 3000);
                    }
                } else {
                    setCaptureStatus(t('Error'));
                    setTimeout(() => setCaptureStatus(''), 3000);
                }
            } else {
                setCaptureStatus(t('Error'));
                setTimeout(() => setCaptureStatus(''), 3000);
            }
        } catch (error) {
            console.error('❌ Error in handleCaptureMapImage:', error);
            setCaptureStatus(t('Error'));
            setTimeout(() => setCaptureStatus(''), 3000);
        } finally {
            setIsCapturingImage(false);
        }
    }, [isCapturingImage, mapImageCaptured, t]);

    // Enhanced auto-capture with better timing and error handling
    useEffect(() => {
        if (summaryData && !mapImageCaptured && !isCapturingImage) {
            // Delay to ensure map is fully rendered and tiles are loaded
            const timer = setTimeout(() => {
                handleCaptureMapImage();
            }, 5000); // Increased delay for better reliability

            return () => clearTimeout(timer);
        }
    }, [summaryData, mapImageCaptured, isCapturingImage, handleCaptureMapImage]);

    // Enhanced manual capture function with user feedback
    const handleManualCapture = async () => {
        setMapImageCaptured(false); // Reset to allow manual capture
        await handleCaptureMapImage();

        if (captureStatus.includes('สำเร็จ')) {
            alert('ภาพแผนที่ถูกบันทึกแล้ว! สามารถดูได้ในหน้าคำนวณอุปกรณ์');
        } else if (captureStatus.includes('ข้อผิดพลาด') || captureStatus.includes('ไม่สามารถ')) {
            alert('เกิดข้อผิดพลาดในการบันทึกภาพ โปรดลองอีกครั้ง');
        }
    };

    // Save Project functionality removed per UI simplification

    const {
        mainField,
        fieldAreaSize = 0,
        zones = [],
        zoneAssignments = {},
        pipes = [],
        equipmentIcons = [],
        obstacles = [],
        irrigationPoints = [],
        irrigationAssignments = {},
        rowSpacing = {},
        plantSpacing = {},
        mapCenter = [14.5995, 120.9842],
        mapZoom = 18,
    } = summaryData || {};

    const actualZones = useMemo(() => {
        const zonesArray = Array.isArray(zones) ? zones : [];
        return fixZoneColors(zonesArray);
    }, [zones]);
    const actualPipes = useMemo(() => (Array.isArray(pipes) ? pipes : []), [pipes]);
    const zonePipeStatsMap = useMemo(() => {
        try {
            const m = new Map<string, ZonePipeStats>();
            for (const z of actualZones) {
                const id = z.id.toString();
                m.set(id, calculateZonePipeStats(actualPipes, id, actualZones));
            }
            return m;
        } catch {
            return new Map<string, ZonePipeStats>();
        }
    }, [actualPipes, actualZones]);
    const actualEquipmentIcons = useMemo(() => {
        const isValidPump = (e: Partial<Equipment> | undefined | null): e is Equipment => {
            return !!(
                e &&
                (e.type === 'pump' || e.type === 'water_pump') &&
                typeof e.lat === 'number' &&
                Number.isFinite(e.lat) &&
                typeof e.lng === 'number' &&
                Number.isFinite(e.lng)
            );
        };

        const icons = Array.isArray(equipmentIcons) ? equipmentIcons : [];
        const eq = Array.isArray((summaryData as Partial<FieldCropSummaryProps> | null)?.equipment)
            ? ((summaryData as Partial<FieldCropSummaryProps> | null)?.equipment as Equipment[])
            : [];
        // Merge and de-duplicate by id to ensure pumps are included regardless of source
        const merged = [...icons, ...eq];
        const seen = new Set<string | number>();
        const deduped = merged.filter((item) => {
            const id = (item as { id?: string | number }).id ?? Math.random();
            if (seen.has(id)) return false;
            seen.add(id);
            return true;
        });
        // If no valid pump info from props, fallback to localStorage
        const hasValidPump = deduped.some(isValidPump);
        if (!hasValidPump) {
            try {
                const fieldDataStr = localStorage.getItem('fieldCropData');
                if (fieldDataStr) {
                    const parsed = JSON.parse(fieldDataStr) as Partial<{
                        equipment: Equipment[];
                        equipmentIcons: Equipment[];
                    }> | null;
                    const storageEquip = Array.isArray(parsed?.equipment) ? parsed!.equipment : [];
                    const storageIcons = Array.isArray(parsed?.equipmentIcons)
                        ? parsed!.equipmentIcons
                        : [];
                    const pumps = [...storageEquip, ...storageIcons].filter(isValidPump);
                    if (pumps.length > 0) return pumps as Equipment[];
                }
            } catch {
                // ignore
            }
        }
        return deduped as Equipment[];
    }, [equipmentIcons, summaryData]);
    const actualObstacles = Array.isArray(obstacles) ? obstacles : [];
    const actualIrrigationPoints = useMemo(
        () => (Array.isArray(irrigationPoints) ? irrigationPoints : []),
        [irrigationPoints]
    );

    // Global irrigation type selected on the irrigation page (fallback when zone has no assignment)
    const globalIrrigationType = useMemo(() => {
        try {
            const data = localStorage.getItem('fieldCropData');
            if (!data) return undefined;
            const parsed = JSON.parse(data) as { selectedIrrigationType?: string } | null;
            return parsed?.selectedIrrigationType || undefined;
        } catch {
            return undefined;
        }
    }, []);

    // Flow settings from irrigation page (used to display flowrate per zone)
    const irrigationSettingsData = useMemo(() => {
        try {
            const fromProps = (summaryData as Partial<FieldCropSummaryProps> | null)
                ?.irrigationSettings as unknown as
                | Record<string, { flow?: number; coverageRadius?: number; pressure?: number }>
                | undefined;
            if (fromProps && typeof fromProps === 'object') return fromProps;
            const data = localStorage.getItem('fieldCropData');
            if (!data) {
                // Return default flow settings if no data found
                return {
                    sprinkler_system: { flow: 30, coverageRadius: 5 }, // Default 30 L/min for sprinklers
                    pivot: { flow: 50, coverageRadius: 10 }, // Default 50 L/min for pivots
                    water_jet_tape: { flow: 20, coverageRadius: 3 }, // Default 20 L/min for water jet tape
                    drip_tape: { flow: 10, coverageRadius: 1 }, // Default 10 L/min for drip tape
                } as Record<string, { flow?: number; coverageRadius?: number; pressure?: number }>;
            }
            const parsed = JSON.parse(data) as {
                irrigationSettings?: Record<
                    string,
                    { flow?: number; coverageRadius?: number; pressure?: number }
                >;
            } | null;
            const settings = parsed?.irrigationSettings || {};

            // Ensure default flow values if not set
            if (!settings.sprinkler_system?.flow) {
                settings.sprinkler_system = { ...settings.sprinkler_system, flow: 30 };
            }
            if (!settings.pivot?.flow) {
                settings.pivot = { ...settings.pivot, flow: 50 };
            }
            if (!settings.water_jet_tape?.flow) {
                settings.water_jet_tape = { ...settings.water_jet_tape, flow: 20 };
            }
            if (!settings.drip_tape?.flow) {
                settings.drip_tape = { ...settings.drip_tape, flow: 10 };
            }

            return settings as Record<
                string,
                { flow?: number; coverageRadius?: number; pressure?: number }
            >;
        } catch {
            // Return default flow settings on error
            return {
                sprinkler_system: { flow: 30, coverageRadius: 5 },
                pivot: { flow: 50, coverageRadius: 10 },
                water_jet_tape: { flow: 20, coverageRadius: 3 },
                drip_tape: { flow: 10, coverageRadius: 1 },
            } as Record<string, { flow?: number; coverageRadius?: number; pressure?: number }>;
        }
    }, [summaryData]);

<<<<<<< HEAD
=======
    // Debug logging for irrigation settings
    useEffect(() => {
        console.log('🔍 Irrigation Settings Debug:', {
            sprinklerFlow: irrigationSettingsData?.sprinkler_system?.flow,
            actualPipes: actualPipes.length,
            actualIrrigationPoints: actualIrrigationPoints.length,
        });
    }, [irrigationSettingsData, actualPipes, actualIrrigationPoints]);
>>>>>>> bce561c7

    // Build global pipe network connectivity & flow summary
    const pipeNetworkSummary = useMemo(() => {
        try {
            return buildPipeNetworkSummary(
                actualPipes,
                actualIrrigationPoints,
                irrigationSettingsData || {},
                actualZones
            );
        } catch {
            return { mains: [], counts: { main: 0, submain: 0, lateral: 0 } } as PipeNetworkSummary;
        }
    }, [actualPipes, actualIrrigationPoints, irrigationSettingsData, actualZones]);

    // Normalize and format irrigation type for display, accepting keys from both pages
    const formatIrrigationType = (type?: string) => {
        if (!type) return t('Not defined');
        const norm = normalizeIrrigationType(type);
        switch (norm) {
            case 'sprinkler':
                return t('Sprinkler');
            case 'drip_tape':
                return t('Drip Tape');
            default:
                // Support raw keys coming from irrigation page
                switch ((type || '').toLowerCase()) {
                    case 'sprinkler_system':
                        return t('Sprinkler');
                    case 'pivot':
                        return t('System Pivot');
                    case 'water_jet_tape':
                        return t('Water Jet Tape');
                    default:
                        return type;
                }
        }
    };

    useEffect(() => {
        if (summaryData && zones.length > 0) {
            dbg('🧮 Starting zone calculations with cropData (per irrigation)...');
            dbg('🔧 Available pipes for zone calculation:', pipes);
            dbg('🎯 Available zones:', zones);

            const newZoneSummaries: Record<string, ZoneSummary> = {};
            const zAssign: Record<string, string> =
                zoneAssignments && typeof zoneAssignments === 'object'
                    ? (zoneAssignments as Record<string, string>)
                    : {};
            const iAssign: Record<string, string> =
                irrigationAssignments && typeof irrigationAssignments === 'object'
                    ? (irrigationAssignments as Record<string, string>)
                    : {};

            // ดึงจุดปลูกจริง (plant points) จาก props หรือตกลง localStorage ถ้าไม่มีใน props
            let actualPlantPoints: Array<{ lat: number; lng: number }> = [];
            try {
                const maybePlants = (
                    summaryData as unknown as {
                        plantPoints?: { lat: number; lng: number }[];
                    } | null
                )?.plantPoints;
                if (Array.isArray(maybePlants)) {
                    actualPlantPoints = maybePlants;
                }
                if (actualPlantPoints.length === 0 && typeof window !== 'undefined') {
                    const fieldDataStr = localStorage.getItem('fieldCropData');
                    if (fieldDataStr) {
                        const parsed = JSON.parse(fieldDataStr);
                        if (parsed && Array.isArray(parsed.plantPoints)) {
                            actualPlantPoints = parsed.plantPoints;
                        }
                    }
                }
            } catch {
                // ignore
            }

            zones.forEach((zone: Zone) => {
                const zoneId = zone.id.toString();
                let assignedCropValue = zone.cropType || zAssign[zoneId];
                // ถ้าโซนยังไม่ได้กำหนดพืช ให้ fallback เป็นพืชตัวแรกที่เลือกจาก choose-crop (ถ้ามี)
                if (!assignedCropValue) {
                    const firstSelected =
                        Array.isArray(summaryData?.selectedCrops) &&
                        summaryData.selectedCrops.length > 0
                            ? summaryData.selectedCrops[0]
                            : undefined;
                    if (firstSelected) assignedCropValue = firstSelected;
                }

                if (assignedCropValue && zone.coordinates) {
                    const crop = getCropByValue(assignedCropValue);
                    if (crop) {
                        const zoneArea = calculateZoneArea(zone.coordinates);

                        const effectiveRowSpacing = rowSpacing[assignedCropValue]
                            ? rowSpacing[assignedCropValue]
                            : crop.rowSpacing;

                        const effectivePlantSpacing = plantSpacing[assignedCropValue]
                            ? plantSpacing[assignedCropValue]
                            : crop.plantSpacing;

                        // คำนวณจำนวนจุดปลูกจากท่อย่อยที่มีอยู่จริง (ถ้ามี)
                        // ถ้าไม่มีท่อย่อย ให้คำนวณจากพื้นที่โซน
                        let totalPlantingPoints = 0;
                        // นับจำนวนจุดปลูกจริงภายในโซน (ถ้ามีข้อมูล)
                        let actualPlantsInZone = 0;
                        try {
                            if (
                                Array.isArray(zone.coordinates) &&
                                zone.coordinates.length >= 3 &&
                                actualPlantPoints.length > 0
                            ) {
                                const zoneCoords = zone.coordinates.map((c) => [c.lng, c.lat]);
                                // ปิด polygon หากยังไม่ปิด
                                if (zoneCoords.length >= 3) {
                                    const first = zoneCoords[0];
                                    const last = zoneCoords[zoneCoords.length - 1];
                                    if (first[0] !== last[0] || first[1] !== last[1])
                                        zoneCoords.push(first);
                                }
                                const zonePolygon = turf.polygon([
                                    zoneCoords as [number, number][],
                                ]);
                                actualPlantsInZone = actualPlantPoints.reduce((acc, pt) => {
                                    const p = turf.point([pt.lng, pt.lat]);
                                    return acc + (booleanPointInPolygon(p, zonePolygon) ? 1 : 0);
                                }, 0);
                            }
                        } catch {
                            // Error counting actual plant points in zone
                            console.warn('Error counting actual plant points in zone');
                        }
                        try {
                            const fromArea = calculatePlantingPoints(
                                zoneArea,
                                crop,
                                effectiveRowSpacing,
                                effectivePlantSpacing
                            );
                            let fromPipes = 0;
                            if (pipes && pipes.length > 0) {
                                try {
                                    fromPipes = calculatePlantingPointsFromPipes(
                                        pipes,
                                        zoneId,
                                        crop,
                                        effectiveRowSpacing,
                                        effectivePlantSpacing
                                    );
                                } catch {
                                    // Pipe-based planting calc failed for zone
                                    console.warn('Pipe-based planting calc failed for zone');
                                }
                            }
                            totalPlantingPoints = fromPipes > 0 ? fromPipes : fromArea;
                        } catch {
                            // Error calculating planting points for zone
                            console.warn('Error calculating planting points for zone');
                            // Fallback to area-based calculation
                            totalPlantingPoints = calculatePlantingPoints(
                                zoneArea,
                                crop,
                                effectiveRowSpacing,
                                effectivePlantSpacing
                            );
                        }
                        // ใช้จำนวนจริงหากมี (มากกว่า 0)
                        if (actualPlantsInZone > 0) totalPlantingPoints = actualPlantsInZone;
                        // ป้องกันกรณีติดลบ/ไม่ใช่ตัวเลข
                        if (!Number.isFinite(totalPlantingPoints) || totalPlantingPoints < 0) {
                            totalPlantingPoints = 0;
                        }

                        const { estimatedYield, estimatedPrice } = calculateYieldAndPrice(
                            zoneArea,
                            crop
                        );

                        const waterRequirementPerIrrigation = calculateWaterRequirement(
                            totalPlantingPoints,
                            crop
                        );

                        // คำนวณจำนวนสปริงเกอร์ในโซนนี้
                        const zoneIrrigationCounts = calculateZoneIrrigationCounts(
                            zone,
                            actualIrrigationPoints
                        );

                        newZoneSummaries[zoneId] = {
                            zoneId: zoneId,
                            zoneName: zone.name,
                            cropName: crop.name,
                            cropValue: assignedCropValue,
                            cropIcon: crop.icon,
                            cropCategory: crop.category,
                            zoneArea: Math.round(zoneArea),
                            zoneAreaRai: Math.round((zoneArea / 1600) * 100) / 100,
                            rowSpacing: effectiveRowSpacing,
                            plantSpacing: effectivePlantSpacing,
                            totalPlantingPoints: totalPlantingPoints,
                            estimatedYield: estimatedYield,
                            estimatedPrice: estimatedPrice,
                            waterRequirementPerIrrigation: waterRequirementPerIrrigation,
                            waterRequirementPerDay: waterRequirementPerIrrigation,
                            cropYieldPerRai: crop.yield,
                            cropPricePerKg: crop.price,
                            cropWaterPerPlant: crop.waterRequirement,
                            cropWaterPerPlantPerIrrigation: crop.waterRequirement,
                            growthPeriod: crop.growthPeriod,
                            irrigationNeeds: crop.irrigationNeeds,
                            irrigationType: iAssign[zoneId] || 'ไม่ได้กำหนด',
                            // เพิ่มข้อมูลจำนวนสปริงเกอร์
                            sprinklerCount: zoneIrrigationCounts.sprinkler,
                            // miniSprinklerCount and microSprayCount removed
                            dripTapeCount: zoneIrrigationCounts.dripTape,
                            pivotCount: zoneIrrigationCounts.pivot,
                            waterJetTapeCount: zoneIrrigationCounts.waterJetTape,
                            totalIrrigationPoints: zoneIrrigationCounts.total,
                        };

                        // ตรวจสอบว่าคำนวณจากท่อย่อยหรือพื้นที่โซน
                        const calculationMethod =
                            pipes && pipes.length > 0 ? 'จากท่อย่อย' : 'จากพื้นที่โซน';

                        dbg(`📊 Zone ${zone.name} calculations with cropData (per irrigation):`, {
                            area: `${Math.round(zoneArea)} ตร.ม. (${Math.round((zoneArea / 1600) * 100) / 100} ไร่)`,
                            crop: crop.name,
                            category: crop.category,
                            calculationMethod: calculationMethod,
                            rowSpacing: `${effectiveRowSpacing} ม. (จาก cropData: ${crop.rowSpacing} ซม.)`,
                            plantSpacing: `${effectivePlantSpacing} ม. (จาก cropData: ${crop.plantSpacing} ซม.)`,
                            plantingPoints: totalPlantingPoints.toLocaleString(),
                            yield: `${estimatedYield.toLocaleString()} กก. (${crop.yield} กก./ไร่)`,
                            price: `${estimatedPrice.toLocaleString()} บาท (${crop.price} บาท/กก.)`,
                            waterPerIrrigation: `${waterRequirementPerIrrigation.toLocaleString()} ลิตร/ครั้ง`,
                            waterPerPlant: `${crop.waterRequirement} ลิตร/ต้น/ครั้ง`,
                            growthPeriod: `${crop.growthPeriod} วัน`,
                            irrigationNeeds: crop.irrigationNeeds,
                        });
                    }
                } else {
                    // คำนวณจำนวนสปริงเกอร์ในโซนนี้ (แม้ไม่มีพืชปลูก)
                    const zoneIrrigationCounts = calculateZoneIrrigationCounts(
                        zone,
                        actualIrrigationPoints
                    );
                    // ลองใช้ fallback crop อีกครั้งเพื่อกำหนดข้อมูลโซนให้ครบถ้วน
                    const fallbackCropValue =
                        Array.isArray(summaryData?.selectedCrops) &&
                        summaryData.selectedCrops.length > 0
                            ? summaryData.selectedCrops[0]
                            : null;
                    const fallbackCrop = fallbackCropValue
                        ? getCropByValue(fallbackCropValue)
                        : undefined;

                    if (fallbackCrop && zone.coordinates) {
                        const zoneArea = calculateZoneArea(zone.coordinates);
                        const effectiveRowSpacing = rowSpacing[fallbackCropValue!]
                            ? rowSpacing[fallbackCropValue!]
                            : fallbackCrop.rowSpacing;
                        const effectivePlantSpacing = plantSpacing[fallbackCropValue!]
                            ? plantSpacing[fallbackCropValue!]
                            : fallbackCrop.plantSpacing;
                        // เริ่มจากจำนวนคำนวณตาม spacing แล้ว fallback ในภายหลังถ้าจากท่อย่อยเป็น 0
                        let totalPlantingPoints = calculatePlantingPoints(
                            zoneArea,
                            fallbackCrop,
                            effectiveRowSpacing,
                            effectivePlantSpacing
                        );
                        // นับจำนวนจุดปลูกจริงภายในโซน (ถ้ามีข้อมูล)
                        try {
                            if (
                                Array.isArray(zone.coordinates) &&
                                zone.coordinates.length >= 3 &&
                                actualPlantPoints.length > 0
                            ) {
                                const zoneCoords = zone.coordinates.map((c) => [c.lng, c.lat]);
                                if (zoneCoords.length >= 3) {
                                    const first = zoneCoords[0];
                                    const last = zoneCoords[zoneCoords.length - 1];
                                    if (first[0] !== last[0] || first[1] !== last[1])
                                        zoneCoords.push(first);
                                }
                                const zonePolygon = turf.polygon([
                                    zoneCoords as [number, number][],
                                ]);
                                const actualPlantsInZone = actualPlantPoints.reduce((acc, pt) => {
                                    const p = turf.point([pt.lng, pt.lat]);
                                    return acc + (booleanPointInPolygon(p, zonePolygon) ? 1 : 0);
                                }, 0);
                                if (actualPlantsInZone > 0)
                                    totalPlantingPoints = actualPlantsInZone;
                            }
                        } catch {
                            // Error counting actual plant points in zone (fallback)
                            console.warn('Error counting actual plant points in zone (fallback)');
                        }
                        const { estimatedYield, estimatedPrice } = calculateYieldAndPrice(
                            zoneArea,
                            fallbackCrop
                        );
                        const waterRequirementPerIrrigation = calculateWaterRequirement(
                            totalPlantingPoints,
                            fallbackCrop
                        );

                        newZoneSummaries[zoneId] = {
                            zoneId: zoneId,
                            zoneName: zone.name,
                            cropName: fallbackCrop.name,
                            cropValue: fallbackCropValue,
                            cropIcon: fallbackCrop.icon,
                            cropCategory: fallbackCrop.category,
                            zoneArea: Math.round(zoneArea),
                            zoneAreaRai: Math.round((zoneArea / 1600) * 100) / 100,
                            rowSpacing: effectiveRowSpacing,
                            plantSpacing: effectivePlantSpacing,
                            totalPlantingPoints: totalPlantingPoints,
                            estimatedYield: estimatedYield,
                            estimatedPrice: estimatedPrice,
                            waterRequirementPerIrrigation: waterRequirementPerIrrigation,
                            waterRequirementPerDay: waterRequirementPerIrrigation,
                            cropYieldPerRai: fallbackCrop.yield,
                            cropPricePerKg: fallbackCrop.price,
                            cropWaterPerPlant: fallbackCrop.waterRequirement,
                            cropWaterPerPlantPerIrrigation: fallbackCrop.waterRequirement,
                            growthPeriod: fallbackCrop.growthPeriod,
                            irrigationNeeds: fallbackCrop.irrigationNeeds,
                            irrigationType: iAssign[zoneId] || 'ไม่ได้กำหนด',
                            sprinklerCount: zoneIrrigationCounts.sprinkler,
                            // miniSprinklerCount and microSprayCount removed
                            dripTapeCount: zoneIrrigationCounts.dripTape,
                            pivotCount: zoneIrrigationCounts.pivot,
                            waterJetTapeCount: zoneIrrigationCounts.waterJetTape,
                            totalIrrigationPoints: zoneIrrigationCounts.total,
                        };
                    } else {
                        newZoneSummaries[zoneId] = {
                            zoneId: zoneId,
                            zoneName: zone.name,
                            cropName: t('Not defined'),
                            cropValue: null,
                            cropIcon: '❓',
                            cropCategory: null,
                            zoneArea: zone.coordinates
                                ? Math.round(calculateZoneArea(zone.coordinates))
                                : 0,
                            zoneAreaRai: zone.coordinates
                                ? Math.round((calculateZoneArea(zone.coordinates) / 1600) * 100) /
                                  100
                                : 0,
                            rowSpacing: 0,
                            plantSpacing: 0,
                            totalPlantingPoints: 0,
                            estimatedYield: 0,
                            estimatedPrice: 0,
                            waterRequirementPerIrrigation: 0,
                            waterRequirementPerDay: 0,
                            cropYieldPerRai: 0,
                            cropPricePerKg: 0,
                            cropWaterPerPlant: 0,
                            cropWaterPerPlantPerIrrigation: 0,
                            growthPeriod: 0,
                            irrigationNeeds: 'unknown',
                            irrigationType: iAssign[zoneId] || 'ไม่ได้กำหนด',
                            sprinklerCount: zoneIrrigationCounts.sprinkler,
                            // miniSprinklerCount and microSprayCount removed
                            dripTapeCount: zoneIrrigationCounts.dripTape,
                            totalIrrigationPoints: zoneIrrigationCounts.total,
                        };
                    }
                }
            });

            setCalculatedZoneSummaries(newZoneSummaries);
            dbg('✅ Zone calculations completed with cropData (per irrigation):', newZoneSummaries);
        }
    }, [
        summaryData,
        zones,
        zoneAssignments,
        rowSpacing,
        plantSpacing,
        irrigationAssignments,
        pipes,
        actualIrrigationPoints,
        t,
    ]);

    // Equipment calculation removed in simplified summary

    const calculateMapBounds = (): { center: [number, number]; zoom: number } => {
        if (mainField && mainField.coordinates && mainField.coordinates.length > 0) {
            try {
                const coords = mainField.coordinates
                    .map((c: CoordinateInput) => {
                        if (
                            Array.isArray(c) &&
                            typeof c[0] === 'number' &&
                            typeof c[1] === 'number'
                        ) {
                            return [c[1], c[0]] as [number, number];
                        }
                        if (
                            'lat' in c &&
                            'lng' in c &&
                            typeof c.lat === 'number' &&
                            typeof c.lng === 'number'
                        ) {
                            return [c.lng, c.lat] as [number, number];
                        }
                        return null;
                    })
                    .filter((c): c is [number, number] => c !== null);

                if (coords.length < 3) {
                    throw new Error('Not enough valid coordinates for main field.');
                }

                const closedCoords = [...coords];
                if (
                    closedCoords[0][0] !== closedCoords[closedCoords.length - 1][0] ||
                    closedCoords[0][1] !== closedCoords[closedCoords.length - 1][1]
                ) {
                    closedCoords.push(closedCoords[0]);
                }

                const polygon = turf.polygon([closedCoords]);
                const centroid = turf.centroid(polygon);
                const [centerLng, centerLat] = centroid.geometry.coordinates;

                let optimalZoom = 19;
                if (fieldAreaSize > 50000) optimalZoom = 16;
                else if (fieldAreaSize > 20000) optimalZoom = 17;
                else if (fieldAreaSize > 10000) optimalZoom = 18;
                else if (fieldAreaSize > 5000) optimalZoom = 19;

                return { center: [centerLat, centerLng], zoom: optimalZoom };
            } catch (error) {
                console.error('Error calculating bounds from mainField:', error);
            }
        }

        if (actualZones.length > 0) {
            try {
                const allCoords = actualZones.flatMap((zone) => {
                    if (!zone.coordinates || !Array.isArray(zone.coordinates)) {
                        return [];
                    }
                    return zone.coordinates
                        .map((c: CoordinateInput) => {
                            if (
                                Array.isArray(c) &&
                                typeof c[0] === 'number' &&
                                typeof c[1] === 'number'
                            ) {
                                return c as [number, number];
                            }
                            if (
                                'lat' in c &&
                                'lng' in c &&
                                typeof c.lat === 'number' &&
                                typeof c.lng === 'number'
                            ) {
                                return [c.lat, c.lng] as [number, number];
                            }
                            return null;
                        })
                        .filter((c): c is [number, number] => c !== null);
                });

                if (allCoords.length > 0) {
                    const lats = allCoords.map((c) => c[0]);
                    const lngs = allCoords.map((c) => c[1]);
                    const centerLat = (Math.min(...lats) + Math.max(...lats)) / 2;
                    const centerLng = (Math.min(...lngs) + Math.max(...lngs)) / 2;

                    return { center: [centerLat, centerLng], zoom: 17 };
                }
            } catch (error) {
                console.error('Error calculating bounds from zones:', error);
            }
        }

        return { center: mapCenter || [14.5995, 120.9842], zoom: mapZoom || 15 };
    };

    const { center: optimalCenter, zoom: optimalZoom } = calculateMapBounds();

    const uniqueIrrigationPoints = actualIrrigationPoints.filter((point, index, array) => {
        if (!point || !point.id) return false;
        const firstIndex = array.findIndex((p) => p && p.id === point.id);
        return firstIndex === index;
    });

    // Debug: ตรวจสอบข้อมูลที่ได้รับ
    dbg('📊 Data received in summary:', {
        totalIrrigationPoints: actualIrrigationPoints.length,
        uniqueIrrigationPoints: uniqueIrrigationPoints.length,
        irrigationPointsByType: uniqueIrrigationPoints.reduce(
            (acc: Record<string, number>, point: IrrigationPoint) => {
                acc[point.type] = (acc[point.type] || 0) + 1;
                return acc;
            },
            {}
        ),
        zones: actualZones.length,
        pipes: actualPipes.length,
        equipment: actualEquipmentIcons.length,
    });

    // คำนวณจำนวน irrigation points รวมจากทุกโซน
    const zoneIrrigationCounts = actualZones.map((zone) =>
        calculateZoneIrrigationCounts(zone, uniqueIrrigationPoints)
    );

    const sprinklerPoints = zoneIrrigationCounts.reduce((sum, counts) => sum + counts.sprinkler, 0);
    const pivotPoints = zoneIrrigationCounts.reduce((sum, counts) => sum + (counts.pivot || 0), 0);
    const waterJetPoints = zoneIrrigationCounts.reduce(
        (sum, counts) => sum + (counts.waterJetTape || 0),
        0
    );
    const dripPoints = zoneIrrigationCounts.reduce((sum, counts) => sum + counts.dripTape, 0);

    // Debug: ตรวจสอบการคำนวณจำนวน irrigation points รวม
    dbg('🔍 Total irrigation points calculation:', {
        totalSprinklers: sprinklerPoints,
        totalPivots: pivotPoints,
        totalWaterJet: waterJetPoints,
        totalDripTape: dripPoints,
        totalPoints: sprinklerPoints + pivotPoints + waterJetPoints + dripPoints,
        zoneCounts: zoneIrrigationCounts.map((counts, index) => ({
            zoneIndex: index,
            sprinkler: counts.sprinkler,
            pivot: counts.pivot,
            waterJetTape: counts.waterJetTape,
            dripTape: counts.dripTape,
            total: counts.total,
        })),
    });

    // Irrigation lines not used in simplified summary
    // Drip lines not shown in simplified summary
    const dripLines = 0;

    const totalZones = actualZones.length;

    const mainPipeStats = calculatePipeStats(actualPipes, 'main');
    const submainPipeStats = calculatePipeStats(actualPipes, 'submain');
    const lateralPipeStats = calculatePipeStats(actualPipes, 'lateral');

    // Calculate fittings (2-way, 3-way, 4-way)
    const fittings = calculateFittingsCounts(actualPipes, uniqueIrrigationPoints);

    const uniqueEquipment = actualEquipmentIcons
        .filter(
            (equipment, index, array) => array.findIndex((e) => e.id === equipment.id) === index
        )
        .filter((e) => e.type === 'pump' || e.type === 'water_pump');
    const pumpCount = uniqueEquipment.length;

    // Persist merged equipment to localStorage so pump markers remain across navigation
    useEffect(() => {
        try {
            const fieldDataStr = localStorage.getItem('fieldCropData');
            const parsed = fieldDataStr
                ? (JSON.parse(fieldDataStr) as Record<string, unknown>)
                : {};
            const isEquipmentArray = (arr: unknown): arr is Equipment[] => {
                if (!Array.isArray(arr)) return false;
                return arr.every((o) => {
                    if (!o || typeof o !== 'object') return false;
                    const obj = o as Record<string, unknown>;
                    return (
                        typeof obj.lat === 'number' &&
                        typeof obj.lng === 'number' &&
                        typeof obj.type === 'string'
                    );
                });
            };

            const existingEquip = isEquipmentArray((parsed as { equipment?: unknown }).equipment)
                ? (parsed as { equipment: Equipment[] }).equipment
                : [];
            const existingIcons = isEquipmentArray(
                (parsed as { equipmentIcons?: unknown }).equipmentIcons
            )
                ? (parsed as { equipmentIcons: Equipment[] }).equipmentIcons
                : [];

            // Build pumps from uniqueEquipment, keep other equipment as-is
            const pumpEquip: Equipment[] = (uniqueEquipment || [])
                .filter(
                    (e) =>
                        e &&
                        (e.type === 'pump' || e.type === 'water_pump') &&
                        typeof e.lat === 'number' &&
                        typeof e.lng === 'number'
                )
                .map((e) => ({
                    id: e.id,
                    type: 'pump',
                    lat: e.lat,
                    lng: e.lng,
                    name: e.name || 'Water Pump',
                }));

            // If there's no valid pump to persist, don't touch existing data
            if (pumpEquip.length === 0) return;

            const nonPump = (e: Equipment) => e.type !== 'pump' && e.type !== 'water_pump';
            const mergedEquip: Equipment[] = [...existingEquip.filter(nonPump), ...pumpEquip];
            const mergedIcons: Equipment[] = [...existingIcons.filter(nonPump), ...pumpEquip];

            const next = { ...(parsed || {}), equipment: mergedEquip, equipmentIcons: mergedIcons };
            localStorage.setItem('fieldCropData', JSON.stringify(next));
        } catch {
            // ignore persistence errors
        }
    }, [uniqueEquipment]);

    const totalEstimatedYield = Object.values(calculatedZoneSummaries).reduce(
        (sum: number, summary: ZoneSummary) => sum + (summary.estimatedYield || 0),
        0
    );
    // Financial estimation removed in simplified summary
    // const totalEstimatedIncome = Object.values(calculatedZoneSummaries).reduce((sum: number, summary: ZoneSummary) => sum + (summary.estimatedPrice || 0), 0);
    const totalPlantingPoints = Object.values(calculatedZoneSummaries).reduce(
        (sum: number, summary: ZoneSummary) => sum + (summary.totalPlantingPoints || 0),
        0
    );
    const totalWaterRequirementPerIrrigation = Object.values(calculatedZoneSummaries).reduce(
        (sum: number, summary: ZoneSummary) => sum + (summary.waterRequirementPerIrrigation || 0),
        0
    );

    const areaInRai = fieldAreaSize / 1600;

    if (!summaryData) {
        return (
            <div className="min-h-screen bg-gray-900 text-white">
                <Head title={`${t('Field Crop Summary')} - ${t('No data to show')}`} />
                <Navbar />
                <div className="flex items-center justify-center px-4 py-12">
                    <div className="container mx-auto">
                        <div className="rounded-lg bg-gray-800 p-8 text-center">
                            <div className="mb-4 text-6xl">📋</div>
                            <h2 className="mb-4 text-2xl font-bold text-yellow-400">
                                {t('No Project Data Found')}
                            </h2>
                            <p className="mb-6 text-gray-400">
                                {t(
                                    'Please return to the Field Map page, complete the steps, and click "View Summary".'
                                )}
                            </p>
                            <Link
                                href="/field-map"
                                className="inline-flex items-center rounded-lg bg-blue-600 px-6 py-3 text-white transition-colors hover:bg-blue-700"
                            >
                                🗺️ {t('Go to Field Map')}
                            </Link>
                        </div>
                    </div>
                </div>
            </div>
        );
    }

    return (
        <div className="min-h-screen bg-gray-900 text-white print:bg-white print:text-black">
            <Head title={`${t('Field Crop Summary')} - ${t('Irrigation Planning Summary')}`} />

            {/* Fixed Navbar */}
            <div className="sticky top-0 z-50">
                <Navbar />
            </div>

            {/* Fixed Header Section */}
            <div className="top-16 z-40 border-b border-gray-700 bg-gray-800 print:hidden">
                <div className="container mx-auto px-4 py-4">
                    <div className="mx-auto max-w-7xl">
                        <div className="flex flex-col gap-4 lg:flex-row lg:items-start lg:justify-between">
                            <div className="flex-1">
                                <Link
                                    href="/step4-pipe-system?currentStep=4&completedSteps=4"
                                    className="mb-2 inline-flex items-center text-blue-400 hover:text-blue-300"
                                >
                                    <svg
                                        className="mr-2 h-5 w-5"
                                        fill="none"
                                        stroke="currentColor"
                                        viewBox="0 0 24 24"
                                    >
                                        <path
                                            strokeLinecap="round"
                                            strokeLinejoin="round"
                                            strokeWidth={2}
                                            d="M10 19l-7-7m0 0l7-7m-7 7h18"
                                        />
                                    </svg>
                                    {t('Back to Field Map')}
                                </Link>
                                <h1 className="mb-1 text-3xl font-bold">
                                    📊 {t('Field Crop Summary')}
                                </h1>
                                <p className="mb-2 text-gray-400">
                                    {t('Complete overview of your irrigation planning project')}
                                </p>
                            </div>

                            <div className="flex flex-shrink-0 flex-wrap items-center gap-3">
                                {/* Radius Toggle Button */}
                                <button
                                    onClick={() => setShowRadiusCircles(!showRadiusCircles)}
                                    className={`inline-flex transform items-center rounded-lg px-4 py-2 font-medium text-white transition-all duration-200 hover:scale-105 hover:shadow-lg ${
                                        showRadiusCircles
                                            ? 'bg-green-600 hover:bg-green-700'
                                            : 'bg-gray-600 hover:bg-gray-700'
                                    }`}
                                    title={
                                        showRadiusCircles
                                            ? t('Hide radius circles')
                                            : t('Show radius circles')
                                    }
                                >
                                    <svg
                                        className="mr-2 h-4 w-4"
                                        fill="none"
                                        stroke="currentColor"
                                        viewBox="0 0 24 24"
                                    >
                                        <circle cx="12" cy="12" r="10" strokeWidth="2" />
                                        <circle
                                            cx="12"
                                            cy="12"
                                            r="6"
                                            strokeWidth="1"
                                            opacity="0.5"
                                        />
                                        <circle
                                            cx="12"
                                            cy="12"
                                            r="2"
                                            strokeWidth="1"
                                            opacity="0.3"
                                        />
                                    </svg>
                                    {showRadiusCircles ? t('Hide Radius') : t('Show Radius')}
                                </button>

                                {/* Enhanced Map capture button */}
                                <button
                                    onClick={handleManualCapture}
                                    disabled={isCapturingImage}
                                    className={`inline-flex transform items-center rounded-lg px-6 py-3 font-semibold text-white transition-all duration-200 hover:scale-105 hover:shadow-lg ${
                                        isCapturingImage
                                            ? 'cursor-not-allowed bg-gray-600'
                                            : mapImageCaptured
                                              ? 'bg-gradient-to-r from-green-600 to-teal-600 hover:from-green-700 hover:to-teal-700'
                                              : 'bg-gradient-to-r from-blue-600 to-purple-600 hover:from-blue-700 hover:to-purple-700'
                                    }`}
                                >
                                    {isCapturingImage ? (
                                        <>
                                            <div className="mr-2 h-4 w-4 animate-spin rounded-full border-b-2 border-white"></div>
                                            {t('Capturing...')}
                                        </>
                                    ) : (
                                        <>
                                            <svg
                                                className="mr-2 h-5 w-5"
                                                fill="none"
                                                stroke="currentColor"
                                                viewBox="0 0 24 24"
                                            >
                                                <path
                                                    strokeLinecap="round"
                                                    strokeLinejoin="round"
                                                    strokeWidth={2}
                                                    d="M3 9a2 2 0 012-2h.93a2 2 0 001.664-.89l.812-1.22A2 2 0 0110.07 4h3.86a2 2 0 011.664.89l.812 1.22A2 2 0 0018.07 7H19a2 2 0 012 2v9a2 2 0 01-2 2H5a2 2 0 01-2-2V9z"
                                                />
                                                <path
                                                    strokeLinecap="round"
                                                    strokeLinejoin="round"
                                                    strokeWidth={2}
                                                    d="M15 13a3 3 0 11-6 0 3 3 0 016 0z"
                                                />
                                            </svg>
                                            {mapImageCaptured
                                                ? '✅ บันทึกภาพแล้ว'
                                                : '📷 บันทึกภาพแผนที่'}
                                        </>
                                    )}
                                </button>

                                {/* Save Project Button (removed by UI simplification request) */}

                                {/* Product Button */}
                                <Link
                                    href="/product?mode=field-crop"
                                    className="inline-flex transform items-center rounded-lg bg-gradient-to-r from-green-500 to-emerald-500 px-6 py-3 font-semibold text-white transition-all duration-200 hover:scale-105 hover:from-green-600 hover:to-emerald-600 hover:shadow-lg"
                                >
                                    <svg
                                        className="mr-2 h-5 w-5"
                                        fill="none"
                                        stroke="currentColor"
                                        viewBox="0 0 24 24"
                                    >
                                        <path
                                            strokeLinecap="round"
                                            strokeLinejoin="round"
                                            strokeWidth={2}
                                            d="M16 11V7a4 4 0 00-8 0v4M5 9h14l1 12H4L5 9z"
                                        />
                                    </svg>
                                    🛒 {t('คำนวณอุปกรณ์')}
                                </Link>

                                {/* New Project Button */}
                                <Link
                                    href="/step4-pipe-system?currentStep=4&completedSteps=4"
                                    className="inline-flex transform items-center rounded-lg bg-gradient-to-r from-blue-500 to-indigo-500 px-6 py-3 font-semibold text-white transition-all duration-200 hover:scale-105 hover:from-blue-600 hover:to-indigo-600 hover:shadow-lg"
                                >
                                    <svg
                                        className="mr-2 h-5 w-5"
                                        fill="none"
                                        stroke="currentColor"
                                        viewBox="0 0 24 24"
                                    >
                                        <path
                                            strokeLinecap="round"
                                            strokeLinejoin="round"
                                            strokeWidth={2}
                                            d="M9 13h6m-3-3v6m5 5H7a2 2 0 01-2-2V5a2 2 0 012-2h5.586a1 1 0 01.707.293l5.414 5.414a1 1 0 01.293.707V19a2 2 0 01-2 2z"
                                        ></path>
                                    </svg>
                                    {t('New Project')}
                                </Link>
                            </div>
                        </div>

                        {/* Enhanced capture status display */}
                        {captureStatus && (
                            <div
                                className={`mt-3 rounded-lg p-3 text-sm ${
                                    captureStatus.includes('สำเร็จ') ||
                                    captureStatus.includes('บันทึก')
                                        ? 'border border-green-600 bg-green-800/50 text-green-200'
                                        : captureStatus.includes('ข้อผิดพลาด') ||
                                            captureStatus.includes('ไม่สามารถ')
                                          ? 'border border-red-600 bg-red-800/50 text-red-200'
                                          : 'border border-blue-600 bg-blue-800/50 text-blue-200'
                                }`}
                            >
                                <div className="flex items-center gap-2">
                                    {captureStatus.includes(t('Capturing...')) && (
                                        <div className="h-4 w-4 animate-spin rounded-full border-b-2 border-current"></div>
                                    )}
                                    <span>
                                        {t('Image capture status:')} {captureStatus}
                                    </span>
                                </div>
                            </div>
                        )}
                    </div>
                </div>
            </div>

            {/* Print header - only visible when printing */}
            <div className="hidden print:mb-4 print:block">
                <h1 className="text-2xl font-bold text-black">📊 {t('Field Crop Summary')}</h1>
                <p className="text-gray-600">
                    {t('Generated on {date}').replace('{date}', new Date().toLocaleDateString())}
                </p>
                <hr className="my-2 border-gray-300" />
            </div>

            {/* Scrollable Main Content */}
            <div className="print:print-layout">
                <div className="container mx-auto px-4 py-4">
                    <div className="mx-auto max-w-7xl print:max-w-none">
                        <div className="grid grid-cols-1 gap-4 lg:grid-cols-2 print:grid-cols-2 print:gap-6">
                            <div className="print:print-summary-section space-y-4">
                                {/* Enhanced Map Visualization with better capture capabilities */}
                                <div className="print:print-map-container overflow-hidden rounded-lg bg-gray-800 print:border">
                                    <div className="flex h-full flex-col">
                                        <div className="print:print-map-header border-b border-gray-600 bg-gray-700 p-2">
                                            <h3 className="text-sm font-semibold text-white print:text-black">
                                                🗺️ {t('Project Map Overview')}
                                                {mapImageCaptured && (
                                                    <span className="ml-2 text-xs text-green-400 print:text-green-600">
                                                        {t('✅ Image Saved')}
                                                    </span>
                                                )}
                                            </h3>
                                        </div>
                                        <div
                                            ref={mapContainerRef}
                                            className="print:print-map-container google-maps-container relative"
                                            style={{ minHeight: 350, height: '550px' }}
                                        >
                                            <GoogleMapsDisplay
                                                center={optimalCenter as [number, number]}
                                                zoom={optimalZoom}
                                                mainField={mainField}
                                                showRadiusCircles={showRadiusCircles}
                                                zones={actualZones}
                                                pipes={actualPipes}
                                                obstacles={actualObstacles as unknown as Obstacle[]}
                                                equipment={uniqueEquipment}
                                                irrigationPoints={uniqueIrrigationPoints}
                                                irrigationLines={[]}
                                                onMapReady={(map) => {
                                                    googleMapRef.current = map;
                                                }}
                                            />
                                        </div>
                                    </div>
                                </div>

                                {/* Rest of the component with translation */}
                                <div className="rounded-lg bg-gray-800 p-4 print:border print:border-gray-300 print:bg-white print:p-3">
                                    <h2 className="mb-3 text-lg font-bold text-green-400 print:text-base print:text-black">
                                        🏡 {t('Project Overview')}
                                    </h2>
                                    <div className="grid grid-cols-5 gap-2 print:gap-1">
                                        <div className="rounded-lg bg-gray-700 p-2 text-center print:border print:border-gray-200 print:bg-gray-50 print:p-1">
                                            <div className="text-lg font-bold text-blue-400 print:text-sm print:text-black">
                                                {areaInRai.toFixed(2)}
                                            </div>
                                            <div className="text-xs text-gray-400 print:text-gray-600">
                                                {t('Rai')}
                                            </div>
                                        </div>
                                        <div className="rounded-lg bg-gray-700 p-2 text-center print:border print:border-gray-200 print:bg-gray-50 print:p-1">
                                            <div className="text-lg font-bold text-green-400 print:text-sm print:text-black">
                                                {totalZones}
                                            </div>
                                            <div className="text-xs text-gray-400 print:text-gray-600">
                                                {t('zones')}
                                            </div>
                                        </div>
                                        <div className="rounded-lg bg-gray-700 p-2 text-center print:border print:border-gray-200 print:bg-gray-50 print:p-1">
                                            <div className="text-lg font-bold text-purple-400 print:text-sm print:text-black">
                                                {totalPlantingPoints.toLocaleString()}
                                            </div>
                                            <div className="text-xs text-gray-400 print:text-gray-600">
                                                {t('Planting Points')}
                                            </div>
                                        </div>
                                        <div className="rounded-lg bg-gray-700 p-2 text-center print:border print:border-gray-200 print:bg-gray-50 print:p-1">
                                            <div className="text-lg font-bold text-cyan-400 print:text-sm print:text-black">
                                                {sprinklerPoints +
                                                    pivotPoints +
                                                    waterJetPoints +
                                                    dripPoints +
                                                    dripLines}
                                            </div>
                                            <div className="text-xs text-gray-400 print:text-gray-600">
                                                {t('Irrigation Points')}
                                            </div>
                                        </div>
                                        <div className="rounded-lg bg-gray-700 p-2 text-center print:border print:border-gray-200 print:bg-gray-50 print:p-1">
                                            <div className="text-lg font-bold text-yellow-400 print:text-sm print:text-black">
                                                {totalEstimatedYield.toLocaleString()}
                                            </div>
                                            <div className="text-xs text-gray-400 print:text-gray-600">
                                                {t('kg')}
                                            </div>
                                        </div>
                                    </div>
                                </div>

                                {/* Infrastructure Summary - keeping existing code with translation */}
                                <div className="rounded-lg bg-gray-800 p-4 print:border print:border-gray-300 print:bg-white print:p-3">
                                    <h2 className="mb-3 text-lg font-bold text-purple-400 print:text-base print:text-black">
                                        🔧 {t('Infrastructure Summary')}
                                    </h2>
                                    <div className="mb-3">
                                        <h3 className="mb-2 text-sm font-semibold text-blue-400 print:text-xs print:text-black">
                                            📏 {t('Pipe System (finished drawing only)')}
                                        </h3>
                                        <div className="space-y-2">
                                            {/* Sprinkler specs summary */}
                                            <div className="rounded bg-gray-700 p-2 print:border print:bg-gray-50">
                                                <div className="mb-1 flex items-center justify-between">
                                                    <span className="text-xs font-medium text-cyan-300 print:text-black">
                                                        {t('Sprinkler Specs')}
                                                    </span>
                                                </div>
                                                <div className="grid grid-cols-3 gap-1 text-xs">
                                                    <div>
                                                        <span className="text-gray-400 print:text-gray-600">
                                                            {t('Flow:')}{' '}
                                                        </span>
                                                        <span className="font-medium text-cyan-300 print:text-black">
                                                            {(
                                                                irrigationSettingsData
                                                                    ?.sprinkler_system?.flow ?? 0
                                                            ).toLocaleString()}{' '}
                                                            {t('L/min')}
                                                        </span>
                                                    </div>
                                                    <div>
                                                        <span className="text-gray-400 print:text-gray-600">
                                                            {t('Radius:')}{' '}
                                                        </span>
                                                        <span className="font-medium text-cyan-300 print:text-black">
                                                            {(
                                                                irrigationSettingsData
                                                                    ?.sprinkler_system
                                                                    ?.coverageRadius ?? 0
                                                            ).toLocaleString()}{' '}
                                                            {t('m.')}
                                                        </span>
                                                    </div>
                                                    <div>
                                                        <span className="text-gray-400 print:text-gray-600">
                                                            {t('Pressure:')}{' '}
                                                        </span>
                                                        <span className="font-medium text-cyan-300 print:text-black">
                                                            {(
                                                                irrigationSettingsData
                                                                    ?.sprinkler_system?.pressure ??
                                                                0
                                                            ).toFixed(1)}{' '}
                                                            {t('bar')}
                                                        </span>
                                                    </div>
                                                </div>
                                            </div>
                                            <div className="rounded bg-gray-700 p-2 print:border print:bg-gray-50">
                                                <div className="mb-1 flex items-center justify-between">
                                                    <span className="text-xs font-medium text-blue-300 print:text-black">
                                                        {t('Main Pipes')}
                                                    </span>
                                                    <span className="text-xs font-bold text-blue-400 print:text-black">
                                                        {mainPipeStats.count} {t('pipes')}
                                                    </span>
                                                </div>
                                                <div className="grid grid-cols-2 gap-1 text-xs">
                                                    <div>
                                                        <span className="text-gray-400 print:text-gray-600">
                                                            {t('Longest:')}{' '}
                                                        </span>
                                                        <span className="font-medium text-blue-300 print:text-black">
                                                            {mainPipeStats.longestLength.toLocaleString()}{' '}
                                                            {t('m.')}
                                                        </span>
                                                    </div>
                                                    <div>
                                                        <span className="text-gray-400 print:text-gray-600">
                                                            {t('Total:')}{' '}
                                                        </span>
                                                        <span className="font-medium text-blue-300 print:text-black">
                                                            {mainPipeStats.totalLength.toLocaleString()}{' '}
                                                            {t('m.')}
                                                        </span>
                                                    </div>
                                                </div>
                                            </div>

                                            <div className="rounded bg-gray-700 p-2 print:border print:bg-gray-50">
                                                <div className="mb-1 flex items-center justify-between">
                                                    <span className="text-xs font-medium text-green-300 print:text-black">
                                                        {t('Submain Pipes')}
                                                    </span>
                                                    <span className="text-xs font-bold text-green-400 print:text-black">
                                                        {submainPipeStats.count} {t('pipes')}
                                                    </span>
                                                </div>
                                                <div className="grid grid-cols-2 gap-1 text-xs">
                                                    <div>
                                                        <span className="text-gray-400 print:text-gray-600">
                                                            {t('Longest:')}{' '}
                                                        </span>
                                                        <span className="font-medium text-green-300 print:text-black">
                                                            {submainPipeStats.longestLength.toLocaleString()}{' '}
                                                            {t('m.')}
                                                        </span>
                                                    </div>
                                                    <div>
                                                        <span className="text-gray-400 print:text-gray-600">
                                                            {t('Total:')}{' '}
                                                        </span>
                                                        <span className="font-medium text-green-300 print:text-black">
                                                            {submainPipeStats.totalLength.toLocaleString()}{' '}
                                                            {t('m.')}
                                                        </span>
                                                    </div>
                                                </div>
                                            </div>

                                            <div className="rounded bg-gray-700 p-2 print:border print:bg-gray-50">
                                                <div className="mb-1 flex items-center justify-between">
                                                    <span className="text-xs font-medium text-purple-300 print:text-black">
                                                        {t('Lateral Pipes')}
                                                    </span>
                                                    <span className="text-xs font-bold text-purple-400 print:text-black">
                                                        {lateralPipeStats.count} {t('pipes')}
                                                    </span>
                                                </div>
                                                <div className="grid grid-cols-2 gap-1 text-xs">
                                                    <div>
                                                        <span className="text-gray-400 print:text-gray-600">
                                                            {t('Longest:')}{' '}
                                                        </span>
                                                        <span className="font-medium text-purple-300 print:text-black">
                                                            {lateralPipeStats.longestLength.toLocaleString()}{' '}
                                                            {t('m.')}
                                                        </span>
                                                    </div>
                                                    <div>
                                                        <span className="text-gray-400 print:text-gray-600">
                                                            {t('Total:')}{' '}
                                                        </span>
                                                        <span className="font-medium text-purple-300 print:text-black">
                                                            {lateralPipeStats.totalLength.toLocaleString()}{' '}
                                                            {t('m.')}
                                                        </span>
                                                    </div>
                                                </div>
                                            </div>

                                            <div className="rounded bg-blue-900/30 p-2 print:border print:bg-blue-50">
                                                <div className="text-center">
                                                    <span className="text-xs font-medium text-blue-300 print:text-blue-800">
                                                        {t(
                                                            'Total longest pipe combined length:'
                                                        )}{' '}
                                                    </span>
                                                    <span className="text-sm font-bold text-blue-100 print:text-blue-900">
                                                        {(
                                                            mainPipeStats.longestLength +
                                                            submainPipeStats.longestLength +
                                                            lateralPipeStats.longestLength
                                                        ).toLocaleString()}{' '}
                                                        {t('m.')}
                                                    </span>
                                                </div>
                                                <div className="mt-1 text-center">
                                                    <span className="text-xs font-medium text-blue-300 print:text-blue-800">
                                                        {t('Total all pipe length:')}{' '}
                                                    </span>
                                                    <span className="text-sm font-bold text-blue-100 print:text-blue-900">
                                                        {(
                                                            mainPipeStats.totalLength +
                                                            submainPipeStats.totalLength +
                                                            lateralPipeStats.totalLength
                                                        ).toLocaleString()}{' '}
                                                        {t('m.')}
                                                    </span>
                                                </div>
                                            </div>
                                        </div>
                                    </div>

                                    {/* Connection Points Summary */}
                                    <div className="mb-3">
                                        <h3 className="mb-2 text-sm font-semibold text-yellow-400 print:text-xs print:text-black">
                                            🔗 {t('Connection Points')}
                                        </h3>
                                        <div className="space-y-2">
                                            {(() => {
                                                // สร้างจุดเชื่อมต่อทั้งหมดเพื่อนับจำนวน
                                                const allConnectionPoints: Array<{
                                                    id: string;
                                                    position: Coordinate;
                                                    connectedLaterals: string[];
                                                    submainId: string;
                                                    type:
                                                        | 'single'
                                                        | 'junction'
                                                        | 'crossing'
                                                        | 'l_shape'
                                                        | 't_shape'
                                                        | 'cross_shape';
                                                }> = [];

                                                // สร้างจุดเชื่อมต่อของท่อย่อยกับท่อเมนย่อย
                                                const lateralPipes = actualPipes.filter(
                                                    (p) => p.type === 'lateral'
                                                );
                                                const submainPipes = actualPipes.filter(
                                                    (p) => p.type === 'submain'
                                                );

                                                if (
                                                    lateralPipes.length > 0 &&
                                                    submainPipes.length > 0
                                                ) {
                                                    const lateralConnectionPoints =
                                                        createLateralConnectionPoints(
                                                            lateralPipes,
                                                            submainPipes
                                                        );
                                                    allConnectionPoints.push(
                                                        ...lateralConnectionPoints
                                                    );
                                                }

                                                // สร้างจุดเชื่อมต่อของท่อเมนย่อยกับท่อเมน
                                                const submainToMainConnectionPoints =
                                                    createSubmainToMainConnectionPoints(
                                                        actualPipes
                                                    );
                                                allConnectionPoints.push(
                                                    ...submainToMainConnectionPoints
                                                );

                                                // นับจำนวนจุดเชื่อมต่อแต่ละสี
                                                const connectionCounts = {
                                                    red: allConnectionPoints.filter(
                                                        (cp) => cp.type === 'l_shape'
                                                    ).length,
                                                    blue: allConnectionPoints.filter(
                                                        (cp) => cp.type === 't_shape'
                                                    ).length,
                                                    purple: allConnectionPoints.filter(
                                                        (cp) => cp.type === 'cross_shape'
                                                    ).length,
                                                    yellow: allConnectionPoints.filter(
                                                        (cp) =>
                                                            cp.type === 'junction' ||
                                                            cp.type === 'single'
                                                    ).length,
                                                    green: allConnectionPoints.filter(
                                                        (cp) => cp.type === 'crossing'
                                                    ).length,
                                                };

                                                const totalConnectionPoints = Object.values(
                                                    connectionCounts
                                                ).reduce((sum, count) => sum + count, 0);

                                                return (
                                                    <div className="space-y-2">
                                                        {/* สรุปจำนวนจุดเชื่อมต่อทั้งหมด */}
                                                        <div className="rounded bg-gray-700 p-2 print:border print:bg-gray-50">
                                                            <div className="text-center">
                                                                <span className="text-sm font-bold text-yellow-300 print:text-black">
                                                                    {totalConnectionPoints}{' '}
                                                                    {t('Connection Points')}
                                                                </span>
                                                            </div>
                                                        </div>

                                                        {/* แสดงจำนวนจุดเชื่อมต่อแต่ละสี */}
                                                        <div className="grid grid-cols-2 gap-2">
                                                            {/* สีแดง - L-shape */}
                                                            <div className="rounded bg-gray-700 p-2 print:border print:bg-gray-50">
                                                                <div className="flex items-center justify-between">
                                                                    <div className="flex items-center gap-2">
                                                                        <div className="h-3 w-3 rounded-full border border-white bg-red-500"></div>
                                                                        <span className="text-xs text-gray-300 print:text-gray-700">
                                                                            {t('L-shape')}
                                                                        </span>
                                                                    </div>
                                                                    <span className="text-xs font-bold text-red-400 print:text-black">
                                                                        {connectionCounts.red}
                                                                    </span>
                                                                </div>
                                                            </div>

                                                            {/* สีน้ำเงิน - T-shape */}
                                                            <div className="rounded bg-gray-700 p-2 print:border print:bg-gray-50">
                                                                <div className="flex items-center justify-between">
                                                                    <div className="flex items-center gap-2">
                                                                        <div className="h-3 w-3 rounded-full border border-white bg-blue-500"></div>
                                                                        <span className="text-xs text-gray-300 print:text-gray-700">
                                                                            {t('T-shape')}
                                                                        </span>
                                                                    </div>
                                                                    <span className="text-xs font-bold text-blue-400 print:text-black">
                                                                        {connectionCounts.blue}
                                                                    </span>
                                                                </div>
                                                            </div>

                                                            {/* สีม่วง - + shape */}
                                                            <div className="rounded bg-gray-700 p-2 print:border print:bg-gray-50">
                                                                <div className="flex items-center justify-between">
                                                                    <div className="flex items-center gap-2">
                                                                        <div className="h-3 w-3 rounded-full border border-white bg-purple-500"></div>
                                                                        <span className="text-xs text-gray-300 print:text-gray-700">
                                                                            {t('+ shape')}
                                                                        </span>
                                                                    </div>
                                                                    <span className="text-xs font-bold text-purple-400 print:text-black">
                                                                        {connectionCounts.purple}
                                                                    </span>
                                                                </div>
                                                            </div>

                                                            {/* สีเหลือง - Junction/Single */}
                                                            <div className="rounded bg-gray-700 p-2 print:border print:bg-gray-50">
                                                                <div className="flex items-center justify-between">
                                                                    <div className="flex items-center gap-2">
                                                                        <div className="h-3 w-3 rounded-full border border-white bg-yellow-500"></div>
                                                                        <span className="text-xs text-gray-300 print:text-gray-700">
                                                                            {t('Junction')}
                                                                        </span>
                                                                    </div>
                                                                    <span className="text-xs font-bold text-yellow-400 print:text-black">
                                                                        {connectionCounts.yellow}
                                                                    </span>
                                                                </div>
                                                            </div>

                                                            {/* สีเขียว - Crossing */}
                                                            <div className="rounded bg-gray-700 p-2 print:border print:bg-gray-50">
                                                                <div className="flex items-center justify-between">
                                                                    <div className="flex items-center gap-2">
                                                                        <div className="h-3 w-3 rounded-full border border-white bg-green-500"></div>
                                                                        <span className="text-xs text-gray-300 print:text-gray-700">
                                                                            {t('Crossing')}
                                                                        </span>
                                                                    </div>
                                                                    <span className="text-xs font-bold text-green-400 print:text-black">
                                                                        {connectionCounts.green}
                                                                    </span>
                                                                </div>
                                                            </div>
                                                        </div>
                                                    </div>
                                                );
                                            })()}
                                        </div>
                                    </div>

                                    <div className="mb-3">
                                        <h3 className="mb-2 text-sm font-semibold text-orange-400 print:text-xs print:text-black">
                                            ⚙️ {t('Equipment')}
                                        </h3>
                                        <div className="grid grid-cols-1 gap-1">
                                            <div className="rounded bg-gray-700 p-1 text-center print:border">
                                                <div className="text-sm font-bold text-orange-400">
                                                    {pumpCount}
                                                </div>
                                                <div className="text-xs text-gray-400">
                                                    {t('Pumps')}
                                                </div>
                                            </div>
                                        </div>
                                    </div>
                                    <div className="mt-3">
                                        <div className="mb-2 text-xs font-semibold text-gray-300">
                                            {t('Fittings')} (2/3/4 {t('way')})
                                        </div>
                                        <div className="overflow-x-auto">
                                            <table className="w-full border-collapse border border-gray-600/50 print:border-gray-300">
                                                <thead>
                                                    <tr className="bg-gray-700/50 print:bg-gray-100">
                                                        <th className="border border-gray-600/50 px-2 py-1 text-left text-xs font-semibold text-gray-200 print:border-gray-300 print:text-gray-800">
                                                            {t('Pipe Type')}
                                                        </th>
                                                        <th className="border border-gray-600/50 px-2 py-1 text-center text-xs font-semibold text-gray-200 print:border-gray-300 print:text-gray-800">
                                                            {t('2-way')}
                                                        </th>
                                                        <th className="border border-gray-600/50 px-2 py-1 text-center text-xs font-semibold text-gray-200 print:border-gray-300 print:text-gray-800">
                                                            {t('3-way')}
                                                        </th>
                                                        <th className="border border-gray-600/50 px-2 py-1 text-center text-xs font-semibold text-gray-200 print:border-gray-300 print:text-gray-800">
                                                            {t('4-way')}
                                                        </th>
                                                        <th className="border border-gray-600/50 px-2 py-1 text-center text-xs font-semibold text-gray-200 print:border-gray-300 print:text-gray-800">
                                                            {t('Total')}
                                                        </th>
                                                    </tr>
                                                </thead>
                                                <tbody className="text-gray-200 print:text-gray-700">
                                                    <tr>
                                                        <td className="border border-gray-600/50 px-2 py-1 text-xs text-red-300 print:border-gray-300">
                                                            {t('Main')}
                                                        </td>
                                                        <td className="border border-gray-600/50 px-2 py-1 text-center text-xs font-bold text-green-300 print:border-gray-300">
                                                            {fittings.breakdown.main.twoWay}
                                                        </td>
                                                        <td className="border border-gray-600/50 px-2 py-1 text-center text-xs font-bold text-purple-300 print:border-gray-300">
                                                            {fittings.breakdown.main.threeWay}
                                                        </td>
                                                        <td className="border border-gray-600/50 px-2 py-1 text-center text-xs font-bold text-orange-300 print:border-gray-300">
                                                            0
                                                        </td>
                                                        <td className="border border-gray-600/50 px-2 py-1 text-center text-xs font-bold text-cyan-200 print:border-gray-300">
                                                            {fittings.breakdown.main.twoWay +
                                                                fittings.breakdown.main.threeWay}
                                                        </td>
                                                    </tr>
                                                    <tr>
                                                        <td className="border border-gray-600/50 px-2 py-1 text-xs text-purple-300 print:border-gray-300">
                                                            {t('Submain')}
                                                        </td>
                                                        <td className="border border-gray-600/50 px-2 py-1 text-center text-xs font-bold text-green-300 print:border-gray-300">
                                                            {fittings.breakdown.submain.twoWay}
                                                        </td>
                                                        <td className="border border-gray-600/50 px-2 py-1 text-center text-xs font-bold text-purple-300 print:border-gray-300">
                                                            {fittings.breakdown.submain.threeWay}
                                                        </td>
                                                        <td className="border border-gray-600/50 px-2 py-1 text-center text-xs font-bold text-orange-300 print:border-gray-300">
                                                            {fittings.breakdown.submain.fourWay}
                                                        </td>
                                                        <td className="border border-gray-600/50 px-2 py-1 text-center text-xs font-bold text-cyan-200 print:border-gray-300">
                                                            {fittings.breakdown.submain.twoWay +
                                                                fittings.breakdown.submain
                                                                    .threeWay +
                                                                fittings.breakdown.submain.fourWay}
                                                        </td>
                                                    </tr>
                                                    <tr>
                                                        <td className="border border-gray-600/50 px-2 py-1 text-xs text-yellow-300 print:border-gray-300">
                                                            {t('Lateral')}
                                                        </td>
                                                        <td className="border border-gray-600/50 px-2 py-1 text-center text-xs font-bold text-green-300 print:border-gray-300">
                                                            {fittings.breakdown.lateral.twoWay}
                                                        </td>
                                                        <td className="border border-gray-600/50 px-2 py-1 text-center text-xs font-bold text-purple-300 print:border-gray-300">
                                                            {fittings.breakdown.lateral.threeWay}
                                                        </td>
                                                        <td className="border border-gray-600/50 px-2 py-1 text-center text-xs font-bold text-orange-300 print:border-gray-300">
                                                            0
                                                        </td>
                                                        <td className="border border-gray-600/50 px-2 py-1 text-center text-xs font-bold text-cyan-200 print:border-gray-300">
                                                            {fittings.breakdown.lateral.twoWay +
                                                                fittings.breakdown.lateral.threeWay}
                                                        </td>
                                                    </tr>
                                                    <tr className="bg-gray-700/30 print:bg-gray-50">
                                                        <td className="border border-gray-600/50 px-2 py-1 text-xs font-semibold text-blue-300 print:border-gray-300">
                                                            {t('Total')}
                                                        </td>
                                                        <td className="border border-gray-600/50 px-2 py-1 text-center text-xs font-bold text-green-300 print:border-gray-300">
                                                            {fittings.twoWay}
                                                        </td>
                                                        <td className="border border-gray-600/50 px-2 py-1 text-center text-xs font-bold text-purple-300 print:border-gray-300">
                                                            {fittings.threeWay}
                                                        </td>
                                                        <td className="border border-gray-600/50 px-2 py-1 text-center text-xs font-bold text-orange-300 print:border-gray-300">
                                                            {fittings.fourWay}
                                                        </td>
                                                        <td className="border border-gray-600/50 px-2 py-1 text-center text-xs font-bold text-cyan-200 print:border-gray-300">
                                                            {fittings.twoWay +
                                                                fittings.threeWay +
                                                                fittings.fourWay}
                                                        </td>
                                                    </tr>
                                                </tbody>
                                            </table>
                                        </div>
                                    </div>
                                    <div>
                                        <h3 className="mb-2 text-sm font-semibold text-cyan-400 print:text-xs print:text-black">
                                            💧 {t('Irrigation System')}
                                        </h3>
                                        <div className="grid grid-cols-2 gap-1">
                                            <div className="rounded bg-gray-700 p-1 text-center print:border">
                                                <div className="text-sm font-bold text-green-400">
                                                    {sprinklerPoints}
                                                </div>
                                                <div className="text-xs text-gray-400">
                                                    {t('Sprinklers')}
                                                </div>
                                            </div>
                                            <div className="rounded bg-gray-700 p-1 text-center print:border">
                                                <div className="text-sm font-bold text-orange-400">
                                                    {pivotPoints}
                                                </div>
                                                <div className="text-xs text-gray-400">
                                                    {t('Pivots')}
                                                </div>
                                            </div>
                                            <div className="rounded bg-gray-700 p-1 text-center print:border">
                                                <div className="text-sm font-bold text-blue-400">
                                                    {waterJetPoints}
                                                </div>
                                                <div className="text-xs text-gray-400">
                                                    {t('Water Jet Tape')}
                                                </div>
                                            </div>
                                            <div className="rounded bg-gray-700 p-1 text-center print:border">
                                                <div className="text-sm font-bold text-cyan-400">
                                                    {dripPoints}
                                                </div>
                                                <div className="text-xs text-gray-400">
                                                    {t('Drip Tape')}
                                                </div>
                                            </div>
                                        </div>
                                        {/* เพิ่มส่วนแสดงจำนวนสปริงเกอร์รวม */}
                                        <div className="mt-2 rounded bg-cyan-900/30 p-2 text-center print:bg-cyan-50">
                                            <div className="text-xs text-cyan-200 print:text-cyan-700">
                                                Total Irrigation Points:
                                            </div>
                                            <div className="text-sm font-bold text-cyan-100 print:text-cyan-800">
                                                {sprinklerPoints +
                                                    pivotPoints +
                                                    waterJetPoints +
                                                    dripPoints +
                                                    dripLines}{' '}
                                                จุด
                                            </div>
                                        </div>
                                        {/* Global Pipe Network Summary under Irrigation System */}
                                        <div className="mt-3 space-y-2 rounded bg-gray-700/40 p-2 print:border">
                                            <div className="mb-2 text-xs font-semibold text-gray-200">
                                                {t('Pipe Network Summary')}
                                            </div>
                                            <div className="overflow-x-auto">
                                                <table className="w-full border-collapse border border-gray-600/50 print:border-gray-300">
                                                    <thead>
                                                        <tr className="bg-gray-700/50 print:bg-gray-100">
                                                            <th className="border border-gray-600/50 px-2 py-1 text-left font-semibold text-gray-200 print:border-gray-300 print:text-gray-800">
                                                                {t('Pipe Type')}
                                                            </th>
                                                            <th className="border border-gray-600/50 px-2 py-1 text-center font-semibold text-gray-200 print:border-gray-300 print:text-gray-800">
                                                                {t('Count')}
                                                            </th>
                                                        </tr>
                                                    </thead>
                                                    <tbody className="text-gray-200 print:text-gray-700">
                                                        <tr>
                                                            <td className="border border-gray-600/50 px-2 py-1 text-red-300 print:border-gray-300">
                                                                {t('Main')}
                                                            </td>
                                                            <td className="border border-gray-600/50 px-2 py-1 text-center font-bold text-red-300 print:border-gray-300">
                                                                {pipeNetworkSummary.counts.main}
                                                            </td>
                                                        </tr>
                                                        <tr>
                                                            <td className="border border-gray-600/50 px-2 py-1 text-purple-300 print:border-gray-300">
                                                                {t('Submain')}
                                                            </td>
                                                            <td className="border border-gray-600/50 px-2 py-1 text-center font-bold text-purple-300 print:border-gray-300">
                                                                {pipeNetworkSummary.counts.submain}
                                                            </td>
                                                        </tr>
                                                        <tr>
                                                            <td className="border border-gray-600/50 px-2 py-1 text-yellow-300 print:border-gray-300">
                                                                {t('Lateral')}
                                                            </td>
                                                            <td className="border border-gray-600/50 px-2 py-1 text-center font-bold text-yellow-300 print:border-gray-300">
                                                                {pipeNetworkSummary.counts.lateral}
                                                            </td>
                                                        </tr>
                                                    </tbody>
                                                </table>
                                            </div>
                                        </div>
                                    </div>
                                </div>

                                {/* Financial & Water Summary - keeping existing code with translation */}
                                <div className="rounded-lg bg-gray-800 p-4 print:border print:border-gray-300 print:bg-white print:p-3">
                                    <h2 className="mb-3 text-lg font-bold text-green-400 print:text-base print:text-black">
                                        💧 {t('Water Summary')}
                                    </h2>
                                    <div className="space-y-3 print:space-y-2">
                                        <div className="rounded-lg bg-cyan-900/30 p-3 print:border-2 print:border-cyan-200 print:bg-cyan-50">
                                            <h3 className="mb-2 text-sm font-semibold text-cyan-300 print:text-cyan-800">
                                                💧{' '}
                                                {t(
                                                    'Total Water Requirements (liters per irrigation - from cropData)'
                                                )}
                                            </h3>
                                            <div className="grid grid-cols-2 gap-3">
                                                <div className="space-y-1">
                                                    <div className="text-xs text-cyan-200 print:text-cyan-700">
                                                        {t('Total Farm Area:')}{' '}
                                                        {areaInRai.toFixed(2)} {t('Rai')}
                                                    </div>
                                                    <div className="text-xs text-cyan-200 print:text-cyan-700">
                                                        {t('Total Plants:')}{' '}
                                                        {totalPlantingPoints.toLocaleString()}{' '}
                                                        {t('trees')}
                                                    </div>
                                                    <div className="text-xs text-cyan-200 print:text-cyan-700">
                                                        {t('Active Zones:')}{' '}
                                                        {
                                                            Object.values(
                                                                calculatedZoneSummaries
                                                            ).filter(
                                                                (summary: ZoneSummary) =>
                                                                    summary.cropValue
                                                            ).length
                                                        }{' '}
                                                        {t('zones')}
                                                    </div>
                                                </div>
                                                <div className="text-right">
                                                    <div className="text-[11px] text-cyan-200 print:text-cyan-700">
                                                        {t('Water need')}
                                                    </div>
                                                    <div className="text-2xl font-extrabold tracking-tight text-cyan-100 print:text-cyan-800">
                                                        {totalWaterRequirementPerIrrigation.toLocaleString()}{' '}
                                                        <span className="text-base font-semibold opacity-80">
                                                            {t('L/irrigation')}
                                                        </span>
                                                    </div>
                                                    <div className="text-[11px] text-cyan-200 print:text-cyan-700">
                                                        (
                                                        {(
                                                            totalWaterRequirementPerIrrigation /
                                                            1000
                                                        ).toFixed(1)}{' '}
                                                        {t('m³/irrigation')})
                                                    </div>
                                                </div>
                                            </div>

                                            <div className="mt-3 border-t border-cyan-700 pt-2 print:border-cyan-300">
                                                <div className="mb-2 flex items-center justify-between">
                                                    <div className="text-xs font-medium text-cyan-200 print:text-cyan-700">
                                                        {t('Water by zone')}
                                                    </div>
                                                    <div className="text-[10px] text-cyan-300/70 print:text-cyan-700">
                                                        {t('per irrigation')}
                                                    </div>
                                                </div>
                                                <div className="max-h-32 space-y-1.5 overflow-y-auto pr-1">
                                                    {Object.values(calculatedZoneSummaries)
                                                        .filter(
                                                            (summary: ZoneSummary) =>
                                                                summary.cropValue
                                                        )
                                                        .map((summary: ZoneSummary) => (
                                                            <div
                                                                key={summary.zoneId}
                                                                className="flex justify-between text-xs"
                                                            >
                                                                <span className="text-cyan-200 print:text-cyan-700">
                                                                    {summary.zoneName} (
                                                                    {summary.zoneAreaRai} {t('Rai')}
                                                                    )
                                                                </span>
                                                                <span className="font-medium text-cyan-100 print:text-cyan-800">
                                                                    {summary.waterRequirementPerIrrigation.toLocaleString()}{' '}
                                                                    {t('Liters/irrigation')}
                                                                </span>
                                                            </div>
                                                        ))}
                                                </div>
                                            </div>
                                        </div>
                                    </div>
                                </div>

                                {/* Action Buttons - simplified (print removed) */}
                                <div className="rounded-lg bg-gray-800 p-4 print:hidden">
                                    <h2 className="mb-3 text-lg font-bold text-purple-400">
                                        📋 {t('Actions')}
                                    </h2>
                                    <div className="grid grid-cols-1 gap-3 md:grid-cols-2">
                                        <Link
                                            href="/step4-pipe-system?currentStep=4&completedSteps=4"
                                            className="rounded-lg bg-blue-600 px-4 py-2 text-center font-semibold text-white hover:bg-blue-700"
                                        >
                                            🔄 {t('Edit Project')}
                                        </Link>
                                    </div>
                                </div>
                            </div>

                            {/* Right Column: Zone Details - keeping existing code structure with translation */}
                            <div className="space-y-4 print:contents">
                                <div className="print:print-other-content rounded-lg bg-gray-800 p-4 print:border print:border-gray-300 print:bg-white print:p-3">
                                    <h2 className="mb-3 text-lg font-bold text-blue-400 print:text-base print:text-black">
                                        🎯{' '}
                                        {t(
                                            'Zone Details & Irrigation Systems (liters per irrigation)'
                                        )}
                                    </h2>
                                    <div className="space-y-3 print:space-y-2">
                                        {(() => {
                                            // คำนวณและแสดงผลรวมการไหลของทุกโซนทีเดียว
                                            const allZoneFlows = actualZones.map((zone) => {
                                                try {
                                                    const zFlows =
                                                        buildZoneConnectivityLongestFlows(
                                                            zone,
                                                            actualPipes,
                                                            actualIrrigationPoints,
                                                            irrigationSettingsData || {}
                                                        );
                                                    return {
                                                        zoneId: zone.id,
                                                        zoneName: zone.name,
                                                        mainFlow: zFlows.main.flowLMin,
                                                        submainFlow: zFlows.submain.flowLMin,
                                                        lateralFlow: zFlows.lateral.flowLMin,
                                                    };
                                                } catch {
                                                    return {
                                                        zoneId: zone.id,
                                                        zoneName: zone.name,
                                                        mainFlow: 0,
                                                        submainFlow: 0,
                                                        lateralFlow: 0,
                                                    };
                                                }
                                            });
<<<<<<< HEAD
                                            
                                            
=======

                                            console.log(
                                                '🔍 All Zone Flow Calculations:',
                                                allZoneFlows
                                            );

>>>>>>> bce561c7
                                            return null;
                                        })()}
                                        {actualZones.map((zone) => {
                                            const summary = calculatedZoneSummaries[zone.id];
                                            const assignedCrop = zoneAssignments[zone.id]
                                                ? getCropByValue(zoneAssignments[zone.id])
                                                : null;
                                            const irrigationType =
                                                globalIrrigationType ||
                                                irrigationAssignments[zone.id];
                                            // Read from precomputed map to avoid recomputation per render
                                            const zonePipeStats: ZonePipeStats =
                                                zonePipeStatsMap.get(zone.id.toString()) ?? {
                                                    main: {
                                                        count: 0,
                                                        totalLength: 0,
                                                        longestLength: 0,
                                                    },
                                                    submain: {
                                                        count: 0,
                                                        totalLength: 0,
                                                        longestLength: 0,
                                                    },
                                                    lateral: {
                                                        count: 0,
                                                        totalLength: 0,
                                                        longestLength: 0,
                                                    },
                                                    total: 0,
                                                    totalLength: 0,
                                                    totalLongestLength: 0,
                                                };
                                            const zoneIrrigationCounts =
                                                calculateZoneIrrigationCounts(
                                                    zone,
                                                    actualIrrigationPoints
                                                );

                                            // Zone irrigation counts calculated
                                            dbg(`🔍 Zone ${zone.name} irrigation counts:`, {
                                                zoneId: zone.id,
                                                zoneName: zone.name,
                                                sprinkler: zoneIrrigationCounts.sprinkler,
                                                // miniSprinkler and microSpray removed
                                                dripTape: zoneIrrigationCounts.dripTape,
                                                total: zoneIrrigationCounts.total,
                                            });
                                            return (
                                                <div
                                                    key={zone.id}
                                                    className="rounded-lg bg-gray-700 p-3 print:border print:bg-gray-50"
                                                >
                                                    <div className="mb-2 flex items-center justify-between">
                                                        <div className="flex items-center space-x-2">
                                                            <div
                                                                className="h-3 w-3 rounded-full"
                                                                style={{
                                                                    backgroundColor: zone.color,
                                                                }}
                                                            ></div>
                                                            <h3 className="text-sm font-semibold text-white print:text-black">
                                                                {zone.name}
                                                            </h3>
                                                            {/* แสดงชื่อพืชที่เลือกจาก choose-crop ถ้ามี และตรงกับโซนนี้ */}
                                                            {assignedCrop && (
                                                                <span className="ml-2 text-xs text-gray-300 print:text-black">
                                                                    {getTranslatedCropByValue(
                                                                        assignedCrop.value,
                                                                        'th'
                                                                    )?.name || assignedCrop.name}
                                                                </span>
                                                            )}
                                                        </div>
                                                        {/* Toggle and crop icon */}
                                                        <div className="flex items-center space-x-2">
                                                            {assignedCrop && (
                                                                <span className="text-lg">
                                                                    {assignedCrop.icon}
                                                                </span>
                                                            )}
                                                            <button
                                                                onClick={() => {
                                                                    const key = zone.id.toString();
                                                                    setZoneDetailsOpen((prev) => ({
                                                                        ...prev,
                                                                        [key]: !(
                                                                            prev[key] !== false
                                                                        ),
                                                                    }));
                                                                }}
                                                                className="rounded border border-gray-400/40 px-2 py-0.5 text-xs text-gray-200 hover:bg-gray-600/40"
                                                                title={
                                                                    zoneDetailsOpen[
                                                                        zone.id.toString()
                                                                    ] !== false
                                                                        ? t('Hide details')
                                                                        : t('Show details')
                                                                }
                                                            >
                                                                {zoneDetailsOpen[
                                                                    zone.id.toString()
                                                                ] !== false
                                                                    ? '▲'
                                                                    : '▼'}
                                                            </button>
                                                        </div>
                                                    </div>
                                                    {zoneDetailsOpen[zone.id.toString()] !==
                                                        false &&
                                                        (summary ? (
                                                            <div className="space-y-3">
                                                                {/* แสดงข้อมูลจำนวนสปริงเกอร์ในส่วนสรุปข้อมูลโซน */}
                                                                <div className="grid grid-cols-4 gap-2 text-xs">
                                                                    <div className="rounded bg-gray-600 p-2 text-center print:bg-gray-100">
                                                                        <div className="text-gray-400 print:text-gray-600">
                                                                            {t('Area')}
                                                                        </div>
                                                                        <div className="font-semibold text-blue-400 print:text-black">
                                                                            {summary.zoneAreaRai}{' '}
                                                                            {t('Rai')}
                                                                        </div>
                                                                        <div className="text-xs text-gray-400 print:text-gray-600">
                                                                            {summary.zoneArea} ตร.ม.
                                                                        </div>
                                                                    </div>
                                                                    <div className="rounded bg-gray-600 p-2 text-center print:bg-gray-100">
                                                                        <div className="text-gray-400 print:text-gray-600">
                                                                            {t('Plants')}
                                                                        </div>
                                                                        <div className="font-semibold text-green-400 print:text-black">
                                                                            {summary.totalPlantingPoints.toLocaleString()}
                                                                        </div>
                                                                        <div className="text-xs text-gray-400 print:text-gray-600">
                                                                            {t('trees')}
                                                                        </div>
                                                                    </div>
                                                                    <div className="rounded bg-gray-600 p-2 text-center print:bg-gray-100">
                                                                        <div className="text-gray-400 print:text-gray-600">
                                                                            Sprinklers
                                                                        </div>
                                                                        <div className="font-semibold text-cyan-400 print:text-black">
                                                                            {
                                                                                zoneIrrigationCounts.total
                                                                            }
                                                                        </div>
                                                                        <div className="text-xs text-gray-400 print:text-gray-600">
                                                                            จุด
                                                                        </div>
                                                                    </div>
                                                                    <div className="rounded bg-gray-600 p-2 text-center print:bg-gray-100">
                                                                        <div className="text-gray-400 print:text-gray-600">
                                                                            Crop
                                                                        </div>
                                                                        <div className="text-xs font-semibold text-white print:text-black">
                                                                            {getTranslatedCropByValue(
                                                                                summary.cropValue ||
                                                                                    '',
                                                                                'th'
                                                                            )?.name ||
                                                                                summary.cropName}
                                                                        </div>
                                                                        <div className="text-xs text-gray-400 print:text-gray-600">
                                                                            {summary.cropCategory}
                                                                        </div>
                                                                    </div>
                                                                </div>

                                                                <div className="rounded-lg bg-cyan-900/30 p-3 print:border print:bg-cyan-50">
                                                                    <h4 className="mb-2 text-sm font-semibold text-cyan-300 print:text-cyan-800">
                                                                        💧{' '}
                                                                        {t(
                                                                            'Water Requirements (liters per irrigation)'
                                                                        )}
                                                                    </h4>
                                                                    <div className="mt-1 rounded bg-cyan-800/30 p-2 text-xs text-cyan-200 print:bg-cyan-100 print:text-cyan-700">
                                                                        {(() => {
                                                                            const flowPerUnit: Record<
                                                                                string,
                                                                                number
                                                                            > = {
                                                                                sprinkler:
                                                                                    irrigationSettingsData
                                                                                        ?.sprinkler_system
                                                                                        ?.flow ?? 0,
                                                                                pivot:
                                                                                    irrigationSettingsData
                                                                                        ?.pivot
                                                                                        ?.flow ?? 0,
                                                                                water_jet_tape:
                                                                                    irrigationSettingsData
                                                                                        ?.water_jet_tape
                                                                                        ?.flow ?? 0,
                                                                                drip_tape:
                                                                                    irrigationSettingsData
                                                                                        ?.drip_tape
                                                                                        ?.flow ?? 0,
                                                                            };
                                                                            const counts =
                                                                                calculateZoneIrrigationCounts(
                                                                                    zone,
                                                                                    actualIrrigationPoints
                                                                                );
                                                                            const rows: Array<{
                                                                                label: string;
                                                                                units: number;
                                                                                flow: number;
                                                                                total: number;
                                                                            }> = [];
                                                                            const pushRow = (
                                                                                label: string,
                                                                                units: number,
                                                                                key: string
                                                                            ) => {
                                                                                if (units > 0) {
                                                                                    const per =
                                                                                        flowPerUnit[
                                                                                            key
                                                                                        ] || 0;
                                                                                    rows.push({
                                                                                        label,
                                                                                        units,
                                                                                        flow: per,
                                                                                        total:
                                                                                            units *
                                                                                            per,
                                                                                    });
                                                                                }
                                                                            };
                                                                            pushRow(
                                                                                t('Sprinklers'),
                                                                                counts.sprinkler,
                                                                                'sprinkler'
                                                                            );
                                                                            pushRow(
                                                                                t('Pivots'),
                                                                                counts.pivot,
                                                                                'pivot'
                                                                            );
                                                                            pushRow(
                                                                                t('Water Jet Tape'),
                                                                                counts.waterJetTape,
                                                                                'water_jet_tape'
                                                                            );
                                                                            pushRow(
                                                                                t('Drip Tape'),
                                                                                counts.dripTape,
                                                                                'drip_tape'
                                                                            );
                                                                            const zoneTotal =
                                                                                rows.reduce(
                                                                                    (s, r) =>
                                                                                        s + r.total,
                                                                                    0
                                                                                );
                                                                            return (
                                                                                <div className="space-y-1">
                                                                                    {rows.length ===
                                                                                    0 ? (
                                                                                        <div className="text-cyan-300/70">
                                                                                            {t(
                                                                                                'No flow data'
                                                                                            )}
                                                                                        </div>
                                                                                    ) : (
                                                                                        <>
                                                                                            <div className="flex items-center justify-between">
                                                                                                <div className="font-semibold">
                                                                                                    {t(
                                                                                                        'Total flowrate'
                                                                                                    )}
                                                                                                </div>
                                                                                                <div className="text-2xl font-extrabold text-cyan-100">
                                                                                                    {zoneTotal.toLocaleString()}{' '}
                                                                                                    {t(
                                                                                                        'L/min'
                                                                                                    )}
                                                                                                </div>
                                                                                            </div>
                                                                                        </>
                                                                                    )}
                                                                                </div>
                                                                            );
                                                                        })()}
                                                                    </div>
                                                                </div>

                                                                <div className="rounded-lg bg-blue-900/30 p-3 print:border print:bg-blue-50">
                                                                    <h4 className="mb-2 text-sm font-semibold text-blue-300 print:text-blue-800">
                                                                        🔧{' '}
                                                                        {t(
                                                                            'Irrigation System & Pipe Network'
                                                                        )}
                                                                    </h4>

                                                                    <div className="mb-3">
                                                                        <div className="mb-1 text-xs font-medium text-blue-200 print:text-blue-700">
                                                                            {t('Irrigation Type:')}
                                                                        </div>
                                                                        <div className="flex items-center gap-2 text-sm font-semibold text-blue-100 print:text-blue-900">
                                                                            {formatIrrigationType(
                                                                                irrigationType
                                                                            )}
                                                                            {zoneIrrigationCounts.sprinkler >
                                                                                0 && (
                                                                                <span className="text-xs text-green-300">
                                                                                    🟢{' '}
                                                                                    {
                                                                                        zoneIrrigationCounts.sprinkler
                                                                                    }{' '}
                                                                                    {t('units')}
                                                                                </span>
                                                                            )}
                                                                        </div>
                                                                    </div>

                                                                    <div className="space-y-3">
                                                                        <div className="border-b border-blue-700 pb-1 text-xs font-medium text-blue-200 print:border-blue-300 print:text-blue-700">
                                                                            {t(
                                                                                'Pipe System Details in Zone:'
                                                                            )}
                                                                        </div>

                                                                        <div className="rounded border border-cyan-600 bg-cyan-800/40 p-3 print:border-cyan-300 print:bg-cyan-100">
                                                                            <div className="mb-3 text-center">
                                                                                <div className="text-sm font-bold text-cyan-200 print:text-cyan-800">
                                                                                    📊{' '}
                                                                                    {t(
                                                                                        'Zone Pipe Summary'
                                                                                    )}
                                                                                </div>
                                                                            </div>

                                                                            <div className="mb-3">
                                                                                <div className="mb-2 grid grid-cols-4 gap-1 text-xs">
                                                                                    <div className="font-medium text-cyan-200 print:text-cyan-700">
                                                                                        {t(
                                                                                            'Pipe type'
                                                                                        )}
                                                                                    </div>
                                                                                    <div className="text-center font-medium text-cyan-200 print:text-cyan-700">
                                                                                        {t('Count')}
                                                                                    </div>
                                                                                    <div className="text-center font-medium text-cyan-200 print:text-cyan-700">
                                                                                        {t(
                                                                                            'Longest (m)'
                                                                                        )}
                                                                                    </div>
                                                                                    <div className="text-center font-medium text-cyan-200 print:text-cyan-700">
                                                                                        {t(
                                                                                            'Total (m)'
                                                                                        )}
                                                                                    </div>
                                                                                </div>
                                                                                <div className="space-y-1">
                                                                                    <div className="grid grid-cols-4 gap-1 rounded bg-red-700/20 p-1 text-xs print:bg-red-50">
                                                                                        <div className="text-red-200 print:text-red-800">
                                                                                            🔴{' '}
                                                                                            {t(
                                                                                                'Main Pipes'
                                                                                            )}
                                                                                        </div>
                                                                                        <div className="text-center font-semibold text-red-100 print:text-red-900">
                                                                                            {
                                                                                                zonePipeStats
                                                                                                    .main
                                                                                                    .count
                                                                                            }
                                                                                        </div>
                                                                                        <div className="text-center font-semibold text-red-100 print:text-red-900">
                                                                                            {zonePipeStats.main.longestLength.toLocaleString()}
                                                                                        </div>
                                                                                        <div className="text-center font-semibold text-red-100 print:text-red-900">
                                                                                            {zonePipeStats.main.totalLength.toLocaleString()}
                                                                                        </div>
                                                                                    </div>
                                                                                    <div className="grid grid-cols-4 gap-1 rounded bg-purple-700/20 p-1 text-xs print:bg-purple-50">
                                                                                        <div className="text-purple-200 print:text-purple-800">
                                                                                            🟣{' '}
                                                                                            {t(
                                                                                                'Submain Pipes'
                                                                                            )}
                                                                                        </div>
                                                                                        <div className="text-center font-semibold text-purple-100 print:text-purple-900">
                                                                                            {
                                                                                                zonePipeStats
                                                                                                    .submain
                                                                                                    .count
                                                                                            }
                                                                                        </div>
                                                                                        <div className="text-center font-semibold text-purple-100 print:text-purple-900">
                                                                                            {zonePipeStats.submain.longestLength.toLocaleString()}
                                                                                        </div>
                                                                                        <div className="text-center font-semibold text-purple-100 print:text-purple-900">
                                                                                            {zonePipeStats.submain.totalLength.toLocaleString()}
                                                                                        </div>
                                                                                    </div>
                                                                                    <div className="grid grid-cols-4 gap-1 rounded bg-yellow-700/20 p-1 text-xs print:bg-yellow-50">
                                                                                        <div className="text-yellow-200 print:text-yellow-800">
                                                                                            🟡{' '}
                                                                                            {t(
                                                                                                'Lateral Pipes'
                                                                                            )}
                                                                                        </div>
                                                                                        <div className="text-center font-semibold text-yellow-100 print:text-yellow-900">
                                                                                            {
                                                                                                zonePipeStats
                                                                                                    .lateral
                                                                                                    .count
                                                                                            }
                                                                                        </div>
                                                                                        <div className="text-center font-semibold text-yellow-100 print:text-yellow-900">
                                                                                            {zonePipeStats.lateral.longestLength.toLocaleString()}
                                                                                        </div>
                                                                                        <div className="text-center font-semibold text-yellow-100 print:text-yellow-900">
                                                                                            {zonePipeStats.lateral.totalLength.toLocaleString()}
                                                                                        </div>
                                                                                    </div>
                                                                                </div>
                                                                            </div>

                                                                            {/* Lateral outlet details */}
                                                                            {(() => {
                                                                                // Zone-specific longest-pipe flow summary (display only, per request)
                                                                                const zeroFlows = {
                                                                                    main: {
                                                                                        longestId:
                                                                                            null as
                                                                                                | string
                                                                                                | number
                                                                                                | null,
                                                                                        connectedSubmains: 0,
                                                                                        flowLMin: 0,
                                                                                    },
                                                                                    submain: {
                                                                                        longestId:
                                                                                            null as
                                                                                                | string
                                                                                                | number
                                                                                                | null,
                                                                                        connectedLaterals: 0,
                                                                                        flowLMin: 0,
                                                                                    },
                                                                                    lateral: {
                                                                                        longestId:
                                                                                            null as
                                                                                                | string
                                                                                                | number
                                                                                                | null,
                                                                                        sprinklers: 0,
                                                                                        flowLMin: 0,
                                                                                    },
                                                                                };
                                                                                let zFlows =
                                                                                    zeroFlows;
                                                                                try {
                                                                                    zFlows =
                                                                                        buildZoneConnectivityLongestFlows(
                                                                                            zone,
                                                                                            actualPipes,
                                                                                            actualIrrigationPoints,
                                                                                            irrigationSettingsData ||
                                                                                                {}
                                                                                        );
                                                                                } catch (error) {
                                                                                    console.error(
                                                                                        `❌ Error calculating flows for zone ${zone.id}:`,
                                                                                        error
                                                                                    );
                                                                                    // Keep zeroFlows fallback so the header still renders
                                                                                }
                                                                                const header = (
                                                                                    <div className="mb-2 rounded bg-cyan-900/30 p-2 text-xs print:bg-cyan-50">
                                                                                        <div className="mb-2 font-semibold text-cyan-200 print:text-cyan-800">
                                                                                            {t(
                                                                                                'Longest pipe flowrates'
                                                                                            )}
                                                                                        </div>
                                                                                        <div className="overflow-x-auto">
                                                                                            <table className="w-full border-collapse border border-cyan-700/50 print:border-cyan-300">
                                                                                                <thead>
                                                                                                    <tr className="bg-cyan-800/50 print:bg-cyan-100">
                                                                                                        <th className="border border-cyan-700/50 px-2 py-1 text-left font-semibold text-cyan-200 print:border-cyan-300 print:text-cyan-800">
                                                                                                            {t(
                                                                                                                'Pipe Type'
                                                                                                            )}
                                                                                                        </th>
                                                                                                        <th className="border border-cyan-700/50 px-2 py-1 text-left font-semibold text-cyan-200 print:border-cyan-300 print:text-cyan-800">
                                                                                                            {t(
                                                                                                                'Flowrate'
                                                                                                            )}
                                                                                                        </th>
                                                                                                        <th className="border border-cyan-700/50 px-2 py-1 text-left font-semibold text-cyan-200 print:border-cyan-300 print:text-cyan-800">
                                                                                                            ทางออก
                                                                                                        </th>
                                                                                                    </tr>
                                                                                                </thead>
                                                                                                <tbody className="text-cyan-100 print:text-cyan-700">
                                                                                                    <tr>
                                                                                                        <td className="border border-cyan-700/50 px-2 py-1 print:border-cyan-300">
                                                                                                            {t(
                                                                                                                'Main'
                                                                                                            )}{' '}
                                                                                                            (
                                                                                                            {t(
                                                                                                                'longest'
                                                                                                            )}
                                                                                                            )
                                                                                                        </td>
                                                                                                        <td className="border border-cyan-700/50 px-2 py-1 font-bold print:border-cyan-300">
                                                                                                            {Math.round(
                                                                                                                zFlows
                                                                                                                    .main
                                                                                                                    .flowLMin
                                                                                                            ).toLocaleString()}{' '}
                                                                                                            {t(
                                                                                                                'L/min'
                                                                                                            )}
                                                                                                        </td>
                                                                                                        <td className="border border-cyan-700/50 px-2 py-1 print:border-cyan-300">
                                                                                                            {
                                                                                                                zFlows
                                                                                                                    .main
                                                                                                                    .connectedSubmains
                                                                                                            }
                                                                                                        </td>
                                                                                                    </tr>
                                                                                                    <tr>
                                                                                                        <td className="border border-cyan-700/50 px-2 py-1 print:border-cyan-300">
                                                                                                            {t(
                                                                                                                'Submain'
                                                                                                            )}{' '}
                                                                                                            (
                                                                                                            {t(
                                                                                                                'longest'
                                                                                                            )}
                                                                                                            )
                                                                                                        </td>
                                                                                                        <td className="border border-cyan-700/50 px-2 py-1 font-bold print:border-cyan-300">
                                                                                                            {Math.round(
                                                                                                                zFlows
                                                                                                                    .submain
                                                                                                                    .flowLMin
                                                                                                            ).toLocaleString()}{' '}
                                                                                                            {t(
                                                                                                                'L/min'
                                                                                                            )}
                                                                                                        </td>
                                                                                                        <td className="border border-cyan-700/50 px-2 py-1 print:border-cyan-300">
                                                                                                            {
                                                                                                                zFlows
                                                                                                                    .submain
                                                                                                                    .connectedLaterals
                                                                                                            }
                                                                                                        </td>
                                                                                                    </tr>
                                                                                                    <tr>
                                                                                                        <td className="border border-cyan-700/50 px-2 py-1 print:border-cyan-300">
                                                                                                            {t(
                                                                                                                'Lateral'
                                                                                                            )}{' '}
                                                                                                            (
                                                                                                            {t(
                                                                                                                'longest'
                                                                                                            )}
                                                                                                            )
                                                                                                        </td>
                                                                                                        <td className="border border-cyan-700/50 px-2 py-1 font-bold print:border-cyan-300">
                                                                                                            {Math.round(
                                                                                                                zFlows
                                                                                                                    .lateral
                                                                                                                    .flowLMin
                                                                                                            ).toLocaleString()}{' '}
                                                                                                            {t(
                                                                                                                'L/min'
                                                                                                            )}
                                                                                                        </td>
                                                                                                        <td className="border border-cyan-700/50 px-2 py-1 print:border-cyan-300">
                                                                                                            {
                                                                                                                zFlows
                                                                                                                    .lateral
                                                                                                                    .sprinklers
                                                                                                            }
                                                                                                        </td>
                                                                                                    </tr>
                                                                                                </tbody>
                                                                                            </table>
                                                                                        </div>
                                                                                    </div>
                                                                                );
                                                                                // existing lateral outlets UI below
                                                                                try {
                                                                                    const lateralPipes =
                                                                                        actualPipes.filter(
                                                                                            (p) => {
                                                                                                if (
                                                                                                    identifyPipeType(
                                                                                                        p
                                                                                                    ) !==
                                                                                                    'lateral'
                                                                                                )
                                                                                                    return false;
                                                                                                const byId =
                                                                                                    (p.zoneId?.toString?.() ||
                                                                                                        '') ===
                                                                                                    zone.id.toString();
                                                                                                const byGeom =
                                                                                                    isPipeInZone(
                                                                                                        p,
                                                                                                        zone
                                                                                                    );
                                                                                                return (
                                                                                                    byId ||
                                                                                                    byGeom
                                                                                                );
                                                                                            }
                                                                                        );
                                                                                    // Count sprinklers attached to each lateral by distance threshold
                                                                                    const attachThresholdMeters = 1.5;
                                                                                    const rows =
                                                                                        lateralPipes.map(
                                                                                            (
                                                                                                lat
                                                                                            ) => {
                                                                                                const coords =
                                                                                                    (
                                                                                                        lat.coordinates ||
                                                                                                        []
                                                                                                    )
                                                                                                        .map(
                                                                                                            (
                                                                                                                c
                                                                                                            ) =>
                                                                                                                toLngLat(
                                                                                                                    c
                                                                                                                )
                                                                                                        )
                                                                                                        .filter(
                                                                                                            (
                                                                                                                v
                                                                                                            ): v is [
                                                                                                                number,
                                                                                                                number,
                                                                                                            ] =>
                                                                                                                v !==
                                                                                                                null
                                                                                                        );
                                                                                                const line =
                                                                                                    coords.length >=
                                                                                                    2
                                                                                                        ? turf.lineString(
                                                                                                              coords
                                                                                                          )
                                                                                                        : null;
                                                                                                const units =
                                                                                                    line
                                                                                                        ? actualIrrigationPoints.filter(
                                                                                                              (
                                                                                                                  pt
                                                                                                              ) => {
                                                                                                                  const type =
                                                                                                                      normalizeIrrigationType(
                                                                                                                          pt.type
                                                                                                                      );
                                                                                                                  if (
                                                                                                                      type !==
                                                                                                                      'sprinkler'
                                                                                                                  )
                                                                                                                      return false;
                                                                                                                  if (
                                                                                                                      typeof pt.lat !==
                                                                                                                          'number' ||
                                                                                                                      typeof pt.lng !==
                                                                                                                          'number'
                                                                                                                  )
                                                                                                                      return false;
                                                                                                                  const point =
                                                                                                                      turf.point(
                                                                                                                          [
                                                                                                                              pt.lng,
                                                                                                                              pt.lat,
                                                                                                                          ]
                                                                                                                      );
                                                                                                                  const distKm =
                                                                                                                      pointToLineDistance(
                                                                                                                          point,
                                                                                                                          line as unknown as GeoFeature<GeoLineString>,
                                                                                                                          {
                                                                                                                              units: 'kilometers',
                                                                                                                          }
                                                                                                                      );
                                                                                                                  return (
                                                                                                                      distKm *
                                                                                                                          1000 <=
                                                                                                                      attachThresholdMeters
                                                                                                                  );
                                                                                                              }
                                                                                                          )
                                                                                                              .length
                                                                                                        : 0;
                                                                                                return {
                                                                                                    id: lat.id,
                                                                                                    units,
                                                                                                };
                                                                                            }
                                                                                        );
                                                                                    const most =
                                                                                        rows.reduce<{
                                                                                            id:
                                                                                                | string
                                                                                                | number
                                                                                                | null;
                                                                                            units: number;
                                                                                        }>(
                                                                                            (
                                                                                                acc,
                                                                                                r
                                                                                            ) =>
                                                                                                r.units >
                                                                                                acc.units
                                                                                                    ? {
                                                                                                          id: r.id,
                                                                                                          units: r.units,
                                                                                                      }
                                                                                                    : acc,
                                                                                            {
                                                                                                id: null,
                                                                                                units: -1,
                                                                                            }
                                                                                        );
                                                                                    const open =
                                                                                        zoneLateralDetailsOpen[
                                                                                            zone.id.toString()
                                                                                        ] || false;
                                                                                    return (
                                                                                        <div className="mt-2 rounded bg-blue-800/20 p-2 print:bg-blue-100">
                                                                                            {/* Move header block outside Zone Pipe Summary, show here separately above outlets */}
                                                                                            {header}
                                                                                            <div className="mb-2 flex items-center justify-between">
                                                                                                <div className="text-xs font-semibold text-blue-200 print:text-blue-800">
                                                                                                    {t(
                                                                                                        'Lateral outlets'
                                                                                                    )}
                                                                                                </div>
                                                                                                <button
                                                                                                    onClick={() =>
                                                                                                        setZoneLateralDetailsOpen(
                                                                                                            (
                                                                                                                prev
                                                                                                            ) => ({
                                                                                                                ...prev,
                                                                                                                [zone.id.toString()]:
                                                                                                                    !open,
                                                                                                            })
                                                                                                        )
                                                                                                    }
                                                                                                    className="rounded border border-blue-400/40 px-2 py-0.5 text-[11px] text-blue-100 hover:bg-blue-700/30 print:text-blue-900"
                                                                                                >
                                                                                                    {open
                                                                                                        ? t(
                                                                                                              'Hide'
                                                                                                          )
                                                                                                        : t(
                                                                                                              'View all'
                                                                                                          )}
                                                                                                </button>
                                                                                            </div>
                                                                                            {!open ? (
                                                                                                <div className="text-xs text-blue-100 print:text-blue-900">
                                                                                                    {t(
                                                                                                        'Most outlets'
                                                                                                    )}
                                                                                                    :{' '}
                                                                                                    <span className="font-bold">
                                                                                                        {(most.units <
                                                                                                        0
                                                                                                            ? 0
                                                                                                            : most.units
                                                                                                        ).toLocaleString()}
                                                                                                    </span>{' '}
                                                                                                    {t(
                                                                                                        'sprinklers'
                                                                                                    )}
                                                                                                </div>
                                                                                            ) : (
                                                                                                <div className="space-y-1">
                                                                                                    {rows.length ===
                                                                                                    0 ? (
                                                                                                        <div className="text-xs text-blue-200/70 print:text-blue-800">
                                                                                                            {t(
                                                                                                                'No laterals'
                                                                                                            )}
                                                                                                        </div>
                                                                                                    ) : (
                                                                                                        rows
                                                                                                            .sort(
                                                                                                                (
                                                                                                                    a,
                                                                                                                    b
                                                                                                                ) =>
                                                                                                                    b.units -
                                                                                                                    a.units
                                                                                                            )
                                                                                                            .map(
                                                                                                                (
                                                                                                                    r
                                                                                                                ) => (
                                                                                                                    <div
                                                                                                                        key={String(
                                                                                                                            r.id
                                                                                                                        )}
                                                                                                                        className="flex items-center justify-between text-xs"
                                                                                                                    >
                                                                                                                        <div className="text-blue-100 print:text-blue-900">
                                                                                                                            {t(
                                                                                                                                'Lateral'
                                                                                                                            )}{' '}
                                                                                                                            #
                                                                                                                            {String(
                                                                                                                                r.id
                                                                                                                            )}
                                                                                                                        </div>
                                                                                                                        <div className="font-semibold text-blue-200 print:text-blue-800">
                                                                                                                            {r.units.toLocaleString()}{' '}
                                                                                                                            {t(
                                                                                                                                'sprinklers'
                                                                                                                            )}
                                                                                                                        </div>
                                                                                                                    </div>
                                                                                                                )
                                                                                                            )
                                                                                                    )}
                                                                                                </div>
                                                                                            )}
                                                                                        </div>
                                                                                    );
                                                                                } catch {
                                                                                    // If laterals listing errors, still render the header so flowrates always show
                                                                                    return (
                                                                                        <div className="mt-2 rounded bg-blue-800/20 p-2 print:bg-blue-100">
                                                                                            {header}
                                                                                        </div>
                                                                                    );
                                                                                }
                                                                            })()}

                                                                            <div className="grid grid-cols-2 gap-2 border-t border-cyan-600 pt-2 text-xs print:border-cyan-300">
                                                                                <div className="rounded bg-cyan-700/30 p-2 text-center print:bg-cyan-50">
                                                                                    <div className="mb-1 text-xs text-cyan-200 print:text-cyan-700">
                                                                                        {t(
                                                                                            'Total longest pipe combined:'
                                                                                        )}
                                                                                    </div>
                                                                                    <div className="text-sm font-bold text-cyan-100 print:text-cyan-900">
                                                                                        {zonePipeStats.totalLongestLength.toLocaleString()}{' '}
                                                                                        {t('m.')}
                                                                                    </div>
                                                                                    <div className="mt-1 text-xs text-cyan-300 print:text-cyan-600">
                                                                                        (
                                                                                        {
                                                                                            zonePipeStats
                                                                                                .main
                                                                                                .longestLength
                                                                                        }{' '}
                                                                                        +{' '}
                                                                                        {
                                                                                            zonePipeStats
                                                                                                .submain
                                                                                                .longestLength
                                                                                        }{' '}
                                                                                        +{' '}
                                                                                        {
                                                                                            zonePipeStats
                                                                                                .lateral
                                                                                                .longestLength
                                                                                        }
                                                                                        )
                                                                                    </div>
                                                                                </div>
                                                                                <div className="rounded bg-cyan-700/30 p-2 text-center print:bg-cyan-50">
                                                                                    <div className="mb-1 text-xs text-cyan-200 print:text-cyan-700">
                                                                                        {t(
                                                                                            'Total all pipe combined:'
                                                                                        )}
                                                                                    </div>
                                                                                    <div className="text-sm font-bold text-cyan-100 print:text-cyan-900">
                                                                                        {zonePipeStats.totalLength.toLocaleString()}{' '}
                                                                                        {t('m.')}
                                                                                    </div>
                                                                                    <div className="mt-1 text-xs text-cyan-300 print:text-cyan-600">
                                                                                        (
                                                                                        {
                                                                                            zonePipeStats
                                                                                                .main
                                                                                                .totalLength
                                                                                        }{' '}
                                                                                        +{' '}
                                                                                        {
                                                                                            zonePipeStats
                                                                                                .submain
                                                                                                .totalLength
                                                                                        }{' '}
                                                                                        +{' '}
                                                                                        {
                                                                                            zonePipeStats
                                                                                                .lateral
                                                                                                .totalLength
                                                                                        }
                                                                                        )
                                                                                    </div>
                                                                                </div>
                                                                            </div>

                                                                            <div className="mt-2 border-t border-cyan-600 pt-2 text-center print:border-cyan-300">
                                                                                <div className="text-xs text-cyan-200 print:text-cyan-700">
                                                                                    {t(
                                                                                        'Total Pipes in Zone:'
                                                                                    )}{' '}
                                                                                    <span className="font-bold text-cyan-100 print:text-cyan-900">
                                                                                        {
                                                                                            zonePipeStats.total
                                                                                        }{' '}
                                                                                        {t('pipes')}
                                                                                    </span>
                                                                                </div>
                                                                            </div>

                                                                            {/* Connection Points in Zone */}
                                                                            {(() => {
                                                                                // สร้างจุดเชื่อมต่อทั้งหมดเพื่อนับจำนวนในโซนนี้
                                                                                const allConnectionPoints: Array<{
                                                                                    id: string;
                                                                                    position: Coordinate;
                                                                                    connectedLaterals: string[];
                                                                                    submainId: string;
                                                                                    type:
                                                                                        | 'single'
                                                                                        | 'junction'
                                                                                        | 'crossing'
                                                                                        | 'l_shape'
                                                                                        | 't_shape'
                                                                                        | 'cross_shape';
                                                                                }> = [];

                                                                                // สร้างจุดเชื่อมต่อของท่อย่อยกับท่อเมนย่อย
                                                                                const lateralPipes =
                                                                                    actualPipes.filter(
                                                                                        (p) =>
                                                                                            p.type ===
                                                                                            'lateral'
                                                                                    );
                                                                                const submainPipes =
                                                                                    actualPipes.filter(
                                                                                        (p) =>
                                                                                            p.type ===
                                                                                            'submain'
                                                                                    );

                                                                                if (
                                                                                    lateralPipes.length >
                                                                                        0 &&
                                                                                    submainPipes.length >
                                                                                        0
                                                                                ) {
                                                                                    const lateralConnectionPoints =
                                                                                        createLateralConnectionPoints(
                                                                                            lateralPipes,
                                                                                            submainPipes
                                                                                        );
                                                                                    allConnectionPoints.push(
                                                                                        ...lateralConnectionPoints
                                                                                    );
                                                                                }

                                                                                // สร้างจุดเชื่อมต่อของท่อเมนย่อยกับท่อเมน
                                                                                const submainToMainConnectionPoints =
                                                                                    createSubmainToMainConnectionPoints(
                                                                                        actualPipes
                                                                                    );
                                                                                allConnectionPoints.push(
                                                                                    ...submainToMainConnectionPoints
                                                                                );

                                                                                // กรองจุดเชื่อมต่อที่อยู่ในโซนนี้
                                                                                const zoneConnectionPoints =
                                                                                    allConnectionPoints.filter(
                                                                                        (cp) => {
                                                                                            return isPointInPolygonEnhanced(
                                                                                                [
                                                                                                    cp
                                                                                                        .position
                                                                                                        .lat,
                                                                                                    cp
                                                                                                        .position
                                                                                                        .lng,
                                                                                                ],
                                                                                                zone.coordinates
                                                                                            );
                                                                                        }
                                                                                    );

                                                                                // นับจำนวนจุดเชื่อมต่อแต่ละสีในโซนนี้
                                                                                const zoneConnectionCounts =
                                                                                    {
                                                                                        red: zoneConnectionPoints.filter(
                                                                                            (cp) =>
                                                                                                cp.type ===
                                                                                                'l_shape'
                                                                                        ).length,
                                                                                        blue: zoneConnectionPoints.filter(
                                                                                            (cp) =>
                                                                                                cp.type ===
                                                                                                't_shape'
                                                                                        ).length,
                                                                                        purple: zoneConnectionPoints.filter(
                                                                                            (cp) =>
                                                                                                cp.type ===
                                                                                                'cross_shape'
                                                                                        ).length,
                                                                                        yellow: zoneConnectionPoints.filter(
                                                                                            (cp) =>
                                                                                                cp.type ===
                                                                                                    'junction' ||
                                                                                                cp.type ===
                                                                                                    'single'
                                                                                        ).length,
                                                                                        green: zoneConnectionPoints.filter(
                                                                                            (cp) =>
                                                                                                cp.type ===
                                                                                                'crossing'
                                                                                        ).length,
                                                                                    };

                                                                                const totalZoneConnectionPoints =
                                                                                    Object.values(
                                                                                        zoneConnectionCounts
                                                                                    ).reduce(
                                                                                        (
                                                                                            sum,
                                                                                            count
                                                                                        ) =>
                                                                                            sum +
                                                                                            count,
                                                                                        0
                                                                                    );

                                                                                // ถ้าไม่มีจุดเชื่อมต่อในโซนนี้ ให้ข้าม
                                                                                if (
                                                                                    totalZoneConnectionPoints ===
                                                                                    0
                                                                                )
                                                                                    return null;

                                                                                return (
                                                                                    <div className="mt-3 rounded-lg bg-purple-900/30 p-3 print:border print:bg-purple-50">
                                                                                        <h4 className="mb-2 text-sm font-semibold text-purple-300 print:text-purple-800">
                                                                                            🔗{' '}
                                                                                            {t(
                                                                                                'Connection Points in Zone'
                                                                                            )}
                                                                                        </h4>

                                                                                        {/* แสดงจำนวนรวม */}
                                                                                        <div className="mb-2 text-center">
                                                                                            <span className="text-sm font-bold text-purple-200 print:text-purple-900">
                                                                                                {
                                                                                                    totalZoneConnectionPoints
                                                                                                }{' '}
                                                                                                {t(
                                                                                                    'connection points'
                                                                                                )}
                                                                                            </span>
                                                                                        </div>

                                                                                        {/* แสดงจำนวนจุดเชื่อมต่อแต่ละสีในโซนนี้ */}
                                                                                        <div className="grid grid-cols-5 gap-1">
                                                                                            {/* สีแดง */}
                                                                                            <div className="rounded bg-gray-600 p-1 text-center print:border">
                                                                                                <div className="flex flex-col items-center gap-1">
                                                                                                    <div className="h-2 w-2 rounded-full border border-white bg-red-500"></div>
                                                                                                    <span className="text-xs font-bold text-red-400 print:text-black">
                                                                                                        {
                                                                                                            zoneConnectionCounts.red
                                                                                                        }
                                                                                                    </span>
                                                                                                </div>
                                                                                            </div>

                                                                                            {/* สีน้ำเงิน */}
                                                                                            <div className="rounded bg-gray-600 p-1 text-center print:border">
                                                                                                <div className="flex flex-col items-center gap-1">
                                                                                                    <div className="h-2 w-2 rounded-full border border-white bg-blue-500"></div>
                                                                                                    <span className="text-xs font-bold text-blue-400 print:text-black">
                                                                                                        {
                                                                                                            zoneConnectionCounts.blue
                                                                                                        }
                                                                                                    </span>
                                                                                                </div>
                                                                                            </div>

                                                                                            {/* สีม่วง */}
                                                                                            <div className="rounded bg-gray-600 p-1 text-center print:border">
                                                                                                <div className="flex flex-col items-center gap-1">
                                                                                                    <div className="h-2 w-2 rounded-full border border-white bg-purple-500"></div>
                                                                                                    <span className="text-xs font-bold text-purple-400 print:text-black">
                                                                                                        {
                                                                                                            zoneConnectionCounts.purple
                                                                                                        }
                                                                                                    </span>
                                                                                                </div>
                                                                                            </div>

                                                                                            {/* สีเหลือง */}
                                                                                            <div className="rounded bg-gray-600 p-1 text-center print:border">
                                                                                                <div className="flex flex-col items-center gap-1">
                                                                                                    <div className="h-2 w-2 rounded-full border border-white bg-yellow-500"></div>
                                                                                                    <span className="text-xs font-bold text-yellow-400 print:text-black">
                                                                                                        {
                                                                                                            zoneConnectionCounts.yellow
                                                                                                        }
                                                                                                    </span>
                                                                                                </div>
                                                                                            </div>

                                                                                            {/* สีเขียว */}
                                                                                            <div className="rounded bg-gray-600 p-1 text-center print:border">
                                                                                                <div className="flex flex-col items-center gap-1">
                                                                                                    <div className="h-2 w-2 rounded-full border border-white bg-green-500"></div>
                                                                                                    <span className="text-xs font-bold text-green-400 print:text-black">
                                                                                                        {
                                                                                                            zoneConnectionCounts.green
                                                                                                        }
                                                                                                    </span>
                                                                                                </div>
                                                                                            </div>
                                                                                        </div>

                                                                                        {/* แสดงรายละเอียดเพิ่มเติม */}
                                                                                        <div className="mt-2 text-xs text-purple-200 print:text-purple-700">
                                                                                            {zoneConnectionCounts.red >
                                                                                                0 && (
                                                                                                <span className="mr-2">
                                                                                                    {t(
                                                                                                        'L-shape'
                                                                                                    )}
                                                                                                    :{' '}
                                                                                                    {
                                                                                                        zoneConnectionCounts.red
                                                                                                    }
                                                                                                </span>
                                                                                            )}
                                                                                            {zoneConnectionCounts.blue >
                                                                                                0 && (
                                                                                                <span className="mr-2">
                                                                                                    {t(
                                                                                                        'T-shape'
                                                                                                    )}
                                                                                                    :{' '}
                                                                                                    {
                                                                                                        zoneConnectionCounts.blue
                                                                                                    }
                                                                                                </span>
                                                                                            )}
                                                                                            {zoneConnectionCounts.purple >
                                                                                                0 && (
                                                                                                <span className="mr-2">
                                                                                                    {t(
                                                                                                        '+ shape'
                                                                                                    )}
                                                                                                    :{' '}
                                                                                                    {
                                                                                                        zoneConnectionCounts.purple
                                                                                                    }
                                                                                                </span>
                                                                                            )}
                                                                                            {zoneConnectionCounts.yellow >
                                                                                                0 && (
                                                                                                <span className="mr-2">
                                                                                                    {t(
                                                                                                        'Junction'
                                                                                                    )}
                                                                                                    :{' '}
                                                                                                    {
                                                                                                        zoneConnectionCounts.yellow
                                                                                                    }
                                                                                                </span>
                                                                                            )}
                                                                                            {zoneConnectionCounts.green >
                                                                                                0 && (
                                                                                                <span className="mr-2">
                                                                                                    {t(
                                                                                                        'Crossing'
                                                                                                    )}
                                                                                                    :{' '}
                                                                                                    {
                                                                                                        zoneConnectionCounts.green
                                                                                                    }
                                                                                                </span>
                                                                                            )}
                                                                                        </div>
                                                                                    </div>
                                                                                );
                                                                            })()}
                                                                        </div>
                                                                    </div>
                                                                </div>
                                                            </div>
                                                        ) : (
                                                            <div className="space-y-3">
                                                                <div className="py-4 text-center text-gray-400 print:text-gray-600">
                                                                    <div className="mb-2 text-4xl">
                                                                        ❓
                                                                    </div>
                                                                    <div className="text-sm">
                                                                        No crop assigned to this
                                                                        zone
                                                                    </div>
                                                                    <div className="text-xs">
                                                                        Cannot calculate water
                                                                        requirements
                                                                    </div>
                                                                </div>

                                                                {/* แสดงข้อมูลจำนวนสปริงเกอร์แม้ไม่มีพืชปลูก */}
                                                                <div className="rounded-lg bg-blue-900/30 p-3 print:border print:bg-blue-50">
                                                                    <h4 className="mb-2 text-sm font-semibold text-blue-300 print:text-blue-800">
                                                                        💧 Irrigation Points in
                                                                        Zone:
                                                                    </h4>
                                                                    <div className="grid grid-cols-2 gap-2 text-xs">
                                                                        <div className="rounded bg-blue-700/20 p-2 text-center print:bg-blue-50">
                                                                            <div className="text-blue-200 print:text-blue-800">
                                                                                🟢 Sprinklers
                                                                            </div>
                                                                            <div className="font-semibold text-blue-100 print:text-blue-900">
                                                                                {
                                                                                    zoneIrrigationCounts.sprinkler
                                                                                }
                                                                            </div>
                                                                        </div>
                                                                        {/* Removed Mini Sprinklers and Micro Sprays sections */}
                                                                        <div className="rounded bg-blue-700/20 p-2 text-center print:bg-blue-50">
                                                                            <div className="text-blue-200 print:text-blue-800">
                                                                                🟣 Drip Tape
                                                                            </div>
                                                                            <div className="font-semibold text-blue-100 print:text-blue-900">
                                                                                {
                                                                                    zoneIrrigationCounts.dripTape
                                                                                }
                                                                            </div>
                                                                        </div>
                                                                    </div>
                                                                    <div className="mt-2 rounded bg-blue-800/30 p-2 text-center print:bg-blue-100">
                                                                        <div className="text-xs text-blue-200 print:text-blue-700">
                                                                            Total Irrigation Points:
                                                                        </div>
                                                                        <div className="text-sm font-bold text-blue-100 print:text-blue-900">
                                                                            {
                                                                                zoneIrrigationCounts.total
                                                                            }{' '}
                                                                            จุด
                                                                        </div>
                                                                    </div>
                                                                </div>
                                                            </div>
                                                        ))}
                                                </div>
                                            );
                                        })}
                                    </div>
                                </div>
                            </div>
                        </div>
                    </div>
                </div>
            </div>
        </div>
    );
}<|MERGE_RESOLUTION|>--- conflicted
+++ resolved
@@ -3209,21 +3209,16 @@
 
     // Flow from lateral sprinklers
     const perSprinkler = flowSettings?.sprinkler_system?.flow ?? 0;
-<<<<<<< HEAD
     
-    
-=======
-
     // Debug logging for flow settings
     if (perSprinkler === 0) {
         console.log(`🔍 Flow settings debug:`, {
             flowSettings,
             perSprinkler,
-            sprinklerSystemFlow: flowSettings?.sprinkler_system?.flow,
+            sprinklerSystemFlow: flowSettings?.sprinkler_system?.flow
         });
     }
-
->>>>>>> bce561c7
+    
     // ฟังก์ชันสำหรับหาสปริงเกลอร์ที่เชื่อมต่อกับท่อย่อยแบบโหมดระหว่างแถว
     const findNearbyConnectedSprinklersBetweenRows = (
         coordinates: Coordinate[],
@@ -3465,12 +3460,7 @@
                             latLongestUnits = leftRowSprinklers.length + rightRowSprinklers.length;
 
                             // Debug logging สำหรับโหมดระหว่างแถว
-<<<<<<< HEAD
-=======
-                            console.log(
-                                `🌾 Zone ${zone.id}: Between rows mode - ${latLongestUnits} units, ${(latLongestUnits * perSprinkler).toFixed(2)} L/min`
-                            );
->>>>>>> bce561c7
+                            console.log(`🌾 Zone ${zone.id}: Between rows mode - ${latLongestUnits} units, ${(latLongestUnits * perSprinkler).toFixed(2)} L/min`);
                         } else {
                             // ถ้าไม่สามารถหาสปริงเกลอร์ทั้งสองแถวได้ ใช้วิธีเดิม
                             latLongestUnits = connectedSprinklers.length;
@@ -3683,14 +3673,7 @@
 
         // Debug logging for troubleshooting
         if (totalMainFlow === 0 && subIds.length > 0) {
-<<<<<<< HEAD
-=======
-            console.log(`🔍 Main ${m.id} flow calculation debug:`, {
-                mainId: m.id,
-                subCount,
-                totalMainFlow,
-            });
->>>>>>> bce561c7
+            console.log(`🔍 Main ${m.id} flow calculation debug:`, { mainId: m.id, subCount, totalMainFlow });
         }
 
         if (totalMainFlow > bestMainFlow) {
@@ -3717,15 +3700,12 @@
         }
     }
 
-<<<<<<< HEAD
-=======
     // Debug logging for final results
     console.log(`🔍 Zone ${zone.id} final flow calculation:`, {
         main: { flowLMin: bestMainFlow },
         submain: { flowLMin: subLongestStats.flow },
-        lateral: { flowLMin: latLongestFlow },
+        lateral: { flowLMin: latLongestFlow }
     });
->>>>>>> bce561c7
 
     return {
         main: {
@@ -4419,17 +4399,14 @@
         }
     }, [summaryData]);
 
-<<<<<<< HEAD
-=======
     // Debug logging for irrigation settings
     useEffect(() => {
         console.log('🔍 Irrigation Settings Debug:', {
             sprinklerFlow: irrigationSettingsData?.sprinkler_system?.flow,
             actualPipes: actualPipes.length,
-            actualIrrigationPoints: actualIrrigationPoints.length,
+            actualIrrigationPoints: actualIrrigationPoints.length
         });
     }, [irrigationSettingsData, actualPipes, actualIrrigationPoints]);
->>>>>>> bce561c7
 
     // Build global pipe network connectivity & flow summary
     const pipeNetworkSummary = useMemo(() => {
@@ -6137,17 +6114,9 @@
                                                     };
                                                 }
                                             });
-<<<<<<< HEAD
                                             
+                                            console.log('🔍 All Zone Flow Calculations:', allZoneFlows);
                                             
-=======
-
-                                            console.log(
-                                                '🔍 All Zone Flow Calculations:',
-                                                allZoneFlows
-                                            );
-
->>>>>>> bce561c7
                                             return null;
                                         })()}
                                         {actualZones.map((zone) => {
