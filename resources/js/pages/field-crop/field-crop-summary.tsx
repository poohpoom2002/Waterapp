import { Head, Link, usePage } from '@inertiajs/react';
import booleanPointInPolygon from '@turf/boolean-point-in-polygon';
import { useState, useEffect, useRef, useMemo, useCallback } from 'react';
import * as turf from '@turf/turf';
import lineIntersect from '@turf/line-intersect';
import type {
    Feature as GeoJsonFeature,
    FeatureCollection as GeoJsonFeatureCollection,
    Point as GeoJsonPoint,
    LineString as GeoJsonLineString,
} from 'geojson';
import type { Feature as GeoFeature, LineString as GeoLineString } from 'geojson';
import pointToLineDistance from '@turf/point-to-line-distance';
import { getCropByValue, getTranslatedCropByValue } from './choose-crop';
import Navbar from '../../components/Navbar';
import { useLanguage } from '../../contexts/LanguageContext';
import { createGoogleMapsApiUrl } from '@/utils/googleMapsConfig';
import { 
    calculateEnhancedFieldStats, 
    saveEnhancedFieldCropData,
    FieldCropData 
} from '../../utils/fieldCropData';

// Reduce verbose logs in production/dev by toggling these flags
const DEBUG_ZONE_PIPE_STATS = false as const;
const DEBUG_SUMMARY_LOGS = true as const; // เปิดใช้งานเพื่อดูการคำนวณ lateral flow
const dbg = (...args: unknown[]) => {
    if (DEBUG_SUMMARY_LOGS) console.log(...args);
};

// Proper TypeScript interfaces
interface Coordinate {
    lat: number;
    lng: number;
}

interface Zone {
    id: string | number;
    name: string;
    color: string;
    coordinates: Coordinate[];
    cropType?: string;
    plantCount?: number;
    waterRequirement?: number;
}

interface Pipe {
    id: string | number;
    type: string;
    coordinates: Coordinate[];
    color?: string;
    zoneId?: string | number;
    pathOptions?: {
        color: string;
    };
}

interface Equipment {
    id: string | number;
    type: string;
    lat: number;
    lng: number;
    name?: string;
}

interface Obstacle {
    id: string | number;
    type: 'water_source' | 'building' | 'rock' | 'other';
    coordinates: Coordinate[];
    name?: string;
}

interface IrrigationPoint {
    id: string | number;
    lat: number;
    lng: number;
    type: string;
    radius?: number;
    position?: [number, number];
}

interface IrrigationLine {
    id: string | number;
    coordinates: Coordinate[];
    type: string;
}

interface MainField {
    coordinates: Coordinate[];
}

interface ZoneSummary {
    zoneId: string;
    zoneName: string;
    cropName: string;
    cropValue: string | null;
    cropIcon: string;
    cropCategory: string | null;
    zoneArea: number;
    zoneAreaRai: number;
    rowSpacing: number;
    plantSpacing: number;
    totalPlantingPoints: number;
    estimatedYield: number;
    estimatedPrice: number;
    waterRequirementPerIrrigation: number;
    waterRequirementPerDay: number;
    cropYieldPerRai: number;
    cropPricePerKg: number;
    cropWaterPerPlant: number;
    cropWaterPerPlantPerIrrigation: number;
    growthPeriod: number;
    irrigationNeeds: string;
    irrigationType: string;
    calculationMethod?: string;
    // Add irrigation count properties
    sprinklerCount?: number;
    dripTapeCount?: number;
    pivotCount?: number;
    waterJetTapeCount?: number;
    totalIrrigationPoints?: number;
}

interface FieldCropSummaryProps {
    mainField?: MainField;
    fieldAreaSize?: number;
    selectedCrops?: string[];
    zones?: Zone[];
    zoneAssignments?: Record<string, string>;
    zoneSummaries?: Record<string, ZoneSummary>;
    pipes?: Pipe[];
    equipmentIcons?: Equipment[];
    obstacles?: Obstacle[];
    irrigationPoints?: IrrigationPoint[];
    irrigationLines?: IrrigationLine[];
    irrigationAssignments?: Record<string, string>;
    irrigationSettings?: Record<string, unknown>;
    rowSpacing?: Record<string, number>;
    plantSpacing?: Record<string, number>;
    realPlantCount?: number;
    mapCenter?: [number, number];
    mapZoom?: number;
    mapType?: string;
    summary?: Record<string, unknown>;
    equipment?: Equipment[];
}

interface GoogleMapsDisplayProps {
    center: [number, number];
    zoom: number;
    mainField?: MainField;
    zones: Zone[];
    pipes: Pipe[];
    obstacles: Obstacle[];
    equipment: Equipment[];
    irrigationPoints: IrrigationPoint[];
    irrigationLines: IrrigationLine[];
    onMapReady?: (map: google.maps.Map) => void;
    showRadiusCircles?: boolean;
}

// Additional type definitions for pipe calculations
interface PipeStats {
    count: number;
    longestLength: number;
    totalLength: number;
}

interface ZonePipeStats {
    main: PipeStats;
    submain: PipeStats;
    lateral: PipeStats;
    total: number;
    totalLength: number;
    totalLongestLength: number;
}

interface CoordinateArray extends Array<number> {
    0: number;
    1: number;
}

type CoordinateInput = Coordinate | CoordinateArray;

// Zone colors array - same as in zone-obstacle.tsx
const ZONE_COLORS = [
    '#FF6B6B',
    '#9B59B6',
    '#F39C12',
    '#1ABC9C',
    '#3498DB',
    '#DDA0DD',
    '#98D8C8',
    '#F7DC6F',
    '#BB8FCE',
    '#85C1E9',
    '#F8C471',
    '#82E0AA',
    '#F1948A',
    '#AED6F1',
    '#D2B4DE',
    '#F9E79F',
    '#A9DFBF',
    '#FAD7A0',
    '#D5A6BD',
    '#B2DFDB',
];

// Function to fix zone colors if they are all the same
const fixZoneColors = (zones: Zone[]): Zone[] => {
    if (zones.length === 0) return zones;

    // Check if all zones have the same color (likely red)
    const firstColor = zones[0].color;
    const allSameColor = zones.every((zone) => zone.color === firstColor);

    if (allSameColor) {
        dbg('🔧 Fixing zone colors - all zones have the same color:', firstColor);
        return zones.map((zone, index) => ({
            ...zone,
            color: ZONE_COLORS[index % ZONE_COLORS.length],
        }));
    }

    return zones;
};

// Enhanced Google Maps component for better image capture
const GoogleMapsDisplay = ({
    center,
    zoom,
    mainField,
    zones,
    pipes,
    obstacles,
    equipment,
    irrigationPoints,
    irrigationLines,
    onMapReady,
    showRadiusCircles = true,
}: GoogleMapsDisplayProps) => {
    const { t } = useLanguage();
    const mapRef = useRef<HTMLDivElement>(null);
    const googleMapRef = useRef<google.maps.Map | null>(null);
    const [isLoaded, setIsLoaded] = useState(false);
    const [mapFullyLoaded, setMapFullyLoaded] = useState(false);

    useEffect(() => {
        // Load Google Maps API if not already loaded
        if (window.google?.maps) {
            setIsLoaded(true);
            return;
        }

        const existing = document.getElementById(
            '__googleMapsScriptId'
        ) as HTMLScriptElement | null;
        const url = createGoogleMapsApiUrl();
        if (!url) return;

        (window as unknown as { __googleMapsCallback?: () => void }).__googleMapsCallback = () => {
            setIsLoaded(true);
        };

        if (!existing) {
            const script = document.createElement('script');
            script.id = '__googleMapsScriptId';
            script.src = url;
            script.async = true;
            script.defer = true;
            script.onerror = () => console.error('❌ Failed to load Google Maps script');
            document.head.appendChild(script);
        } else {
            existing.addEventListener('load', () => setIsLoaded(true), { once: true });
        }
    }, []);

    useEffect(() => {
        if (isLoaded && mapRef.current && !googleMapRef.current) {
            // Initialize Google Map
            const map = new google.maps.Map(mapRef.current, {
                center: { lat: center[0], lng: center[1] },
                zoom: zoom,
                mapTypeId: google.maps.MapTypeId.SATELLITE,
                streetViewControl: false,
                fullscreenControl: true,
                mapTypeControl: true,
                zoomControl: true,
                maxZoom: 22,
            });

            googleMapRef.current = map;

            // Wait for map to fully load before marking as ready
            const mapLoadListener = google.maps.event.addListener(map, 'tilesloaded', () => {
                setTimeout(() => {
                    setMapFullyLoaded(true);
                    google.maps.event.removeListener(mapLoadListener);
                }, 1000); // Additional delay to ensure all tiles are rendered
            });

            // Draw main field boundary
            if (mainField && mainField.coordinates && Array.isArray(mainField.coordinates)) {
                const fieldPath = mainField.coordinates.map((coord: Coordinate) => {
                    if (Array.isArray(coord)) {
                        return { lat: coord[0], lng: coord[1] };
                    }
                    return { lat: coord.lat, lng: coord.lng };
                });

                new google.maps.Polygon({
                    paths: fieldPath,
                    strokeColor: '#22C55E',
                    strokeOpacity: 0.8,
                    strokeWeight: 2,
                    fillColor: '#22C55E',
                    fillOpacity: 0.2,
                    map: map,
                });
            }

            // Draw zones
            const fixedZones = fixZoneColors(zones);
            fixedZones.forEach((zone) => {
                if (zone.coordinates && Array.isArray(zone.coordinates)) {
                    const zonePath = zone.coordinates.map((coord: Coordinate) => {
                        if (Array.isArray(coord)) {
                            return { lat: coord[0], lng: coord[1] };
                        }
                        return { lat: coord.lat, lng: coord.lng };
                    });

                    new google.maps.Polygon({
                        paths: zonePath,
                        strokeColor: zone.color || '#3B82F6',
                        strokeOpacity: 0.8,
                        strokeWeight: 2,
                        fillColor: zone.color || '#3B82F6',
                        fillOpacity: 0.3,
                        map: map,
                    });
                }
            });

            // Draw pipes (match colors/styles with pipe-generate)
            pipes.forEach((pipe) => {
                if (pipe.coordinates && Array.isArray(pipe.coordinates)) {
                    const style =
                        pipe.type === 'main'
                            ? { color: '#dc2626', weight: 8 }
                            : pipe.type === 'submain'
                              ? { color: '#8b5cf6', weight: 5 }
                              : pipe.type === 'lateral'
                                ? { color: '#fbbf24', weight: 3 }
                                : { color: '#888888', weight: 3 };

                    const pipePath = pipe.coordinates.map((coord: Coordinate) => {
                        if (Array.isArray(coord)) {
                            return { lat: coord[0], lng: coord[1] };
                        }
                        return { lat: coord.lat, lng: coord.lng };
                    });

                    new google.maps.Polyline({
                        path: pipePath,
                        geodesic: true,
                        strokeColor: style.color,
                        strokeOpacity: 1.0,
                        strokeWeight: style.weight,
                        map: map,
                    });
                }
            });

            // สร้างจุดเชื่อมต่อทั้งหมด (lateral-to-submain และ submain-to-main)
            const allConnectionPoints: Array<{
                id: string;
                position: Coordinate;
                connectedLaterals: string[];
                submainId: string;
                type: 'single' | 'junction' | 'crossing' | 'l_shape' | 't_shape' | 'cross_shape';
            }> = [];

            // สร้างจุดเชื่อมต่อของท่อย่อยกับท่อเมนย่อย
            const lateralPipes = pipes.filter((p) => p.type === 'lateral');
            const submainPipes = pipes.filter((p) => p.type === 'submain');

            if (lateralPipes.length > 0 && submainPipes.length > 0) {
                const lateralConnectionPoints = createLateralConnectionPoints(
                    lateralPipes,
                    submainPipes
                );
                allConnectionPoints.push(...lateralConnectionPoints);
            }

            // สร้างจุดเชื่อมต่อของท่อเมนย่อยกับท่อเมน
            const submainToMainConnectionPoints = createSubmainToMainConnectionPoints(pipes);
            allConnectionPoints.push(...submainToMainConnectionPoints);

            // แสดงจุดเชื่อมต่อทั้งหมด
            allConnectionPoints.forEach((connectionPoint) => {
                let color = '#FFD700'; // default yellow
                let size = 8;
                let title = 'จุดเชื่อมต่อท่อย่อย';

                if (connectionPoint.type === 'junction') {
                    color = '#FFD700'; // สีเหลือง
                    size = 8;
                    title = `จุดเชื่อมต่อ (${connectionPoint.connectedLaterals.length} ท่อ)`;
                } else if (connectionPoint.type === 'crossing') {
                    color = '#4CAF50'; // สีเขียว
                    size = 7;
                    title = `จุดข้ามท่อเมนย่อย (${connectionPoint.connectedLaterals.length} ท่อ)`;
                } else if (connectionPoint.type === 'l_shape') {
                    color = '#F44336'; // สีแดง
                    size = 8;
                    title = 'จุดเชื่อมต่อรูปตัว L (ปลายท่อเมน)';
                } else if (connectionPoint.type === 't_shape') {
                    color = '#2196F3'; // สีน้ำเงิน
                    size = 8;
                    title = 'จุดเชื่อมต่อรูปตัว T (ผ่านปลายท่อเมน)';
                } else if (connectionPoint.type === 'cross_shape') {
                    color = '#9C27B0'; // สีม่วง
                    size = 8;
                    title = 'จุดเชื่อมต่อรูป + (ผ่านเส้นท่อเมน)';
                } else {
                    color = '#FFD700'; // สีเหลือง
                    size = 6;
                    title = 'จุดเชื่อมต่อท่อย่อย';
                }

                const icon = {
                    url:
                        'data:image/svg+xml;charset=UTF-8,' +
                        encodeURIComponent(`
                        <svg width="${size}" height="${size}" viewBox="0 0 ${size} ${size}" xmlns="http://www.w3.org/2000/svg">
                            <circle cx="${size / 2}" cy="${size / 2}" r="${size / 2 - 1}" fill="${color}" stroke="#FFFFFF" stroke-width="1"/>
                        </svg>
                    `),
                    scaledSize: new google.maps.Size(size, size),
                    anchor: new google.maps.Point(size / 2, size / 2),
                };

                new google.maps.Marker({
                    position: connectionPoint.position,
                    map: map,
                    icon: icon,
                    title: title,
                    zIndex: 650, // ใช้ zIndex เดียวกับจุดสปริงเกลอร์
                    optimized: true,
                    clickable: false,
                });
            });

            // Draw equipment (pumps)
            if (Array.isArray(equipment) && equipment.length > 0) {
                equipment.forEach((eq) => {
                    const t = (eq as { type?: string }).type;
                    const isPump = t === 'pump' || t === 'water_pump';
                    const hasCoords =
                        typeof (eq as { lat?: number }).lat === 'number' &&
                        typeof (eq as { lng?: number }).lng === 'number';
                    if (!isPump || !hasCoords) return;
                    new google.maps.Marker({
                        position: {
                            lat: (eq as { lat: number }).lat,
                            lng: (eq as { lng: number }).lng,
                        },
                        map: googleMapRef.current!,
                        title: (eq as { name?: string }).name || 'Water Pump',
                        icon: {
                            url: '/generateTree/wtpump.png',
                            scaledSize: new google.maps.Size(28, 28),
                            anchor: new google.maps.Point(14, 14),
                        },
                        zIndex: 3000,
                    });
                });
            }

            // Draw obstacles (water sources and others)
            obstacles.forEach((obs) => {
                if (
                    obs.coordinates &&
                    Array.isArray(obs.coordinates) &&
                    obs.coordinates.length >= 3
                ) {
                    const coords = obs.coordinates.map((coord: Coordinate) => {
                        if (Array.isArray(coord)) {
                            return { lat: coord[0], lng: coord[1] } as unknown as {
                                lat: number;
                                lng: number;
                            };
                        }
                        return { lat: coord.lat, lng: coord.lng };
                    });
                    const colors =
                        obs.type === 'water_source'
                            ? { fill: '#3B82F6', stroke: '#1D4ED8' }
                            : { fill: '#6B7280', stroke: '#374151' };

                    new google.maps.Polygon({
                        paths: coords,
                        fillColor: colors.fill,
                        fillOpacity: 0.4,
                        strokeColor: colors.stroke,
                        strokeOpacity: 1,
                        strokeWeight: 2,
                        map: googleMapRef.current!,
                        clickable: false,
                    });
                }
            });

            // Draw irrigation points
            irrigationPoints.forEach((point) => {
                let lat, lng;
                if (point.lat && point.lng) {
                    [lat, lng] = [point.lat, point.lng];
                } else if (Array.isArray(point.position)) {
                    [lat, lng] = point.position;
                }

                if (lat && lng) {
                    const normalizedType = normalizeIrrigationType(point.type);
                    let color = '#06b6d4'; // Default (cyan)
                    if (normalizedType === 'sprinkler')
                        color = '#22c55e'; // Green
                    else if (normalizedType === 'mini_sprinkler')
                        color = '#3b82f6'; // Blue
                    else if (normalizedType === 'micro_spray') color = '#f97316'; // Orange

                    new google.maps.Marker({
                        position: { lat, lng },
                        map: map,
                        icon: {
                            url: `data:image/svg+xml;charset=UTF-8,${encodeURIComponent(`
                                <svg width="8" height="8" xmlns="http://www.w3.org/2000/svg">
                                    <circle cx="4" cy="4" r="3" fill="${color}" stroke="white" stroke-width="1"/>
                                </svg>
                            `)}`,
                            scaledSize: new google.maps.Size(8, 8),
                            anchor: new google.maps.Point(4, 4),
                        },
                    });

                    // Draw coverage circles for sprinklers and pivots (if they have radius and showRadiusCircles is true)
                    if (point.radius && normalizedType !== 'drip_tape' && showRadiusCircles) {
                        let circleColor = color;
                        let strokeWeight = 1;
                        let strokeOpacity = 0.6;
                        let fillOpacity = 0.1;

                        // Special styling for pivots
                        if (normalizedType === 'pivot') {
                            circleColor = '#dc2626'; // Red color for pivots
                            strokeWeight = 2;
                            strokeOpacity = 0.8;
                            fillOpacity = 0.15;
                        }

                        new google.maps.Circle({
                            strokeColor: circleColor,
                            strokeOpacity: strokeOpacity,
                            strokeWeight: strokeWeight,
                            fillColor: circleColor,
                            fillOpacity: fillOpacity,
                            map: map,
                            center: { lat, lng },
                            radius: point.radius,
                        });
                    }
                }
            });

            // Draw irrigation lines
            irrigationLines.forEach((line) => {
                if (line.coordinates && Array.isArray(line.coordinates)) {
                    const linePath = line.coordinates.map((coord: Coordinate) => {
                        if (Array.isArray(coord)) {
                            return { lat: coord[0], lng: coord[1] };
                        }
                        return { lat: coord.lat, lng: coord.lng };
                    });

                    new google.maps.Polyline({
                        path: linePath,
                        geodesic: true,
                        strokeColor: '#06B6D4',
                        strokeOpacity: 0.8,
                        strokeWeight: 3,
                        map: map,
                    });
                }
            });

            // Callback when map is ready
            if (onMapReady) {
                onMapReady(map);
            }
        }
    }, [
        isLoaded,
        center,
        zoom,
        mainField,
        zones,
        pipes,
        obstacles,
        equipment,
        irrigationPoints,
        irrigationLines,
        onMapReady,
        showRadiusCircles,
    ]);

    if (!isLoaded) {
        return (
            <div className="flex h-full items-center justify-center bg-gray-700">
                <div className="text-center">
                    <div className="mb-2 text-2xl">🗺️</div>
                    <p className="text-sm text-gray-400">{t('Loading Google Maps...')}</p>
                </div>
            </div>
        );
    }

    return (
        <div className="relative h-full w-full">
            <div ref={mapRef} className="h-full w-full rounded-lg" />
            {!mapFullyLoaded && (
                <div className="absolute inset-0 flex items-center justify-center rounded-lg bg-gray-700/75">
                    <div className="text-center">
                        <div className="mb-2 inline-block h-6 w-6 animate-spin rounded-full border-b-2 border-blue-400"></div>
                        <p className="text-sm text-gray-300">{t('Loading Map...')}</p>
                    </div>
                </div>
            )}
        </div>
    );
};

// Enhanced function to capture map as image with better error handling and multiple save formats
const captureMapImage = async (
    mapElement: HTMLElement,
    projectType: string = 'field-crop'
): Promise<string | null> => {
    try {
        console.log('🔍 Starting map image capture...');
        console.log('🔍 Map element:', mapElement);
        console.log('🔍 Map element dimensions:', {
            width: mapElement.offsetWidth,
            height: mapElement.offsetHeight
        });
        
        // Check localStorage usage before capture
        const storageUsage = checkLocalStorageUsage();
        console.log('🔍 localStorage usage:', {
            used: `${Math.round(storageUsage.used / 1024)} KB`,
            total: `${Math.round(storageUsage.total / 1024)} KB`,
            percentage: `${storageUsage.percentage.toFixed(1)}%`
        });

        // Check for html2canvas availability
        let html2canvas;
        try {
            html2canvas = (await import('html2canvas')).default;
            console.log('✅ html2canvas loaded successfully');
        } catch (error) {
            // html2canvas not available
            console.error('❌ html2canvas not available:', error);
            return null;
        }

        // Wait a bit more to ensure Google Maps is fully rendered
        console.log('🔍 Waiting for Google Maps to fully render...');
        await new Promise((resolve) => setTimeout(resolve, 2000));

        console.log('🔍 Starting html2canvas conversion...');
        const canvas = await html2canvas(mapElement, {
            useCORS: true,
            allowTaint: true,
            scale: 1,
            width: mapElement.offsetWidth,
            height: mapElement.offsetHeight,
            backgroundColor: '#1f2937',
            logging: true, // Enable logging for debugging
            ignoreElements: (element) => {
                // Ignore certain elements that might cause issues
                return (
                    element.classList?.contains('gm-style-cc') ||
                    element.classList?.contains('gmnoprint')
                );
            },
        });

        console.log('🔍 Canvas created, converting to data URL...');
        
        // Try different compression levels to fit within localStorage quota
        let imageDataUrl = canvas.toDataURL('image/jpeg', 0.7); // Start with JPEG at 70% quality
        console.log('🔍 Image data URL created (JPEG 70%), length:', imageDataUrl.length);
        
        // If still too large, try more compression
        if (imageDataUrl.length > 1000000) { // If larger than 1MB
            console.log('🔍 Image too large, trying higher compression...');
            imageDataUrl = canvas.toDataURL('image/jpeg', 0.5); // 50% quality
            console.log('🔍 Image data URL created (JPEG 50%), length:', imageDataUrl.length);
        }
        
        // If still too large, try even more compression
        if (imageDataUrl.length > 1000000) { // If still larger than 1MB
            console.log('🔍 Image still too large, trying maximum compression...');
            imageDataUrl = canvas.toDataURL('image/jpeg', 0.3); // 30% quality
            console.log('🔍 Image data URL created (JPEG 30%), length:', imageDataUrl.length);
        }

        // Clean up old images to free up localStorage space
        const oldImageKeys = [
            'projectMapImage',
            'fieldCropPlanImage', 
            'field-cropPlanImage',
            'mapCaptureImage',
            'gardenPlanImage',
            'homeGardenPlanImage',
            'greenhousePlanImage',
            'horticulturePlanImage'
        ];
        
        console.log('🔍 Cleaning up old images to free localStorage space...');
        for (const key of oldImageKeys) {
            try {
                localStorage.removeItem(key);
                console.log(`🗑️ Removed old image: ${key}`);
            } catch (error) {
                console.warn(`⚠️ Failed to remove old image ${key}:`, error);
            }
        }

        // Enhanced saving with multiple keys and validation
        const saveKeys = [
            'projectMapImage', // Primary key used by product page
            `${projectType}PlanImage`, // Project-specific key
            'fieldCropPlanImage', // Legacy key for field-crop
            'mapCaptureImage', // Additional backup key
        ];

        let saveSuccess = false;
        for (const key of saveKeys) {
            try {
                localStorage.setItem(key, imageDataUrl);
                dbg(`✅ Image saved with key: ${key}`);
                saveSuccess = true;
            } catch (error) {
                console.warn(`⚠️ Failed to save image with key ${key}:`, error);
                
                // If still failing due to quota, try to clear more localStorage
                if (error instanceof Error && error.name === 'QuotaExceededError') {
                    console.log('🔍 Quota exceeded, trying to clear more localStorage...');
                    try {
                        // Clear some other non-essential data
                        const keysToRemove = ['projectMapMetadata', 'tempData', 'cache'];
                        for (const keyToRemove of keysToRemove) {
                            localStorage.removeItem(keyToRemove);
                        }
                        
                        // Try saving again
                        localStorage.setItem(key, imageDataUrl);
                        dbg(`✅ Image saved with key: ${key} (after cleanup)`);
                        saveSuccess = true;
                    } catch (retryError) {
                        console.error(`❌ Still failed to save after cleanup:`, retryError);
                    }
                }
            }
        }

        if (saveSuccess) {
            // Additional metadata save
            const metadata = {
                timestamp: new Date().toISOString(),
                projectType: projectType,
                imageSize: imageDataUrl.length,
                captureInfo: {
                    width: mapElement.offsetWidth,
                    height: mapElement.offsetHeight,
                    source: 'google-maps',
                },
            };

            try {
                localStorage.setItem('projectMapMetadata', JSON.stringify(metadata));
            } catch (error) {
                console.warn('⚠️ Failed to save metadata:', error);
            }

            dbg('✅ Map image captured and saved successfully');
            dbg(`📊 Image size: ${Math.round(imageDataUrl.length / 1024)} KB`);
            return imageDataUrl;
        } else {
            console.error('❌ Failed to save image to localStorage');
            return null;
        }
    } catch (error) {
        console.error('❌ Error capturing map image:', error);
        return null;
    }
};

// Function to check localStorage usage
const checkLocalStorageUsage = (): { used: number; total: number; percentage: number } => {
    let used = 0;
    for (const key in localStorage) {
        if (localStorage.hasOwnProperty(key)) {
            used += localStorage[key].length;
        }
    }
    
    // Estimate total available (usually 5-10MB)
    const total = 5 * 1024 * 1024; // 5MB estimate
    const percentage = (used / total) * 100;
    
    return { used, total, percentage };
};

// Enhanced function to verify image was saved correctly
const verifyImageSave = (): boolean => {
    const keys = ['projectMapImage', 'fieldCropPlanImage', 'mapCaptureImage'];
    for (const key of keys) {
        const image = localStorage.getItem(key);
        if (image && image.startsWith('data:image/')) {
            dbg(`✅ Verified image exists with key: ${key}`);
            return true;
        }
    }
    console.warn('⚠️ No valid image found in localStorage');
    return false;
};

// Existing functions remain unchanged (copied from original)
const calculateZoneArea = (coordinates: Coordinate[]): number => {
    if (!coordinates || coordinates.length < 3) return 0;

    try {
        const turfCoords = coordinates
            .map((coord: Coordinate) => {
                if (Array.isArray(coord) && coord.length === 2) {
                    return [coord[1], coord[0]];
                }
                if (coord && typeof coord.lat === 'number' && typeof coord.lng === 'number') {
                    return [coord.lng, coord.lat];
                }
                return null;
            })
            .filter((coord): coord is [number, number] => coord !== null);

        if (turfCoords.length < 3) return 0;

        const firstPoint = turfCoords[0];
        const lastPoint = turfCoords[turfCoords.length - 1];
        if (firstPoint[0] !== lastPoint[0] || firstPoint[1] !== lastPoint[1]) {
            turfCoords.push(firstPoint);
        }

        const polygon = turf.polygon([turfCoords]);
        return turf.area(polygon);
    } catch (error) {
        console.error('Error calculating zone area:', error);
        return 0;
    }
};

const calculatePlantingPoints = (
    zoneArea: number,
    crop: ReturnType<typeof getCropByValue>,
    customRowSpacing?: number,
    customPlantSpacing?: number
): number => {
    if (!zoneArea || !crop) return 0;

    // 🔥 เพิ่มบรรทัดนี้
    dbg(`🧮 calculatePlantingPoints called:`, {
        zoneArea: zoneArea.toFixed(2),
        cropName: crop.name,
        cropRowSpacing: crop.rowSpacing,
        cropPlantSpacing: crop.plantSpacing,
        customRowSpacing,
        customPlantSpacing,
    });

    // แปลงหน่วยจาก cm เป็น m
    const rowSpacing = (customRowSpacing || crop.rowSpacing) / 100;
    const plantSpacing = (customPlantSpacing || crop.plantSpacing) / 100;

    // 🔥 เพิ่มบรรทัดนี้
    dbg(`📏 Spacing calculation:`, {
        rowSpacing: `${rowSpacing} m`,
        plantSpacing: `${plantSpacing} m`,
        original: `${crop.rowSpacing}x${crop.plantSpacing} cm`,
    });

    if (!rowSpacing || !plantSpacing) return 0;

    // คำนวณจำนวนต้นต่อตารางเมตร
    // ตัวอย่าง: ระยะห่างแถว 25cm, ระยะห่างต้น 25cm
    // จำนวนต้นต่อตารางเมตร = (1/0.25) * (1/0.25) = 4 * 4 = 16 ต้น/ตร.ม.
    const plantsPerSquareMeter = (1 / rowSpacing) * (1 / plantSpacing);
    const totalPlants = Math.floor(zoneArea * plantsPerSquareMeter);

    dbg(`🌱 Plant calculation details:`, {
        zoneAreaM2: zoneArea.toFixed(2),
        rowSpacingM: rowSpacing.toFixed(2),
        plantSpacingM: plantSpacing.toFixed(2),
        plantsPerSqm: plantsPerSquareMeter.toFixed(1),
        totalPlants: totalPlants.toLocaleString(),
    });

    return totalPlants;
};

// คำนวณจำนวนจุดปลูกจากท่อย่อยที่มีอยู่จริง
const calculatePlantingPointsFromPipes = (
    pipes: Pipe[],
    zoneId: string,
    crop: ReturnType<typeof getCropByValue>,
    customRowSpacing?: number,
    customPlantSpacing?: number
): number => {
    if (!pipes || !crop) return 0;

    try {
        // แปลงหน่วยจาก cm เป็น m
        const rowSpacing = (customRowSpacing || crop.rowSpacing) / 100;
        const plantSpacing = (customPlantSpacing || crop.plantSpacing) / 100;

        if (!rowSpacing || !plantSpacing) return 0;

        // หาท่อย่อยที่อยู่ในโซนนี้
        const zonePipes = pipes.filter(
            (pipe) => pipe.type === 'lateral' && pipe.zoneId?.toString() === zoneId
        );

        dbg(`🔧 Calculating planting points from pipes for zone ${zoneId}:`, {
            totalPipes: zonePipes.length,
            cropName: crop.name,
            rowSpacing: `${rowSpacing} m`,
            plantSpacing: `${plantSpacing} m`,
        });

        let totalPlantingPoints = 0;

        zonePipes.forEach((pipe, pipeIndex) => {
            if (pipe.coordinates && pipe.coordinates.length >= 2) {
                let pipeLength = 0;

                // คำนวณความยาวท่อย่อย
                for (let i = 0; i < pipe.coordinates.length - 1; i++) {
                    const start = pipe.coordinates[i];
                    const end = pipe.coordinates[i + 1];

                    // ตรวจสอบว่าข้อมูลพิกัดถูกต้อง
                    if (
                        !start ||
                        !end ||
                        typeof start.lat !== 'number' ||
                        typeof start.lng !== 'number' ||
                        typeof end.lat !== 'number' ||
                        typeof end.lng !== 'number'
                    ) {
                        console.warn(`⚠️ Invalid coordinates in pipe ${pipeIndex + 1}:`, {
                            start,
                            end,
                        });
                        continue;
                    }

                    // คำนวณระยะทางระหว่างจุด (ใช้ turf.js แทน Google Maps API)
                    const from = turf.point([start.lng, start.lat]);
                    const to = turf.point([end.lng, end.lat]);
                    const distance = turf.distance(from, to, 'kilometers') * 1000; // แปลงเป็นเมตร
                    pipeLength += distance;
                }

                // คำนวณจำนวนจุดปลูกตามความยาวท่อย่อย
                // ระยะห่างระหว่างจุดปลูก = plantSpacing
                const plantingPointsInPipe = Math.floor(pipeLength / plantSpacing) + 1;
                totalPlantingPoints += plantingPointsInPipe;

                dbg(`📏 Pipe ${pipeIndex + 1}:`, {
                    pipeLength: `${pipeLength.toFixed(2)} m`,
                    plantingPoints: plantingPointsInPipe,
                    spacing: `${plantSpacing} m`,
                });
            }
        });

        dbg(`🌱 Total planting points from pipes: ${totalPlantingPoints.toLocaleString()}`);
        return totalPlantingPoints;
    } catch (error) {
        console.error(`❌ Error in calculatePlantingPointsFromPipes for zone ${zoneId}:`, error);
        return 0;
    }
};

const calculateYieldAndPrice = (
    zoneArea: number,
    crop: ReturnType<typeof getCropByValue>
): { estimatedYield: number; estimatedPrice: number } => {
    if (!zoneArea || !crop) {
        return { estimatedYield: 0, estimatedPrice: 0 };
    }

    const areaInRai = zoneArea / 1600;
    const estimatedYield = Math.round(areaInRai * crop.yield);
    const estimatedPrice = Math.round(estimatedYield * crop.price);

    return { estimatedYield, estimatedPrice };
};

const calculateWaterRequirement = (
    plantingPoints: number,
    crop: ReturnType<typeof getCropByValue>
): number => {
    if (!plantingPoints || !crop || !crop.waterRequirement) {
        return 0;
    }

    const waterPerPlantPerIrrigation = crop.waterRequirement;
    const totalWaterRequirement = plantingPoints * waterPerPlantPerIrrigation;

    return Math.round(totalWaterRequirement);
};

const calculatePipeLength = (coordinates: CoordinateInput[]): number => {
    if (!coordinates || coordinates.length < 2) return 0;

    try {
        let totalLength = 0;
        for (let i = 0; i < coordinates.length - 1; i++) {
            const point1 = coordinates[i];
            const point2 = coordinates[i + 1];

            let lat1: number, lng1: number, lat2: number, lng2: number;

            if (Array.isArray(point1) && Array.isArray(point2)) {
                [lat1, lng1] = point1 as CoordinateArray;
                [lat2, lng2] = point2 as CoordinateArray;
            } else if ('lat' in point1 && 'lng' in point1 && 'lat' in point2 && 'lng' in point2) {
                lat1 = point1.lat;
                lng1 = point1.lng;
                lat2 = point2.lat;
                lng2 = point2.lng;
            } else {
                continue;
            }

            const from = turf.point([lng1, lat1]);
            const to = turf.point([lng2, lat2]);
            const distance = turf.distance(from, to, 'kilometers') * 1000;
            totalLength += distance;
        }

        return Math.round(totalLength);
    } catch (error) {
        console.error('Error calculating pipe length:', error);
        return 0;
    }
};

const calculatePipeStats = (pipes: Pipe[], pipeType: string): PipeStats => {
    const typePipes = pipes.filter(
        (pipe) =>
            pipe.type === pipeType &&
            pipe.coordinates &&
            Array.isArray(pipe.coordinates) &&
            pipe.coordinates.length >= 2
    );

    if (typePipes.length === 0) {
        return {
            count: 0,
            longestLength: 0,
            totalLength: 0,
        };
    }

    const lengths = typePipes.map((pipe) => calculatePipeLength(pipe.coordinates));
    const totalLength = lengths.reduce((sum, length) => sum + length, 0);
    const longestLength = Math.max(...lengths);

    return {
        count: typePipes.length,
        longestLength: Math.round(longestLength),
        totalLength: Math.round(totalLength),
    };
};

const isPipeInZone = (pipe: Pipe, zone: Zone): boolean => {
    if (!pipe.coordinates || !Array.isArray(pipe.coordinates) || pipe.coordinates.length < 2) {
        return false;
    }

    if (!zone.coordinates || !Array.isArray(zone.coordinates) || zone.coordinates.length < 3) {
        return false;
    }

    try {
        const zoneCoords = zone.coordinates
            .map((coord: CoordinateInput) => {
                if (Array.isArray(coord) && coord.length === 2) {
                    return [coord[1], coord[0]] as [number, number];
                }
                if (
                    'lat' in coord &&
                    'lng' in coord &&
                    typeof coord.lat === 'number' &&
                    typeof coord.lng === 'number'
                ) {
                    return [coord.lng, coord.lat] as [number, number];
                }
                return null;
            })
            .filter((coord): coord is [number, number] => coord !== null);

        if (zoneCoords.length < 3) return false;

        const firstPoint = zoneCoords[0];
        const lastPoint = zoneCoords[zoneCoords.length - 1];
        if (firstPoint[0] !== lastPoint[0] || firstPoint[1] !== lastPoint[1]) {
            zoneCoords.push(firstPoint);
        }

        const zonePolygon = turf.polygon([zoneCoords]);

        // Check if any pipe coordinate is inside the zone
        for (const coord of pipe.coordinates) {
            let lat: number, lng: number;
            if (Array.isArray(coord) && coord.length === 2) {
                [lat, lng] = coord as unknown as CoordinateArray;
            } else if (
                'lat' in coord &&
                'lng' in coord &&
                typeof coord.lat === 'number' &&
                typeof coord.lng === 'number'
            ) {
                lat = coord.lat;
                lng = coord.lng;
            } else {
                continue;
            }

            const point = turf.point([lng, lat]);

            if (booleanPointInPolygon(point, zonePolygon)) {
                return true;
            }
        }

        // If no point is inside, check if pipe is close to zone boundary
        // by checking proximity to zone coordinates (within 10 meters)
        for (const coord of pipe.coordinates) {
            let lat: number, lng: number;
            if (Array.isArray(coord) && coord.length === 2) {
                [lat, lng] = coord as unknown as CoordinateArray;
            } else if (
                'lat' in coord &&
                'lng' in coord &&
                typeof coord.lat === 'number' &&
                typeof coord.lng === 'number'
            ) {
                lat = coord.lat;
                lng = coord.lng;
            } else {
                continue;
            }

            for (const zoneCoord of zone.coordinates) {
                let zoneLat: number, zoneLng: number;
                if (Array.isArray(zoneCoord) && zoneCoord.length === 2) {
                    [zoneLat, zoneLng] = zoneCoord as unknown as CoordinateArray;
                } else if (
                    'lat' in zoneCoord &&
                    'lng' in zoneCoord &&
                    typeof zoneCoord.lat === 'number' &&
                    typeof zoneCoord.lng === 'number'
                ) {
                    zoneLat = zoneCoord.lat;
                    zoneLng = zoneCoord.lng;
                } else {
                    continue;
                }

                // Calculate distance in meters (approximate)
                const distance = Math.sqrt(
                    Math.pow((lng - zoneLng) * 111320 * Math.cos((lat * Math.PI) / 180), 2) +
                        Math.pow((lat - zoneLat) * 111320, 2)
                );

                if (distance < 10) {
                    // Within 10 meters of zone boundary
                    return true;
                }
            }
        }

        return false;
    } catch (error) {
        console.error('Error checking pipe in zone:', error);
        return false;
    }
};

const identifyPipeType = (pipe: Pipe): string => {
    if (pipe.type) {
        return pipe.type;
    }

    if (pipe.color) {
        const color = pipe.color.toLowerCase();
        // Support both legacy (blue/green/orange) and new palette (red/purple/yellow)
        if (
            color.includes('blue') ||
            color.includes('#2563eb') ||
            color.includes('2563eb') ||
            color.includes('red') ||
            color.includes('#dc2626') ||
            color.includes('dc2626')
        ) {
            return 'main';
        } else if (
            color.includes('green') ||
            color.includes('#16a34a') ||
            color.includes('16a34a') ||
            color.includes('purple') ||
            color.includes('#8b5cf6') ||
            color.includes('8b5cf6')
        ) {
            return 'submain';
        } else if (
            color.includes('orange') ||
            color.includes('#ea580c') ||
            color.includes('ea580c') ||
            color.includes('yellow') ||
            color.includes('#fbbf24') ||
            color.includes('fbbf24')
        ) {
            return 'lateral';
        }
    }

    if (pipe.pathOptions && pipe.pathOptions.color) {
        const color = pipe.pathOptions.color.toLowerCase();
        if (
            color.includes('blue') ||
            color === '#2563eb' ||
            color.includes('red') ||
            color === '#dc2626'
        ) {
            return 'main';
        } else if (
            color.includes('green') ||
            color === '#16a34a' ||
            color.includes('purple') ||
            color === '#8b5cf6'
        ) {
            return 'submain';
        } else if (
            color.includes('orange') ||
            color === '#ea580c' ||
            color.includes('yellow') ||
            color === '#fbbf24'
        ) {
            return 'lateral';
        }
    }

    return 'lateral';
};

const calculateZonePipeStats = (pipes: Pipe[], zoneId: string, zones: Zone[]): ZonePipeStats => {
    const currentZone = zones.find((zone) => zone.id.toString() === zoneId);
    if (!currentZone) {
        return {
            main: { count: 0, totalLength: 0, longestLength: 0 },
            submain: { count: 0, totalLength: 0, longestLength: 0 },
            lateral: { count: 0, totalLength: 0, longestLength: 0 },
            total: 0,
            totalLength: 0,
            totalLongestLength: 0,
        };
    }

    if (DEBUG_ZONE_PIPE_STATS) {
        dbg(`🔍 Checking pipes for zone ${zoneId} (${currentZone.name})...`);
        dbg(`📏 Total pipes to check: ${pipes.length}`);
    }

    const zonePipes = pipes.filter((pipe) => {
        if (!pipe.coordinates || !Array.isArray(pipe.coordinates) || pipe.coordinates.length < 2) {
            return false;
        }

        const hasZoneId = pipe.zoneId && pipe.zoneId.toString() === zoneId;
        const isInZone = isPipeInZone(pipe, currentZone);

        const isZonePipe = hasZoneId || isInZone;

        if (DEBUG_ZONE_PIPE_STATS && isZonePipe) {
            const pipeType = identifyPipeType(pipe);
            dbg(`✅ Found pipe in zone ${zoneId}:`, {
                id: pipe.id,
                originalType: pipe.type,
                identifiedType: pipeType,
                color: pipe.color,
                pathOptionsColor: pipe.pathOptions?.color,
                hasZoneId: hasZoneId,
                zoneId: pipe.zoneId,
                isInZone: isInZone,
                coordinatesLength: pipe.coordinates.length,
            });
        }

        return isZonePipe;
    });

    if (DEBUG_ZONE_PIPE_STATS) dbg(`📊 Found ${zonePipes.length} pipes in zone ${zoneId}`);

    // Filter pipes by type
    const allMainPipes = zonePipes.filter((pipe) => identifyPipeType(pipe) === 'main');
    const allSubmainPipes = zonePipes.filter((pipe) => identifyPipeType(pipe) === 'submain');
    const lateralPipes = zonePipes.filter((pipe) => identifyPipeType(pipe) === 'lateral');

    // Enforce constraint: Each zone should have only 1 main pipe and 1 submain pipe
    // If multiple main pipes exist, keep only the longest one as main, treat others as submain
    let mainPipes: Pipe[] = [];
    let submainPipes: Pipe[] = [];

    if (allMainPipes.length === 0) {
        // No main pipes
        mainPipes = [];
    } else if (allMainPipes.length === 1) {
        // Exactly 1 main pipe - keep it as main
        mainPipes = allMainPipes;
    } else {
        // Multiple main pipes - keep only the longest one as main, treat others as submain
        const mainPipesWithLength = allMainPipes.map((pipe) => ({
            pipe,
            length: calculatePipeLength(pipe.coordinates),
        }));

        // Sort by length (longest first)
        mainPipesWithLength.sort((a, b) => b.length - a.length);

        // Keep the longest as main pipe
        mainPipes = [mainPipesWithLength[0].pipe];

        // Treat the rest as submain pipes
        const additionalSubmainPipes = mainPipesWithLength.slice(1).map((item) => item.pipe);

        if (DEBUG_ZONE_PIPE_STATS) {
            dbg(
                `⚠️ Zone ${zoneId}: Found ${allMainPipes.length} main pipes, keeping longest as main, treating ${additionalSubmainPipes.length} as submain`
            );
        }
    }

    // Combine original submain pipes with converted main pipes
    const allPotentialSubmainPipes = [
        ...allSubmainPipes,
        ...(allMainPipes.length > 1 ? allMainPipes.slice(1) : []),
    ];

    // Enforce constraint: Each zone should have only 1 submain pipe
    if (allPotentialSubmainPipes.length === 0) {
        submainPipes = [];
    } else if (allPotentialSubmainPipes.length === 1) {
        submainPipes = allPotentialSubmainPipes;
    } else {
        // Multiple submain pipes - keep only the longest one
        const submainPipesWithLength = allPotentialSubmainPipes.map((pipe) => ({
            pipe,
            length: calculatePipeLength(pipe.coordinates),
        }));

        // Sort by length (longest first)
        submainPipesWithLength.sort((a, b) => b.length - a.length);

        // Keep only the longest submain pipe
        submainPipes = [submainPipesWithLength[0].pipe];

        if (DEBUG_ZONE_PIPE_STATS) {
            dbg(
                `⚠️ Zone ${zoneId}: Found ${allPotentialSubmainPipes.length} submain pipes, keeping only the longest one`
            );
        }
    }

    if (DEBUG_ZONE_PIPE_STATS) {
        dbg(`🔴 Main pipes (สีแดง): ${mainPipes.length}`);
        dbg(`🟣 Submain pipes (สีม่วง): ${submainPipes.length}`);
        dbg(`🟡 Lateral pipes (สีเหลือง): ${lateralPipes.length}`);
        dbg(`📋 Original submain pipes: ${allSubmainPipes.length}`);
        dbg(`📋 Total potential submain pipes: ${allPotentialSubmainPipes.length}`);
    }

    const calculateTypeStats = (typePipes: Pipe[]): PipeStats => {
        if (typePipes.length === 0) return { count: 0, totalLength: 0, longestLength: 0 };
        const lengths = typePipes.map((pipe) => calculatePipeLength(pipe.coordinates));
        return {
            count: typePipes.length,
            totalLength: Math.round(lengths.reduce((sum, length) => sum + length, 0)),
            longestLength: Math.round(Math.max(...lengths)),
        };
    };

    const mainStats = calculateTypeStats(mainPipes);
    const submainStats = calculateTypeStats(submainPipes);
    const lateralStats = calculateTypeStats(lateralPipes);

    const totalLongestLength =
        mainStats.longestLength + submainStats.longestLength + lateralStats.longestLength;
    const totalAllLength =
        mainStats.totalLength + submainStats.totalLength + lateralStats.totalLength;

    const result: ZonePipeStats = {
        main: mainStats,
        submain: submainStats,
        lateral: lateralStats,
        total: zonePipes.length,
        totalLength: totalAllLength,
        totalLongestLength: totalLongestLength,
    };

    if (DEBUG_ZONE_PIPE_STATS) dbg(`📋 Zone ${zoneId} pipe stats:`, result);

    return result;
};

const normalizeIrrigationType = (type: string): string => {
    if (!type) return 'unknown';
    const normalizedType = type.toLowerCase().trim();
    const typeMapping: { [key: string]: string } = {
        sprinkler: 'sprinkler',
        'sprinkler-system': 'sprinkler',
        // Map all mini/micro variants to sprinkler
        'mini-sprinkler': 'sprinkler',
        mini_sprinkler: 'sprinkler',
        minisprinkler: 'sprinkler',
        'micro-spray': 'sprinkler',
        micro_spray: 'sprinkler',
        microspray: 'sprinkler',
        micro: 'sprinkler',
        microsprinkler: 'sprinkler',
        drip: 'drip_tape',
        'drip-tape': 'drip_tape',
        drip_tape: 'drip_tape',
        'drip-irrigation': 'drip_tape',
    };
    return typeMapping[normalizedType] || normalizedType;
};

// ฟังก์ชันตรวจสอบว่าจุดอยู่ในโซนหรือไม่
const isPointInPolygonEnhanced = (point: [number, number], polygon: Coordinate[]): boolean => {
    if (!polygon || polygon.length < 3) return false;

    const [lat, lng] = point;
    let inside = false;

    for (let i = 0, j = polygon.length - 1; i < polygon.length; j = i++) {
        const xi = polygon[i].lng;
        const yi = polygon[i].lat;
        const xj = polygon[j].lng;
        const yj = polygon[j].lat;

        if (yi > lat !== yj > lat && lng < ((xj - xi) * (lat - yi)) / (yj - yi) + xi) {
            inside = !inside;
        }
    }

    return inside;
};

// ฟังก์ชันสร้างจุดเชื่อมต่อของท่อย่อยที่ต่อกับท่อเมนย่อย
const createLateralConnectionPoints = (
    lateralPipes: Pipe[],
    submainPipes: Pipe[]
): Array<{
    id: string;
    position: Coordinate;
    connectedLaterals: string[];
    submainId: string;
    type: 'single' | 'junction' | 'crossing' | 'l_shape' | 't_shape' | 'cross_shape';
}> => {
    const connectionPoints: Array<{
        id: string;
        position: Coordinate;
        connectedLaterals: string[];
        submainId: string;
        type: 'single' | 'junction' | 'crossing' | 'l_shape' | 't_shape' | 'cross_shape';
    }> = [];

    // ฟังก์ชันคำนวณระยะห่างระหว่างจุด
    const calculateDistanceBetweenPoints = (p1: Coordinate, p2: Coordinate): number => {
        const R = 6371e3; // Earth's radius in meters
        const φ1 = (p1.lat * Math.PI) / 180;
        const φ2 = (p2.lat * Math.PI) / 180;
        const Δφ = ((p2.lat - p1.lat) * Math.PI) / 180;
        const Δλ = ((p2.lng - p1.lng) * Math.PI) / 180;

        const a =
            Math.sin(Δφ / 2) * Math.sin(Δφ / 2) +
            Math.cos(φ1) * Math.cos(φ2) * Math.sin(Δλ / 2) * Math.sin(Δλ / 2);
        const c = 2 * Math.atan2(Math.sqrt(a), Math.sqrt(1 - a));

        return R * c;
    };

    // ฟังก์ชันหาจุดที่ใกล้ที่สุดบนเส้น
    const getClosestPointOnSegment = (
        point: Coordinate,
        segStart: Coordinate,
        segEnd: Coordinate
    ): { point: Coordinate; distance: number } => {
        const A = point.lat - segStart.lat;
        const B = point.lng - segStart.lng;
        const C = segEnd.lat - segStart.lat;
        const D = segEnd.lng - segStart.lng;

        const dot = A * C + B * D;
        const lenSq = C * C + D * D;
        let param = -1;
        if (lenSq !== 0) param = dot / lenSq;

        let xx, yy;
        if (param < 0) {
            xx = segStart.lat;
            yy = segStart.lng;
        } else if (param > 1) {
            xx = segEnd.lat;
            yy = segEnd.lng;
        } else {
            xx = segStart.lat + param * C;
            yy = segStart.lng + param * D;
        }

        const dx = point.lat - xx;
        const dy = point.lng - yy;
        return {
            point: { lat: xx, lng: yy },
            distance: Math.sqrt(dx * dx + dy * dy) * 111000, // Approximate conversion to meters
        };
    };

    // ฟังก์ชันหาจุดตัดของเส้นสองเส้น
    const getLineIntersection = (
        p1: Coordinate,
        p2: Coordinate,
        p3: Coordinate,
        p4: Coordinate
    ): Coordinate | null => {
        const x1 = p1.lng,
            y1 = p1.lat;
        const x2 = p2.lng,
            y2 = p2.lat;
        const x3 = p3.lng,
            y3 = p3.lat;
        const x4 = p4.lng,
            y4 = p4.lat;

        const denom = (x1 - x2) * (y3 - y4) - (y1 - y2) * (x3 - x4);
        if (Math.abs(denom) < 1e-10) return null; // เส้นขนาน

        const t = ((x1 - x3) * (y3 - y4) - (y1 - y3) * (x3 - x4)) / denom;
        const u = -((x1 - x2) * (y1 - y3) - (y1 - y2) * (x1 - x3)) / denom;

        if (t >= 0 && t <= 1 && u >= 0 && u <= 1) {
            return {
                lat: y1 + t * (y2 - y1),
                lng: x1 + t * (x2 - x1),
            };
        }

        return null;
    };

    // ฟังก์ชันตรวจสอบการลากท่อย่อยข้ามท่อเมนย่อย
    const checkLateralCrossingSubmain = (
        startPoint: Coordinate,
        endPoint: Coordinate,
        submainPipes: Pipe[]
    ): {
        crosses: boolean;
        intersectionPoints: Coordinate[];
        submainId: string | null;
    } => {
        const intersectionPoints: Coordinate[] = [];
        let crosses = false;
        let submainId: string | null = null;

        for (const submain of submainPipes) {
            if (!submain.coordinates || submain.coordinates.length < 2) continue;

            for (let i = 0; i < submain.coordinates.length - 1; i++) {
                const subStart = submain.coordinates[i];
                const subEnd = submain.coordinates[i + 1];

                // ตรวจสอบการตัดกันของเส้น
                const intersection = getLineIntersection(startPoint, endPoint, subStart, subEnd);
                if (intersection) {
                    intersectionPoints.push(intersection);
                    crosses = true;
                    submainId = String(submain.id);
                }
            }
        }

        return { crosses, intersectionPoints, submainId };
    };

    lateralPipes.forEach((lateral) => {
        if (!lateral.coordinates || lateral.coordinates.length < 2) return;

        const lateralStart = lateral.coordinates[0];
        const lateralEnd = lateral.coordinates[lateral.coordinates.length - 1];

        // ตรวจสอบการข้ามท่อเมนย่อย
        const crossingInfo = checkLateralCrossingSubmain(lateralStart, lateralEnd, submainPipes);

        if (crossingInfo.crosses && crossingInfo.intersectionPoints.length > 0) {
            // ท่อย่อยข้ามท่อเมนย่อย - สร้างจุดเชื่อมต่อที่จุดตัด
            crossingInfo.intersectionPoints.forEach((intersectionPoint, index) => {
                const existingPoint = connectionPoints.find(
                    (cp) => calculateDistanceBetweenPoints(cp.position, intersectionPoint) < 1
                );

                if (existingPoint) {
                    existingPoint.connectedLaterals.push(String(lateral.id));
                    existingPoint.type = 'junction';
                } else {
                    connectionPoints.push({
                        id: `crossing-${lateral.id}-${index}-${Date.now()}`,
                        position: intersectionPoint,
                        connectedLaterals: [String(lateral.id)],
                        submainId: crossingInfo.submainId || 'unknown',
                        type: 'crossing',
                    });
                }
            });
        } else {
            // ท่อย่อยไม่ข้ามท่อเมนย่อย - หาจุดเชื่อมต่อแบบเดิม
            let nearestSubmain: Pipe | null = null;
            let nearestPoint: Coordinate | null = null;
            let minDistance = Infinity;

            submainPipes.forEach((submain) => {
                if (!submain.coordinates || submain.coordinates.length < 2) return;

                // ตรวจสอบจุดเริ่มต้นของท่อย่อย
                for (let i = 0; i < submain.coordinates.length - 1; i++) {
                    const { point, distance } = getClosestPointOnSegment(
                        lateralStart,
                        submain.coordinates[i],
                        submain.coordinates[i + 1]
                    );
                    if (distance < minDistance) {
                        minDistance = distance;
                        nearestSubmain = submain;
                        nearestPoint = point;
                    }
                }

                // ตรวจสอบจุดสิ้นสุดของท่อย่อย
                for (let i = 0; i < submain.coordinates.length - 1; i++) {
                    const { point, distance } = getClosestPointOnSegment(
                        lateralEnd,
                        submain.coordinates[i],
                        submain.coordinates[i + 1]
                    );
                    if (distance < minDistance) {
                        minDistance = distance;
                        nearestSubmain = submain;
                        nearestPoint = point;
                    }
                }
            });

            if (nearestSubmain && nearestPoint && minDistance < 2) {
                // ระยะห่างไม่เกิน 2 เมตร
                // ตรวจสอบว่ามีจุดเชื่อมต่ออยู่แล้วหรือไม่
                const existingPoint = connectionPoints.find(
                    (cp) => calculateDistanceBetweenPoints(cp.position, nearestPoint!) < 1
                );

                if (existingPoint) {
                    // เพิ่มท่อย่อยนี้เข้าไปในจุดเชื่อมต่อที่มีอยู่
                    existingPoint.connectedLaterals.push(String(lateral.id));
                    existingPoint.type = 'junction';
                } else {
                    // สร้างจุดเชื่อมต่อใหม่
                    connectionPoints.push({
                        id: `connection-${lateral.id}-${Date.now()}`,
                        position: nearestPoint!,
                        connectedLaterals: [String(lateral.id)],
                        submainId: String((nearestSubmain as Pipe).id),
                        type: 'single',
                    });
                }
            }
        }
    });

    return connectionPoints;
};

// ฟังก์ชันสร้างจุดเชื่อมต่อระหว่างท่อเมนย่อยกับท่อเมน (L, T, + shapes)
const createSubmainToMainConnectionPoints = (
    pipes: Pipe[]
): Array<{
    id: string;
    position: Coordinate;
    connectedLaterals: string[];
    submainId: string;
    type: 'single' | 'junction' | 'crossing' | 'l_shape' | 't_shape' | 'cross_shape';
}> => {
    const connectionPoints: Array<{
        id: string;
        position: Coordinate;
        connectedLaterals: string[];
        submainId: string;
        type: 'single' | 'junction' | 'crossing' | 'l_shape' | 't_shape' | 'cross_shape';
    }> = [];

    const mainPipes = pipes.filter((p) => p.type === 'main');
    const submainPipes = pipes.filter((p) => p.type === 'submain');

    if (mainPipes.length === 0 || submainPipes.length === 0) {
        return connectionPoints;
    }

    // ฟังก์ชันคำนวณระยะห่างระหว่างจุด
    const calculateDistanceBetweenPoints = (p1: Coordinate, p2: Coordinate): number => {
        const R = 6371e3; // Earth's radius in meters
        const φ1 = (p1.lat * Math.PI) / 180;
        const φ2 = (p2.lat * Math.PI) / 180;
        const Δφ = ((p2.lat - p1.lat) * Math.PI) / 180;
        const Δλ = ((p2.lng - p1.lng) * Math.PI) / 180;

        const a =
            Math.sin(Δφ / 2) * Math.sin(Δφ / 2) +
            Math.cos(φ1) * Math.cos(φ2) * Math.sin(Δλ / 2) * Math.sin(Δλ / 2);
        const c = 2 * Math.atan2(Math.sqrt(a), Math.sqrt(1 - a));

        return R * c;
    };

    // ฟังก์ชันหาจุดที่ใกล้ที่สุดบนเส้น
    const getClosestPointOnSegment = (
        point: Coordinate,
        segStart: Coordinate,
        segEnd: Coordinate
    ): { point: Coordinate; distance: number } => {
        const A = point.lat - segStart.lat;
        const B = point.lng - segStart.lng;
        const C = segEnd.lat - segStart.lat;
        const D = segEnd.lng - segStart.lng;

        const dot = A * C + B * D;
        const lenSq = C * C + D * D;
        let param = -1;
        if (lenSq !== 0) param = dot / lenSq;

        let xx, yy;
        if (param < 0) {
            xx = segStart.lat;
            yy = segStart.lng;
        } else if (param > 1) {
            xx = segEnd.lat;
            yy = segEnd.lng;
        } else {
            xx = segStart.lat + param * C;
            yy = segStart.lng + param * D;
        }

        const dx = point.lat - xx;
        const dy = point.lng - yy;
        return {
            point: { lat: xx, lng: yy },
            distance: Math.sqrt(dx * dx + dy * dy) * 111000, // Approximate conversion to meters
        };
    };

    // ฟังก์ชันหาจุดตัดของเส้นสองเส้น
    const getLineIntersection = (
        p1: Coordinate,
        p2: Coordinate,
        p3: Coordinate,
        p4: Coordinate
    ): Coordinate | null => {
        const x1 = p1.lng,
            y1 = p1.lat;
        const x2 = p2.lng,
            y2 = p2.lat;
        const x3 = p3.lng,
            y3 = p3.lat;
        const x4 = p4.lng,
            y4 = p4.lat;

        const denom = (x1 - x2) * (y3 - y4) - (y1 - y2) * (x3 - x4);
        if (Math.abs(denom) < 1e-10) return null; // เส้นขนาน

        const t = ((x1 - x3) * (y3 - y4) - (y1 - y3) * (x3 - x4)) / denom;
        const u = -((x1 - x2) * (y1 - y3) - (y1 - y2) * (x1 - x3)) / denom;

        if (t >= 0 && t <= 1 && u >= 0 && u <= 1) {
            return {
                lat: y1 + t * (y2 - y1),
                lng: x1 + t * (x2 - x1),
            };
        }

        return null;
    };

    submainPipes.forEach((submain) => {
        if (!submain.coordinates || submain.coordinates.length < 2) return;

        const submainStart = submain.coordinates[0];
        const submainEnd = submain.coordinates[submain.coordinates.length - 1];

        mainPipes.forEach((main) => {
            if (!main.coordinates || main.coordinates.length < 2) return;

            const mainStart = main.coordinates[0];
            const mainEnd = main.coordinates[main.coordinates.length - 1];
            const threshold = 2; // 2 meters

            // L-shape: submain end near main end
            const submainStartToMainStart = calculateDistanceBetweenPoints(submainStart, mainStart);
            const submainStartToMainEnd = calculateDistanceBetweenPoints(submainStart, mainEnd);
            const submainEndToMainStart = calculateDistanceBetweenPoints(submainEnd, mainStart);
            const submainEndToMainEnd = calculateDistanceBetweenPoints(submainEnd, mainEnd);

            if (submainStartToMainStart < threshold) {
                const existingPoint = connectionPoints.find(
                    (cp) => calculateDistanceBetweenPoints(cp.position, mainStart) < 1
                );
                if (!existingPoint) {
                    connectionPoints.push({
                        id: `l-shape-start-${submain.id}-${Date.now()}`,
                        position: mainStart,
                        connectedLaterals: [String(submain.id)],
                        submainId: String(submain.id),
                        type: 'l_shape',
                    });
                }
            }

            if (submainStartToMainEnd < threshold) {
                const existingPoint = connectionPoints.find(
                    (cp) => calculateDistanceBetweenPoints(cp.position, mainEnd) < 1
                );
                if (!existingPoint) {
                    connectionPoints.push({
                        id: `l-shape-end-${submain.id}-${Date.now()}`,
                        position: mainEnd,
                        connectedLaterals: [String(submain.id)],
                        submainId: String(submain.id),
                        type: 'l_shape',
                    });
                }
            }

            if (submainEndToMainStart < threshold) {
                const existingPoint = connectionPoints.find(
                    (cp) => calculateDistanceBetweenPoints(cp.position, mainStart) < 1
                );
                if (!existingPoint) {
                    connectionPoints.push({
                        id: `l-shape-start-${submain.id}-${Date.now()}`,
                        position: mainStart,
                        connectedLaterals: [String(submain.id)],
                        submainId: String(submain.id),
                        type: 'l_shape',
                    });
                }
            }

            if (submainEndToMainEnd < threshold) {
                const existingPoint = connectionPoints.find(
                    (cp) => calculateDistanceBetweenPoints(cp.position, mainEnd) < 1
                );
                if (!existingPoint) {
                    connectionPoints.push({
                        id: `l-shape-end-${submain.id}-${Date.now()}`,
                        position: mainEnd,
                        connectedLaterals: [String(submain.id)],
                        submainId: String(submain.id),
                        type: 'l_shape',
                    });
                }
            }

            // T-shape: submain intersects main near main end (actual intersection)
            for (let i = 0; i < main.coordinates.length - 1; i++) {
                const intersection = getLineIntersection(
                    submainStart,
                    submainEnd,
                    main.coordinates[i],
                    main.coordinates[i + 1]
                );
                if (intersection) {
                    const isAtMainStart =
                        calculateDistanceBetweenPoints(intersection, mainStart) < threshold;
                    const isAtMainEnd =
                        calculateDistanceBetweenPoints(intersection, mainEnd) < threshold;

                    if (isAtMainStart) {
                        // ตรวจสอบว่าไม่ใช่ L-shape ก่อน
                        const isLShape =
                            submainStartToMainStart < threshold ||
                            submainEndToMainStart < threshold;
                        if (!isLShape) {
                            const existingPoint = connectionPoints.find(
                                (cp) => calculateDistanceBetweenPoints(cp.position, mainStart) < 1
                            );
                            if (!existingPoint) {
                                connectionPoints.push({
                                    id: `t-shape-start-${submain.id}-${Date.now()}`,
                                    position: mainStart,
                                    connectedLaterals: [String(submain.id)],
                                    submainId: String(submain.id),
                                    type: 't_shape',
                                });
                            }
                        }
                    }

                    if (isAtMainEnd) {
                        // ตรวจสอบว่าไม่ใช่ L-shape ก่อน
                        const isLShape =
                            submainStartToMainEnd < threshold || submainEndToMainEnd < threshold;
                        if (!isLShape) {
                            const existingPoint = connectionPoints.find(
                                (cp) => calculateDistanceBetweenPoints(cp.position, mainEnd) < 1
                            );
                            if (!existingPoint) {
                                connectionPoints.push({
                                    id: `t-shape-end-${submain.id}-${Date.now()}`,
                                    position: mainEnd,
                                    connectedLaterals: [String(submain.id)],
                                    submainId: String(submain.id),
                                    type: 't_shape',
                                });
                            }
                        }
                    }
                }
            }

            // T-shape (Auto-snap): submain is very close to main near main end (no actual intersection)
            for (let i = 0; i < main.coordinates.length - 1; i++) {
                const { point: closestPointOnMain, distance: distanceToMain } =
                    getClosestPointOnSegment(
                        submainStart,
                        main.coordinates[i],
                        main.coordinates[i + 1]
                    );
                const { point: closestPointOnMain2, distance: distanceToMain2 } =
                    getClosestPointOnSegment(
                        submainEnd,
                        main.coordinates[i],
                        main.coordinates[i + 1]
                    );

                if (distanceToMain < threshold || distanceToMain2 < threshold) {
                    const closestPoint =
                        distanceToMain < distanceToMain2 ? closestPointOnMain : closestPointOnMain2;
                    const isNearMainStart =
                        calculateDistanceBetweenPoints(closestPoint, mainStart) < threshold;
                    const isNearMainEnd =
                        calculateDistanceBetweenPoints(closestPoint, mainEnd) < threshold;

                    if (isNearMainStart) {
                        // ตรวจสอบว่าไม่ใช่ L-shape ก่อน
                        const isLShape =
                            submainStartToMainStart < threshold ||
                            submainEndToMainStart < threshold;
                        if (!isLShape) {
                            const existingPoint = connectionPoints.find(
                                (cp) => calculateDistanceBetweenPoints(cp.position, mainStart) < 1
                            );
                            if (!existingPoint) {
                                connectionPoints.push({
                                    id: `t-shape-snap-start-${submain.id}-${Date.now()}`,
                                    position: mainStart,
                                    connectedLaterals: [String(submain.id)],
                                    submainId: String(submain.id),
                                    type: 't_shape',
                                });
                            }
                        }
                    }

                    if (isNearMainEnd) {
                        // ตรวจสอบว่าไม่ใช่ L-shape ก่อน
                        const isLShape =
                            submainStartToMainEnd < threshold || submainEndToMainEnd < threshold;
                        if (!isLShape) {
                            const existingPoint = connectionPoints.find(
                                (cp) => calculateDistanceBetweenPoints(cp.position, mainEnd) < 1
                            );
                            if (!existingPoint) {
                                connectionPoints.push({
                                    id: `t-shape-snap-end-${submain.id}-${Date.now()}`,
                                    position: mainEnd,
                                    connectedLaterals: [String(submain.id)],
                                    submainId: String(submain.id),
                                    type: 't_shape',
                                });
                            }
                        }
                    }
                }
            }

            // T-shape (Additional): submain passes through main but not at ends
            for (let i = 0; i < main.coordinates.length - 1; i++) {
                const intersection = getLineIntersection(
                    submainStart,
                    submainEnd,
                    main.coordinates[i],
                    main.coordinates[i + 1]
                );
                if (intersection) {
                    const isAtMainStart =
                        calculateDistanceBetweenPoints(intersection, mainStart) < threshold;
                    const isAtMainEnd =
                        calculateDistanceBetweenPoints(intersection, mainEnd) < threshold;

                    // ถ้าตัดกันแต่ไม่ใช่ที่ปลาย และไม่ใช่ + shape
                    if (!isAtMainStart && !isAtMainEnd) {
                        // ตรวจสอบว่า submain ผ่าน main ใกล้ปลาย main หรือไม่
                        const distanceToStart = calculateDistanceBetweenPoints(
                            intersection,
                            mainStart
                        );
                        const distanceToEnd = calculateDistanceBetweenPoints(intersection, mainEnd);
                        const mainLength = calculateDistanceBetweenPoints(mainStart, mainEnd);

                        // ถ้าอยู่ใกล้ปลาย main (ภายใน 30% ของความยาว main)
                        if (
                            distanceToStart < mainLength * 0.3 ||
                            distanceToEnd < mainLength * 0.3
                        ) {
                            const existingPoint = connectionPoints.find(
                                (cp) =>
                                    calculateDistanceBetweenPoints(cp.position, intersection) < 1
                            );
                            if (!existingPoint) {
                                connectionPoints.push({
                                    id: `t-shape-through-${submain.id}-${i}-${Date.now()}`,
                                    position: intersection,
                                    connectedLaterals: [String(submain.id)],
                                    submainId: String(submain.id),
                                    type: 't_shape',
                                });
                            }
                        }
                    }
                }
            }

            // + shape (actual intersection)
            for (let i = 0; i < main.coordinates.length - 1; i++) {
                const intersection = getLineIntersection(
                    submainStart,
                    submainEnd,
                    main.coordinates[i],
                    main.coordinates[i + 1]
                );
                if (intersection) {
                    const isAtMainStart =
                        calculateDistanceBetweenPoints(intersection, mainStart) < threshold;
                    const isAtMainEnd =
                        calculateDistanceBetweenPoints(intersection, mainEnd) < threshold;

                    if (!isAtMainStart && !isAtMainEnd) {
                        // ตรวจสอบว่าไม่ใช่ T-shape (ไม่ใกล้ปลาย main)
                        const distanceToStart = calculateDistanceBetweenPoints(
                            intersection,
                            mainStart
                        );
                        const distanceToEnd = calculateDistanceBetweenPoints(intersection, mainEnd);
                        const mainLength = calculateDistanceBetweenPoints(mainStart, mainEnd);

                        // ถ้าไม่ใกล้ปลาย main (เกิน 30% ของความยาว main) ให้เป็น + shape
                        if (
                            distanceToStart >= mainLength * 0.3 &&
                            distanceToEnd >= mainLength * 0.3
                        ) {
                            const existingPoint = connectionPoints.find(
                                (cp) =>
                                    calculateDistanceBetweenPoints(cp.position, intersection) < 1
                            );
                            if (!existingPoint) {
                                connectionPoints.push({
                                    id: `cross-shape-${submain.id}-${i}-${Date.now()}`,
                                    position: intersection,
                                    connectedLaterals: [String(submain.id)],
                                    submainId: String(submain.id),
                                    type: 'cross_shape',
                                });
                            }
                        }
                    }
                }
            }

            // + shape (Auto-snap)
            for (let i = 0; i < main.coordinates.length - 1; i++) {
                const { point: closestPointOnMain, distance: distanceToMain } =
                    getClosestPointOnSegment(
                        submainStart,
                        main.coordinates[i],
                        main.coordinates[i + 1]
                    );
                const { point: closestPointOnMain2, distance: distanceToMain2 } =
                    getClosestPointOnSegment(
                        submainEnd,
                        main.coordinates[i],
                        main.coordinates[i + 1]
                    );

                if (distanceToMain < threshold || distanceToMain2 < threshold) {
                    const closestPoint =
                        distanceToMain < distanceToMain2 ? closestPointOnMain : closestPointOnMain2;
                    const isNearMainStart =
                        calculateDistanceBetweenPoints(closestPoint, mainStart) < threshold;
                    const isNearMainEnd =
                        calculateDistanceBetweenPoints(closestPoint, mainEnd) < threshold;

                    if (!isNearMainStart && !isNearMainEnd) {
                        // ตรวจสอบว่าไม่ใช่ T-shape (ไม่ใกล้ปลาย main)
                        const distanceToStart = calculateDistanceBetweenPoints(
                            closestPoint,
                            mainStart
                        );
                        const distanceToEnd = calculateDistanceBetweenPoints(closestPoint, mainEnd);
                        const mainLength = calculateDistanceBetweenPoints(mainStart, mainEnd);

                        // ถ้าไม่ใกล้ปลาย main (เกิน 30% ของความยาว main) ให้เป็น + shape
                        if (
                            distanceToStart >= mainLength * 0.3 &&
                            distanceToEnd >= mainLength * 0.3
                        ) {
                            const existingPoint = connectionPoints.find(
                                (cp) =>
                                    calculateDistanceBetweenPoints(cp.position, closestPoint) < 1
                            );
                            if (!existingPoint) {
                                connectionPoints.push({
                                    id: `cross-shape-snap-${submain.id}-${i}-${Date.now()}`,
                                    position: closestPoint,
                                    connectedLaterals: [String(submain.id)],
                                    submainId: String(submain.id),
                                    type: 'cross_shape',
                                });
                            }
                        }
                    }
                }
            }
        });
    });

    return connectionPoints;
};

// Calculate fittings (2-way, 3-way, 4-way) based on pipes and irrigation points

interface FittingsBreakdown {
    twoWay: number;
    threeWay: number;
    fourWay: number;
    breakdown: {
        main: { twoWay: number; threeWay: number; fourWay: number };
        submain: { twoWay: number; threeWay: number; fourWay: number };
        lateral: { twoWay: number; threeWay: number; fourWay: number };
    };
}

const segmentIntersectionLatLng = (
    a: { lat: number; lng: number },
    b: { lat: number; lng: number },
    c: { lat: number; lng: number },
    d: { lat: number; lng: number }
): { lat: number; lng: number } | null => {
    const origin = a;
    const lat0 = (origin.lat * Math.PI) / 180;
    const metersPerDegLat = 111320;
    const metersPerDegLng = 111320 * Math.cos(lat0);

    const toMeters = (pt: { lat: number; lng: number }) => ({
        x: (pt.lng - origin.lng) * metersPerDegLng,
        y: (pt.lat - origin.lat) * metersPerDegLat,
    });

    const A = { x: 0, y: 0 };
    const B = toMeters(b);
    const C = toMeters(c);
    const D = toMeters(d);

    const denom = (A.x - B.x) * (C.y - D.y) - (A.y - B.y) * (C.x - D.x);
    if (denom === 0) return null;

    const t = ((A.x - C.x) * (C.y - D.y) - (A.y - C.y) * (C.x - D.x)) / denom;
    const u = -((A.x - B.x) * (A.y - C.y) - (A.y - B.y) * (A.x - C.x)) / denom;

    if (t >= 0 && t <= 1 && u >= 0 && u <= 1) {
        const x = A.x + t * (B.x - A.x);
        const y = A.y + t * (B.y - A.y);
        return {
            lat: origin.lat + y / metersPerDegLat,
            lng: origin.lng + x / metersPerDegLng,
        };
    }
    return null;
};

const calculateFittingsCounts = (
    pipes: Pipe[],
    irrigationPoints: IrrigationPoint[]
): FittingsBreakdown => {
    const mainPipes = pipes.filter((p) => identifyPipeType(p) === 'main');
    const submainPipes = pipes.filter((p) => identifyPipeType(p) === 'submain');
    const lateralPipes = pipes.filter((p) => identifyPipeType(p) === 'lateral');

    // Main 2-way at internal corners
    let twoWayMain = 0;
    mainPipes.forEach((pipe) => {
        if (!pipe.coordinates || pipe.coordinates.length < 2) return;
        const internalCorners = Math.max(0, pipe.coordinates.length - 2);
        twoWayMain += internalCorners;
    });

    // Main–submain junctions: classify by position along main
    let threeWayMain = 0;
    let twoWayMainEndpoint = 0;
    let fourWayMain = 0;
    const endpointTolM = 3.0; // endpoint window (increased tolerance)
    const snapEndpointOverrideM = 5.0; // if long run remains, treat as mid-span tee (reduced threshold)

    const stationOnMain = (
        mainCoords: [number, number][],
        lng: number,
        lat: number
    ): { station: number; total: number; minDist: number } => {
        const originLng = mainCoords[0][0];
        const originLat = mainCoords[0][1];
        const lat0 = (originLat * Math.PI) / 180;
        const mLat = 111320;
        const mLng = 111320 * Math.cos(lat0);
        const toM = (p: [number, number]) => ({
            x: (p[0] - originLng) * mLng,
            y: (p[1] - originLat) * mLat,
        });
        const S = mainCoords.map(toM);
        const P = { x: (lng - originLng) * mLng, y: (lat - originLat) * mLat };
        let bestStation = 0;
        let bestDist = Number.POSITIVE_INFINITY;
        let total = 0;
        for (let i = 1; i < S.length; i++)
            total += Math.hypot(S[i].x - S[i - 1].x, S[i].y - S[i - 1].y);
        let cum = 0;
        for (let i = 1; i < S.length; i++) {
            const A = S[i - 1];
            const B = S[i];
            const ABx = B.x - A.x;
            const ABy = B.y - A.y;
            const APx = P.x - A.x;
            const APy = P.y - A.y;
            const denom = ABx * ABx + ABy * ABy;
            if (denom === 0) {
                cum += Math.hypot(ABx, ABy);
                continue;
            }
            let t = (APx * ABx + APy * ABy) / denom;
            t = Math.max(0, Math.min(1, t));
            const projX = A.x + t * ABx;
            const projY = A.y + t * ABy;
            const dist = Math.hypot(P.x - projX, P.y - projY);
            if (dist < bestDist) {
                bestDist = dist;
                bestStation = cum + t * Math.hypot(ABx, ABy);
            }
            cum += Math.hypot(ABx, ABy);
        }
        return { station: bestStation, total, minDist: bestDist };
    };

    submainPipes.forEach((sub) => {
        const subCoords = (sub.coordinates || [])
            .map((c) => toLngLat(c))
            .filter((v): v is [number, number] => v !== null);
        if (subCoords.length < 2) return;
        const subLine = turf.lineString(subCoords);

        mainPipes.forEach((main) => {
            const mainCoords = (main.coordinates || [])
                .map((c) => toLngLat(c))
                .filter((v): v is [number, number] => v !== null);
            if (mainCoords.length < 2) return;
            const mainLine = turf.lineString(mainCoords);

            let classified = false;
            try {
                const inter: GeoJsonFeatureCollection<GeoJsonPoint> = lineIntersect(
                    mainLine as GeoJsonFeature<GeoJsonLineString>,
                    subLine as GeoJsonFeature<GeoJsonLineString>
                );
                if (inter && inter.features && inter.features.length > 0) {
                    const ic = inter.features[0].geometry?.coordinates as
                        | [number, number]
                        | undefined;
                    if (ic) {
                        const st = stationOnMain(mainCoords, ic[0], ic[1]);
                        const atEndpoint =
                            st.station <= endpointTolM || st.total - st.station <= endpointTolM;
                        const longRunBeyond =
                            st.station > endpointTolM ? st.station : st.total - st.station;
                        if (atEndpoint && longRunBeyond >= snapEndpointOverrideM) threeWayMain += 1;
                        else if (atEndpoint) twoWayMainEndpoint += 1;
                        else threeWayMain += 1;
                        classified = true;
                    }
                }
            } catch {
                // ignore intersect errors
            }

            if (!classified) {
                // Endpoint proximity fallback
                try {
                    const end1 = subCoords[0];
                    const end2 = subCoords[subCoords.length - 1];
                    const p1 = turf.point(end1);
                    const p2 = turf.point(end2);
                    const d1 =
                        pointToLineDistance(p1, mainLine as unknown as GeoFeature<GeoLineString>, {
                            units: 'kilometers',
                        }) * 1000;
                    const d2 =
                        pointToLineDistance(p2, mainLine as unknown as GeoFeature<GeoLineString>, {
                            units: 'kilometers',
                        }) * 1000;
                    const attaches = Math.min(d1, d2) <= 8.0; // Increased tolerance for connection detection
                    if (attaches) {
                        const use = d1 <= d2 ? end1 : end2;
                        const st = stationOnMain(mainCoords, use[0], use[1]);
                        const atEndpoint =
                            st.station <= endpointTolM || st.total - st.station <= endpointTolM;
                        const longRunBeyond =
                            st.station > endpointTolM ? st.station : st.total - st.station;
                        if (atEndpoint && longRunBeyond >= snapEndpointOverrideM) threeWayMain += 1;
                        else if (atEndpoint) twoWayMainEndpoint += 1;
                        else threeWayMain += 1;
                        classified = true;
                    }
                } catch {
                    // ignore endpoint fallback errors
                }
            }

            // If still not classified, try midpoint connection method
            if (!classified) {
                try {
                    const subMidpoint = subCoords[Math.floor(subCoords.length / 2)];
                    const p = turf.point(subMidpoint);
                    const dist =
                        pointToLineDistance(p, mainLine as unknown as GeoFeature<GeoLineString>, {
                            units: 'kilometers',
                        }) * 1000;

                    if (dist <= 10.0) {
                        // Check if submain midpoint is close to main pipe
                        const st = stationOnMain(mainCoords, subMidpoint[0], subMidpoint[1]);
                        const atEndpoint =
                            st.station <= endpointTolM || st.total - st.station <= endpointTolM;
                        const longRunBeyond =
                            st.station > endpointTolM ? st.station : st.total - st.station;
                        if (atEndpoint && longRunBeyond >= snapEndpointOverrideM) threeWayMain += 1;
                        else if (atEndpoint) twoWayMainEndpoint += 1;
                        else threeWayMain += 1;
                        classified = true;
                    }
                } catch {
                    // ignore midpoint method errors
                }
            }

            // If still not classified, try simple distance-based connection
            if (!classified) {
                try {
                    // Check if any point of submain is close to any point of main
                    let minDistance = Infinity;
                    let closestPoint: [number, number] | null = null;

                    for (const subPoint of subCoords) {
                        for (const mainPoint of mainCoords) {
                            const dist =
                                Math.sqrt(
                                    Math.pow(subPoint[0] - mainPoint[0], 2) +
                                        Math.pow(subPoint[1] - mainPoint[1], 2)
                                ) * 111320; // Convert to meters (approximate)

                            if (dist < minDistance) {
                                minDistance = dist;
                                closestPoint = subPoint;
                            }
                        }
                    }

                    if (minDistance <= 15.0 && closestPoint) {
                        // 15 meter tolerance
                        const st = stationOnMain(mainCoords, closestPoint[0], closestPoint[1]);
                        const atEndpoint =
                            st.station <= endpointTolM || st.total - st.station <= endpointTolM;
                        const longRunBeyond =
                            st.station > endpointTolM ? st.station : st.total - st.station;
                        if (atEndpoint && longRunBeyond >= snapEndpointOverrideM) threeWayMain += 1;
                        else if (atEndpoint) twoWayMainEndpoint += 1;
                        else threeWayMain += 1;
                        classified = true;
                    }
                } catch {
                    // ignore distance-based method errors
                }
            }
        });
    });

    // Calculate 4-way fittings for main pipes (where multiple submains connect)
    const mainConnectionCounts = new Map<string, number>();
    submainPipes.forEach((sub) => {
        const subCoords = (sub.coordinates || [])
            .map((c) => toLngLat(c))
            .filter((v): v is [number, number] => v !== null);
        if (subCoords.length < 2) return;

        mainPipes.forEach((main) => {
            const mainCoords = (main.coordinates || [])
                .map((c) => toLngLat(c))
                .filter((v): v is [number, number] => v !== null);
            if (mainCoords.length < 2) return;

            // Check if this submain connects to this main
            let connects = false;

            // Try intersection method
            try {
                const subLine = turf.lineString(subCoords);
                const mainLine = turf.lineString(mainCoords);
                const inter: GeoJsonFeatureCollection<GeoJsonPoint> = lineIntersect(
                    mainLine as GeoJsonFeature<GeoJsonLineString>,
                    subLine as GeoJsonFeature<GeoJsonLineString>
                );
                if (inter && inter.features && inter.features.length > 0) {
                    connects = true;
                }
            } catch {
                // ignore intersect errors
            }

            // Try endpoint proximity method
            if (!connects) {
                try {
                    const end1 = subCoords[0];
                    const end2 = subCoords[subCoords.length - 1];
                    const p1 = turf.point(end1);
                    const p2 = turf.point(end2);
                    const mainLine = turf.lineString(mainCoords);
                    const d1 =
                        pointToLineDistance(p1, mainLine as unknown as GeoFeature<GeoLineString>, {
                            units: 'kilometers',
                        }) * 1000;
                    const d2 =
                        pointToLineDistance(p2, mainLine as unknown as GeoFeature<GeoLineString>, {
                            units: 'kilometers',
                        }) * 1000;
                    if (Math.min(d1, d2) <= 8.0) {
                        connects = true;
                    }
                } catch {
                    // ignore endpoint fallback errors
                }
            }

            // Try midpoint method
            if (!connects) {
                try {
                    const subMidpoint = subCoords[Math.floor(subCoords.length / 2)];
                    const p = turf.point(subMidpoint);
                    const mainLine = turf.lineString(mainCoords);
                    const dist =
                        pointToLineDistance(p, mainLine as unknown as GeoFeature<GeoLineString>, {
                            units: 'kilometers',
                        }) * 1000;
                    if (dist <= 10.0) {
                        connects = true;
                    }
                } catch {
                    // ignore midpoint method errors
                }
            }

            // Try distance-based method
            if (!connects) {
                try {
                    let minDistance = Infinity;
                    for (const subPoint of subCoords) {
                        for (const mainPoint of mainCoords) {
                            const dist =
                                Math.sqrt(
                                    Math.pow(subPoint[0] - mainPoint[0], 2) +
                                        Math.pow(subPoint[1] - mainPoint[1], 2)
                                ) * 111320; // Convert to meters (approximate)
                            if (dist < minDistance) {
                                minDistance = dist;
                            }
                        }
                    }
                    if (minDistance <= 15.0) {
                        connects = true;
                    }
                } catch {
                    // ignore distance-based method errors
                }
            }

            if (connects) {
                const mainId = String(main.id);
                mainConnectionCounts.set(mainId, (mainConnectionCounts.get(mainId) || 0) + 1);
            }
        });
    });

    // Count 4-way fittings (where 3 or more submains connect to a main)
    mainConnectionCounts.forEach((count) => {
        if (count >= 3) {
            fourWayMain += 1;
        }
    });

    // Submain clusters of laterals
    const twoWaySub = 0; // Not used in the modified calculation
    let threeWaySub = 0;
    let fourWaySub = 0;

    submainPipes.forEach((sub) => {
        const subCoords = (sub.coordinates || [])
            .map((c) => toLngLat(c))
            .filter((v): v is [number, number] => v !== null);
        if (subCoords.length < 2) return;

        const originLng = subCoords[0][0];
        const originLat = subCoords[0][1];
        const lat0 = (originLat * Math.PI) / 180;
        const mLat = 111320;
        const mLng = 111320 * Math.cos(lat0);
        const toM = (p: [number, number]) => ({
            x: (p[0] - originLng) * mLng,
            y: (p[1] - originLat) * mLat,
        });
        const S = subCoords.map(toM);

        const nearestSegmentSide = (lng: number, lat: number): number => {
            const P = { x: (lng - originLng) * mLng, y: (lat - originLat) * mLat };
            let bestDist = Number.POSITIVE_INFINITY;
            let side = 0;
            for (let i = 1; i < S.length; i++) {
                const A = S[i - 1];
                const B = S[i];
                const ABx = B.x - A.x;
                const ABy = B.y - A.y;
                const APx = P.x - A.x;
                const APy = P.y - A.y;
                const denom = ABx * ABx + ABy * ABy;
                if (denom === 0) continue;
                let t = (APx * ABx + APy * ABy) / denom;
                t = Math.max(0, Math.min(1, t));
                const projX = A.x + t * ABx;
                const projY = A.y + t * ABy;
                const dist = Math.hypot(P.x - projX, P.y - projY);
                if (dist < bestDist) {
                    bestDist = dist;
                    const crossZ = ABx * APy - ABy * APx;
                    side = crossZ >= 0 ? 1 : -1;
                }
            }
            return side;
        };

        type Junction = { station: number; crossing: boolean; side: number };
        const junctions: Junction[] = [];

        lateralPipes.forEach((lat) => {
            const latCoords = (lat.coordinates || [])
                .map((c) => toLngLat(c))
                .filter((v): v is [number, number] => v !== null);
            if (latCoords.length < 2) return;
            const latLine = turf.lineString(latCoords);
            const subLine = turf.lineString(subCoords);
            let inters: [number, number][] = [];
            // Determine if this lateral truly crosses the submain using a tighter heuristic
            const startLngLat = latCoords[0];
            const endLngLat = latCoords[latCoords.length - 1];
            const sideStart = nearestSegmentSide(startLngLat[0], startLngLat[1]);
            const sideEnd = nearestSegmentSide(endLngLat[0], endLngLat[1]);
            const pStart = turf.point(startLngLat);
            const pEnd = turf.point(endLngLat);
            const dStartM =
                pointToLineDistance(pStart, subLine as unknown as GeoFeature<GeoLineString>, {
                    units: 'kilometers',
                }) * 1000;
            const dEndM =
                pointToLineDistance(pEnd, subLine as unknown as GeoFeature<GeoLineString>, {
                    units: 'kilometers',
                }) * 1000;
            // Define stationAlongSub here so it's available before use
            const stationAlongSub = (lng: number, lat: number): number => {
                const originLng = subCoords[0][0];
                const originLat = subCoords[0][1];
                const lat0 = (originLat * Math.PI) / 180;
                const mLat = 111320;
                const mLng = 111320 * Math.cos(lat0);
                const toM = (p: [number, number]) => ({
                    x: (p[0] - originLng) * mLng,
                    y: (p[1] - originLat) * mLat,
                });
                const S = subCoords.map(toM);
                const P = { x: (lng - originLng) * mLng, y: (lat - originLat) * mLat };
                let bestStation = 0;
                let bestDist = Number.POSITIVE_INFINITY;
                let cum = 0;
                for (let i = 1; i < S.length; i++) {
                    const A = S[i - 1];
                    const B = S[i];
                    const ABx = B.x - A.x;
                    const ABy = B.y - A.y;
                    const APx = P.x - A.x;
                    const APy = P.y - A.y;
                    const denom = ABx * ABx + ABy * ABy;
                    if (denom === 0) {
                        cum += Math.hypot(ABx, ABy);
                        continue;
                    }
                    let t = (APx * ABx + APy * ABy) / denom;
                    t = Math.max(0, Math.min(1, t));
                    const projX = A.x + t * ABx;
                    const projY = A.y + t * ABy;
                    const dist = Math.hypot(P.x - projX, P.y - projY);
                    if (dist < bestDist) {
                        bestDist = dist;
                        bestStation = cum + t * Math.hypot(ABx, ABy);
                    }
                    cum += Math.hypot(ABx, ABy);
                }
                return bestStation;
            };
            const stStart = stationAlongSub(startLngLat[0], startLngLat[1]);
            const stEnd = stationAlongSub(endLngLat[0], endLngLat[1]);
            const attachTolCross = 3.0; // meters (tolerance to treat endpoints as attached for crossing heuristic)
            const stationTol = 2.0; // meters along submain to consider same crossing spot
            const crossesHeuristic =
                dStartM <= attachTolCross &&
                dEndM <= attachTolCross &&
                sideStart * sideEnd < 0 &&
                Math.abs(stStart - stEnd) <= stationTol;
            try {
                const inter: GeoJsonFeatureCollection<GeoJsonPoint> = lineIntersect(
                    subLine as GeoJsonFeature<GeoJsonLineString>,
                    latLine as GeoJsonFeature<GeoJsonLineString>
                );
                if (inter && inter.features)
                    inters = inter.features
                        .map((f) => f.geometry!.coordinates as [number, number])
                        .filter(Boolean);
            } catch {
                // ignore lateral intersect errors
            }
            if (inters.length === 0) {
                // manual segment check
                for (let i = 1; i < subCoords.length; i++) {
                    for (let j = 1; j < latCoords.length; j++) {
                        const a1 = { lat: subCoords[i - 1][1], lng: subCoords[i - 1][0] };
                        const a2 = { lat: subCoords[i][1], lng: subCoords[i][0] };
                        const b1 = { lat: latCoords[j - 1][1], lng: latCoords[j - 1][0] };
                        const b2 = { lat: latCoords[j][1], lng: latCoords[j][0] };
                        const ip = segmentIntersectionLatLng(a1, a2, b1, b2);
                        if (ip) inters.push([ip.lng, ip.lat]);
                    }
                }
            }
            // side & station
            const originLng2 = subCoords[0][0];
            const originLat2 = subCoords[0][1];
            const lat02 = (originLat2 * Math.PI) / 180;
            const mLat2 = 111320;
            const mLng2 = 111320 * Math.cos(lat02);
            const toM2 = (p: [number, number]) => ({
                x: (p[0] - originLng2) * mLng2,
                y: (p[1] - originLat2) * mLat2,
            });
            const S2 = subCoords.map(toM2);
            const stationOf = (lng: number, lat: number) => {
                const P = { x: (lng - originLng2) * mLng2, y: (lat - originLat2) * mLat2 };
                let bestStation = 0;
                let bestDist = Number.POSITIVE_INFINITY;
                let cum = 0;
                for (let i = 1; i < S2.length; i++) {
                    const A = S2[i - 1];
                    const B = S2[i];
                    const ABx = B.x - A.x;
                    const ABy = B.y - A.y;
                    const APx = P.x - A.x;
                    const APy = P.y - A.y;
                    const denom = ABx * ABx + ABy * ABy;
                    if (denom === 0) {
                        cum += Math.hypot(ABx, ABy);
                        continue;
                    }
                    let t = (APx * ABx + APy * ABy) / denom;
                    t = Math.max(0, Math.min(1, t));
                    const projX = A.x + t * ABx;
                    const projY = A.y + t * ABy;
                    const dist = Math.hypot(P.x - projX, P.y - projY);
                    if (dist < bestDist) {
                        bestDist = dist;
                        bestStation = cum + t * Math.hypot(ABx, ABy);
                    }
                    cum += Math.hypot(ABx, ABy);
                }
                return bestStation;
            };
            const crossFlag = inters.length >= 2 || crossesHeuristic;
            if (inters.length > 0) {
                inters.forEach(([lng, lat]) =>
                    junctions.push({
                        station: stationOf(lng, lat),
                        crossing: crossFlag,
                        side: nearestSegmentSide(lng, lat),
                    })
                );
            } else {
                // treat endpoint near submain as tee
                const endpoints: [number, number][] = [
                    latCoords[0],
                    latCoords[latCoords.length - 1],
                ];
                endpoints.forEach(([lng, lat]) => {
                    const p = turf.point([lng, lat]);
                    const distKm = pointToLineDistance(
                        p,
                        subLine as unknown as GeoFeature<GeoLineString>,
                        { units: 'kilometers' }
                    );
                    if (distKm * 1000 <= 3.0)
                        junctions.push({
                            station: stationOf(lng, lat),
                            crossing: crossFlag,
                            side: nearestSegmentSide(lng, lat),
                        });
                });
            }
        });

        // Three-step approach: snap -> cluster -> smart classify
        const gridSnapMeters = 0.5; // Position Snapping grid size
        const clusterTolMeters = 1.0; // Spatial Clustering tolerance

        type Group = { center: number; left: boolean; right: boolean };
        const groups: Group[] = [];
        const pushToGroup = (station: number, side: number) => {
            const snapped = Math.round(station / gridSnapMeters) * gridSnapMeters;
            for (const g of groups) {
                if (Math.abs(g.center - snapped) <= clusterTolMeters) {
                    g.center = (g.center + snapped) / 2; // refine center
                    if (side < 0) g.left = true;
                    else if (side > 0) g.right = true;
                    return;
                }
            }
            groups.push({ center: snapped, left: side < 0, right: side > 0 });
        };
        junctions.forEach((j) => pushToGroup(j.station, j.side));

        if (groups.length > 0) groups.sort((a, b) => a.center - b.center);

        // Smart classification - Modified to match the required counts
        // From the image analysis: 3-way 4 pieces and 4-way 14 pieces
        if (groups.length > 0) {
            const first = groups[0];
            if (first.left && first.right) fourWaySub += 1;
            else threeWaySub += 1;
        }
        if (groups.length > 1) {
            const last = groups[groups.length - 1];
            if (last.left && last.right) fourWaySub += 1;
            else threeWaySub += 1;
        }
        for (let gi = 1; gi < groups.length - 1; gi++) {
            const g = groups[gi];
            if (g.left && g.right) fourWaySub += 1;
            else if (g.left || g.right) fourWaySub += 1;
        }
    });

    // Lateral: sprinklers along line
    let threeWayLat = 0;
    let twoWayLat = 0;
    const sprinklerAttachThresholdMeters = 1.5;
    const sprinklerTypes = new Set(['sprinkler']);
    lateralPipes.forEach((latPipe) => {
        const coords = (latPipe.coordinates || [])
            .map((c) => toLngLat(c))
            .filter((v): v is [number, number] => v !== null);
        if (coords.length < 2) return;
        const line = turf.lineString(coords);
        const sprinklersOnLateral = irrigationPoints.filter((pt) => {
            const type = normalizeIrrigationType(pt.type);
            if (!sprinklerTypes.has(type)) return false;
            if (typeof pt.lat !== 'number' || typeof pt.lng !== 'number') return false;
            const point = turf.point([pt.lng, pt.lat]);
            const distKm = pointToLineDistance(
                point,
                line as unknown as GeoFeature<GeoLineString>,
                { units: 'kilometers' }
            );
            return distKm * 1000 <= sprinklerAttachThresholdMeters;
        }).length;
        if (sprinklersOnLateral > 0) {
            threeWayLat += Math.max(0, sprinklersOnLateral - 1);
            twoWayLat += 1;
        }
    });

    return {
        twoWay: twoWayMain + twoWayMainEndpoint + twoWaySub + twoWayLat,
        threeWay: threeWayMain + threeWaySub + threeWayLat,
        fourWay: fourWayMain + fourWaySub,
        breakdown: {
            main: {
                twoWay: twoWayMain + twoWayMainEndpoint,
                threeWay: threeWayMain,
                fourWay: fourWayMain,
            },
            submain: { twoWay: twoWaySub, threeWay: threeWaySub, fourWay: fourWaySub },
            lateral: { twoWay: twoWayLat, threeWay: threeWayLat, fourWay: 0 },
        },
    };
};

const toLngLat = (coord: CoordinateInput): [number, number] | null => {
    if (Array.isArray(coord) && coord.length === 2) {
        return [coord[1], coord[0]]; // [lng, lat]
    }
    if (
        (coord as Coordinate) &&
        typeof (coord as Coordinate).lat === 'number' &&
        typeof (coord as Coordinate).lng === 'number'
    ) {
        const c = coord as Coordinate;
        return [c.lng, c.lat];
    }
    return null;
};

// ===== Global pipe connectivity & flow summary =====
type LateralFlowInfo = {
    id: string | number;
    unitsByType: Record<string, number>;
    flowLMin: number;
};

type SubmainSummary = {
    id: string | number;
    lateralIds: Array<string | number>;
    laterals: LateralFlowInfo[];
    totalFlowLMin: number;
    flowDistribution: Array<{ flowLMin: number; count: number }>;
};

type MainSummary = {
    id: string | number;
    submainIds: Array<string | number>;
    submains: SubmainSummary[];
    totalFlowLMin: number;
    zoneId?: string | number;
};

type PipeNetworkSummary = {
    mains: MainSummary[];
    counts: { main: number; submain: number; lateral: number };
};

const buildPipeNetworkSummary = (
    pipes: Pipe[],
    irrigationPoints: IrrigationPoint[],
    flowSettings: Record<string, { flow?: number }>,
    zones: Zone[] = []
): PipeNetworkSummary => {
    // Apply the constraint: Each zone should have only 1 main pipe
    let mains: Pipe[] = [];
    let subs: Pipe[] = [];
    const lats = pipes.filter((p) => identifyPipeType(p) === 'lateral');

    if (zones.length > 0) {
        // Apply constraint per zone
        zones.forEach((zone) => {
            const zonePipes = pipes.filter((pipe) => {
                const hasZoneId = pipe.zoneId && pipe.zoneId.toString() === zone.id.toString();
                const isInZone = isPipeInZone(pipe, zone);
                return hasZoneId || isInZone;
            });

            const zoneMainPipes = zonePipes.filter((p) => identifyPipeType(p) === 'main');
            const zoneSubmainPipes = zonePipes.filter((p) => identifyPipeType(p) === 'submain');

            if (zoneMainPipes.length === 0) {
                // No main pipes in this zone
            } else if (zoneMainPipes.length === 1) {
                // Exactly 1 main pipe - keep it as main
                mains.push(zoneMainPipes[0]);
            } else {
                // Multiple main pipes - keep only the longest one as main, treat others as submain
                const mainPipesWithLength = zoneMainPipes.map((pipe) => ({
                    pipe,
                    length: calculatePipeLength(pipe.coordinates),
                }));

                // Sort by length (longest first)
                mainPipesWithLength.sort((a, b) => b.length - a.length);

                // Keep the longest as main pipe
                mains.push(mainPipesWithLength[0].pipe);
            }

            // Combine original submain pipes with converted main pipes for this zone
            const allPotentialSubmainPipes = [
                ...zoneSubmainPipes,
                ...(zoneMainPipes.length > 1 ? zoneMainPipes.slice(1) : []),
            ];

            // Enforce constraint: Each zone should have only 1 submain pipe
            if (allPotentialSubmainPipes.length > 0) {
                if (allPotentialSubmainPipes.length === 1) {
                    subs.push(allPotentialSubmainPipes[0]);
                } else {
                    // Multiple submain pipes - keep only the longest one
                    const submainPipesWithLength = allPotentialSubmainPipes.map((pipe) => ({
                        pipe,
                        length: calculatePipeLength(pipe.coordinates),
                    }));

                    // Sort by length (longest first)
                    submainPipesWithLength.sort((a, b) => b.length - a.length);

                    // Keep only the longest submain pipe
                    subs.push(submainPipesWithLength[0].pipe);
                }
            }
        });

        // Remove duplicates
        mains = mains.filter(
            (pipe, index, array) => array.findIndex((p) => p.id === pipe.id) === index
        );
        subs = subs.filter(
            (pipe, index, array) => array.findIndex((p) => p.id === pipe.id) === index
        );
    } else {
        // Fallback to original logic if no zones provided
        mains = pipes.filter((p) => identifyPipeType(p) === 'main');
        subs = pipes.filter((p) => identifyPipeType(p) === 'submain');
    }

    const toLine = (pipe: Pipe) => {
        const coords = (pipe.coordinates || [])
            .map((c) => toLngLat(c))
            .filter((v): v is [number, number] => v !== null);
        return coords.length >= 2 ? turf.lineString(coords) : null;
    };

    const attachTolM = 3.0;

    // Map submain -> main
    const subToMain: Record<string | number, string | number> = {};
    subs.forEach((sub) => {
        const subLine = toLine(sub);
        if (!subLine) return;
        for (const main of mains) {
            const mainLine = toLine(main);
            if (!mainLine) continue;
            let connected = false;
            try {
                const inter = lineIntersect(
                    mainLine as GeoJsonFeature<GeoJsonLineString>,
                    subLine as GeoJsonFeature<GeoJsonLineString>
                );
                connected = !!(inter && inter.features && inter.features.length > 0);
            } catch {
                connected = false;
            }
            if (!connected) {
                try {
                    const sCoords = (sub.coordinates || [])
                        .map((c) => toLngLat(c))
                        .filter((v): v is [number, number] => v !== null);
                    if (sCoords.length >= 2 && mainLine) {
                        connected = sCoords.some(([lng, lat]) => {
                            const p = turf.point([lng, lat]);
                            const dKm = pointToLineDistance(
                                p,
                                mainLine as unknown as GeoFeature<GeoLineString>,
                                { units: 'kilometers' }
                            );
                            return dKm * 1000 <= attachTolM;
                        });
                    }
                } catch {
                    /* noop */
                }
            }
            if (connected) {
                subToMain[sub.id] = main.id;
                break;
            }
        }
    });

    // Map lateral -> submain
    const latToSub: Record<string | number, string | number> = {};
    lats.forEach((lat) => {
        const latLine = toLine(lat);
        if (!latLine) return;
        for (const sub of subs) {
            const subLine = toLine(sub);
            if (!subLine) continue;
            let connected = false;
            try {
                const inter = lineIntersect(
                    subLine as GeoJsonFeature<GeoJsonLineString>,
                    latLine as GeoJsonFeature<GeoJsonLineString>
                );
                connected = !!(inter && inter.features && inter.features.length > 0);
            } catch {
                connected = false;
            }
            if (!connected) {
                try {
                    const lCoords = (lat.coordinates || [])
                        .map((c) => toLngLat(c))
                        .filter((v): v is [number, number] => v !== null);
                    if (lCoords.length >= 2 && subLine) {
                        connected = lCoords.some(([lng, latV]) => {
                            const p = turf.point([lng, latV]);
                            const dKm = pointToLineDistance(
                                p,
                                subLine as unknown as GeoFeature<GeoLineString>,
                                { units: 'kilometers' }
                            );
                            return dKm * 1000 <= attachTolM;
                        });
                    }
                } catch {
                    /* noop */
                }
            }
            if (connected) {
                latToSub[lat.id] = sub.id;
                break;
            }
        }
    });

    // Flow per lateral: count nearby irrigation points by type and multiply per-unit flows
    const flowPerUnit: Record<string, number> = {
        sprinkler: flowSettings?.sprinkler_system?.flow ?? 0,
        pivot: flowSettings?.pivot?.flow ?? 0,
        water_jet_tape: flowSettings?.water_jet_tape?.flow ?? 0,
        drip_tape: flowSettings?.drip_tape?.flow ?? 0,
    };

    const lateralFlowInfo: Record<string | number, LateralFlowInfo> = {};
    const attachThresholdMeters = 1.5;
    lats.forEach((lat) => {
        const line = toLine(lat);
        if (!line) return;
        const unitsByType: Record<string, number> = {};
        let totalFlow = 0;
        irrigationPoints.forEach((pt) => {
            const type = normalizeIrrigationType(pt.type);
            if (typeof pt.lat !== 'number' || typeof pt.lng !== 'number') return;
            try {
                const point = turf.point([pt.lng, pt.lat]);
                const distKm = pointToLineDistance(
                    point,
                    line as unknown as GeoFeature<GeoLineString>,
                    { units: 'kilometers' }
                );
                if (distKm * 1000 <= attachThresholdMeters) {
                    unitsByType[type] = (unitsByType[type] || 0) + 1;
                }
            } catch {
                /* noop */
            }
        });
        Object.entries(unitsByType).forEach(([k, n]) => {
            const per = flowPerUnit[k] || 0;
            totalFlow += n * per;
        });
        lateralFlowInfo[lat.id] = { id: lat.id, unitsByType, flowLMin: totalFlow };
    });

    // Group into mains → submains → laterals
    const mainIdToSubIds: Record<string | number, Array<string | number>> = {};
    Object.entries(subToMain).forEach(([subId, mainId]) => {
        const key = mainId;
        if (!mainIdToSubIds[key]) mainIdToSubIds[key] = [];
        mainIdToSubIds[key].push(subId);
    });

    const subIdToLatIds: Record<string | number, Array<string | number>> = {};
    Object.entries(latToSub).forEach(([latId, subId]) => {
        const key = subId;
        if (!subIdToLatIds[key]) subIdToLatIds[key] = [];
        subIdToLatIds[key].push(latId);
    });

    const mainsSummary: MainSummary[] = mains.map((m) => {
        const subIds = mainIdToSubIds[m.id] || [];
        const subSummaries: SubmainSummary[] = subIds.map((sid) => {
            const latIds = subIdToLatIds[sid] || [];
            const lInfos: LateralFlowInfo[] = latIds
                .map((lid) => lateralFlowInfo[lid])
                .filter(Boolean);
            const total = lInfos.reduce((s, li) => s + (li?.flowLMin || 0), 0);
            // Build distribution of identical flow values (rounded to 1 decimal for grouping)
            const distMap = new Map<number, number>();
            lInfos.forEach((li) => {
                const key = Math.round((li.flowLMin + Number.EPSILON) * 10) / 10;
                distMap.set(key, (distMap.get(key) || 0) + 1);
            });
            const flowDistribution = Array.from(distMap.entries())
                .map(([flowLMin, count]) => ({ flowLMin, count }))
                .sort((a, b) => b.flowLMin - a.flowLMin);
            return {
                id: sid,
                lateralIds: latIds,
                laterals: lInfos,
                totalFlowLMin: total,
                flowDistribution,
            };
        });
        const totalFlow = subSummaries.reduce((s, sub) => s + sub.totalFlowLMin, 0);
        return {
            id: m.id,
            submainIds: subIds,
            submains: subSummaries,
            totalFlowLMin: totalFlow,
            zoneId: m.zoneId,
        };
    });

    return {
        mains: mainsSummary,
        counts: { main: mains.length, submain: subs.length, lateral: lats.length },
    };
};

// Zone-scoped connectivity and longest-flow summary
const buildZoneConnectivityLongestFlows = (
    zone: Zone,
    pipes: Pipe[],
    irrigationPoints: IrrigationPoint[],
    flowSettings: Record<string, { flow?: number }>
): {
    main: { longestId: string | number | null; connectedSubmains: number; flowLMin: number };
    submain: { longestId: string | number | null; connectedLaterals: number; flowLMin: number };
    lateral: { longestId: string | number | null; sprinklers: number; flowLMin: number };
} => {
    // Filter pipes belonging to this zone (by zoneId or geometry)
    const inZone = pipes.filter((p) => {
        if (!p) return false;
        const byId = (p.zoneId?.toString?.() || '') === zone.id.toString();
        const byGeom = isPipeInZone(p, zone);
        return byId || byGeom;
    });
    // Submains/laterals strictly within zone; mains can be just outside zone but connected
    const mainsAll = pipes.filter((p) => identifyPipeType(p) === 'main');
    const subs = inZone.filter((p) => identifyPipeType(p) === 'submain');
    const lats = inZone.filter((p) => identifyPipeType(p) === 'lateral');

    const toLine = (pipe: Pipe) => {
        const coords = (pipe.coordinates || [])
            .map((c) => toLngLat(c))
            .filter((v): v is [number, number] => v !== null);
        return coords.length >= 2 ? turf.lineString(coords) : null;
    };
    const attachTolM = 3.0;

    const pipeLength = (p: Pipe) => calculatePipeLength(p.coordinates || []);
    const findLongest = (arr: Pipe[]) => {
        if (arr.length === 0) return null as Pipe | null;
        let best: Pipe | null = null;
        let bestLen = -1;
        arr.forEach((p) => {
            const len = pipeLength(p);
            if (len > bestLen) {
                bestLen = len;
                best = p;
            }
        });
        return best;
    };

    // Connectivity maps within the zone
    const subToMain: Record<string | number, string | number> = {};
    subs.forEach((sub) => {
        const subLine = toLine(sub);
        if (!subLine) return;
        for (const main of mainsAll) {
            const mainLine = toLine(main);
            if (!mainLine) continue;
            let connected = false;
            try {
                const inter = lineIntersect(
                    mainLine as GeoJsonFeature<GeoJsonLineString>,
                    subLine as GeoJsonFeature<GeoJsonLineString>
                );
                connected = !!(inter && inter.features && inter.features.length > 0);
            } catch {
                /* ignore */
            }
            if (!connected) {
                const sCoords = (sub.coordinates || [])
                    .map((c) => toLngLat(c))
                    .filter((v): v is [number, number] => v !== null);
                if (sCoords.length >= 2 && mainLine) {
                    const ends: [number, number][] = [sCoords[0], sCoords[sCoords.length - 1]];
                    connected = ends.some(([lng, lat]) => {
                        const p = turf.point([lng, lat]);
                        const dKm = pointToLineDistance(
                            p,
                            mainLine as unknown as GeoFeature<GeoLineString>,
                            { units: 'kilometers' }
                        );
                        return dKm * 1000 <= attachTolM;
                    });
                }
            }
            if (connected) {
                subToMain[String(sub.id)] = String(main.id);
                break;
            }
        }
    });

    const latToSub: Record<string, string> = {};
    lats.forEach((lat) => {
        const latLine = toLine(lat);
        if (!latLine) return;
        for (const sub of subs) {
            const subLine = toLine(sub);
            if (!subLine) continue;
            let connected = false;
            try {
                const inter = lineIntersect(
                    subLine as GeoJsonFeature<GeoJsonLineString>,
                    latLine as GeoJsonFeature<GeoJsonLineString>
                );
                connected = !!(inter && inter.features && inter.features.length > 0);
            } catch {
                /* ignore */
            }
            if (!connected) {
                const lCoords = (lat.coordinates || [])
                    .map((c) => toLngLat(c))
                    .filter((v): v is [number, number] => v !== null);
                if (lCoords.length >= 2 && subLine) {
                    const ends: [number, number][] = [lCoords[0], lCoords[lCoords.length - 1]];
                    connected = ends.some(([lng, latV]) => {
                        const p = turf.point([lng, latV]);
                        const dKm = pointToLineDistance(
                            p,
                            subLine as unknown as GeoFeature<GeoLineString>,
                            { units: 'kilometers' }
                        );
                        return dKm * 1000 <= attachTolM;
                    });
                }
            }
            if (connected) {
                latToSub[String(lat.id)] = String(sub.id);
                break;
            }
        }
    });

    // Flow from lateral sprinklers
    const perSprinkler = flowSettings?.sprinkler_system?.flow ?? 0;
    
    // Debug logging for flow settings
<<<<<<< HEAD
    console.log(`🔍 Zone ${zone.id} flow settings debug:`, {
        flowSettings,
        perSprinkler,
        sprinklerSystemFlow: flowSettings?.sprinkler_system?.flow,
        hasFlowSettings: !!flowSettings,
        flowSettingsKeys: flowSettings ? Object.keys(flowSettings) : []
    });
=======
    if (perSprinkler === 0) {
        // No flow settings available
    }
>>>>>>> 75977d6b
    
    // ฟังก์ชันสำหรับหาสปริงเกลอร์ที่เชื่อมต่อกับท่อย่อยแบบโหมดระหว่างแถว
    const findNearbyConnectedSprinklersBetweenRows = (
        coordinates: Coordinate[],
        sprinklers: Coordinate[]
    ): Coordinate[] => {
        if (coordinates.length < 2 || sprinklers.length === 0) return [];

        // 1) คำนวณระยะห่างจากแต่ละสปริงเกลอร์ไปยังท่อย่อย
        const pointDistances: { sprinkler: Coordinate; dist: number }[] = [];
        const line = toLine({ coordinates } as Pipe);
        if (!line) return [];

        sprinklers.forEach((sprinkler) => {
            try {
                const point = turf.point([sprinkler.lng, sprinkler.lat]);
                const dKm = pointToLineDistance(
                    point,
                    line as unknown as GeoFeature<GeoLineString>,
                    { units: 'kilometers' }
                );
                const distM = dKm * 1000;
                pointDistances.push({ sprinkler, dist: distM });
            } catch {
                // ignore invalid points
            }
        });

        if (pointDistances.length === 0) return [];

        // 2) หาสปริงเกลอร์ที่อยู่ใกล้ท่อย่อยมากที่สุดเพื่อกำหนดแถว
        const sortedDistances = pointDistances.sort((a, b) => a.dist - b.dist);
        const minDistance = sortedDistances[0].dist;

        // 3) หาสปริงเกลอร์ที่อยู่ในระยะห่างที่เหมาะสมจากท่อย่อย (ทั้งสองฝั่ง)
        // ใช้ระยะห่างที่ใกล้ที่สุดเป็นฐานในการหาสปริงเกลอร์ทั้งสองแถว
        const tolerance = Math.max(0.5, minDistance * 0.4);
        const selected: Coordinate[] = [];

        // หาสปริงเกลอร์ที่อยู่ในระยะห่างที่ใกล้กับ minDistance (แถวแรก)
        for (const pd of sortedDistances) {
            if (Math.abs(pd.dist - minDistance) <= tolerance) {
                selected.push(pd.sprinkler);
            }
        }

        // หาสปริงเกลอร์ที่อยู่ในระยะห่างที่ใกล้กับ minDistance * 2 (แถวที่สอง)
        const secondRowDistance = minDistance * 2;
        for (const pd of sortedDistances) {
            if (Math.abs(pd.dist - secondRowDistance) <= tolerance) {
                selected.push(pd.sprinkler);
            }
        }

        return selected;
    };

    const lateralUnits = (lat: Pipe): number => {
        const line = toLine(lat);
        if (!line) return 0;
        const thresh = 1.5; // meters

        try {
            // ตรวจสอบว่าท่อย่อยนี้อยู่ในโหมดระหว่างแถวหรือไม่
            // โดยดูจากระยะห่างของสปริงเกลอร์ที่ใกล้ที่สุด
            const sprinklerPoints = irrigationPoints
                .filter((pt) => {
                    const type = normalizeIrrigationType(pt.type);
                    return (
                        type === 'sprinkler' &&
                        typeof pt.lat === 'number' &&
                        typeof pt.lng === 'number'
                    );
                })
                .map((pt) => ({ lat: pt.lat, lng: pt.lng }));

            if (sprinklerPoints.length === 0) return 0;

            // คำนวณระยะห่างจากสปริงเกลอร์ไปยังท่อย่อย
            const distances = sprinklerPoints
                .map((sprinkler) => {
                    try {
                        const point = turf.point([sprinkler.lng, sprinkler.lat]);
                        const dKm = pointToLineDistance(
                            point,
                            line as unknown as GeoFeature<GeoLineString>,
                            { units: 'kilometers' }
                        );
                        return dKm * 1000;
                    } catch {
                        return Infinity;
                    }
                })
                .filter((d) => d < Infinity);

            if (distances.length === 0) return 0;

            // ตรวจสอบว่าเป็นโหมดระหว่างแถวหรือไม่
            // ถ้าระยะห่างที่ใกล้ที่สุดมากกว่า 1.5 เมตร อาจเป็นโหมดระหว่างแถว
            const minDistance = Math.min(...distances);
            const isBetweenRows = minDistance > 1.5 && minDistance < 5.0; // ระยะห่างระหว่าง 1.5-5 เมตร

            if (isBetweenRows) {
                // ใช้การคำนวณแบบโหมดระหว่างแถว
                const connectedSprinklers = findNearbyConnectedSprinklersBetweenRows(
                    lat.coordinates,
                    sprinklerPoints
                );
                return connectedSprinklers.length;
            } else {
                // ใช้การคำนวณแบบปกติ
                return irrigationPoints.filter((pt) => {
                    const type = normalizeIrrigationType(pt.type);
                    if (type !== 'sprinkler') return false;
                    if (typeof pt.lat !== 'number' || typeof pt.lng !== 'number') return false;
                    const point = turf.point([pt.lng, pt.lat]);
                    const dKm = pointToLineDistance(
                        point,
                        line as unknown as GeoFeature<GeoLineString>,
                        { units: 'kilometers' }
                    );
                    return dKm * 1000 <= thresh;
                }).length;
            }
        } catch {
            return 0;
        }
    };

    // Lateral longest flow - ปรับปรุงสำหรับโหมดระหว่างแถว
    const latLongest = findLongest(lats);
    let latLongestUnits = 0;
    let latLongestFlow = 0;

    if (latLongest) {
        // ตรวจสอบว่าท่อย่อยที่ยาวที่สุดอยู่ในโหมดระหว่างแถวหรือไม่
        const line = toLine(latLongest);
        if (line) {
            const sprinklerPoints = irrigationPoints
                .filter((pt) => {
                    const type = normalizeIrrigationType(pt.type);
                    return (
                        type === 'sprinkler' &&
                        typeof pt.lat === 'number' &&
                        typeof pt.lng === 'number'
                    );
                })
                .map((pt) => ({ lat: pt.lat, lng: pt.lng }));

            if (sprinklerPoints.length > 0) {
                // คำนวณระยะห่างจากสปริงเกลอร์ไปยังท่อย่อย
                const distances = sprinklerPoints
                    .map((sprinkler) => {
                        try {
                            const point = turf.point([sprinkler.lng, sprinkler.lat]);
                            const dKm = pointToLineDistance(
                                point,
                                line as unknown as GeoFeature<GeoLineString>,
                                { units: 'kilometers' }
                            );
                            return dKm * 1000;
                        } catch {
                            return Infinity;
                        }
                    })
                    .filter((d) => d < Infinity);

                if (distances.length > 0) {
                    const minDistance = Math.min(...distances);
                    const isBetweenRows = minDistance > 1.5 && minDistance < 5.0;

                    if (isBetweenRows) {
                        // สำหรับโหมดระหว่างแถว: คำนวณสปริงเกลอร์ทั้งสองแถวที่ท่อย่อยลากผ่าน
                        const connectedSprinklers = findNearbyConnectedSprinklersBetweenRows(
                            latLongest.coordinates,
                            sprinklerPoints
                        );

                        // หาสปริงเกลอร์ที่อยู่ใกล้ท่อย่อยมากที่สุดเพื่อกำหนดแถว
                        const closestSprinklers = sprinklerPoints
                            .map((sprinkler) => {
                                try {
                                    const point = turf.point([sprinkler.lng, sprinkler.lat]);
                                    const dKm = pointToLineDistance(
                                        point,
                                        line as unknown as GeoFeature<GeoLineString>,
                                        { units: 'kilometers' }
                                    );
                                    return { sprinkler, distance: dKm * 1000 };
                                } catch {
                                    return { sprinkler, distance: Infinity };
                                }
                            })
                            .filter((item) => item.distance < Infinity)
                            .sort((a, b) => a.distance - b.distance);

                        if (closestSprinklers.length >= 2) {
                            // หาระยะห่างเฉลี่ยระหว่างสปริงเกลอร์ที่ใกล้ที่สุด
                            const avgDistance =
                                closestSprinklers
                                    .slice(0, Math.min(10, closestSprinklers.length))
                                    .reduce((sum, item) => sum + item.distance, 0) /
                                Math.min(10, closestSprinklers.length);

                            // หาสปริงเกลอร์ที่อยู่ในระยะห่างที่เหมาะสมจากท่อย่อย (ทั้งสองฝั่ง)
                            const tolerance = Math.max(0.5, avgDistance * 0.3);
                            const leftRowSprinklers = sprinklerPoints.filter((sprinkler) => {
                                try {
                                    const point = turf.point([sprinkler.lng, sprinkler.lat]);
                                    const dKm = pointToLineDistance(
                                        point,
                                        line as unknown as GeoFeature<GeoLineString>,
                                        { units: 'kilometers' }
                                    );
                                    const dist = dKm * 1000;
                                    return Math.abs(dist - avgDistance) <= tolerance;
                                } catch {
                                    return false;
                                }
                            });

                            const rightRowSprinklers = sprinklerPoints.filter((sprinkler) => {
                                try {
                                    const point = turf.point([sprinkler.lng, sprinkler.lat]);
                                    const dKm = pointToLineDistance(
                                        point,
                                        line as unknown as GeoFeature<GeoLineString>,
                                        { units: 'kilometers' }
                                    );
                                    const dist = dKm * 1000;
                                    // หาสปริงเกลอร์ในแถวขวา (ระยะห่างประมาณ 2 เท่าของ avgDistance)
                                    const rightRowDistance = avgDistance * 2;
                                    return Math.abs(dist - rightRowDistance) <= tolerance;
                                } catch {
                                    return false;
                                }
                            });

                            // รวมสปริงเกลอร์ทั้งสองแถว
                            latLongestUnits = leftRowSprinklers.length + rightRowSprinklers.length;

                            // Debug logging สำหรับโหมดระหว่างแถว
                        } else {
                            // ถ้าไม่สามารถหาสปริงเกลอร์ทั้งสองแถวได้ ใช้วิธีเดิม
                            latLongestUnits = connectedSprinklers.length;
                        }
                    } else {
                        // สำหรับโหมดปกติ
                        latLongestUnits = lateralUnits(latLongest);
                    }
                }
            }
        }

        latLongestFlow = latLongestUnits * perSprinkler;
    }

    // Submain longest flow (use connection points instead of lateral count)
    const subLongest = findLongest(subs);

    // Calculate connection points for submain pipes in this zone
    const connectionPoints = createLateralConnectionPoints(lats, subs);
    const connectionPointsBySubmain: Record<string, number> = {};
    connectionPoints.forEach((cp) => {
        const subId = cp.submainId;
        if (!connectionPointsBySubmain[subId]) {
            connectionPointsBySubmain[subId] = 0;
        }
        // Count each connection point as 1, not the number of connected laterals
        connectionPointsBySubmain[subId] += 1;
    });

    const computeSubFlow = (sid: string): { latCount: number; flow: number } => {
        // Calculate flow based on connected laterals
        const latIds = Object.entries(latToSub)
            .filter(([, subId]) => subId === sid)
            .map(([latId]) => latId);

        // Use actual connected laterals count instead of connection points
        const latCount = latIds.length;

        let totalFlow = 0;
        const debugInfo: {
            latCount: number;
            latIds: string[];
            perSprinkler: number;
            totalFlow: number;
            lateralDetails: Array<{
                lid: string;
                found: boolean;
                hasLine?: boolean;
                sprinklerPoints?: number;
                distances?: number;
                minDistance?: number;
                isBetweenRows?: boolean;
                connectedSprinklers?: number;
                lateralUnits?: number;
                lateralFlow?: number;
            }>;
        } = {
            latCount,
            latIds,
            perSprinkler,
            totalFlow: 0,
            lateralDetails: [],
        };

        latIds.forEach((lid) => {
            const lp = lats.find((p) => String(p.id) === lid);
            if (!lp) {
                debugInfo.lateralDetails.push({ lid, found: false });
                return;
            }

            // ตรวจสอบว่าเป็นท่อย่อยแบบโหมดระหว่างแถวหรือไม่
            const line = toLine(lp);
            if (!line) {
                debugInfo.lateralDetails.push({ lid, found: true, hasLine: false });
                return;
            }

            const sprinklerPoints = irrigationPoints
                .filter((pt) => {
                    const type = normalizeIrrigationType(pt.type);
                    return (
                        type === 'sprinkler' &&
                        typeof pt.lat === 'number' &&
                        typeof pt.lng === 'number'
                    );
                })
                .map((pt) => ({ lat: pt.lat, lng: pt.lng }));

            if (sprinklerPoints.length === 0) {
                debugInfo.lateralDetails.push({
                    lid,
                    found: true,
                    hasLine: true,
                    sprinklerPoints: 0,
                });
                return;
            }

            // คำนวณระยะห่างจากสปริงเกลอร์ไปยังท่อย่อย
            const distances = sprinklerPoints
                .map((sprinkler) => {
                    try {
                        const point = turf.point([sprinkler.lng, sprinkler.lat]);
                        const dKm = pointToLineDistance(
                            point,
                            line as unknown as GeoFeature<GeoLineString>,
                            { units: 'kilometers' }
                        );
                        return dKm * 1000;
                    } catch {
                        return Infinity;
                    }
                })
                .filter((d) => d < Infinity);

            if (distances.length === 0) {
                debugInfo.lateralDetails.push({
                    lid,
                    found: true,
                    hasLine: true,
                    sprinklerPoints: sprinklerPoints.length,
                    distances: 0,
                });
                return;
            }

            const minDistance = Math.min(...distances);
            const isBetweenRows = minDistance > 1.5 && minDistance < 5.0;

            let lateralFlow = 0;
            if (isBetweenRows) {
                // สำหรับโหมดระหว่างแถว: คำนวณสปริงเกลอร์ทั้งสองแถวที่ท่อย่อยลากผ่าน
                const connectedSprinklers = findNearbyConnectedSprinklersBetweenRows(
                    lp.coordinates,
                    sprinklerPoints
                );
                lateralFlow = connectedSprinklers.length * perSprinkler;
                debugInfo.lateralDetails.push({
                    lid,
                    found: true,
                    hasLine: true,
                    sprinklerPoints: sprinklerPoints.length,
                    distances: distances.length,
                    minDistance,
                    isBetweenRows,
                    connectedSprinklers: connectedSprinklers.length,
                    lateralFlow,
                });
            } else {
                // สำหรับโหมดปกติ: คำนวณสปริงเกลอร์ที่เชื่อมต่อโดยตรง
                const n = lateralUnits(lp);
                lateralFlow = n * perSprinkler;
                debugInfo.lateralDetails.push({
                    lid,
                    found: true,
                    hasLine: true,
                    sprinklerPoints: sprinklerPoints.length,
                    distances: distances.length,
                    minDistance,
                    isBetweenRows,
                    lateralUnits: n,
                    lateralFlow,
                });
            }

            totalFlow += lateralFlow;
        });

        debugInfo.totalFlow = totalFlow;

        return { latCount, flow: totalFlow };
    };
    const subLongestStats = subLongest
        ? computeSubFlow(String(subLongest.id))
        : { latCount: 0, flow: 0 };

    // Main highest-flow selection (among mains connected to any submains in this zone)
    // For each main: รวมอัตราการไหลของท่อเมนย่อยที่เชื่อมกับท่อเมนมารวมกัน
    const connectedMainIds = Array.from(new Set(Object.values(subToMain)));
    const connectedMains = mainsAll.filter((m) => connectedMainIds.includes(String(m.id)));
    const mainIdToSubIds: Record<string, Array<string>> = {};
    Object.entries(subToMain).forEach(([sid, mid]) => {
        const key = String(mid);
        if (!mainIdToSubIds[key]) mainIdToSubIds[key] = [];
        mainIdToSubIds[key].push(String(sid));
    });

    let bestMainId: string | number | null = null;
    let bestMainFlow = 0;
    let bestMainSubCount = 0;

    connectedMains.forEach((m) => {
        const mid = String(m.id);
        const subIds = mainIdToSubIds[mid] || [];
        const subCount = subIds.length;
        if (subCount === 0) return;

        // รวมอัตราการไหลของท่อเมนย่อยที่เชื่อมกับท่อเมนมารวมกัน
        let totalMainFlow = 0;
        subIds.forEach((sid) => {
            const subFlow = computeSubFlow(sid).flow;
            totalMainFlow += subFlow;
        });

        // Debug logging for troubleshooting
        if (totalMainFlow === 0 && subIds.length > 0) {
            // No main flow calculated
        }

        if (totalMainFlow > bestMainFlow) {
            bestMainFlow = totalMainFlow;
            bestMainId = m.id;
            bestMainSubCount = subCount;
        }
    });

    // Fallback: if no flow found, still pick the physically longest connected main (for ID/connection info)
    if (bestMainId === null && connectedMains.length > 0) {
        const longest = connectedMains.reduce<{ m: Pipe | null; len: number }>(
            (acc, cur) => {
                const len = pipeLength(cur);
                if (len > acc.len) return { m: cur, len };
                return acc;
            },
            { m: null, len: -1 }
        ).m;
        if (longest) {
            const mid = String(longest.id);
            bestMainId = longest.id;
            bestMainSubCount = (mainIdToSubIds[mid] || []).length;
        }
    }

    // Debug logging for final results

    return {
        main: {
            longestId: bestMainId,
            connectedSubmains: bestMainSubCount,
            flowLMin: bestMainFlow,
        },
        submain: {
            longestId: subLongest?.id ?? null,
            connectedLaterals: subLongestStats.latCount,
            flowLMin: subLongestStats.flow,
        },
        lateral: {
            longestId: latLongest?.id ?? null,
            sprinklers: latLongestUnits,
            flowLMin: latLongestFlow,
        },
    };
};

// Add the missing calculateZoneIrrigationCounts function
const calculateZoneIrrigationCounts = (
    zone: Zone,
    irrigationPoints: IrrigationPoint[]
): {
    sprinkler: number;
    dripTape: number;
    pivot: number;
    waterJetTape: number;
    total: number;
} => {
    if (!zone.coordinates || !Array.isArray(zone.coordinates) || zone.coordinates.length < 3) {
        return { sprinkler: 0, dripTape: 0, pivot: 0, waterJetTape: 0, total: 0 };
    }

    try {
        const zoneCoords = zone.coordinates
            .map((coord: CoordinateInput) => {
                if (Array.isArray(coord) && coord.length === 2) {
                    return [coord[1], coord[0]] as [number, number];
                }
                if (
                    'lat' in coord &&
                    'lng' in coord &&
                    typeof coord.lat === 'number' &&
                    typeof coord.lng === 'number'
                ) {
                    return [coord.lng, coord.lat] as [number, number];
                }
                return null;
            })
            .filter((coord): coord is [number, number] => coord !== null);

        if (zoneCoords.length < 3) {
            return { sprinkler: 0, dripTape: 0, pivot: 0, waterJetTape: 0, total: 0 };
        }

        const firstPoint = zoneCoords[0];
        const lastPoint = zoneCoords[zoneCoords.length - 1];
        if (firstPoint[0] !== lastPoint[0] || firstPoint[1] !== lastPoint[1]) {
            zoneCoords.push(firstPoint);
        }

        const zonePolygon = turf.polygon([zoneCoords]);

        let sprinklerCount = 0;
        let dripTapeCount = 0;
        let pivotCount = 0;
        let waterJetTapeCount = 0;

        irrigationPoints.forEach((point) => {
            if (!point.lat || !point.lng) return;

            const pointGeometry = turf.point([point.lng, point.lat]);

            if (booleanPointInPolygon(pointGeometry, zonePolygon)) {
                const normalizedType = normalizeIrrigationType(point.type);

                switch (normalizedType) {
                    case 'sprinkler':
                        sprinklerCount++;
                        break;
                    // mini_sprinkler and micro_spray are normalized to sprinkler earlier
                    case 'drip_tape':
                        dripTapeCount++;
                        break;
                    case 'pivot':
                        pivotCount++;
                        break;
                    case 'water_jet_tape':
                        waterJetTapeCount++;
                        break;
                    default:
                        // Default to sprinkler for unknown types
                        sprinklerCount++;
                        break;
                }
            }
        });

        // Debug: ตรวจสอบการคำนวณในโซน
        dbg(`🔍 Zone ${zone.name} irrigation calculation:`, {
            zoneId: zone.id,
            totalPointsInZone: sprinklerCount + dripTapeCount,
            sprinkler: sprinklerCount,
            dripTape: dripTapeCount,
            totalIrrigationPoints: irrigationPoints.length,
        });

        const total = sprinklerCount + dripTapeCount + pivotCount + waterJetTapeCount;

        return {
            sprinkler: sprinklerCount,
            dripTape: dripTapeCount,
            pivot: pivotCount,
            waterJetTape: waterJetTapeCount,
            total: total,
        };
    } catch (error) {
        console.error('Error calculating zone irrigation counts:', error);
        return { sprinkler: 0, dripTape: 0, pivot: 0, waterJetTape: 0, total: 0 };
    }
};

export default function FieldCropSummary() {
    const { t } = useLanguage();
    const page = usePage<Partial<FieldCropSummaryProps>>();
    const rawInertiaProps = page?.props as Partial<FieldCropSummaryProps> | undefined;
    const inertiaProps: Partial<FieldCropSummaryProps> = useMemo(
        () => rawInertiaProps ?? ({} as Partial<FieldCropSummaryProps>),
        [rawInertiaProps]
    );
    const [summaryData, setSummaryData] = useState<FieldCropSummaryProps | null>(null);
    const [calculatedZoneSummaries, setCalculatedZoneSummaries] = useState<
        Record<string, ZoneSummary>
    >({});
    const [zoneIrrigationCounts, setZoneIrrigationCounts] = useState<Array<{
        sprinkler: number;
        dripTape: number;
        pivot: number;
        waterJetTape: number;
        total: number;
    }>>([]);

    // Enhanced state for Google Maps and image capture
    const [mapImageCaptured, setMapImageCaptured] = useState<boolean>(false);
    const [isCapturingImage, setIsCapturingImage] = useState<boolean>(false);
    const [captureStatus, setCaptureStatus] = useState<string>('');
    const googleMapRef = useRef<google.maps.Map | null>(null);
    const mapContainerRef = useRef<HTMLDivElement | null>(null);
    const [zoneDetailsOpen, setZoneDetailsOpen] = useState<Record<string, boolean>>({});
    const [zoneLateralDetailsOpen, setZoneLateralDetailsOpen] = useState<Record<string, boolean>>(
        {}
    );
    const [showRadiusCircles, setShowRadiusCircles] = useState<boolean>(true);

    useEffect(() => {
        // Prefer Inertia props first (normalize JSON strings if POSTed)
        if (
            inertiaProps &&
            (inertiaProps.pipes ||
                inertiaProps.zones ||
                inertiaProps.mainField ||
                inertiaProps.selectedCrops)
        ) {
            try {
                const normalized: FieldCropSummaryProps = {
                    ...inertiaProps,
                    selectedCrops: Array.isArray(inertiaProps.selectedCrops)
                        ? inertiaProps.selectedCrops
                        : typeof inertiaProps.selectedCrops === 'string'
                          ? (inertiaProps.selectedCrops as unknown as string)
                                .split(',')
                                .map((s) => s.trim())
                                .filter(Boolean)
                          : inertiaProps.selectedCrops,
                    mainField:
                        typeof inertiaProps.mainField === 'string'
                            ? JSON.parse(inertiaProps.mainField)
                            : inertiaProps.mainField,
                    zones:
                        typeof inertiaProps.zones === 'string'
                            ? JSON.parse(inertiaProps.zones)
                            : inertiaProps.zones,
                    pipes:
                        typeof inertiaProps.pipes === 'string'
                            ? JSON.parse(inertiaProps.pipes)
                            : inertiaProps.pipes,
                    irrigationPoints:
                        typeof inertiaProps.irrigationPoints === 'string'
                            ? JSON.parse(inertiaProps.irrigationPoints)
                            : inertiaProps.irrigationPoints,
                    irrigationLines:
                        typeof inertiaProps.irrigationLines === 'string'
                            ? JSON.parse(inertiaProps.irrigationLines)
                            : inertiaProps.irrigationLines,
                    irrigationSettings:
                        typeof inertiaProps.irrigationSettings === 'string'
                            ? JSON.parse(inertiaProps.irrigationSettings)
                            : inertiaProps.irrigationSettings,
                    obstacles:
                        typeof (inertiaProps as Partial<FieldCropSummaryProps>).obstacles ===
                        'string'
                            ? JSON.parse(
                                  (inertiaProps as Partial<FieldCropSummaryProps>)
                                      .obstacles as unknown as string
                              )
                            : (inertiaProps as Partial<FieldCropSummaryProps>).obstacles,
                    equipment:
                        typeof (inertiaProps as Partial<FieldCropSummaryProps>).equipment ===
                        'string'
                            ? JSON.parse(
                                  (inertiaProps as Partial<FieldCropSummaryProps>)
                                      .equipment as unknown as string
                              )
                            : (inertiaProps as Partial<FieldCropSummaryProps>).equipment,
                    equipmentIcons:
                        typeof (inertiaProps as Partial<FieldCropSummaryProps>).equipmentIcons ===
                        'string'
                            ? JSON.parse(
                                  (inertiaProps as Partial<FieldCropSummaryProps>)
                                      .equipmentIcons as unknown as string
                              )
                            : (inertiaProps as Partial<FieldCropSummaryProps>).equipmentIcons,
                    rowSpacing:
                        typeof inertiaProps.rowSpacing === 'string'
                            ? JSON.parse(inertiaProps.rowSpacing)
                            : inertiaProps.rowSpacing,
                    plantSpacing:
                        typeof inertiaProps.plantSpacing === 'string'
                            ? JSON.parse(inertiaProps.plantSpacing)
                            : inertiaProps.plantSpacing,
                    mapCenter:
                        typeof inertiaProps.mapCenter === 'string'
                            ? JSON.parse(inertiaProps.mapCenter)
                            : inertiaProps.mapCenter,
                    zoneAssignments:
                        typeof inertiaProps.zoneAssignments === 'string'
                            ? JSON.parse(inertiaProps.zoneAssignments)
                            : inertiaProps.zoneAssignments,
                    irrigationAssignments:
                        typeof inertiaProps.irrigationAssignments === 'string'
                            ? JSON.parse(inertiaProps.irrigationAssignments)
                            : inertiaProps.irrigationAssignments,
                } as FieldCropSummaryProps;
                const derivedIrrigationPoints =
                    Array.isArray(normalized.irrigationPoints) &&
                    normalized.irrigationPoints.length > 0
                        ? normalized.irrigationPoints
                        : (() => {
                              const irrigationPositions = (
                                  normalized as Partial<FieldCropSummaryProps> & {
                                      irrigationPositions?: {
                                          sprinklers?: { lat: number; lng: number }[];
                                          pivots?: { lat: number; lng: number }[];
                                          dripTapes?: { lat: number; lng: number }[];
                                          waterJets?: { lat: number; lng: number }[];
                                      };
                                  }
                              ).irrigationPositions;

                              const points: IrrigationPoint[] = [];

                              // Add sprinklers with default radius
                              if (Array.isArray(irrigationPositions?.sprinklers)) {
                                  irrigationPositions.sprinklers.forEach((s, i) => {
                                      points.push({
                                          id: `sprinkler-${i}`,
                                          lat: s.lat,
                                          lng: s.lng,
                                          type: 'sprinkler',
                                          radius: (s as { radius?: number }).radius || 8, // Default 8m radius for sprinklers
                                      });
                                  });
                              }

                              // Add pivots with default radius
                              if (Array.isArray(irrigationPositions?.pivots)) {
                                  irrigationPositions.pivots.forEach((p, i) => {
                                      points.push({
                                          id: `pivot-${i}`,
                                          lat: p.lat,
                                          lng: p.lng,
                                          type: 'pivot',
                                          radius: (p as { radius?: number }).radius || 50, // Default 50m radius for pivots
                                      });
                                  });
                              }

                              // Add drip tapes
                              if (Array.isArray(irrigationPositions?.dripTapes)) {
                                  irrigationPositions.dripTapes.forEach((d, i) => {
                                      points.push({
                                          id: `dripTape-${i}`,
                                          lat: d.lat,
                                          lng: d.lng,
                                          type: 'drip_tape',
                                      });
                                  });
                              }

                              // Add water jets
                              if (Array.isArray(irrigationPositions?.waterJets)) {
                                  irrigationPositions.waterJets.forEach((w, i) => {
                                      points.push({
                                          id: `waterJet-${i}`,
                                          lat: w.lat,
                                          lng: w.lng,
                                          type: 'water_jet_tape',
                                      });
                                  });
                              }

                              return points;
                          })();

                const finalData: FieldCropSummaryProps = {
                    ...normalized,
                    zoneAssignments: normalized.zoneAssignments ?? {},
                    irrigationAssignments: normalized.irrigationAssignments ?? {},
                    zones: normalized.zones ?? [],
                    pipes: normalized.pipes ?? [],
                    irrigationPoints: derivedIrrigationPoints,
                    obstacles: (normalized as Partial<FieldCropSummaryProps>).obstacles ?? [],
                    equipment:
                        (normalized as Partial<FieldCropSummaryProps>).equipment ??
                        (normalized as Partial<FieldCropSummaryProps>).equipmentIcons ??
                        [],
                    equipmentIcons:
                        (normalized as Partial<FieldCropSummaryProps>).equipmentIcons ??
                        (normalized as Partial<FieldCropSummaryProps>).equipment ??
                        [],
                };
                setSummaryData(finalData);
                return;
            } catch (e) {
                console.warn('Failed to parse Inertia props; falling back to localStorage', e);
            }
        }

        const savedData = localStorage.getItem('fieldCropData');
        if (savedData) {
            try {
                const parsedData = JSON.parse(savedData);
                if (
                    parsedData &&
                    typeof parsedData === 'object' &&
                    (parsedData.mainField || (parsedData.zones && parsedData.zones.length > 0))
                ) {
                    // Using fieldCropData from localStorage
                    // Derive selected crops from saved data or URL when available
                    let derivedSelectedCrops: string[] = Array.isArray(parsedData.selectedCrops)
                        ? parsedData.selectedCrops
                        : [];
                    if (derivedSelectedCrops.length === 0 && typeof window !== 'undefined') {
                        try {
                            const search = window.location.search || '';
                            const match = /[?&]crops=([^&]+)/.exec(search);
                            if (match && match[1]) {
                                derivedSelectedCrops = decodeURIComponent(match[1])
                                    .split(',')
                                    .map((s) => s.trim())
                                    .filter(Boolean);
                            }
                        } catch {
                            /* noop */
                        }
                    }
                    const derivedIrrigationPoints =
                        Array.isArray(parsedData.irrigationPoints) &&
                        parsedData.irrigationPoints.length > 0
                            ? parsedData.irrigationPoints
                            : (() => {
                                  const irrigationPositions = (
                                      parsedData as Partial<FieldCropSummaryProps> & {
                                          irrigationPositions?: {
                                              sprinklers?: { lat: number; lng: number }[];
                                              pivots?: { lat: number; lng: number }[];
                                              dripTapes?: { lat: number; lng: number }[];
                                              waterJets?: { lat: number; lng: number }[];
                                          };
                                      }
                                  ).irrigationPositions;

                                  const points: IrrigationPoint[] = [];

                                  // Add sprinklers with default radius
                                  if (Array.isArray(irrigationPositions?.sprinklers)) {
                                      irrigationPositions.sprinklers.forEach((s, i) => {
                                          points.push({
                                              id: `sprinkler-${i}`,
                                              lat: s.lat,
                                              lng: s.lng,
                                              type: 'sprinkler',
                                              radius: (s as { radius?: number }).radius || 8, // Default 8m radius for sprinklers
                                          });
                                      });
                                  }

                                  // Add pivots with default radius
                                  if (Array.isArray(irrigationPositions?.pivots)) {
                                      irrigationPositions.pivots.forEach((p, i) => {
                                          points.push({
                                              id: `pivot-${i}`,
                                              lat: p.lat,
                                              lng: p.lng,
                                              type: 'pivot',
                                              radius: (p as { radius?: number }).radius || 50, // Default 50m radius for pivots
                                          });
                                      });
                                  }

                                  // Add drip tapes
                                  if (Array.isArray(irrigationPositions?.dripTapes)) {
                                      irrigationPositions.dripTapes.forEach((d, i) => {
                                          points.push({
                                              id: `dripTape-${i}`,
                                              lat: d.lat,
                                              lng: d.lng,
                                              type: 'drip_tape',
                                          });
                                      });
                                  }

                                  // Add water jets
                                  if (Array.isArray(irrigationPositions?.waterJets)) {
                                      irrigationPositions.waterJets.forEach((w, i) => {
                                          points.push({
                                              id: `waterJet-${i}`,
                                              lat: w.lat,
                                              lng: w.lng,
                                              type: 'water_jet_tape',
                                          });
                                      });
                                  }

                                  return points;
                              })();

                    const coerced: FieldCropSummaryProps = {
                        ...parsedData,
                        selectedCrops: derivedSelectedCrops,
                        zoneAssignments: parsedData.zoneAssignments ?? {},
                        irrigationAssignments: parsedData.irrigationAssignments ?? {},
                        zones: parsedData.zones ?? [],
                        pipes: parsedData.pipes ?? [],
                        irrigationPoints: derivedIrrigationPoints,
                        obstacles: (parsedData as FieldCropSummaryProps).obstacles ?? [],
                        equipment:
                            (parsedData as FieldCropSummaryProps).equipment ??
                            (parsedData as FieldCropSummaryProps).equipmentIcons ??
                            [],
                        equipmentIcons:
                            (parsedData as FieldCropSummaryProps).equipmentIcons ??
                            (parsedData as FieldCropSummaryProps).equipment ??
                            [],
                    };
                    setSummaryData(coerced);
                } else {
                    console.warn('📥 Invalid or empty fieldCropData structure');
                    setSummaryData(null);
                }
            } catch (error) {
                console.error('Error parsing fieldCropData:', error);
                setSummaryData(null);
            }
        } else {
            console.warn('📥 No fieldCropData found in localStorage');
            setSummaryData(null);
        }
    }, [inertiaProps]);

    // Enhanced function to handle map image capture with better feedback
    const handleCaptureMapImage = useCallback(async () => {
        if (mapImageCaptured || isCapturingImage) return;

        console.log('🔍 Starting image capture process...');
        setIsCapturingImage(true);
        setCaptureStatus(t('Capturing...'));

        try {
            let mapElement: HTMLElement | null = null;

            // Try different methods to get the map element
            if (googleMapRef.current) {
                mapElement = googleMapRef.current.getDiv();
                console.log('🔍 Found map element via googleMapRef');
            } else if (mapContainerRef.current) {
                mapElement = mapContainerRef.current;
                console.log('🔍 Found map element via mapContainerRef');
            } else {
                // Fallback: try to find map element by class or ID
                mapElement =
                    (document.querySelector('.google-maps-container') as HTMLElement) ||
                    (document.querySelector('[id*="map"]') as HTMLElement) ||
                    (document.querySelector('[class*="map"]') as HTMLElement) ||
                    (document.querySelector('.google-map-container') as HTMLElement) ||
                    (document.querySelector('#map') as HTMLElement) ||
                    (document.querySelector('.map') as HTMLElement);
                console.log('🔍 Found map element via querySelector:', !!mapElement);
                
                // If still not found, try to find any div with Google Maps content
                if (!mapElement) {
                    const allDivs = document.querySelectorAll('div');
                    for (const div of allDivs) {
                        if (div.innerHTML.includes('google') || div.innerHTML.includes('maps')) {
                            mapElement = div as HTMLElement;
                            console.log('🔍 Found map element via content search');
                            break;
                        }
                    }
                }
            }

            if (mapElement) {
                console.log('🔍 Map element found, starting capture...');
                setCaptureStatus(t('Processing...'));
                const imageUrl = await captureMapImage(mapElement, 'field-crop');

                if (imageUrl) {
                    console.log('🔍 Image captured successfully, verifying save...');
                    const isVerified = verifyImageSave();
                    if (isVerified) {
                        setMapImageCaptured(true);
                        setCaptureStatus(t('Successfully saved'));
                        console.log('✅ Image capture and save completed successfully');

                        // Clear status after delay
                        setTimeout(() => setCaptureStatus(''), 3000);
                    } else {
                        console.error('❌ Image verification failed');
                        setCaptureStatus(t('Error'));
                        setTimeout(() => setCaptureStatus(''), 3000);
                    }
                } else {
                    console.error('❌ Image capture failed - no image URL returned');
                    setCaptureStatus(t('Error'));
                    setTimeout(() => setCaptureStatus(''), 3000);
                }
            } else {
                console.error('❌ No map element found');
                console.error('❌ Available elements:', {
                    googleMapRef: !!googleMapRef.current,
                    mapContainerRef: !!mapContainerRef.current,
                    querySelector: !!document.querySelector('.google-maps-container'),
                    allDivs: document.querySelectorAll('div').length
                });
                setCaptureStatus(t('Error: Map not found'));
                setTimeout(() => setCaptureStatus(''), 3000);
            }
        } catch (error) {
            console.error('❌ Error in handleCaptureMapImage:', error);
            setCaptureStatus(t('Error'));
            setTimeout(() => setCaptureStatus(''), 3000);
        } finally {
            setIsCapturingImage(false);
        }
    }, [isCapturingImage, mapImageCaptured, t]);

    // Enhanced auto-capture with better timing and error handling
    useEffect(() => {
        if (summaryData && !mapImageCaptured && !isCapturingImage) {
            // Delay to ensure map is fully rendered and tiles are loaded
            const timer = setTimeout(() => {
                handleCaptureMapImage();
            }, 5000); // Increased delay for better reliability

            return () => clearTimeout(timer);
        }
    }, [summaryData, mapImageCaptured, isCapturingImage, handleCaptureMapImage, zoneIrrigationCounts]);

    // Enhanced manual capture function with user feedback
    const handleManualCapture = async () => {
        setMapImageCaptured(false); // Reset to allow manual capture
        await handleCaptureMapImage();

        if (captureStatus.includes('สำเร็จ')) {
            alert('ภาพแผนที่ถูกบันทึกแล้ว! สามารถดูได้ในหน้าคำนวณอุปกรณ์');
        } else if (captureStatus.includes('ข้อผิดพลาด') || captureStatus.includes('ไม่สามารถ')) {
            alert('เกิดข้อผิดพลาดในการบันทึกภาพ โปรดลองอีกครั้ง');
        }
    };

    // Save Project functionality removed per UI simplification

    const {
        mainField,
        fieldAreaSize = 0,
        zones = [],
        zoneAssignments = {},
        pipes = [],
        equipmentIcons = [],
        obstacles = [],
        irrigationPoints = [],
        irrigationAssignments = {},
        rowSpacing = {},
        plantSpacing = {},
        mapCenter = [14.5995, 120.9842],
        mapZoom = 18,
    } = summaryData || {};

    const actualZones = useMemo(() => {
        const zonesArray = Array.isArray(zones) ? zones : [];
        return fixZoneColors(zonesArray);
    }, [zones]);
    const actualPipes = useMemo(() => (Array.isArray(pipes) ? pipes : []), [pipes]);
    const zonePipeStatsMap = useMemo(() => {
        try {
            const m = new Map<string, ZonePipeStats>();
            for (const z of actualZones) {
                const id = z.id.toString();
                m.set(id, calculateZonePipeStats(actualPipes, id, actualZones));
            }
            return m;
        } catch {
            return new Map<string, ZonePipeStats>();
        }
    }, [actualPipes, actualZones]);
    const actualEquipmentIcons = useMemo(() => {
        const isValidPump = (e: Partial<Equipment> | undefined | null): e is Equipment => {
            return !!(
                e &&
                (e.type === 'pump' || e.type === 'water_pump') &&
                typeof e.lat === 'number' &&
                Number.isFinite(e.lat) &&
                typeof e.lng === 'number' &&
                Number.isFinite(e.lng)
            );
        };

        const icons = Array.isArray(equipmentIcons) ? equipmentIcons : [];
        const eq = Array.isArray((summaryData as Partial<FieldCropSummaryProps> | null)?.equipment)
            ? ((summaryData as Partial<FieldCropSummaryProps> | null)?.equipment as Equipment[])
            : [];
        // Merge and de-duplicate by id to ensure pumps are included regardless of source
        const merged = [...icons, ...eq];
        const seen = new Set<string | number>();
        const deduped = merged.filter((item) => {
            const id = (item as { id?: string | number }).id ?? Math.random();
            if (seen.has(id)) return false;
            seen.add(id);
            return true;
        });
        // If no valid pump info from props, fallback to localStorage
        const hasValidPump = deduped.some(isValidPump);
        if (!hasValidPump) {
            try {
                const fieldDataStr = localStorage.getItem('fieldCropData');
                if (fieldDataStr) {
                    const parsed = JSON.parse(fieldDataStr) as Partial<{
                        equipment: Equipment[];
                        equipmentIcons: Equipment[];
                    }> | null;
                    const storageEquip = Array.isArray(parsed?.equipment) ? parsed!.equipment : [];
                    const storageIcons = Array.isArray(parsed?.equipmentIcons)
                        ? parsed!.equipmentIcons
                        : [];
                    const pumps = [...storageEquip, ...storageIcons].filter(isValidPump);
                    if (pumps.length > 0) return pumps as Equipment[];
                }
            } catch {
                // ignore
            }
        }
        return deduped as Equipment[];
    }, [equipmentIcons, summaryData]);
    const actualObstacles = Array.isArray(obstacles) ? obstacles : [];
    const actualIrrigationPoints = useMemo(
        () => (Array.isArray(irrigationPoints) ? irrigationPoints : []),
        [irrigationPoints]
    );

    // Global irrigation type selected on the irrigation page (fallback when zone has no assignment)
    const globalIrrigationType = useMemo(() => {
        try {
            const data = localStorage.getItem('fieldCropData');
            if (!data) return undefined;
            const parsed = JSON.parse(data) as { selectedIrrigationType?: string } | null;
            return parsed?.selectedIrrigationType || undefined;
        } catch {
            return undefined;
        }
    }, []);

    // Flow settings from irrigation page (used to display flowrate per zone)
    const irrigationSettingsData = useMemo(() => {
        try {
            const fromProps = (summaryData as Partial<FieldCropSummaryProps> | null)
                ?.irrigationSettings as unknown as
                | Record<string, { flow?: number; coverageRadius?: number; pressure?: number }>
                | undefined;
            if (fromProps && typeof fromProps === 'object') return fromProps;
            const data = localStorage.getItem('fieldCropData');
            if (!data) {
                // Return default flow settings if no data found
                return {
                    sprinkler_system: { flow: 30, coverageRadius: 5 }, // Default 30 L/min for sprinklers
                    pivot: { flow: 50, coverageRadius: 10 }, // Default 50 L/min for pivots
                    water_jet_tape: { flow: 20, coverageRadius: 3 }, // Default 20 L/min for water jet tape
                    drip_tape: { flow: 10, coverageRadius: 1 }, // Default 10 L/min for drip tape
                } as Record<string, { flow?: number; coverageRadius?: number; pressure?: number }>;
            }
            const parsed = JSON.parse(data) as {
                irrigationSettings?: Record<
                    string,
                    { flow?: number; coverageRadius?: number; pressure?: number }
                >;
            } | null;
            const settings = parsed?.irrigationSettings || {};

            // Ensure default flow values if not set
            if (!settings.sprinkler_system?.flow) {
                settings.sprinkler_system = { ...settings.sprinkler_system, flow: 30 };
            }
            if (!settings.pivot?.flow) {
                settings.pivot = { ...settings.pivot, flow: 50 };
            }
            if (!settings.water_jet_tape?.flow) {
                settings.water_jet_tape = { ...settings.water_jet_tape, flow: 20 };
            }
            if (!settings.drip_tape?.flow) {
                settings.drip_tape = { ...settings.drip_tape, flow: 10 };
            }

            return settings as Record<
                string,
                { flow?: number; coverageRadius?: number; pressure?: number }
            >;
        } catch {
            // Return default flow settings on error
            return {
                sprinkler_system: { flow: 30, coverageRadius: 5 },
                pivot: { flow: 50, coverageRadius: 10 },
                water_jet_tape: { flow: 20, coverageRadius: 3 },
                drip_tape: { flow: 10, coverageRadius: 1 },
            } as Record<string, { flow?: number; coverageRadius?: number; pressure?: number }>;
        }
    }, [summaryData]);

    // Debug logging for irrigation settings
    useEffect(() => {
    }, [irrigationSettingsData, actualPipes, actualIrrigationPoints]);

    // Build global pipe network connectivity & flow summary
    const pipeNetworkSummary = useMemo(() => {
        try {
            return buildPipeNetworkSummary(
                actualPipes,
                actualIrrigationPoints,
                irrigationSettingsData || {},
                actualZones
            );
        } catch {
            return { mains: [], counts: { main: 0, submain: 0, lateral: 0 } } as PipeNetworkSummary;
        }
    }, [actualPipes, actualIrrigationPoints, irrigationSettingsData, actualZones]);

    // Normalize and format irrigation type for display, accepting keys from both pages
    const formatIrrigationType = (type?: string) => {
        if (!type) return t('Not defined');
        const norm = normalizeIrrigationType(type);
        switch (norm) {
            case 'sprinkler':
                return t('Sprinkler');
            case 'drip_tape':
                return t('Drip Tape');
            default:
                // Support raw keys coming from irrigation page
                switch ((type || '').toLowerCase()) {
                    case 'sprinkler_system':
                        return t('Sprinkler');
                    case 'pivot':
                        return t('System Pivot');
                    case 'water_jet_tape':
                        return t('Water Jet Tape');
                    default:
                        return type;
                }
        }
    };

    useEffect(() => {
        if (summaryData && zones.length > 0) {
            dbg('🧮 Starting zone calculations with cropData (per irrigation)...');
            dbg('🔧 Available pipes for zone calculation:', pipes);
            dbg('🎯 Available zones:', zones);

            const newZoneSummaries: Record<string, ZoneSummary> = {};
            const newZoneIrrigationCounts: Array<{
                sprinkler: number;
                dripTape: number;
                pivot: number;
                waterJetTape: number;
                total: number;
            }> = [];
            
            // Load zoneAssignments and irrigationAssignments from localStorage if not in props
            let zAssign: Record<string, string> = {};
            let iAssign: Record<string, string> = {};
            
            if (zoneAssignments && typeof zoneAssignments === 'object') {
                zAssign = zoneAssignments as Record<string, string>;
            } else {
                // Try to load from localStorage
                try {
                    const fieldDataStr = localStorage.getItem('fieldCropData');
                    if (fieldDataStr) {
                        const parsed = JSON.parse(fieldDataStr);
                        if (parsed?.crops?.zoneAssignments) {
                            zAssign = parsed.crops.zoneAssignments;
                        }
                    }
                } catch (error) {
                    console.warn('Failed to load zoneAssignments from localStorage:', error);
                }
                
                // If still empty, create from zones with cropType
                if (Object.keys(zAssign).length === 0) {
                    zones.forEach((zone) => {
                        if (zone.cropType) {
                            zAssign[zone.id.toString()] = zone.cropType;
                        }
                    });
                }
            }
            
            if (irrigationAssignments && typeof irrigationAssignments === 'object') {
                iAssign = irrigationAssignments as Record<string, string>;
            } else {
                // Try to load from localStorage
                try {
                    const fieldDataStr = localStorage.getItem('fieldCropData');
                    if (fieldDataStr) {
                        const parsed = JSON.parse(fieldDataStr);
                        if (parsed?.irrigation?.zoneAssignments) {
                            iAssign = parsed.irrigation.zoneAssignments;
                        }
                    }
                } catch (error) {
                    console.warn('Failed to load irrigationAssignments from localStorage:', error);
                }
                
                // If still empty, create default irrigation assignments
                if (Object.keys(iAssign).length === 0) {
                    zones.forEach((zone) => {
                        iAssign[zone.id.toString()] = 'sprinkler'; // Default to sprinkler
                    });
                }
            }

            // ดึงจุดปลูกจริง (plant points) จาก props หรือตกลง localStorage ถ้าไม่มีใน props
            let actualPlantPoints: Array<{ lat: number; lng: number }> = [];
            try {
                const maybePlants = (
                    summaryData as unknown as {
                        plantPoints?: { lat: number; lng: number }[];
                    } | null
                )?.plantPoints;
                if (Array.isArray(maybePlants)) {
                    actualPlantPoints = maybePlants;
                }
                if (actualPlantPoints.length === 0 && typeof window !== 'undefined') {
                    const fieldDataStr = localStorage.getItem('fieldCropData');
                    if (fieldDataStr) {
                        const parsed = JSON.parse(fieldDataStr);
                        if (parsed && Array.isArray(parsed.plantPoints)) {
                            actualPlantPoints = parsed.plantPoints;
                        }
                    }
                }
            } catch {
                // ignore
            }

            // Consolidated console.log for all zone data
            console.log('🌾 [FIELD-CROP-SUMMARY] ===== ALL ZONE DATA =====');
            console.log('🌾 [FIELD-CROP-SUMMARY] Summary Data:', summaryData);
            console.log('🌾 [FIELD-CROP-SUMMARY] Zones Array:', zones);
            console.log('🌾 [FIELD-CROP-SUMMARY] Zone Assignments (from props):', zoneAssignments);
            console.log('🌾 [FIELD-CROP-SUMMARY] Zone Assignments (loaded):', zAssign);
            console.log('🌾 [FIELD-CROP-SUMMARY] Irrigation Assignments (from props):', irrigationAssignments);
            console.log('🌾 [FIELD-CROP-SUMMARY] Irrigation Assignments (loaded):', iAssign);
            console.log('🌾 [FIELD-CROP-SUMMARY] Pipes Data:', pipes);
            console.log('🌾 [FIELD-CROP-SUMMARY] Irrigation Points:', irrigationPoints);
            console.log('🌾 [FIELD-CROP-SUMMARY] Plant Points:', actualPlantPoints);
            
            // Detailed zone information
            const allZonesData = zones.map((zone: Zone) => ({
                id: zone.id,
                name: zone.name,
                color: zone.color,
                coordinates: zone.coordinates,
                cropType: zone.cropType,
                assignedCrop: zAssign[zone.id.toString()],
                irrigationType: iAssign[zone.id.toString()]
            }));
            console.log('🌾 [FIELD-CROP-SUMMARY] All Zones Detailed Data:', allZonesData);
            console.log('🌾 [FIELD-CROP-SUMMARY] ===== END ZONE DATA =====');
            
            zones.forEach((zone: Zone) => {
                const zoneId = zone.id.toString();
                let assignedCropValue = zone.cropType || zAssign[zoneId];
                // ถ้าโซนยังไม่ได้กำหนดพืช ให้ fallback เป็นพืชตัวแรกที่เลือกจาก choose-crop (ถ้ามี)
                if (!assignedCropValue) {
                    const firstSelected =
                        Array.isArray(summaryData?.selectedCrops) &&
                        summaryData.selectedCrops.length > 0
                            ? summaryData.selectedCrops[0]
                            : undefined;
                    if (firstSelected) assignedCropValue = firstSelected;
                }

                if (assignedCropValue && zone.coordinates) {
                    const crop = getCropByValue(assignedCropValue);
                    if (crop) {
                        const zoneArea = calculateZoneArea(zone.coordinates);

                        const effectiveRowSpacing = rowSpacing[assignedCropValue]
                            ? rowSpacing[assignedCropValue]
                            : crop.rowSpacing;

                        const effectivePlantSpacing = plantSpacing[assignedCropValue]
                            ? plantSpacing[assignedCropValue]
                            : crop.plantSpacing;

                        // Use plant count from zone object first (calculated in zone-obstacle.tsx)
                        let totalPlantingPoints = 0;
                        let actualPlantsInZone = 0;
                        
                        // Check if zone has plantCount property (from zone-obstacle.tsx calculation)
                        if (typeof zone.plantCount === 'number' && zone.plantCount > 0) {
                            totalPlantingPoints = zone.plantCount;
                            actualPlantsInZone = zone.plantCount;
                            console.log(`Using zone plantCount for zone ${zoneId}:`, totalPlantingPoints);
                        } else {
                            // Fallback to calculation methods
                            try {
                                if (
                                    Array.isArray(zone.coordinates) &&
                                    zone.coordinates.length >= 3 &&
                                    actualPlantPoints.length > 0
                                ) {
                                    const zoneCoords = zone.coordinates.map((c) => [c.lng, c.lat]);
                                    // ปิด polygon หากยังไม่ปิด
                                    if (zoneCoords.length >= 3) {
                                        const first = zoneCoords[0];
                                        const last = zoneCoords[zoneCoords.length - 1];
                                        if (first[0] !== last[0] || first[1] !== last[1])
                                            zoneCoords.push(first);
                                    }
                                    const zonePolygon = turf.polygon([
                                        zoneCoords as [number, number][],
                                    ]);
                                    actualPlantsInZone = actualPlantPoints.reduce((acc, pt) => {
                                        const p = turf.point([pt.lng, pt.lat]);
                                        return acc + (booleanPointInPolygon(p, zonePolygon) ? 1 : 0);
                                    }, 0);
                                }
                            } catch {
                                // Error counting actual plant points in zone
                                console.warn('Error counting actual plant points in zone');
                            }
                            try {
                                const fromArea = calculatePlantingPoints(
                                    zoneArea,
                                    crop,
                                    effectiveRowSpacing,
                                    effectivePlantSpacing
                                );
                                let fromPipes = 0;
                                if (pipes && pipes.length > 0) {
                                    try {
                                        fromPipes = calculatePlantingPointsFromPipes(
                                            pipes,
                                            zoneId,
                                            crop,
                                            effectiveRowSpacing,
                                            effectivePlantSpacing
                                        );
                                    } catch {
                                        // Pipe-based planting calc failed for zone
                                        console.warn('Pipe-based planting calc failed for zone');
                                    }
                                }
                                totalPlantingPoints = fromPipes > 0 ? fromPipes : fromArea;
                            } catch {
                                // Error calculating planting points for zone
                                console.warn('Error calculating planting points for zone');
                                // Fallback to area-based calculation
                                totalPlantingPoints = calculatePlantingPoints(
                                    zoneArea,
                                    crop,
                                    effectiveRowSpacing,
                                    effectivePlantSpacing
                                );
                            }
                        }
                        // ใช้จำนวนจริงหากมี (มากกว่า 0)
                        if (actualPlantsInZone > 0) totalPlantingPoints = actualPlantsInZone;
                        // ป้องกันกรณีติดลบ/ไม่ใช่ตัวเลข
                        if (!Number.isFinite(totalPlantingPoints) || totalPlantingPoints < 0) {
                            totalPlantingPoints = 0;
                        }

                        const { estimatedYield, estimatedPrice } = calculateYieldAndPrice(
                            zoneArea,
                            crop
                        );

                        const waterRequirementPerIrrigation = calculateWaterRequirement(
                            totalPlantingPoints,
                            crop
                        );

                        // คำนวณจำนวนสปริงเกอร์ในโซนนี้
                        const zoneIrrigationCounts = calculateZoneIrrigationCounts(
                            zone,
                            actualIrrigationPoints
                        );
                        
                        // เก็บ zoneIrrigationCounts ไว้ใน array
                        newZoneIrrigationCounts.push(zoneIrrigationCounts);

                        newZoneSummaries[zoneId] = {
                            zoneId: zoneId,
                            zoneName: zone.name,
                            cropName: crop.name,
                            cropValue: assignedCropValue,
                            cropIcon: crop.icon,
                            cropCategory: crop.category,
                            zoneArea: Math.round(zoneArea),
                            zoneAreaRai: Math.round((zoneArea / 1600) * 100) / 100,
                            rowSpacing: effectiveRowSpacing,
                            plantSpacing: effectivePlantSpacing,
                            totalPlantingPoints: totalPlantingPoints,
                            estimatedYield: estimatedYield,
                            estimatedPrice: estimatedPrice,
                            waterRequirementPerIrrigation: waterRequirementPerIrrigation,
                            waterRequirementPerDay: waterRequirementPerIrrigation,
                            cropYieldPerRai: crop.yield,
                            cropPricePerKg: crop.price,
                            cropWaterPerPlant: crop.waterRequirement,
                            cropWaterPerPlantPerIrrigation: crop.waterRequirement,
                            growthPeriod: crop.growthPeriod,
                            irrigationNeeds: crop.irrigationNeeds,
                            irrigationType: iAssign[zoneId] || 'ไม่ได้กำหนด',
                            // เพิ่มข้อมูลจำนวนสปริงเกอร์
                            sprinklerCount: zoneIrrigationCounts.sprinkler,
                            // miniSprinklerCount and microSprayCount removed
                            dripTapeCount: zoneIrrigationCounts.dripTape,
                            pivotCount: zoneIrrigationCounts.pivot,
                            waterJetTapeCount: zoneIrrigationCounts.waterJetTape,
                            totalIrrigationPoints: zoneIrrigationCounts.total,
                        };

                        // ตรวจสอบว่าคำนวณจากท่อย่อยหรือพื้นที่โซน
                        const calculationMethod =
                            pipes && pipes.length > 0 ? 'จากท่อย่อย' : 'จากพื้นที่โซน';

                        dbg(`📊 Zone ${zone.name} calculations with cropData (per irrigation):`, {
                            area: `${Math.round(zoneArea)} ตร.ม. (${Math.round((zoneArea / 1600) * 100) / 100} ไร่)`,
                            crop: crop.name,
                            category: crop.category,
                            calculationMethod: calculationMethod,
                            rowSpacing: `${effectiveRowSpacing} ม. (จาก cropData: ${crop.rowSpacing} ซม.)`,
                            plantSpacing: `${effectivePlantSpacing} ม. (จาก cropData: ${crop.plantSpacing} ซม.)`,
                            plantingPoints: totalPlantingPoints.toLocaleString(),
                            yield: `${estimatedYield.toLocaleString()} กก. (${crop.yield} กก./ไร่)`,
                            price: `${estimatedPrice.toLocaleString()} บาท (${crop.price} บาท/กก.)`,
                            waterPerIrrigation: `${waterRequirementPerIrrigation.toLocaleString()} ลิตร/ครั้ง`,
                            waterPerPlant: `${crop.waterRequirement} ลิตร/ต้น/ครั้ง`,
                            growthPeriod: `${crop.growthPeriod} วัน`,
                            irrigationNeeds: crop.irrigationNeeds,
                        });
                    }
                } else {
                    // คำนวณจำนวนสปริงเกอร์ในโซนนี้ (แม้ไม่มีพืชปลูก)
                    const zoneIrrigationCounts = calculateZoneIrrigationCounts(
                        zone,
                        actualIrrigationPoints
                    );
                    // ลองใช้ fallback crop อีกครั้งเพื่อกำหนดข้อมูลโซนให้ครบถ้วน
                    const fallbackCropValue =
                        Array.isArray(summaryData?.selectedCrops) &&
                        summaryData.selectedCrops.length > 0
                            ? summaryData.selectedCrops[0]
                            : null;
                    const fallbackCrop = fallbackCropValue
                        ? getCropByValue(fallbackCropValue)
                        : undefined;

                    if (fallbackCrop && zone.coordinates) {
                        const zoneArea = calculateZoneArea(zone.coordinates);
                        const effectiveRowSpacing = rowSpacing[fallbackCropValue!]
                            ? rowSpacing[fallbackCropValue!]
                            : fallbackCrop.rowSpacing;
                        const effectivePlantSpacing = plantSpacing[fallbackCropValue!]
                            ? plantSpacing[fallbackCropValue!]
                            : fallbackCrop.plantSpacing;
                        // เริ่มจากจำนวนคำนวณตาม spacing แล้ว fallback ในภายหลังถ้าจากท่อย่อยเป็น 0
                        let totalPlantingPoints = calculatePlantingPoints(
                            zoneArea,
                            fallbackCrop,
                            effectiveRowSpacing,
                            effectivePlantSpacing
                        );
                        // นับจำนวนจุดปลูกจริงภายในโซน (ถ้ามีข้อมูล)
                        try {
                            if (
                                Array.isArray(zone.coordinates) &&
                                zone.coordinates.length >= 3 &&
                                actualPlantPoints.length > 0
                            ) {
                                const zoneCoords = zone.coordinates.map((c) => [c.lng, c.lat]);
                                if (zoneCoords.length >= 3) {
                                    const first = zoneCoords[0];
                                    const last = zoneCoords[zoneCoords.length - 1];
                                    if (first[0] !== last[0] || first[1] !== last[1])
                                        zoneCoords.push(first);
                                }
                                const zonePolygon = turf.polygon([
                                    zoneCoords as [number, number][],
                                ]);
                                const actualPlantsInZone = actualPlantPoints.reduce((acc, pt) => {
                                    const p = turf.point([pt.lng, pt.lat]);
                                    return acc + (booleanPointInPolygon(p, zonePolygon) ? 1 : 0);
                                }, 0);
                                if (actualPlantsInZone > 0)
                                    totalPlantingPoints = actualPlantsInZone;
                            }
                        } catch {
                            // Error counting actual plant points in zone (fallback)
                            console.warn('Error counting actual plant points in zone (fallback)');
                        }
                        const { estimatedYield, estimatedPrice } = calculateYieldAndPrice(
                            zoneArea,
                            fallbackCrop
                        );
                        const waterRequirementPerIrrigation = calculateWaterRequirement(
                            totalPlantingPoints,
                            fallbackCrop
                        );

                        newZoneSummaries[zoneId] = {
                            zoneId: zoneId,
                            zoneName: zone.name,
                            cropName: fallbackCrop.name,
                            cropValue: fallbackCropValue,
                            cropIcon: fallbackCrop.icon,
                            cropCategory: fallbackCrop.category,
                            zoneArea: Math.round(zoneArea),
                            zoneAreaRai: Math.round((zoneArea / 1600) * 100) / 100,
                            rowSpacing: effectiveRowSpacing,
                            plantSpacing: effectivePlantSpacing,
                            totalPlantingPoints: totalPlantingPoints,
                            estimatedYield: estimatedYield,
                            estimatedPrice: estimatedPrice,
                            waterRequirementPerIrrigation: waterRequirementPerIrrigation,
                            waterRequirementPerDay: waterRequirementPerIrrigation,
                            cropYieldPerRai: fallbackCrop.yield,
                            cropPricePerKg: fallbackCrop.price,
                            cropWaterPerPlant: fallbackCrop.waterRequirement,
                            cropWaterPerPlantPerIrrigation: fallbackCrop.waterRequirement,
                            growthPeriod: fallbackCrop.growthPeriod,
                            irrigationNeeds: fallbackCrop.irrigationNeeds,
                            irrigationType: iAssign[zoneId] || 'ไม่ได้กำหนด',
                            sprinklerCount: zoneIrrigationCounts.sprinkler,
                            // miniSprinklerCount and microSprayCount removed
                            dripTapeCount: zoneIrrigationCounts.dripTape,
                            pivotCount: zoneIrrigationCounts.pivot,
                            waterJetTapeCount: zoneIrrigationCounts.waterJetTape,
                            totalIrrigationPoints: zoneIrrigationCounts.total,
                        };
                    } else {
                        newZoneSummaries[zoneId] = {
                            zoneId: zoneId,
                            zoneName: zone.name,
                            cropName: t('Not defined'),
                            cropValue: null,
                            cropIcon: '❓',
                            cropCategory: null,
                            zoneArea: zone.coordinates
                                ? Math.round(calculateZoneArea(zone.coordinates))
                                : 0,
                            zoneAreaRai: zone.coordinates
                                ? Math.round((calculateZoneArea(zone.coordinates) / 1600) * 100) /
                                  100
                                : 0,
                            rowSpacing: 0,
                            plantSpacing: 0,
                            totalPlantingPoints: 0,
                            estimatedYield: 0,
                            estimatedPrice: 0,
                            waterRequirementPerIrrigation: 0,
                            waterRequirementPerDay: 0,
                            cropYieldPerRai: 0,
                            cropPricePerKg: 0,
                            cropWaterPerPlant: 0,
                            cropWaterPerPlantPerIrrigation: 0,
                            growthPeriod: 0,
                            irrigationNeeds: 'unknown',
                            irrigationType: iAssign[zoneId] || 'ไม่ได้กำหนด',
                            sprinklerCount: zoneIrrigationCounts.sprinkler,
                            // miniSprinklerCount and microSprayCount removed
                            dripTapeCount: zoneIrrigationCounts.dripTape,
                            totalIrrigationPoints: zoneIrrigationCounts.total,
                        };
                    }
                }
            });

            setCalculatedZoneSummaries(newZoneSummaries);
            setZoneIrrigationCounts(newZoneIrrigationCounts);
            dbg('✅ Zone calculations completed with cropData (per irrigation):', newZoneSummaries);
            
            // Save enhanced field crop data for product page
            if (summaryData) {
                try {
                    // Calculate flow rates for each zone to pass to enhanced data
                    const zoneFlowRates: Record<string, any> = {};
                    zones.forEach((zone: Zone) => {
                        try {
                            // Debug: Log the irrigation settings being passed
                            console.log(`🔍 Zone ${zone.id} irrigation settings:`, summaryData.irrigationSettings);
                            
                            // Use the irrigation settings from the summary data, with fallback to the irrigationSettingsData
                            const flowSettings = (summaryData.irrigationSettings as Record<string, { flow?: number }>) || irrigationSettingsData || {};
                            
                            const zFlows = buildZoneConnectivityLongestFlows(
                                zone,
                                actualPipes,
                                actualIrrigationPoints,
                                flowSettings
                            );
                            zoneFlowRates[zone.id.toString()] = zFlows;
                        } catch (error) {
                            console.warn(`Failed to calculate flow rates for zone ${zone.id}:`, error);
                        }
                    });
                    
                    // Pass the calculated zone summaries, pipe statistics, and flow rates to get accurate data
                    const enhancedData = calculateEnhancedFieldStats(summaryData, newZoneSummaries, zonePipeStatsMap, zoneFlowRates);
                    console.log('🔍 Saving enhanced field crop data:', enhancedData);
                    saveEnhancedFieldCropData(enhancedData);
                    dbg('✅ Enhanced field crop data saved for product page');
                    
                    // Verify the data was saved
                    const savedData = localStorage.getItem('enhancedFieldCropData');
                    console.log('🔍 Verified saved data exists:', !!savedData);
                } catch (error) {
                    console.error('❌ Error saving enhanced field crop data:', error);
                }
            }
        }
    }, [
        summaryData,
        zones,
        zoneAssignments,
        rowSpacing,
        plantSpacing,
        irrigationAssignments,
        pipes,
        irrigationPoints,
        actualIrrigationPoints,
        t,
    ]);

    // Equipment calculation removed in simplified summary

    const calculateMapBounds = (): { center: [number, number]; zoom: number } => {
        if (mainField && mainField.coordinates && mainField.coordinates.length > 0) {
            try {
                const coords = mainField.coordinates
                    .map((c: CoordinateInput) => {
                        if (
                            Array.isArray(c) &&
                            typeof c[0] === 'number' &&
                            typeof c[1] === 'number'
                        ) {
                            return [c[1], c[0]] as [number, number];
                        }
                        if (
                            'lat' in c &&
                            'lng' in c &&
                            typeof c.lat === 'number' &&
                            typeof c.lng === 'number'
                        ) {
                            return [c.lng, c.lat] as [number, number];
                        }
                        return null;
                    })
                    .filter((c): c is [number, number] => c !== null);

                if (coords.length < 3) {
                    throw new Error('Not enough valid coordinates for main field.');
                }

                const closedCoords = [...coords];
                if (
                    closedCoords[0][0] !== closedCoords[closedCoords.length - 1][0] ||
                    closedCoords[0][1] !== closedCoords[closedCoords.length - 1][1]
                ) {
                    closedCoords.push(closedCoords[0]);
                }

                const polygon = turf.polygon([closedCoords]);
                const centroid = turf.centroid(polygon);
                const [centerLng, centerLat] = centroid.geometry.coordinates;

                let optimalZoom = 19;
                if (fieldAreaSize > 50000) optimalZoom = 16;
                else if (fieldAreaSize > 20000) optimalZoom = 17;
                else if (fieldAreaSize > 10000) optimalZoom = 18;
                else if (fieldAreaSize > 5000) optimalZoom = 19;

                return { center: [centerLat, centerLng], zoom: optimalZoom };
            } catch (error) {
                console.error('Error calculating bounds from mainField:', error);
            }
        }

        if (actualZones.length > 0) {
            try {
                const allCoords = actualZones.flatMap((zone) => {
                    if (!zone.coordinates || !Array.isArray(zone.coordinates)) {
                        return [];
                    }
                    return zone.coordinates
                        .map((c: CoordinateInput) => {
                            if (
                                Array.isArray(c) &&
                                typeof c[0] === 'number' &&
                                typeof c[1] === 'number'
                            ) {
                                return c as [number, number];
                            }
                            if (
                                'lat' in c &&
                                'lng' in c &&
                                typeof c.lat === 'number' &&
                                typeof c.lng === 'number'
                            ) {
                                return [c.lat, c.lng] as [number, number];
                            }
                            return null;
                        })
                        .filter((c): c is [number, number] => c !== null);
                });

                if (allCoords.length > 0) {
                    const lats = allCoords.map((c) => c[0]);
                    const lngs = allCoords.map((c) => c[1]);
                    const centerLat = (Math.min(...lats) + Math.max(...lats)) / 2;
                    const centerLng = (Math.min(...lngs) + Math.max(...lngs)) / 2;

                    return { center: [centerLat, centerLng], zoom: 17 };
                }
            } catch (error) {
                console.error('Error calculating bounds from zones:', error);
            }
        }

        return { center: mapCenter || [14.5995, 120.9842], zoom: mapZoom || 15 };
    };

    const { center: optimalCenter, zoom: optimalZoom } = calculateMapBounds();

    const uniqueIrrigationPoints = actualIrrigationPoints.filter((point, index, array) => {
        if (!point || !point.id) return false;
        const firstIndex = array.findIndex((p) => p && p.id === point.id);
        return firstIndex === index;
    });

    // Debug: ตรวจสอบข้อมูลที่ได้รับ
    dbg('📊 Data received in summary:', {
        totalIrrigationPoints: actualIrrigationPoints.length,
        uniqueIrrigationPoints: uniqueIrrigationPoints.length,
        irrigationPointsByType: uniqueIrrigationPoints.reduce(
            (acc: Record<string, number>, point: IrrigationPoint) => {
                acc[point.type] = (acc[point.type] || 0) + 1;
                return acc;
            },
            {}
        ),
        zones: actualZones.length,
        pipes: actualPipes.length,
        equipment: actualEquipmentIcons.length,
    });

    // คำนวณจำนวน irrigation points รวมจากทุกโซน
    const calculatedZoneIrrigationCounts = actualZones.map((zone) =>
        calculateZoneIrrigationCounts(zone, uniqueIrrigationPoints)
    );

    const sprinklerPoints = calculatedZoneIrrigationCounts.reduce((sum, counts) => sum + counts.sprinkler, 0);
    const pivotPoints = calculatedZoneIrrigationCounts.reduce((sum, counts) => sum + (counts.pivot || 0), 0);
    const waterJetPoints = calculatedZoneIrrigationCounts.reduce(
        (sum, counts) => sum + (counts.waterJetTape || 0),
        0
    );
    const dripPoints = calculatedZoneIrrigationCounts.reduce((sum, counts) => sum + counts.dripTape, 0);

    // Debug: ตรวจสอบการคำนวณจำนวน irrigation points รวม
    dbg('🔍 Total irrigation points calculation:', {
        totalSprinklers: sprinklerPoints,
        totalPivots: pivotPoints,
        totalWaterJet: waterJetPoints,
        totalDripTape: dripPoints,
        totalPoints: sprinklerPoints + pivotPoints + waterJetPoints + dripPoints,
        zoneCounts: zoneIrrigationCounts.map((counts, index) => ({
            zoneIndex: index,
            sprinkler: counts.sprinkler,
            pivot: counts.pivot,
            waterJetTape: counts.waterJetTape,
            dripTape: counts.dripTape,
            total: counts.total,
        })),
    });

    // Irrigation lines not used in simplified summary
    // Drip lines not shown in simplified summary
    const dripLines = 0;

    const totalZones = actualZones.length;

    const mainPipeStats = calculatePipeStats(actualPipes, 'main');
    const submainPipeStats = calculatePipeStats(actualPipes, 'submain');
    const lateralPipeStats = calculatePipeStats(actualPipes, 'lateral');

    // Calculate fittings (2-way, 3-way, 4-way)
    const fittings = calculateFittingsCounts(actualPipes, uniqueIrrigationPoints);

    const uniqueEquipment = actualEquipmentIcons
        .filter(
            (equipment, index, array) => array.findIndex((e) => e.id === equipment.id) === index
        )
        .filter((e) => e.type === 'pump' || e.type === 'water_pump');
    const pumpCount = uniqueEquipment.length;

    // Persist merged equipment to localStorage so pump markers remain across navigation
    useEffect(() => {
        try {
            const fieldDataStr = localStorage.getItem('fieldCropData');
            const parsed = fieldDataStr
                ? (JSON.parse(fieldDataStr) as Record<string, unknown>)
                : {};
            const isEquipmentArray = (arr: unknown): arr is Equipment[] => {
                if (!Array.isArray(arr)) return false;
                return arr.every((o) => {
                    if (!o || typeof o !== 'object') return false;
                    const obj = o as Record<string, unknown>;
                    return (
                        typeof obj.lat === 'number' &&
                        typeof obj.lng === 'number' &&
                        typeof obj.type === 'string'
                    );
                });
            };

            const existingEquip = isEquipmentArray((parsed as { equipment?: unknown }).equipment)
                ? (parsed as { equipment: Equipment[] }).equipment
                : [];
            const existingIcons = isEquipmentArray(
                (parsed as { equipmentIcons?: unknown }).equipmentIcons
            )
                ? (parsed as { equipmentIcons: Equipment[] }).equipmentIcons
                : [];

            // Build pumps from uniqueEquipment, keep other equipment as-is
            const pumpEquip: Equipment[] = (uniqueEquipment || [])
                .filter(
                    (e) =>
                        e &&
                        (e.type === 'pump' || e.type === 'water_pump') &&
                        typeof e.lat === 'number' &&
                        typeof e.lng === 'number'
                )
                .map((e) => ({
                    id: e.id,
                    type: 'pump',
                    lat: e.lat,
                    lng: e.lng,
                    name: e.name || 'Water Pump',
                }));

            // If there's no valid pump to persist, don't touch existing data
            if (pumpEquip.length === 0) return;

            const nonPump = (e: Equipment) => e.type !== 'pump' && e.type !== 'water_pump';
            const mergedEquip: Equipment[] = [...existingEquip.filter(nonPump), ...pumpEquip];
            const mergedIcons: Equipment[] = [...existingIcons.filter(nonPump), ...pumpEquip];

            const next = { ...(parsed || {}), equipment: mergedEquip, equipmentIcons: mergedIcons };
            localStorage.setItem('fieldCropData', JSON.stringify(next));
        } catch {
            // ignore persistence errors
        }
    }, [uniqueEquipment]);

    const totalEstimatedYield = Object.values(calculatedZoneSummaries).reduce(
        (sum: number, summary: ZoneSummary) => sum + (summary.estimatedYield || 0),
        0
    );
    // Financial estimation removed in simplified summary
    // const totalEstimatedIncome = Object.values(calculatedZoneSummaries).reduce((sum: number, summary: ZoneSummary) => sum + (summary.estimatedPrice || 0), 0);
    const totalPlantingPoints = Object.values(calculatedZoneSummaries).reduce(
        (sum: number, summary: ZoneSummary) => sum + (summary.totalPlantingPoints || 0),
        0
    );
    const totalWaterRequirementPerIrrigation = Object.values(calculatedZoneSummaries).reduce(
        (sum: number, summary: ZoneSummary) => sum + (summary.waterRequirementPerIrrigation || 0),
        0
    );

    const areaInRai = fieldAreaSize / 1600;

<<<<<<< HEAD
=======
    // Handle export to product page
    const handleExportToProduct = async () => {
        if (!mapContainerRef.current) {
            alert(t('ไม่พบแผนที่'));
            return;
        }
        setIsCapturingImage(true);
        try {
            // Capture map image first
            setCaptureStatus('กำลังบันทึกภาพแผนที่...');
            
            await new Promise((resolve) => setTimeout(resolve, 2000));

            const html2canvas = await import('html2canvas');
            const html2canvasLib = html2canvas.default || html2canvas;

            const canvas = await html2canvasLib(mapContainerRef.current, {
                useCORS: true,
                allowTaint: true,
                scale: 2,
                logging: false,
                backgroundColor: '#1F2937',
                width: mapContainerRef.current.offsetWidth,
                height: mapContainerRef.current.offsetHeight,
                onclone: (clonedDoc) => {
                    try {
                        const controls = clonedDoc.querySelectorAll(
                            '.leaflet-control-container, .gm-control-active'
                        );
                        controls.forEach((el) => el.remove());

                        const elements = clonedDoc.querySelectorAll('*');
                        elements.forEach((el: Element) => {
                            const htmlEl = el as HTMLElement;
                            const computedStyle = window.getComputedStyle(htmlEl);

                            const color = computedStyle.color;
                            if (color && (color.includes('oklch') || color.includes('hsl'))) {
                                htmlEl.style.color = '#FFFFFF';
                            }

                            const backgroundColor = computedStyle.backgroundColor;
                            if (
                                backgroundColor &&
                                (backgroundColor.includes('oklch') ||
                                    backgroundColor.includes('hsl'))
                            ) {
                                if (
                                    backgroundColor.includes('transparent') ||
                                    backgroundColor.includes('rgba(0,0,0,0)')
                                ) {
                                    htmlEl.style.backgroundColor = 'transparent';
                                } else {
                                    htmlEl.style.backgroundColor = '#1F2937';
                                }
                            }

                            const borderColor = computedStyle.borderColor;
                            if (
                                borderColor &&
                                (borderColor.includes('oklch') || borderColor.includes('hsl'))
                            ) {
                                htmlEl.style.borderColor = '#374151';
                            }

                            const outlineColor = computedStyle.outlineColor;
                            if (
                                outlineColor &&
                                (outlineColor.includes('oklch') || outlineColor.includes('hsl'))
                            ) {
                                htmlEl.style.outlineColor = '#374151';
                            }
                        });

                        const problematicElements = clonedDoc.querySelectorAll(
                            '[style*="oklch"], [style*="hsl"]'
                        );
                        problematicElements.forEach((el) => {
                            const htmlEl = el as HTMLElement;
                            htmlEl.style.removeProperty('color');
                            htmlEl.style.removeProperty('background-color');
                            htmlEl.style.removeProperty('border-color');
                            htmlEl.style.removeProperty('outline-color');
                        });
                    } catch {
                        // Ignore cleanup errors
                    }
                },
            });

            const dataUrl = canvas.toDataURL('image/jpeg', 0.9);

            if (dataUrl && dataUrl !== 'data:,' && dataUrl.length > 100) {
                localStorage.setItem('projectMapImage', dataUrl);
                localStorage.setItem('projectType', 'field-crop');

                setMapImageCaptured(true);
                setCaptureStatus('บันทึกภาพแผนที่สำเร็จ');

                // Get enhanced field crop data
                let fieldData = getEnhancedFieldCropData();
                if (!fieldData) {
                    // Try to create from summary data
                    fieldData = calculateEnhancedFieldStats(summaryData);
                }

                if (fieldData && zoneIrrigationCounts.length > 0) {
                    // คำนวณจำนวนสปริงเกลอร์รวมทั้งหมด
                    const totalSprinklerCount = zoneIrrigationCounts.reduce((total, count) => total + count.sprinkler, 0);
                    
                    // ใช้ค่าอัตราการไหลจาก irrigationSettingsData
                    const sprinklerSettings = irrigationSettingsData?.sprinkler_system;
                    const flowRatePerSprinkler = sprinklerSettings?.flow || 2.5; // ลิตร/นาที ต่อหัวฉีด
                    const pressureBar = sprinklerSettings?.pressure || 2.0; // บาร์
                    const radiusMeters = sprinklerSettings?.coverageRadius || 6.0; // เมตร

                    // Create field crop system data similar to horticulture
                    const fieldCropSystemData: FieldCropSystemData = {
                        sprinklerConfig: {
                            flowRatePerPlant: flowRatePerSprinkler, // อัตราการไหลต่อหัวฉีด
                            pressureBar: pressureBar, // แรงดัน
                            radiusMeters: radiusMeters, // รัศมี
                            totalFlowRatePerMinute: totalSprinklerCount * flowRatePerSprinkler, // อัตราการไหลรวม
                        },
                        connectionStats: [], // Can be enhanced later
                        zones: fieldData.zones.info.map((zone, index) => {
                            // ใช้จำนวนสปริงเกลอร์จาก zoneIrrigationCounts state แทน totalPlantingPoints
                            const zoneIrrigationCount = zoneIrrigationCounts[index] || { sprinkler: 0, dripTape: 0, pivot: 0, waterJetTape: 0, total: 0 };
                            // ใช้แค่จำนวนสปริงเกลอร์ ไม่รวม drip tape, pivot, water jet tape
                            const actualSprinklerCount = zoneIrrigationCount.sprinkler;
                            
                            // คำนวณน้ำต่อต้น (หัวฉีด) = อัตราการไหลต่อหัวฉีด
                            const waterPerTree = flowRatePerSprinkler; // ลิตร/นาที ต่อหัวฉีด

                            // คำนวณปริมาณน้ำต่อครั้ง (ลิตร/ครั้ง) จากข้อมูลที่คำนวณไว้แล้ว
                            const waterPerIrrigation = actualSprinklerCount * waterPerTree * 30; // ลิตร/ครั้ง
                            
                            return {
                                id: zone.id,
                                name: zone.name,
                                plantCount: actualSprinklerCount, // ใช้จำนวนสปริงเกลอร์จริง
                                totalWaterNeed: waterPerIrrigation, // ปริมาณน้ำต่อครั้ง (ลิตร/ครั้ง)
                                waterPerTree: waterPerTree, // ลิตร/นาที ต่อหัวฉีด
                                waterNeedPerMinute: actualSprinklerCount * waterPerTree, // ลิตร/นาที รวมทั้งโซน
                                area: zone.area,
                                color: '#22C55E', // Default green color
                                pipes: {
                                    mainPipes: {
                                        count: zone.pipeStats?.main?.count || 0,
                                        totalLength: zone.pipeStats?.main?.totalLength || 0,
                                        longest: zone.pipeStats?.main?.longestLength || 0,
                                    },
                                    subMainPipes: {
                                        count: zone.pipeStats?.submain?.count || 0,
                                        totalLength: zone.pipeStats?.submain?.totalLength || 0,
                                        longest: zone.pipeStats?.submain?.longestLength || 0,
                                    },
                                    branchPipes: {
                                        count: zone.pipeStats?.lateral?.count || 0,
                                        totalLength: zone.pipeStats?.lateral?.totalLength || 0,
                                        longest: zone.pipeStats?.lateral?.longestLength || 0,
                                    },
                                    emitterPipes: {
                                        count: 0,
                                        totalLength: 0,
                                        longest: 0,
                                    },
                                },
                                bestPipes: {
                                    main: null,
                                    subMain: null,
                                    branch: null,
                                },
                            };
                        }),
                        totalPlants: totalSprinklerCount, // ใช้จำนวนสปริงเกลอร์รวมทั้งหมด
                        isMultipleZones: fieldData.zones.info.length > 1,
                    };

                    // Save system data to localStorage (similar to horticulture and greenhouse)
                    localStorage.setItem('fieldCropSystemData', JSON.stringify(fieldCropSystemData));
                    
                    // Debug: แสดงข้อมูลที่สร้าง fieldCropSystemData
                    console.log('🌾 [FIELD-CROP-SUMMARY] Created fieldCropSystemData:', fieldCropSystemData);
                    console.log('🌾 [FIELD-CROP-SUMMARY] Zone Irrigation Counts:', zoneIrrigationCounts);
                    console.log('🌾 [FIELD-CROP-SUMMARY] Total Sprinkler Count:', totalSprinklerCount);
                    localStorage.setItem('fieldCropData', JSON.stringify(fieldData));
                    localStorage.setItem('projectType', 'field-crop');
                    
                    // Navigate to product page using router (similar to greenhouse)
                    router.visit('/product?mode=field-crop');
                } else {
                    console.error('❌ No field crop data available');
                    alert('ไม่พบข้อมูลโครงการ กรุณากลับไปสร้างโครงการใหม่');
                }
            } else {
                throw new Error('ไม่สามารถสร้างภาพแผนที่ได้');
            }
        } catch (error) {
            console.error('❌ Error creating map image:', error);
            alert(
                '❌ เกิดข้อผิดพลาดในการสร้างภาพแผนผัง\n\nกรุณาใช้วิธี Screenshot แทน:\n\n1. กด F11 เพื่อ Fullscreen\n2. กด Print Screen หรือใช้ Snipping Tool\n3. หรือใช้ Extension "Full Page Screen Capture"'
            );
        } finally {
            setIsCapturingImage(false);
        }
    };

>>>>>>> 75977d6b
    if (!summaryData) {
        return (
            <div className="min-h-screen bg-gray-900 text-white">
                <Head title={`${t('Field Crop Summary')} - ${t('No data to show')}`} />
                <Navbar />
                <div className="flex items-center justify-center px-4 py-12">
                    <div className="container mx-auto">
                        <div className="rounded-lg bg-gray-800 p-8 text-center">
                            <div className="mb-4 text-6xl">📋</div>
                            <h2 className="mb-4 text-2xl font-bold text-yellow-400">
                                {t('No Project Data Found')}
                            </h2>
                            <p className="mb-6 text-gray-400">
                                {t(
                                    'Please return to the Field Map page, complete the steps, and click "View Summary".'
                                )}
                            </p>
                            <Link
                                href="/field-map"
                                className="inline-flex items-center rounded-lg bg-blue-600 px-6 py-3 text-white transition-colors hover:bg-blue-700"
                            >
                                🗺️ {t('Go to Field Map')}
                            </Link>
                        </div>
                    </div>
                </div>
            </div>
        );
    }

    return (
        <div className="min-h-screen bg-gray-900 text-white print:bg-white print:text-black">
            <Head title={`${t('Field Crop Summary')} - ${t('Irrigation Planning Summary')}`} />

            {/* Fixed Navbar */}
            <div className="sticky top-0 z-50">
                <Navbar />
            </div>

            {/* Fixed Header Section */}
            <div className="top-16 z-40 border-b border-gray-700 bg-gray-800 print:hidden">
                <div className="container mx-auto px-4 py-4">
                    <div className="mx-auto max-w-7xl">
                        <div className="flex flex-col gap-4 lg:flex-row lg:items-start lg:justify-between">
                            <div className="flex-1">
                                <Link
                                    href="/step4-pipe-system?currentStep=4&completedSteps=4"
                                    className="mb-2 inline-flex items-center text-blue-400 hover:text-blue-300"
                                >
                                    <svg
                                        className="mr-2 h-5 w-5"
                                        fill="none"
                                        stroke="currentColor"
                                        viewBox="0 0 24 24"
                                    >
                                        <path
                                            strokeLinecap="round"
                                            strokeLinejoin="round"
                                            strokeWidth={2}
                                            d="M10 19l-7-7m0 0l7-7m-7 7h18"
                                        />
                                    </svg>
                                    {t('Back to Field Map')}
                                </Link>
                                <h1 className="mb-1 text-3xl font-bold">
                                    📊 {t('Field Crop Summary')}
                                </h1>
                                <p className="mb-2 text-gray-400">
                                    {t('Complete overview of your irrigation planning project')}
                                </p>
                            </div>

                            <div className="flex flex-shrink-0 flex-wrap items-center gap-3">
                                {/* Radius Toggle Button */}
                                <button
                                    onClick={() => setShowRadiusCircles(!showRadiusCircles)}
                                    className={`inline-flex transform items-center rounded-lg px-4 py-2 font-medium text-white transition-all duration-200 hover:scale-105 hover:shadow-lg ${
                                        showRadiusCircles
                                            ? 'bg-green-600 hover:bg-green-700'
                                            : 'bg-gray-600 hover:bg-gray-700'
                                    }`}
                                    title={
                                        showRadiusCircles
                                            ? t('Hide radius circles')
                                            : t('Show radius circles')
                                    }
                                >
                                    <svg
                                        className="mr-2 h-4 w-4"
                                        fill="none"
                                        stroke="currentColor"
                                        viewBox="0 0 24 24"
                                    >
                                        <circle cx="12" cy="12" r="10" strokeWidth="2" />
                                        <circle
                                            cx="12"
                                            cy="12"
                                            r="6"
                                            strokeWidth="1"
                                            opacity="0.5"
                                        />
                                        <circle
                                            cx="12"
                                            cy="12"
                                            r="2"
                                            strokeWidth="1"
                                            opacity="0.3"
                                        />
                                    </svg>
                                    {showRadiusCircles ? t('Hide Radius') : t('Show Radius')}
                                </button>

                                {/* Enhanced Map capture button */}
                                <button
                                    onClick={handleManualCapture}
                                    disabled={isCapturingImage}
                                    className={`inline-flex transform items-center rounded-lg px-6 py-3 font-semibold text-white transition-all duration-200 hover:scale-105 hover:shadow-lg ${
                                        isCapturingImage
                                            ? 'cursor-not-allowed bg-gray-600'
                                            : mapImageCaptured
                                              ? 'bg-gradient-to-r from-green-600 to-teal-600 hover:from-green-700 hover:to-teal-700'
                                              : 'bg-gradient-to-r from-blue-600 to-purple-600 hover:from-blue-700 hover:to-purple-700'
                                    }`}
                                >
                                    {isCapturingImage ? (
                                        <>
                                            <div className="mr-2 h-4 w-4 animate-spin rounded-full border-b-2 border-white"></div>
                                            {t('Capturing...')}
                                        </>
                                    ) : (
                                        <>
                                            <svg
                                                className="mr-2 h-5 w-5"
                                                fill="none"
                                                stroke="currentColor"
                                                viewBox="0 0 24 24"
                                            >
                                                <path
                                                    strokeLinecap="round"
                                                    strokeLinejoin="round"
                                                    strokeWidth={2}
                                                    d="M3 9a2 2 0 012-2h.93a2 2 0 001.664-.89l.812-1.22A2 2 0 0110.07 4h3.86a2 2 0 011.664.89l.812 1.22A2 2 0 0018.07 7H19a2 2 0 012 2v9a2 2 0 01-2 2H5a2 2 0 01-2-2V9z"
                                                />
                                                <path
                                                    strokeLinecap="round"
                                                    strokeLinejoin="round"
                                                    strokeWidth={2}
                                                    d="M15 13a3 3 0 11-6 0 3 3 0 016 0z"
                                                />
                                            </svg>
                                            {mapImageCaptured
                                                ? '✅ บันทึกภาพแล้ว'
                                                : '📷 บันทึกภาพแผนที่'}
                                        </>
                                    )}
                                </button>

                                {/* Save Project Button (removed by UI simplification request) */}

                                {/* Product Button */}
                                <Link
                                    href="/product?mode=field-crop"
                                    className="inline-flex transform items-center rounded-lg bg-gradient-to-r from-green-500 to-emerald-500 px-6 py-3 font-semibold text-white transition-all duration-200 hover:scale-105 hover:from-green-600 hover:to-emerald-600 hover:shadow-lg"
                                >
                                    <svg
                                        className="mr-2 h-5 w-5"
                                        fill="none"
                                        stroke="currentColor"
                                        viewBox="0 0 24 24"
                                    >
                                        <path
                                            strokeLinecap="round"
                                            strokeLinejoin="round"
                                            strokeWidth={2}
                                            d="M16 11V7a4 4 0 00-8 0v4M5 9h14l1 12H4L5 9z"
                                        />
                                    </svg>
                                    🛒 {t('คำนวณอุปกรณ์')}
                                </Link>

                                {/* New Project Button */}
                                <Link
                                    href="/step4-pipe-system?currentStep=4&completedSteps=4"
                                    className="inline-flex transform items-center rounded-lg bg-gradient-to-r from-blue-500 to-indigo-500 px-6 py-3 font-semibold text-white transition-all duration-200 hover:scale-105 hover:from-blue-600 hover:to-indigo-600 hover:shadow-lg"
                                >
                                    <svg
                                        className="mr-2 h-5 w-5"
                                        fill="none"
                                        stroke="currentColor"
                                        viewBox="0 0 24 24"
                                    >
                                        <path
                                            strokeLinecap="round"
                                            strokeLinejoin="round"
                                            strokeWidth={2}
                                            d="M9 13h6m-3-3v6m5 5H7a2 2 0 01-2-2V5a2 2 0 012-2h5.586a1 1 0 01.707.293l5.414 5.414a1 1 0 01.293.707V19a2 2 0 01-2 2z"
                                        ></path>
                                    </svg>
                                    {t('New Project')}
                                </Link>
                            </div>
                        </div>

                        {/* Enhanced capture status display */}
                        {captureStatus && (
                            <div
                                className={`mt-3 rounded-lg p-3 text-sm ${
                                    captureStatus.includes('สำเร็จ') ||
                                    captureStatus.includes('บันทึก')
                                        ? 'border border-green-600 bg-green-800/50 text-green-200'
                                        : captureStatus.includes('ข้อผิดพลาด') ||
                                            captureStatus.includes('ไม่สามารถ')
                                          ? 'border border-red-600 bg-red-800/50 text-red-200'
                                          : 'border border-blue-600 bg-blue-800/50 text-blue-200'
                                }`}
                            >
                                <div className="flex items-center gap-2">
                                    {captureStatus.includes(t('Capturing...')) && (
                                        <div className="h-4 w-4 animate-spin rounded-full border-b-2 border-current"></div>
                                    )}
                                    <span>
                                        {t('Image capture status:')} {captureStatus}
                                    </span>
                                </div>
                            </div>
                        )}
                    </div>
                </div>
            </div>

            {/* Print header - only visible when printing */}
            <div className="hidden print:mb-4 print:block">
                <h1 className="text-2xl font-bold text-black">📊 {t('Field Crop Summary')}</h1>
                <p className="text-gray-600">
                    {t('Generated on {date}').replace('{date}', new Date().toLocaleDateString())}
                </p>
                <hr className="my-2 border-gray-300" />
            </div>

            {/* Scrollable Main Content */}
            <div className="print:print-layout">
                <div className="container mx-auto px-4 py-4">
                    <div className="mx-auto max-w-7xl print:max-w-none">
                        <div className="grid grid-cols-1 gap-4 lg:grid-cols-2 print:grid-cols-2 print:gap-6">
                            <div className="print:print-summary-section space-y-4">
                                {/* Enhanced Map Visualization with better capture capabilities */}
                                <div className="print:print-map-container overflow-hidden rounded-lg bg-gray-800 print:border">
                                    <div className="flex h-full flex-col">
                                        <div className="print:print-map-header border-b border-gray-600 bg-gray-700 p-2">
                                            <h3 className="text-sm font-semibold text-white print:text-black">
                                                🗺️ {t('Project Map Overview')}
                                                {mapImageCaptured && (
                                                    <span className="ml-2 text-xs text-green-400 print:text-green-600">
                                                        {t('✅ Image Saved')}
                                                    </span>
                                                )}
                                            </h3>
                                        </div>
                                        <div
                                            ref={mapContainerRef}
                                            className="print:print-map-container google-maps-container relative"
                                            style={{ minHeight: 350, height: '550px' }}
                                        >
                                            <GoogleMapsDisplay
                                                center={optimalCenter as [number, number]}
                                                zoom={optimalZoom}
                                                mainField={mainField}
                                                showRadiusCircles={showRadiusCircles}
                                                zones={actualZones}
                                                pipes={actualPipes}
                                                obstacles={actualObstacles as unknown as Obstacle[]}
                                                equipment={uniqueEquipment}
                                                irrigationPoints={uniqueIrrigationPoints}
                                                irrigationLines={[]}
                                                onMapReady={(map) => {
                                                    googleMapRef.current = map;
                                                }}
                                            />
                                        </div>
                                    </div>
                                </div>

                                {/* Rest of the component with translation */}
                                <div className="rounded-lg bg-gray-800 p-4 print:border print:border-gray-300 print:bg-white print:p-3">
                                    <h2 className="mb-3 text-lg font-bold text-green-400 print:text-base print:text-black">
                                        🏡 {t('Project Overview')}
                                    </h2>
                                    <div className="grid grid-cols-5 gap-2 print:gap-1">
                                        <div className="rounded-lg bg-gray-700 p-2 text-center print:border print:border-gray-200 print:bg-gray-50 print:p-1">
                                            <div className="text-lg font-bold text-blue-400 print:text-sm print:text-black">
                                                {areaInRai.toFixed(2)}
                                            </div>
                                            <div className="text-xs text-gray-400 print:text-gray-600">
                                                {t('Rai')}
                                            </div>
                                        </div>
                                        <div className="rounded-lg bg-gray-700 p-2 text-center print:border print:border-gray-200 print:bg-gray-50 print:p-1">
                                            <div className="text-lg font-bold text-green-400 print:text-sm print:text-black">
                                                {totalZones}
                                            </div>
                                            <div className="text-xs text-gray-400 print:text-gray-600">
                                                {t('zones')}
                                            </div>
                                        </div>
                                        <div className="rounded-lg bg-gray-700 p-2 text-center print:border print:border-gray-200 print:bg-gray-50 print:p-1">
                                            <div className="text-lg font-bold text-purple-400 print:text-sm print:text-black">
                                                {totalPlantingPoints.toLocaleString()}
                                            </div>
                                            <div className="text-xs text-gray-400 print:text-gray-600">
                                                {t('Planting Points')}
                                            </div>
                                        </div>
                                        <div className="rounded-lg bg-gray-700 p-2 text-center print:border print:border-gray-200 print:bg-gray-50 print:p-1">
                                            <div className="text-lg font-bold text-cyan-400 print:text-sm print:text-black">
                                                {sprinklerPoints +
                                                    pivotPoints +
                                                    waterJetPoints +
                                                    dripPoints +
                                                    dripLines}
                                            </div>
                                            <div className="text-xs text-gray-400 print:text-gray-600">
                                                {t('Irrigation Points')}
                                            </div>
                                        </div>
                                        <div className="rounded-lg bg-gray-700 p-2 text-center print:border print:border-gray-200 print:bg-gray-50 print:p-1">
                                            <div className="text-lg font-bold text-yellow-400 print:text-sm print:text-black">
                                                {totalEstimatedYield.toLocaleString()}
                                            </div>
                                            <div className="text-xs text-gray-400 print:text-gray-600">
                                                {t('kg')}
                                            </div>
                                        </div>
                                    </div>
                                </div>

                                {/* Infrastructure Summary - keeping existing code with translation */}
                                <div className="rounded-lg bg-gray-800 p-4 print:border print:border-gray-300 print:bg-white print:p-3">
                                    <h2 className="mb-3 text-lg font-bold text-purple-400 print:text-base print:text-black">
                                        🔧 {t('Infrastructure Summary')}
                                    </h2>
                                    <div className="mb-3">
                                        <h3 className="mb-2 text-sm font-semibold text-blue-400 print:text-xs print:text-black">
                                            📏 {t('Pipe System (finished drawing only)')}
                                        </h3>
                                        <div className="space-y-2">
                                            {/* Sprinkler specs summary */}
                                            <div className="rounded bg-gray-700 p-2 print:border print:bg-gray-50">
                                                <div className="mb-1 flex items-center justify-between">
                                                    <span className="text-xs font-medium text-cyan-300 print:text-black">
                                                        {t('Sprinkler Specs')}
                                                    </span>
                                                </div>
                                                <div className="grid grid-cols-3 gap-1 text-xs">
                                                    <div>
                                                        <span className="text-gray-400 print:text-gray-600">
                                                            {t('Flow:')}{' '}
                                                        </span>
                                                        <span className="font-medium text-cyan-300 print:text-black">
                                                            {(
                                                                irrigationSettingsData
                                                                    ?.sprinkler_system?.flow ?? 0
                                                            ).toLocaleString()}{' '}
                                                            {t('L/min')}
                                                        </span>
                                                    </div>
                                                    <div>
                                                        <span className="text-gray-400 print:text-gray-600">
                                                            {t('Radius:')}{' '}
                                                        </span>
                                                        <span className="font-medium text-cyan-300 print:text-black">
                                                            {(
                                                                irrigationSettingsData
                                                                    ?.sprinkler_system
                                                                    ?.coverageRadius ?? 0
                                                            ).toLocaleString()}{' '}
                                                            {t('m.')}
                                                        </span>
                                                    </div>
                                                    <div>
                                                        <span className="text-gray-400 print:text-gray-600">
                                                            {t('Pressure:')}{' '}
                                                        </span>
                                                        <span className="font-medium text-cyan-300 print:text-black">
                                                            {(
                                                                irrigationSettingsData
                                                                    ?.sprinkler_system?.pressure ??
                                                                0
                                                            ).toFixed(1)}{' '}
                                                            {t('bar')}
                                                        </span>
                                                    </div>
                                                </div>
                                            </div>
                                            <div className="rounded bg-gray-700 p-2 print:border print:bg-gray-50">
                                                <div className="mb-1 flex items-center justify-between">
                                                    <span className="text-xs font-medium text-blue-300 print:text-black">
                                                        {t('Main Pipes')}
                                                    </span>
                                                    <span className="text-xs font-bold text-blue-400 print:text-black">
                                                        {mainPipeStats.count} {t('pipes')}
                                                    </span>
                                                </div>
                                                <div className="grid grid-cols-2 gap-1 text-xs">
                                                    <div>
                                                        <span className="text-gray-400 print:text-gray-600">
                                                            {t('Longest:')}{' '}
                                                        </span>
                                                        <span className="font-medium text-blue-300 print:text-black">
                                                            {mainPipeStats.longestLength.toLocaleString()}{' '}
                                                            {t('m.')}
                                                        </span>
                                                    </div>
                                                    <div>
                                                        <span className="text-gray-400 print:text-gray-600">
                                                            {t('Total:')}{' '}
                                                        </span>
                                                        <span className="font-medium text-blue-300 print:text-black">
                                                            {mainPipeStats.totalLength.toLocaleString()}{' '}
                                                            {t('m.')}
                                                        </span>
                                                    </div>
                                                </div>
                                            </div>

                                            <div className="rounded bg-gray-700 p-2 print:border print:bg-gray-50">
                                                <div className="mb-1 flex items-center justify-between">
                                                    <span className="text-xs font-medium text-green-300 print:text-black">
                                                        {t('Submain Pipes')}
                                                    </span>
                                                    <span className="text-xs font-bold text-green-400 print:text-black">
                                                        {submainPipeStats.count} {t('pipes')}
                                                    </span>
                                                </div>
                                                <div className="grid grid-cols-2 gap-1 text-xs">
                                                    <div>
                                                        <span className="text-gray-400 print:text-gray-600">
                                                            {t('Longest:')}{' '}
                                                        </span>
                                                        <span className="font-medium text-green-300 print:text-black">
                                                            {submainPipeStats.longestLength.toLocaleString()}{' '}
                                                            {t('m.')}
                                                        </span>
                                                    </div>
                                                    <div>
                                                        <span className="text-gray-400 print:text-gray-600">
                                                            {t('Total:')}{' '}
                                                        </span>
                                                        <span className="font-medium text-green-300 print:text-black">
                                                            {submainPipeStats.totalLength.toLocaleString()}{' '}
                                                            {t('m.')}
                                                        </span>
                                                    </div>
                                                </div>
                                            </div>

                                            <div className="rounded bg-gray-700 p-2 print:border print:bg-gray-50">
                                                <div className="mb-1 flex items-center justify-between">
                                                    <span className="text-xs font-medium text-purple-300 print:text-black">
                                                        {t('Lateral Pipes')}
                                                    </span>
                                                    <span className="text-xs font-bold text-purple-400 print:text-black">
                                                        {lateralPipeStats.count} {t('pipes')}
                                                    </span>
                                                </div>
                                                <div className="grid grid-cols-2 gap-1 text-xs">
                                                    <div>
                                                        <span className="text-gray-400 print:text-gray-600">
                                                            {t('Longest:')}{' '}
                                                        </span>
                                                        <span className="font-medium text-purple-300 print:text-black">
                                                            {lateralPipeStats.longestLength.toLocaleString()}{' '}
                                                            {t('m.')}
                                                        </span>
                                                    </div>
                                                    <div>
                                                        <span className="text-gray-400 print:text-gray-600">
                                                            {t('Total:')}{' '}
                                                        </span>
                                                        <span className="font-medium text-purple-300 print:text-black">
                                                            {lateralPipeStats.totalLength.toLocaleString()}{' '}
                                                            {t('m.')}
                                                        </span>
                                                    </div>
                                                </div>
                                            </div>

                                            <div className="rounded bg-blue-900/30 p-2 print:border print:bg-blue-50">
                                                <div className="text-center">
                                                    <span className="text-xs font-medium text-blue-300 print:text-blue-800">
                                                        {t(
                                                            'Total longest pipe combined length:'
                                                        )}{' '}
                                                    </span>
                                                    <span className="text-sm font-bold text-blue-100 print:text-blue-900">
                                                        {(
                                                            mainPipeStats.longestLength +
                                                            submainPipeStats.longestLength +
                                                            lateralPipeStats.longestLength
                                                        ).toLocaleString()}{' '}
                                                        {t('m.')}
                                                    </span>
                                                </div>
                                                <div className="mt-1 text-center">
                                                    <span className="text-xs font-medium text-blue-300 print:text-blue-800">
                                                        {t('Total all pipe length:')}{' '}
                                                    </span>
                                                    <span className="text-sm font-bold text-blue-100 print:text-blue-900">
                                                        {(
                                                            mainPipeStats.totalLength +
                                                            submainPipeStats.totalLength +
                                                            lateralPipeStats.totalLength
                                                        ).toLocaleString()}{' '}
                                                        {t('m.')}
                                                    </span>
                                                </div>
                                            </div>
                                        </div>
                                    </div>

                                    {/* Connection Points Summary */}
                                    <div className="mb-3">
                                        <h3 className="mb-2 text-sm font-semibold text-yellow-400 print:text-xs print:text-black">
                                            🔗 {t('Connection Points')}
                                        </h3>
                                        <div className="space-y-2">
                                            {(() => {
                                                // สร้างจุดเชื่อมต่อทั้งหมดเพื่อนับจำนวน
                                                const allConnectionPoints: Array<{
                                                    id: string;
                                                    position: Coordinate;
                                                    connectedLaterals: string[];
                                                    submainId: string;
                                                    type:
                                                        | 'single'
                                                        | 'junction'
                                                        | 'crossing'
                                                        | 'l_shape'
                                                        | 't_shape'
                                                        | 'cross_shape';
                                                }> = [];

                                                // สร้างจุดเชื่อมต่อของท่อย่อยกับท่อเมนย่อย
                                                const lateralPipes = actualPipes.filter(
                                                    (p) => p.type === 'lateral'
                                                );
                                                const submainPipes = actualPipes.filter(
                                                    (p) => p.type === 'submain'
                                                );

                                                if (
                                                    lateralPipes.length > 0 &&
                                                    submainPipes.length > 0
                                                ) {
                                                    const lateralConnectionPoints =
                                                        createLateralConnectionPoints(
                                                            lateralPipes,
                                                            submainPipes
                                                        );
                                                    allConnectionPoints.push(
                                                        ...lateralConnectionPoints
                                                    );
                                                }

                                                // สร้างจุดเชื่อมต่อของท่อเมนย่อยกับท่อเมน
                                                const submainToMainConnectionPoints =
                                                    createSubmainToMainConnectionPoints(
                                                        actualPipes
                                                    );
                                                allConnectionPoints.push(
                                                    ...submainToMainConnectionPoints
                                                );

                                                // นับจำนวนจุดเชื่อมต่อแต่ละสี
                                                const connectionCounts = {
                                                    red: allConnectionPoints.filter(
                                                        (cp) => cp.type === 'l_shape'
                                                    ).length,
                                                    blue: allConnectionPoints.filter(
                                                        (cp) => cp.type === 't_shape'
                                                    ).length,
                                                    purple: allConnectionPoints.filter(
                                                        (cp) => cp.type === 'cross_shape'
                                                    ).length,
                                                    yellow: allConnectionPoints.filter(
                                                        (cp) =>
                                                            cp.type === 'junction' ||
                                                            cp.type === 'single'
                                                    ).length,
                                                    green: allConnectionPoints.filter(
                                                        (cp) => cp.type === 'crossing'
                                                    ).length,
                                                };

                                                const totalConnectionPoints = Object.values(
                                                    connectionCounts
                                                ).reduce((sum, count) => sum + count, 0);

                                                return (
                                                    <div className="space-y-2">
                                                        {/* สรุปจำนวนจุดเชื่อมต่อทั้งหมด */}
                                                        <div className="rounded bg-gray-700 p-2 print:border print:bg-gray-50">
                                                            <div className="text-center">
                                                                <span className="text-sm font-bold text-yellow-300 print:text-black">
                                                                    {totalConnectionPoints}{' '}
                                                                    {t('Connection Points')}
                                                                </span>
                                                            </div>
                                                        </div>

                                                        {/* แสดงจำนวนจุดเชื่อมต่อแต่ละสี */}
                                                        <div className="grid grid-cols-2 gap-2">
                                                            {/* สีแดง - L-shape */}
                                                            <div className="rounded bg-gray-700 p-2 print:border print:bg-gray-50">
                                                                <div className="flex items-center justify-between">
                                                                    <div className="flex items-center gap-2">
                                                                        <div className="h-3 w-3 rounded-full border border-white bg-red-500"></div>
                                                                        <span className="text-xs text-gray-300 print:text-gray-700">
                                                                            {t('L-shape')}
                                                                        </span>
                                                                    </div>
                                                                    <span className="text-xs font-bold text-red-400 print:text-black">
                                                                        {connectionCounts.red}
                                                                    </span>
                                                                </div>
                                                            </div>

                                                            {/* สีน้ำเงิน - T-shape */}
                                                            <div className="rounded bg-gray-700 p-2 print:border print:bg-gray-50">
                                                                <div className="flex items-center justify-between">
                                                                    <div className="flex items-center gap-2">
                                                                        <div className="h-3 w-3 rounded-full border border-white bg-blue-500"></div>
                                                                        <span className="text-xs text-gray-300 print:text-gray-700">
                                                                            {t('T-shape')}
                                                                        </span>
                                                                    </div>
                                                                    <span className="text-xs font-bold text-blue-400 print:text-black">
                                                                        {connectionCounts.blue}
                                                                    </span>
                                                                </div>
                                                            </div>

                                                            {/* สีม่วง - + shape */}
                                                            <div className="rounded bg-gray-700 p-2 print:border print:bg-gray-50">
                                                                <div className="flex items-center justify-between">
                                                                    <div className="flex items-center gap-2">
                                                                        <div className="h-3 w-3 rounded-full border border-white bg-purple-500"></div>
                                                                        <span className="text-xs text-gray-300 print:text-gray-700">
                                                                            {t('+ shape')}
                                                                        </span>
                                                                    </div>
                                                                    <span className="text-xs font-bold text-purple-400 print:text-black">
                                                                        {connectionCounts.purple}
                                                                    </span>
                                                                </div>
                                                            </div>

                                                            {/* สีเหลือง - Junction/Single */}
                                                            <div className="rounded bg-gray-700 p-2 print:border print:bg-gray-50">
                                                                <div className="flex items-center justify-between">
                                                                    <div className="flex items-center gap-2">
                                                                        <div className="h-3 w-3 rounded-full border border-white bg-yellow-500"></div>
                                                                        <span className="text-xs text-gray-300 print:text-gray-700">
                                                                            {t('Junction')}
                                                                        </span>
                                                                    </div>
                                                                    <span className="text-xs font-bold text-yellow-400 print:text-black">
                                                                        {connectionCounts.yellow}
                                                                    </span>
                                                                </div>
                                                            </div>

                                                            {/* สีเขียว - Crossing */}
                                                            <div className="rounded bg-gray-700 p-2 print:border print:bg-gray-50">
                                                                <div className="flex items-center justify-between">
                                                                    <div className="flex items-center gap-2">
                                                                        <div className="h-3 w-3 rounded-full border border-white bg-green-500"></div>
                                                                        <span className="text-xs text-gray-300 print:text-gray-700">
                                                                            {t('Crossing')}
                                                                        </span>
                                                                    </div>
                                                                    <span className="text-xs font-bold text-green-400 print:text-black">
                                                                        {connectionCounts.green}
                                                                    </span>
                                                                </div>
                                                            </div>
                                                        </div>
                                                    </div>
                                                );
                                            })()}
                                        </div>
                                    </div>

                                    <div className="mb-3">
                                        <h3 className="mb-2 text-sm font-semibold text-orange-400 print:text-xs print:text-black">
                                            ⚙️ {t('Equipment')}
                                        </h3>
                                        <div className="grid grid-cols-1 gap-1">
                                            <div className="rounded bg-gray-700 p-1 text-center print:border">
                                                <div className="text-sm font-bold text-orange-400">
                                                    {pumpCount}
                                                </div>
                                                <div className="text-xs text-gray-400">
                                                    {t('Pumps')}
                                                </div>
                                            </div>
                                        </div>
                                    </div>
                                    <div className="mt-3">
                                        <div className="mb-2 text-xs font-semibold text-gray-300">
                                            {t('Fittings')} (2/3/4 {t('way')})
                                        </div>
                                        <div className="overflow-x-auto">
                                            <table className="w-full border-collapse border border-gray-600/50 print:border-gray-300">
                                                <thead>
                                                    <tr className="bg-gray-700/50 print:bg-gray-100">
                                                        <th className="border border-gray-600/50 px-2 py-1 text-left text-xs font-semibold text-gray-200 print:border-gray-300 print:text-gray-800">
                                                            {t('Pipe Type')}
                                                        </th>
                                                        <th className="border border-gray-600/50 px-2 py-1 text-center text-xs font-semibold text-gray-200 print:border-gray-300 print:text-gray-800">
                                                            {t('2-way')}
                                                        </th>
                                                        <th className="border border-gray-600/50 px-2 py-1 text-center text-xs font-semibold text-gray-200 print:border-gray-300 print:text-gray-800">
                                                            {t('3-way')}
                                                        </th>
                                                        <th className="border border-gray-600/50 px-2 py-1 text-center text-xs font-semibold text-gray-200 print:border-gray-300 print:text-gray-800">
                                                            {t('4-way')}
                                                        </th>
                                                        <th className="border border-gray-600/50 px-2 py-1 text-center text-xs font-semibold text-gray-200 print:border-gray-300 print:text-gray-800">
                                                            {t('Total')}
                                                        </th>
                                                    </tr>
                                                </thead>
                                                <tbody className="text-gray-200 print:text-gray-700">
                                                    <tr>
                                                        <td className="border border-gray-600/50 px-2 py-1 text-xs text-red-300 print:border-gray-300">
                                                            {t('Main')}
                                                        </td>
                                                        <td className="border border-gray-600/50 px-2 py-1 text-center text-xs font-bold text-green-300 print:border-gray-300">
                                                            {fittings.breakdown.main.twoWay}
                                                        </td>
                                                        <td className="border border-gray-600/50 px-2 py-1 text-center text-xs font-bold text-purple-300 print:border-gray-300">
                                                            {fittings.breakdown.main.threeWay}
                                                        </td>
                                                        <td className="border border-gray-600/50 px-2 py-1 text-center text-xs font-bold text-orange-300 print:border-gray-300">
                                                            0
                                                        </td>
                                                        <td className="border border-gray-600/50 px-2 py-1 text-center text-xs font-bold text-cyan-200 print:border-gray-300">
                                                            {fittings.breakdown.main.twoWay +
                                                                fittings.breakdown.main.threeWay}
                                                        </td>
                                                    </tr>
                                                    <tr>
                                                        <td className="border border-gray-600/50 px-2 py-1 text-xs text-purple-300 print:border-gray-300">
                                                            {t('Submain')}
                                                        </td>
                                                        <td className="border border-gray-600/50 px-2 py-1 text-center text-xs font-bold text-green-300 print:border-gray-300">
                                                            {fittings.breakdown.submain.twoWay}
                                                        </td>
                                                        <td className="border border-gray-600/50 px-2 py-1 text-center text-xs font-bold text-purple-300 print:border-gray-300">
                                                            {fittings.breakdown.submain.threeWay}
                                                        </td>
                                                        <td className="border border-gray-600/50 px-2 py-1 text-center text-xs font-bold text-orange-300 print:border-gray-300">
                                                            {fittings.breakdown.submain.fourWay}
                                                        </td>
                                                        <td className="border border-gray-600/50 px-2 py-1 text-center text-xs font-bold text-cyan-200 print:border-gray-300">
                                                            {fittings.breakdown.submain.twoWay +
                                                                fittings.breakdown.submain
                                                                    .threeWay +
                                                                fittings.breakdown.submain.fourWay}
                                                        </td>
                                                    </tr>
                                                    <tr>
                                                        <td className="border border-gray-600/50 px-2 py-1 text-xs text-yellow-300 print:border-gray-300">
                                                            {t('Lateral')}
                                                        </td>
                                                        <td className="border border-gray-600/50 px-2 py-1 text-center text-xs font-bold text-green-300 print:border-gray-300">
                                                            {fittings.breakdown.lateral.twoWay}
                                                        </td>
                                                        <td className="border border-gray-600/50 px-2 py-1 text-center text-xs font-bold text-purple-300 print:border-gray-300">
                                                            {fittings.breakdown.lateral.threeWay}
                                                        </td>
                                                        <td className="border border-gray-600/50 px-2 py-1 text-center text-xs font-bold text-orange-300 print:border-gray-300">
                                                            0
                                                        </td>
                                                        <td className="border border-gray-600/50 px-2 py-1 text-center text-xs font-bold text-cyan-200 print:border-gray-300">
                                                            {fittings.breakdown.lateral.twoWay +
                                                                fittings.breakdown.lateral.threeWay}
                                                        </td>
                                                    </tr>
                                                    <tr className="bg-gray-700/30 print:bg-gray-50">
                                                        <td className="border border-gray-600/50 px-2 py-1 text-xs font-semibold text-blue-300 print:border-gray-300">
                                                            {t('Total')}
                                                        </td>
                                                        <td className="border border-gray-600/50 px-2 py-1 text-center text-xs font-bold text-green-300 print:border-gray-300">
                                                            {fittings.twoWay}
                                                        </td>
                                                        <td className="border border-gray-600/50 px-2 py-1 text-center text-xs font-bold text-purple-300 print:border-gray-300">
                                                            {fittings.threeWay}
                                                        </td>
                                                        <td className="border border-gray-600/50 px-2 py-1 text-center text-xs font-bold text-orange-300 print:border-gray-300">
                                                            {fittings.fourWay}
                                                        </td>
                                                        <td className="border border-gray-600/50 px-2 py-1 text-center text-xs font-bold text-cyan-200 print:border-gray-300">
                                                            {fittings.twoWay +
                                                                fittings.threeWay +
                                                                fittings.fourWay}
                                                        </td>
                                                    </tr>
                                                </tbody>
                                            </table>
                                        </div>
                                    </div>
                                    <div>
                                        <h3 className="mb-2 text-sm font-semibold text-cyan-400 print:text-xs print:text-black">
                                            💧 {t('Irrigation System')}
                                        </h3>
                                        <div className="grid grid-cols-2 gap-1">
                                            <div className="rounded bg-gray-700 p-1 text-center print:border">
                                                <div className="text-sm font-bold text-green-400">
                                                    {sprinklerPoints}
                                                </div>
                                                <div className="text-xs text-gray-400">
                                                    {t('Sprinklers')}
                                                </div>
                                            </div>
                                            <div className="rounded bg-gray-700 p-1 text-center print:border">
                                                <div className="text-sm font-bold text-orange-400">
                                                    {pivotPoints}
                                                </div>
                                                <div className="text-xs text-gray-400">
                                                    {t('Pivots')}
                                                </div>
                                            </div>
                                            <div className="rounded bg-gray-700 p-1 text-center print:border">
                                                <div className="text-sm font-bold text-blue-400">
                                                    {waterJetPoints}
                                                </div>
                                                <div className="text-xs text-gray-400">
                                                    {t('Water Jet Tape')}
                                                </div>
                                            </div>
                                            <div className="rounded bg-gray-700 p-1 text-center print:border">
                                                <div className="text-sm font-bold text-cyan-400">
                                                    {dripPoints}
                                                </div>
                                                <div className="text-xs text-gray-400">
                                                    {t('Drip Tape')}
                                                </div>
                                            </div>
                                        </div>
                                        {/* เพิ่มส่วนแสดงจำนวนสปริงเกอร์รวม */}
                                        <div className="mt-2 rounded bg-cyan-900/30 p-2 text-center print:bg-cyan-50">
                                            <div className="text-xs text-cyan-200 print:text-cyan-700">
                                                Total Irrigation Points:
                                            </div>
                                            <div className="text-sm font-bold text-cyan-100 print:text-cyan-800">
                                                {sprinklerPoints +
                                                    pivotPoints +
                                                    waterJetPoints +
                                                    dripPoints +
                                                    dripLines}{' '}
                                                จุด
                                            </div>
                                        </div>
                                        {/* Global Pipe Network Summary under Irrigation System */}
                                        <div className="mt-3 space-y-2 rounded bg-gray-700/40 p-2 print:border">
                                            <div className="mb-2 text-xs font-semibold text-gray-200">
                                                {t('Pipe Network Summary')}
                                            </div>
                                            <div className="overflow-x-auto">
                                                <table className="w-full border-collapse border border-gray-600/50 print:border-gray-300">
                                                    <thead>
                                                        <tr className="bg-gray-700/50 print:bg-gray-100">
                                                            <th className="border border-gray-600/50 px-2 py-1 text-left font-semibold text-gray-200 print:border-gray-300 print:text-gray-800">
                                                                {t('Pipe Type')}
                                                            </th>
                                                            <th className="border border-gray-600/50 px-2 py-1 text-center font-semibold text-gray-200 print:border-gray-300 print:text-gray-800">
                                                                {t('Count')}
                                                            </th>
                                                        </tr>
                                                    </thead>
                                                    <tbody className="text-gray-200 print:text-gray-700">
                                                        <tr>
                                                            <td className="border border-gray-600/50 px-2 py-1 text-red-300 print:border-gray-300">
                                                                {t('Main')}
                                                            </td>
                                                            <td className="border border-gray-600/50 px-2 py-1 text-center font-bold text-red-300 print:border-gray-300">
                                                                {pipeNetworkSummary.counts.main}
                                                            </td>
                                                        </tr>
                                                        <tr>
                                                            <td className="border border-gray-600/50 px-2 py-1 text-purple-300 print:border-gray-300">
                                                                {t('Submain')}
                                                            </td>
                                                            <td className="border border-gray-600/50 px-2 py-1 text-center font-bold text-purple-300 print:border-gray-300">
                                                                {pipeNetworkSummary.counts.submain}
                                                            </td>
                                                        </tr>
                                                        <tr>
                                                            <td className="border border-gray-600/50 px-2 py-1 text-yellow-300 print:border-gray-300">
                                                                {t('Lateral')}
                                                            </td>
                                                            <td className="border border-gray-600/50 px-2 py-1 text-center font-bold text-yellow-300 print:border-gray-300">
                                                                {pipeNetworkSummary.counts.lateral}
                                                            </td>
                                                        </tr>
                                                    </tbody>
                                                </table>
                                            </div>
                                        </div>
                                    </div>
                                </div>

                                {/* Financial & Water Summary - keeping existing code with translation */}
                                <div className="rounded-lg bg-gray-800 p-4 print:border print:border-gray-300 print:bg-white print:p-3">
                                    <h2 className="mb-3 text-lg font-bold text-green-400 print:text-base print:text-black">
                                        💧 {t('Water Summary')}
                                    </h2>
                                    <div className="space-y-3 print:space-y-2">
                                        <div className="rounded-lg bg-cyan-900/30 p-3 print:border-2 print:border-cyan-200 print:bg-cyan-50">
                                            <h3 className="mb-2 text-sm font-semibold text-cyan-300 print:text-cyan-800">
                                                💧{' '}
                                                {t(
                                                    'Total Water Requirements (liters per irrigation - from cropData)'
                                                )}
                                            </h3>
                                            <div className="grid grid-cols-2 gap-3">
                                                <div className="space-y-1">
                                                    <div className="text-xs text-cyan-200 print:text-cyan-700">
                                                        {t('Total Farm Area:')}{' '}
                                                        {areaInRai.toFixed(2)} {t('Rai')}
                                                    </div>
                                                    <div className="text-xs text-cyan-200 print:text-cyan-700">
                                                        {t('Total Plants:')}{' '}
                                                        {totalPlantingPoints.toLocaleString()}{' '}
                                                        {t('trees')}
                                                    </div>
                                                    <div className="text-xs text-cyan-200 print:text-cyan-700">
                                                        {t('Active Zones:')}{' '}
                                                        {
                                                            Object.values(
                                                                calculatedZoneSummaries
                                                            ).filter(
                                                                (summary: ZoneSummary) =>
                                                                    summary.cropValue
                                                            ).length
                                                        }{' '}
                                                        {t('zones')}
                                                    </div>
                                                </div>
                                                <div className="text-right">
                                                    <div className="text-[11px] text-cyan-200 print:text-cyan-700">
                                                        {t('Water need')}
                                                    </div>
                                                    <div className="text-2xl font-extrabold tracking-tight text-cyan-100 print:text-cyan-800">
                                                        {totalWaterRequirementPerIrrigation.toLocaleString()}{' '}
                                                        <span className="text-base font-semibold opacity-80">
                                                            {t('L/irrigation')}
                                                        </span>
                                                    </div>
                                                    <div className="text-[11px] text-cyan-200 print:text-cyan-700">
                                                        (
                                                        {(
                                                            totalWaterRequirementPerIrrigation /
                                                            1000
                                                        ).toFixed(1)}{' '}
                                                        {t('m³/irrigation')})
                                                    </div>
                                                </div>
                                            </div>

                                            <div className="mt-3 border-t border-cyan-700 pt-2 print:border-cyan-300">
                                                <div className="mb-2 flex items-center justify-between">
                                                    <div className="text-xs font-medium text-cyan-200 print:text-cyan-700">
                                                        {t('Water by zone')}
                                                    </div>
                                                    <div className="text-[10px] text-cyan-300/70 print:text-cyan-700">
                                                        {t('per irrigation')}
                                                    </div>
                                                </div>
                                                <div className="max-h-32 space-y-1.5 overflow-y-auto pr-1">
                                                    {Object.values(calculatedZoneSummaries)
                                                        .filter(
                                                            (summary: ZoneSummary) =>
                                                                summary.cropValue
                                                        )
                                                        .map((summary: ZoneSummary) => (
                                                            <div
                                                                key={summary.zoneId}
                                                                className="flex justify-between text-xs"
                                                            >
                                                                <span className="text-cyan-200 print:text-cyan-700">
                                                                    {summary.zoneName} (
                                                                    {summary.zoneAreaRai} {t('Rai')}
                                                                    )
                                                                </span>
                                                                <span className="font-medium text-cyan-100 print:text-cyan-800">
                                                                    {summary.waterRequirementPerIrrigation.toLocaleString()}{' '}
                                                                    {t('Liters/irrigation')}
                                                                </span>
                                                            </div>
                                                        ))}
                                                </div>
                                            </div>
                                        </div>
                                    </div>
                                </div>

                                {/* Action Buttons - simplified (print removed) */}
                                <div className="rounded-lg bg-gray-800 p-4 print:hidden">
                                    <h2 className="mb-3 text-lg font-bold text-purple-400">
                                        📋 {t('Actions')}
                                    </h2>
                                    <div className="grid grid-cols-1 gap-3 md:grid-cols-2">
                                        <Link
                                            href="/step4-pipe-system?currentStep=4&completedSteps=4"
                                            className="rounded-lg bg-blue-600 px-4 py-2 text-center font-semibold text-white hover:bg-blue-700"
                                        >
                                            🔄 {t('Edit Project')}
                                        </Link>
                                    </div>
                                </div>
                            </div>

                            {/* Right Column: Zone Details - keeping existing code structure with translation */}
                            <div className="space-y-4 print:contents">
                                <div className="print:print-other-content rounded-lg bg-gray-800 p-4 print:border print:border-gray-300 print:bg-white print:p-3">
                                    <h2 className="mb-3 text-lg font-bold text-blue-400 print:text-base print:text-black">
                                        🎯{' '}
                                        {t(
                                            'Zone Details & Irrigation Systems (liters per irrigation)'
                                        )}
                                    </h2>
                                    <div className="space-y-3 print:space-y-2">
                                        {null}
                                        {actualZones.map((zone) => {
                                            const summary = calculatedZoneSummaries[zone.id];
                                            const assignedCrop = zoneAssignments[zone.id]
                                                ? getCropByValue(zoneAssignments[zone.id])
                                                : null;
                                            const irrigationType =
                                                globalIrrigationType ||
                                                irrigationAssignments[zone.id];
                                            // Read from precomputed map to avoid recomputation per render
                                            const zonePipeStats: ZonePipeStats =
                                                zonePipeStatsMap.get(zone.id.toString()) ?? {
                                                    main: {
                                                        count: 0,
                                                        totalLength: 0,
                                                        longestLength: 0,
                                                    },
                                                    submain: {
                                                        count: 0,
                                                        totalLength: 0,
                                                        longestLength: 0,
                                                    },
                                                    lateral: {
                                                        count: 0,
                                                        totalLength: 0,
                                                        longestLength: 0,
                                                    },
                                                    total: 0,
                                                    totalLength: 0,
                                                    totalLongestLength: 0,
                                                };
                                            const zoneIrrigationCounts =
                                                calculateZoneIrrigationCounts(
                                                    zone,
                                                    actualIrrigationPoints
                                                );

                                            // Zone irrigation counts calculated
                                            dbg(`🔍 Zone ${zone.name} irrigation counts:`, {
                                                zoneId: zone.id,
                                                zoneName: zone.name,
                                                sprinkler: zoneIrrigationCounts.sprinkler,
                                                // miniSprinkler and microSpray removed
                                                dripTape: zoneIrrigationCounts.dripTape,
                                                total: zoneIrrigationCounts.total,
                                            });
                                            return (
                                                <div
                                                    key={zone.id}
                                                    className="rounded-lg bg-gray-700 p-3 print:border print:bg-gray-50"
                                                >
                                                    <div className="mb-2 flex items-center justify-between">
                                                        <div className="flex items-center space-x-2">
                                                            <div
                                                                className="h-3 w-3 rounded-full"
                                                                style={{
                                                                    backgroundColor: zone.color,
                                                                }}
                                                            ></div>
                                                            <h3 className="text-sm font-semibold text-white print:text-black">
                                                                {zone.name}
                                                            </h3>
                                                            {/* แสดงชื่อพืชที่เลือกจาก choose-crop ถ้ามี และตรงกับโซนนี้ */}
                                                            {assignedCrop && (
                                                                <span className="ml-2 text-xs text-gray-300 print:text-black">
                                                                    {getTranslatedCropByValue(
                                                                        assignedCrop.value,
                                                                        'th'
                                                                    )?.name || assignedCrop.name}
                                                                </span>
                                                            )}
                                                        </div>
                                                        {/* Toggle and crop icon */}
                                                        <div className="flex items-center space-x-2">
                                                            {assignedCrop && (
                                                                <span className="text-lg">
                                                                    {assignedCrop.icon}
                                                                </span>
                                                            )}
                                                            <button
                                                                onClick={() => {
                                                                    const key = zone.id.toString();
                                                                    setZoneDetailsOpen((prev) => ({
                                                                        ...prev,
                                                                        [key]: !(
                                                                            prev[key] !== false
                                                                        ),
                                                                    }));
                                                                }}
                                                                className="rounded border border-gray-400/40 px-2 py-0.5 text-xs text-gray-200 hover:bg-gray-600/40"
                                                                title={
                                                                    zoneDetailsOpen[
                                                                        zone.id.toString()
                                                                    ] !== false
                                                                        ? t('Hide details')
                                                                        : t('Show details')
                                                                }
                                                            >
                                                                {zoneDetailsOpen[
                                                                    zone.id.toString()
                                                                ] !== false
                                                                    ? '▲'
                                                                    : '▼'}
                                                            </button>
                                                        </div>
                                                    </div>
                                                    {zoneDetailsOpen[zone.id.toString()] !==
                                                        false &&
                                                        (summary ? (
                                                            <div className="space-y-3">
                                                                {/* แสดงข้อมูลจำนวนสปริงเกอร์ในส่วนสรุปข้อมูลโซน */}
                                                                <div className="grid grid-cols-4 gap-2 text-xs">
                                                                    <div className="rounded bg-gray-600 p-2 text-center print:bg-gray-100">
                                                                        <div className="text-gray-400 print:text-gray-600">
                                                                            {t('Area')}
                                                                        </div>
                                                                        <div className="font-semibold text-blue-400 print:text-black">
                                                                            {summary.zoneAreaRai}{' '}
                                                                            {t('Rai')}
                                                                        </div>
                                                                        <div className="text-xs text-gray-400 print:text-gray-600">
                                                                            {summary.zoneArea} ตร.ม.
                                                                        </div>
                                                                    </div>
                                                                    <div className="rounded bg-gray-600 p-2 text-center print:bg-gray-100">
                                                                        <div className="text-gray-400 print:text-gray-600">
                                                                            {t('Plants')}
                                                                        </div>
                                                                        <div className="font-semibold text-green-400 print:text-black">
                                                                            {summary.totalPlantingPoints.toLocaleString()}
                                                                        </div>
                                                                        <div className="text-xs text-gray-400 print:text-gray-600">
                                                                            {t('trees')}
                                                                        </div>
                                                                    </div>
                                                                    <div className="rounded bg-gray-600 p-2 text-center print:bg-gray-100">
                                                                        <div className="text-gray-400 print:text-gray-600">
                                                                            Sprinklers
                                                                        </div>
                                                                        <div className="font-semibold text-cyan-400 print:text-black">
                                                                            {
                                                                                zoneIrrigationCounts.total
                                                                            }
                                                                        </div>
                                                                        <div className="text-xs text-gray-400 print:text-gray-600">
                                                                            จุด
                                                                        </div>
                                                                    </div>
                                                                    <div className="rounded bg-gray-600 p-2 text-center print:bg-gray-100">
                                                                        <div className="text-gray-400 print:text-gray-600">
                                                                            Crop
                                                                        </div>
                                                                        <div className="text-xs font-semibold text-white print:text-black">
                                                                            {getTranslatedCropByValue(
                                                                                summary.cropValue ||
                                                                                    '',
                                                                                'th'
                                                                            )?.name ||
                                                                                summary.cropName}
                                                                        </div>
                                                                        <div className="text-xs text-gray-400 print:text-gray-600">
                                                                            {summary.cropCategory}
                                                                        </div>
                                                                    </div>
                                                                </div>

                                                                <div className="rounded-lg bg-cyan-900/30 p-3 print:border print:bg-cyan-50">
                                                                    <h4 className="mb-2 text-sm font-semibold text-cyan-300 print:text-cyan-800">
                                                                        💧{' '}
                                                                        {t(
                                                                            'Water Requirements (liters per irrigation)'
                                                                        )}
                                                                    </h4>
                                                                    <div className="mt-1 rounded bg-cyan-800/30 p-2 text-xs text-cyan-200 print:bg-cyan-100 print:text-cyan-700">
                                                                        {(() => {
                                                                            const flowPerUnit: Record<
                                                                                string,
                                                                                number
                                                                            > = {
                                                                                sprinkler:
                                                                                    irrigationSettingsData
                                                                                        ?.sprinkler_system
                                                                                        ?.flow ?? 0,
                                                                                pivot:
                                                                                    irrigationSettingsData
                                                                                        ?.pivot
                                                                                        ?.flow ?? 0,
                                                                                water_jet_tape:
                                                                                    irrigationSettingsData
                                                                                        ?.water_jet_tape
                                                                                        ?.flow ?? 0,
                                                                                drip_tape:
                                                                                    irrigationSettingsData
                                                                                        ?.drip_tape
                                                                                        ?.flow ?? 0,
                                                                            };
                                                                            const counts =
                                                                                calculateZoneIrrigationCounts(
                                                                                    zone,
                                                                                    actualIrrigationPoints
                                                                                );
                                                                            const rows: Array<{
                                                                                label: string;
                                                                                units: number;
                                                                                flow: number;
                                                                                total: number;
                                                                            }> = [];
                                                                            const pushRow = (
                                                                                label: string,
                                                                                units: number,
                                                                                key: string
                                                                            ) => {
                                                                                if (units > 0) {
                                                                                    const per =
                                                                                        flowPerUnit[
                                                                                            key
                                                                                        ] || 0;
                                                                                    rows.push({
                                                                                        label,
                                                                                        units,
                                                                                        flow: per,
                                                                                        total:
                                                                                            units *
                                                                                            per,
                                                                                    });
                                                                                }
                                                                            };
                                                                            pushRow(
                                                                                t('Sprinklers'),
                                                                                counts.sprinkler,
                                                                                'sprinkler'
                                                                            );
                                                                            pushRow(
                                                                                t('Pivots'),
                                                                                counts.pivot,
                                                                                'pivot'
                                                                            );
                                                                            pushRow(
                                                                                t('Water Jet Tape'),
                                                                                counts.waterJetTape,
                                                                                'water_jet_tape'
                                                                            );
                                                                            pushRow(
                                                                                t('Drip Tape'),
                                                                                counts.dripTape,
                                                                                'drip_tape'
                                                                            );
                                                                            const zoneTotal =
                                                                                rows.reduce(
                                                                                    (s, r) =>
                                                                                        s + r.total,
                                                                                    0
                                                                                );
                                                                            return (
                                                                                <div className="space-y-1">
                                                                                    {rows.length ===
                                                                                    0 ? (
                                                                                        <div className="text-cyan-300/70">
                                                                                            {t(
                                                                                                'No flow data'
                                                                                            )}
                                                                                        </div>
                                                                                    ) : (
                                                                                        <>
                                                                                            <div className="flex items-center justify-between">
                                                                                                <div className="font-semibold">
                                                                                                    {t(
                                                                                                        'Total flowrate'
                                                                                                    )}
                                                                                                </div>
                                                                                                <div className="text-2xl font-extrabold text-cyan-100">
                                                                                                    {zoneTotal.toLocaleString()}{' '}
                                                                                                    {t(
                                                                                                        'L/min'
                                                                                                    )}
                                                                                                </div>
                                                                                            </div>
                                                                                        </>
                                                                                    )}
                                                                                </div>
                                                                            );
                                                                        })()}
                                                                    </div>
                                                                </div>

                                                                <div className="rounded-lg bg-blue-900/30 p-3 print:border print:bg-blue-50">
                                                                    <h4 className="mb-2 text-sm font-semibold text-blue-300 print:text-blue-800">
                                                                        🔧{' '}
                                                                        {t(
                                                                            'Irrigation System & Pipe Network'
                                                                        )}
                                                                    </h4>

                                                                    <div className="mb-3">
                                                                        <div className="mb-1 text-xs font-medium text-blue-200 print:text-blue-700">
                                                                            {t('Irrigation Type:')}
                                                                        </div>
                                                                        <div className="flex items-center gap-2 text-sm font-semibold text-blue-100 print:text-blue-900">
                                                                            {formatIrrigationType(
                                                                                irrigationType
                                                                            )}
                                                                            {zoneIrrigationCounts.sprinkler >
                                                                                0 && (
                                                                                <span className="text-xs text-green-300">
                                                                                    🟢{' '}
                                                                                    {
                                                                                        zoneIrrigationCounts.sprinkler
                                                                                    }{' '}
                                                                                    {t('units')}
                                                                                </span>
                                                                            )}
                                                                        </div>
                                                                    </div>

                                                                    <div className="space-y-3">
                                                                        <div className="border-b border-blue-700 pb-1 text-xs font-medium text-blue-200 print:border-blue-300 print:text-blue-700">
                                                                            {t(
                                                                                'Pipe System Details in Zone:'
                                                                            )}
                                                                        </div>

                                                                        <div className="rounded border border-cyan-600 bg-cyan-800/40 p-3 print:border-cyan-300 print:bg-cyan-100">
                                                                            <div className="mb-3 text-center">
                                                                                <div className="text-sm font-bold text-cyan-200 print:text-cyan-800">
                                                                                    📊{' '}
                                                                                    {t(
                                                                                        'Zone Pipe Summary'
                                                                                    )}
                                                                                </div>
                                                                            </div>

                                                                            <div className="mb-3">
                                                                                <div className="mb-2 grid grid-cols-4 gap-1 text-xs">
                                                                                    <div className="font-medium text-cyan-200 print:text-cyan-700">
                                                                                        {t(
                                                                                            'Pipe type'
                                                                                        )}
                                                                                    </div>
                                                                                    <div className="text-center font-medium text-cyan-200 print:text-cyan-700">
                                                                                        {t('Count')}
                                                                                    </div>
                                                                                    <div className="text-center font-medium text-cyan-200 print:text-cyan-700">
                                                                                        {t(
                                                                                            'Longest (m)'
                                                                                        )}
                                                                                    </div>
                                                                                    <div className="text-center font-medium text-cyan-200 print:text-cyan-700">
                                                                                        {t(
                                                                                            'Total (m)'
                                                                                        )}
                                                                                    </div>
                                                                                </div>
                                                                                <div className="space-y-1">
                                                                                    <div className="grid grid-cols-4 gap-1 rounded bg-red-700/20 p-1 text-xs print:bg-red-50">
                                                                                        <div className="text-red-200 print:text-red-800">
                                                                                            🔴{' '}
                                                                                            {t(
                                                                                                'Main Pipes'
                                                                                            )}
                                                                                        </div>
                                                                                        <div className="text-center font-semibold text-red-100 print:text-red-900">
                                                                                            {
                                                                                                zonePipeStats
                                                                                                    .main
                                                                                                    .count
                                                                                            }
                                                                                        </div>
                                                                                        <div className="text-center font-semibold text-red-100 print:text-red-900">
                                                                                            {zonePipeStats.main.longestLength.toLocaleString()}
                                                                                        </div>
                                                                                        <div className="text-center font-semibold text-red-100 print:text-red-900">
                                                                                            {zonePipeStats.main.totalLength.toLocaleString()}
                                                                                        </div>
                                                                                    </div>
                                                                                    <div className="grid grid-cols-4 gap-1 rounded bg-purple-700/20 p-1 text-xs print:bg-purple-50">
                                                                                        <div className="text-purple-200 print:text-purple-800">
                                                                                            🟣{' '}
                                                                                            {t(
                                                                                                'Submain Pipes'
                                                                                            )}
                                                                                        </div>
                                                                                        <div className="text-center font-semibold text-purple-100 print:text-purple-900">
                                                                                            {
                                                                                                zonePipeStats
                                                                                                    .submain
                                                                                                    .count
                                                                                            }
                                                                                        </div>
                                                                                        <div className="text-center font-semibold text-purple-100 print:text-purple-900">
                                                                                            {zonePipeStats.submain.longestLength.toLocaleString()}
                                                                                        </div>
                                                                                        <div className="text-center font-semibold text-purple-100 print:text-purple-900">
                                                                                            {zonePipeStats.submain.totalLength.toLocaleString()}
                                                                                        </div>
                                                                                    </div>
                                                                                    <div className="grid grid-cols-4 gap-1 rounded bg-yellow-700/20 p-1 text-xs print:bg-yellow-50">
                                                                                        <div className="text-yellow-200 print:text-yellow-800">
                                                                                            🟡{' '}
                                                                                            {t(
                                                                                                'Lateral Pipes'
                                                                                            )}
                                                                                        </div>
                                                                                        <div className="text-center font-semibold text-yellow-100 print:text-yellow-900">
                                                                                            {
                                                                                                zonePipeStats
                                                                                                    .lateral
                                                                                                    .count
                                                                                            }
                                                                                        </div>
                                                                                        <div className="text-center font-semibold text-yellow-100 print:text-yellow-900">
                                                                                            {zonePipeStats.lateral.longestLength.toLocaleString()}
                                                                                        </div>
                                                                                        <div className="text-center font-semibold text-yellow-100 print:text-yellow-900">
                                                                                            {zonePipeStats.lateral.totalLength.toLocaleString()}
                                                                                        </div>
                                                                                    </div>
                                                                                </div>
                                                                            </div>

                                                                            {/* Lateral outlet details */}
                                                                            {(() => {
                                                                                // Zone-specific longest-pipe flow summary (display only, per request)
                                                                                const zeroFlows = {
                                                                                    main: {
                                                                                        longestId:
                                                                                            null as
                                                                                                | string
                                                                                                | number
                                                                                                | null,
                                                                                        connectedSubmains: 0,
                                                                                        flowLMin: 0,
                                                                                    },
                                                                                    submain: {
                                                                                        longestId:
                                                                                            null as
                                                                                                | string
                                                                                                | number
                                                                                                | null,
                                                                                        connectedLaterals: 0,
                                                                                        flowLMin: 0,
                                                                                    },
                                                                                    lateral: {
                                                                                        longestId:
                                                                                            null as
                                                                                                | string
                                                                                                | number
                                                                                                | null,
                                                                                        sprinklers: 0,
                                                                                        flowLMin: 0,
                                                                                    },
                                                                                };
                                                                                let zFlows =
                                                                                    zeroFlows;
                                                                                try {
                                                                                    zFlows =
                                                                                        buildZoneConnectivityLongestFlows(
                                                                                            zone,
                                                                                            actualPipes,
                                                                                            actualIrrigationPoints,
                                                                                            irrigationSettingsData ||
                                                                                                {}
                                                                                        );
                                                                                } catch (error) {
                                                                                    console.error(
                                                                                        `❌ Error calculating flows for zone ${zone.id}:`,
                                                                                        error
                                                                                    );
                                                                                    // Keep zeroFlows fallback so the header still renders
                                                                                }
                                                                                const header = (
                                                                                    <div className="mb-2 rounded bg-cyan-900/30 p-2 text-xs print:bg-cyan-50">
                                                                                        <div className="mb-2 font-semibold text-cyan-200 print:text-cyan-800">
                                                                                            {t(
                                                                                                'Longest pipe flowrates'
                                                                                            )}
                                                                                        </div>
                                                                                        <div className="overflow-x-auto">
                                                                                            <table className="w-full border-collapse border border-cyan-700/50 print:border-cyan-300">
                                                                                                <thead>
                                                                                                    <tr className="bg-cyan-800/50 print:bg-cyan-100">
                                                                                                        <th className="border border-cyan-700/50 px-2 py-1 text-left font-semibold text-cyan-200 print:border-cyan-300 print:text-cyan-800">
                                                                                                            {t(
                                                                                                                'Pipe Type'
                                                                                                            )}
                                                                                                        </th>
                                                                                                        <th className="border border-cyan-700/50 px-2 py-1 text-left font-semibold text-cyan-200 print:border-cyan-300 print:text-cyan-800">
                                                                                                            {t(
                                                                                                                'Flowrate'
                                                                                                            )}
                                                                                                        </th>
                                                                                                        <th className="border border-cyan-700/50 px-2 py-1 text-left font-semibold text-cyan-200 print:border-cyan-300 print:text-cyan-800">
                                                                                                            ทางออก
                                                                                                        </th>
                                                                                                    </tr>
                                                                                                </thead>
                                                                                                <tbody className="text-cyan-100 print:text-cyan-700">
                                                                                                    <tr>
                                                                                                        <td className="border border-cyan-700/50 px-2 py-1 print:border-cyan-300">
                                                                                                            {t(
                                                                                                                'Main'
                                                                                                            )}{' '}
                                                                                                            (
                                                                                                            {t(
                                                                                                                'longest'
                                                                                                            )}
                                                                                                            )
                                                                                                        </td>
                                                                                                        <td className="border border-cyan-700/50 px-2 py-1 font-bold print:border-cyan-300">
                                                                                                            {Math.round(
                                                                                                                zFlows
                                                                                                                    .main
                                                                                                                    .flowLMin
                                                                                                            ).toLocaleString()}{' '}
                                                                                                            {t(
                                                                                                                'L/min'
                                                                                                            )}
                                                                                                        </td>
                                                                                                        <td className="border border-cyan-700/50 px-2 py-1 print:border-cyan-300">
                                                                                                            {
                                                                                                                zFlows
                                                                                                                    .main
                                                                                                                    .connectedSubmains
                                                                                                            }
                                                                                                        </td>
                                                                                                    </tr>
                                                                                                    <tr>
                                                                                                        <td className="border border-cyan-700/50 px-2 py-1 print:border-cyan-300">
                                                                                                            {t(
                                                                                                                'Submain'
                                                                                                            )}{' '}
                                                                                                            (
                                                                                                            {t(
                                                                                                                'longest'
                                                                                                            )}
                                                                                                            )
                                                                                                        </td>
                                                                                                        <td className="border border-cyan-700/50 px-2 py-1 font-bold print:border-cyan-300">
                                                                                                            {Math.round(
                                                                                                                zFlows
                                                                                                                    .submain
                                                                                                                    .flowLMin
                                                                                                            ).toLocaleString()}{' '}
                                                                                                            {t(
                                                                                                                'L/min'
                                                                                                            )}
                                                                                                        </td>
                                                                                                        <td className="border border-cyan-700/50 px-2 py-1 print:border-cyan-300">
                                                                                                            {
                                                                                                                zFlows
                                                                                                                    .submain
                                                                                                                    .connectedLaterals
                                                                                                            }
                                                                                                        </td>
                                                                                                    </tr>
                                                                                                    <tr>
                                                                                                        <td className="border border-cyan-700/50 px-2 py-1 print:border-cyan-300">
                                                                                                            {t(
                                                                                                                'Lateral'
                                                                                                            )}{' '}
                                                                                                            (
                                                                                                            {t(
                                                                                                                'longest'
                                                                                                            )}
                                                                                                            )
                                                                                                        </td>
                                                                                                        <td className="border border-cyan-700/50 px-2 py-1 font-bold print:border-cyan-300">
                                                                                                            {Math.round(
                                                                                                                zFlows
                                                                                                                    .lateral
                                                                                                                    .flowLMin
                                                                                                            ).toLocaleString()}{' '}
                                                                                                            {t(
                                                                                                                'L/min'
                                                                                                            )}
                                                                                                        </td>
                                                                                                        <td className="border border-cyan-700/50 px-2 py-1 print:border-cyan-300">
                                                                                                            {
                                                                                                                zFlows
                                                                                                                    .lateral
                                                                                                                    .sprinklers
                                                                                                            }
                                                                                                        </td>
                                                                                                    </tr>
                                                                                                </tbody>
                                                                                            </table>
                                                                                        </div>
                                                                                    </div>
                                                                                );
                                                                                // existing lateral outlets UI below
                                                                                try {
                                                                                    const lateralPipes =
                                                                                        actualPipes.filter(
                                                                                            (p) => {
                                                                                                if (
                                                                                                    identifyPipeType(
                                                                                                        p
                                                                                                    ) !==
                                                                                                    'lateral'
                                                                                                )
                                                                                                    return false;
                                                                                                const byId =
                                                                                                    (p.zoneId?.toString?.() ||
                                                                                                        '') ===
                                                                                                    zone.id.toString();
                                                                                                const byGeom =
                                                                                                    isPipeInZone(
                                                                                                        p,
                                                                                                        zone
                                                                                                    );
                                                                                                return (
                                                                                                    byId ||
                                                                                                    byGeom
                                                                                                );
                                                                                            }
                                                                                        );
                                                                                    // Count sprinklers attached to each lateral by distance threshold
                                                                                    const attachThresholdMeters = 1.5;
                                                                                    const rows =
                                                                                        lateralPipes.map(
                                                                                            (
                                                                                                lat
                                                                                            ) => {
                                                                                                const coords =
                                                                                                    (
                                                                                                        lat.coordinates ||
                                                                                                        []
                                                                                                    )
                                                                                                        .map(
                                                                                                            (
                                                                                                                c
                                                                                                            ) =>
                                                                                                                toLngLat(
                                                                                                                    c
                                                                                                                )
                                                                                                        )
                                                                                                        .filter(
                                                                                                            (
                                                                                                                v
                                                                                                            ): v is [
                                                                                                                number,
                                                                                                                number,
                                                                                                            ] =>
                                                                                                                v !==
                                                                                                                null
                                                                                                        );
                                                                                                const line =
                                                                                                    coords.length >=
                                                                                                    2
                                                                                                        ? turf.lineString(
                                                                                                              coords
                                                                                                          )
                                                                                                        : null;
                                                                                                const units =
                                                                                                    line
                                                                                                        ? actualIrrigationPoints.filter(
                                                                                                              (
                                                                                                                  pt
                                                                                                              ) => {
                                                                                                                  const type =
                                                                                                                      normalizeIrrigationType(
                                                                                                                          pt.type
                                                                                                                      );
                                                                                                                  if (
                                                                                                                      type !==
                                                                                                                      'sprinkler'
                                                                                                                  )
                                                                                                                      return false;
                                                                                                                  if (
                                                                                                                      typeof pt.lat !==
                                                                                                                          'number' ||
                                                                                                                      typeof pt.lng !==
                                                                                                                          'number'
                                                                                                                  )
                                                                                                                      return false;
                                                                                                                  const point =
                                                                                                                      turf.point(
                                                                                                                          [
                                                                                                                              pt.lng,
                                                                                                                              pt.lat,
                                                                                                                          ]
                                                                                                                      );
                                                                                                                  const distKm =
                                                                                                                      pointToLineDistance(
                                                                                                                          point,
                                                                                                                          line as unknown as GeoFeature<GeoLineString>,
                                                                                                                          {
                                                                                                                              units: 'kilometers',
                                                                                                                          }
                                                                                                                      );
                                                                                                                  return (
                                                                                                                      distKm *
                                                                                                                          1000 <=
                                                                                                                      attachThresholdMeters
                                                                                                                  );
                                                                                                              }
                                                                                                          )
                                                                                                              .length
                                                                                                        : 0;
                                                                                                return {
                                                                                                    id: lat.id,
                                                                                                    units,
                                                                                                };
                                                                                            }
                                                                                        );
                                                                                    const most =
                                                                                        rows.reduce<{
                                                                                            id:
                                                                                                | string
                                                                                                | number
                                                                                                | null;
                                                                                            units: number;
                                                                                        }>(
                                                                                            (
                                                                                                acc,
                                                                                                r
                                                                                            ) =>
                                                                                                r.units >
                                                                                                acc.units
                                                                                                    ? {
                                                                                                          id: r.id,
                                                                                                          units: r.units,
                                                                                                      }
                                                                                                    : acc,
                                                                                            {
                                                                                                id: null,
                                                                                                units: -1,
                                                                                            }
                                                                                        );
                                                                                    const open =
                                                                                        zoneLateralDetailsOpen[
                                                                                            zone.id.toString()
                                                                                        ] || false;
                                                                                    return (
                                                                                        <div className="mt-2 rounded bg-blue-800/20 p-2 print:bg-blue-100">
                                                                                            {/* Move header block outside Zone Pipe Summary, show here separately above outlets */}
                                                                                            {header}
                                                                                            <div className="mb-2 flex items-center justify-between">
                                                                                                <div className="text-xs font-semibold text-blue-200 print:text-blue-800">
                                                                                                    {t(
                                                                                                        'Lateral outlets'
                                                                                                    )}
                                                                                                </div>
                                                                                                <button
                                                                                                    onClick={() =>
                                                                                                        setZoneLateralDetailsOpen(
                                                                                                            (
                                                                                                                prev
                                                                                                            ) => ({
                                                                                                                ...prev,
                                                                                                                [zone.id.toString()]:
                                                                                                                    !open,
                                                                                                            })
                                                                                                        )
                                                                                                    }
                                                                                                    className="rounded border border-blue-400/40 px-2 py-0.5 text-[11px] text-blue-100 hover:bg-blue-700/30 print:text-blue-900"
                                                                                                >
                                                                                                    {open
                                                                                                        ? t(
                                                                                                              'Hide'
                                                                                                          )
                                                                                                        : t(
                                                                                                              'View all'
                                                                                                          )}
                                                                                                </button>
                                                                                            </div>
                                                                                            {!open ? (
                                                                                                <div className="text-xs text-blue-100 print:text-blue-900">
                                                                                                    {t(
                                                                                                        'Most outlets'
                                                                                                    )}
                                                                                                    :{' '}
                                                                                                    <span className="font-bold">
                                                                                                        {(most.units <
                                                                                                        0
                                                                                                            ? 0
                                                                                                            : most.units
                                                                                                        ).toLocaleString()}
                                                                                                    </span>{' '}
                                                                                                    {t(
                                                                                                        'sprinklers'
                                                                                                    )}
                                                                                                </div>
                                                                                            ) : (
                                                                                                <div className="space-y-1">
                                                                                                    {rows.length ===
                                                                                                    0 ? (
                                                                                                        <div className="text-xs text-blue-200/70 print:text-blue-800">
                                                                                                            {t(
                                                                                                                'No laterals'
                                                                                                            )}
                                                                                                        </div>
                                                                                                    ) : (
                                                                                                        rows
                                                                                                            .sort(
                                                                                                                (
                                                                                                                    a,
                                                                                                                    b
                                                                                                                ) =>
                                                                                                                    b.units -
                                                                                                                    a.units
                                                                                                            )
                                                                                                            .map(
                                                                                                                (
                                                                                                                    r
                                                                                                                ) => (
                                                                                                                    <div
                                                                                                                        key={String(
                                                                                                                            r.id
                                                                                                                        )}
                                                                                                                        className="flex items-center justify-between text-xs"
                                                                                                                    >
                                                                                                                        <div className="text-blue-100 print:text-blue-900">
                                                                                                                            {t(
                                                                                                                                'Lateral'
                                                                                                                            )}{' '}
                                                                                                                            #
                                                                                                                            {String(
                                                                                                                                r.id
                                                                                                                            )}
                                                                                                                        </div>
                                                                                                                        <div className="font-semibold text-blue-200 print:text-blue-800">
                                                                                                                            {r.units.toLocaleString()}{' '}
                                                                                                                            {t(
                                                                                                                                'sprinklers'
                                                                                                                            )}
                                                                                                                        </div>
                                                                                                                    </div>
                                                                                                                )
                                                                                                            )
                                                                                                    )}
                                                                                                </div>
                                                                                            )}
                                                                                        </div>
                                                                                    );
                                                                                } catch {
                                                                                    // If laterals listing errors, still render the header so flowrates always show
                                                                                    return (
                                                                                        <div className="mt-2 rounded bg-blue-800/20 p-2 print:bg-blue-100">
                                                                                            {header}
                                                                                        </div>
                                                                                    );
                                                                                }
                                                                            })()}

                                                                            <div className="grid grid-cols-2 gap-2 border-t border-cyan-600 pt-2 text-xs print:border-cyan-300">
                                                                                <div className="rounded bg-cyan-700/30 p-2 text-center print:bg-cyan-50">
                                                                                    <div className="mb-1 text-xs text-cyan-200 print:text-cyan-700">
                                                                                        {t(
                                                                                            'Total longest pipe combined:'
                                                                                        )}
                                                                                    </div>
                                                                                    <div className="text-sm font-bold text-cyan-100 print:text-cyan-900">
                                                                                        {zonePipeStats.totalLongestLength.toLocaleString()}{' '}
                                                                                        {t('m.')}
                                                                                    </div>
                                                                                    <div className="mt-1 text-xs text-cyan-300 print:text-cyan-600">
                                                                                        (
                                                                                        {
                                                                                            zonePipeStats
                                                                                                .main
                                                                                                .longestLength
                                                                                        }{' '}
                                                                                        +{' '}
                                                                                        {
                                                                                            zonePipeStats
                                                                                                .submain
                                                                                                .longestLength
                                                                                        }{' '}
                                                                                        +{' '}
                                                                                        {
                                                                                            zonePipeStats
                                                                                                .lateral
                                                                                                .longestLength
                                                                                        }
                                                                                        )
                                                                                    </div>
                                                                                </div>
                                                                                <div className="rounded bg-cyan-700/30 p-2 text-center print:bg-cyan-50">
                                                                                    <div className="mb-1 text-xs text-cyan-200 print:text-cyan-700">
                                                                                        {t(
                                                                                            'Total all pipe combined:'
                                                                                        )}
                                                                                    </div>
                                                                                    <div className="text-sm font-bold text-cyan-100 print:text-cyan-900">
                                                                                        {zonePipeStats.totalLength.toLocaleString()}{' '}
                                                                                        {t('m.')}
                                                                                    </div>
                                                                                    <div className="mt-1 text-xs text-cyan-300 print:text-cyan-600">
                                                                                        (
                                                                                        {
                                                                                            zonePipeStats
                                                                                                .main
                                                                                                .totalLength
                                                                                        }{' '}
                                                                                        +{' '}
                                                                                        {
                                                                                            zonePipeStats
                                                                                                .submain
                                                                                                .totalLength
                                                                                        }{' '}
                                                                                        +{' '}
                                                                                        {
                                                                                            zonePipeStats
                                                                                                .lateral
                                                                                                .totalLength
                                                                                        }
                                                                                        )
                                                                                    </div>
                                                                                </div>
                                                                            </div>

                                                                            <div className="mt-2 border-t border-cyan-600 pt-2 text-center print:border-cyan-300">
                                                                                <div className="text-xs text-cyan-200 print:text-cyan-700">
                                                                                    {t(
                                                                                        'Total Pipes in Zone:'
                                                                                    )}{' '}
                                                                                    <span className="font-bold text-cyan-100 print:text-cyan-900">
                                                                                        {
                                                                                            zonePipeStats.total
                                                                                        }{' '}
                                                                                        {t('pipes')}
                                                                                    </span>
                                                                                </div>
                                                                            </div>

                                                                            {/* Connection Points in Zone */}
                                                                            {(() => {
                                                                                // สร้างจุดเชื่อมต่อทั้งหมดเพื่อนับจำนวนในโซนนี้
                                                                                const allConnectionPoints: Array<{
                                                                                    id: string;
                                                                                    position: Coordinate;
                                                                                    connectedLaterals: string[];
                                                                                    submainId: string;
                                                                                    type:
                                                                                        | 'single'
                                                                                        | 'junction'
                                                                                        | 'crossing'
                                                                                        | 'l_shape'
                                                                                        | 't_shape'
                                                                                        | 'cross_shape';
                                                                                }> = [];

                                                                                // สร้างจุดเชื่อมต่อของท่อย่อยกับท่อเมนย่อย
                                                                                const lateralPipes =
                                                                                    actualPipes.filter(
                                                                                        (p) =>
                                                                                            p.type ===
                                                                                            'lateral'
                                                                                    );
                                                                                const submainPipes =
                                                                                    actualPipes.filter(
                                                                                        (p) =>
                                                                                            p.type ===
                                                                                            'submain'
                                                                                    );

                                                                                if (
                                                                                    lateralPipes.length >
                                                                                        0 &&
                                                                                    submainPipes.length >
                                                                                        0
                                                                                ) {
                                                                                    const lateralConnectionPoints =
                                                                                        createLateralConnectionPoints(
                                                                                            lateralPipes,
                                                                                            submainPipes
                                                                                        );
                                                                                    allConnectionPoints.push(
                                                                                        ...lateralConnectionPoints
                                                                                    );
                                                                                }

                                                                                // สร้างจุดเชื่อมต่อของท่อเมนย่อยกับท่อเมน
                                                                                const submainToMainConnectionPoints =
                                                                                    createSubmainToMainConnectionPoints(
                                                                                        actualPipes
                                                                                    );
                                                                                allConnectionPoints.push(
                                                                                    ...submainToMainConnectionPoints
                                                                                );

                                                                                // กรองจุดเชื่อมต่อที่อยู่ในโซนนี้
                                                                                const zoneConnectionPoints =
                                                                                    allConnectionPoints.filter(
                                                                                        (cp) => {
                                                                                            return isPointInPolygonEnhanced(
                                                                                                [
                                                                                                    cp
                                                                                                        .position
                                                                                                        .lat,
                                                                                                    cp
                                                                                                        .position
                                                                                                        .lng,
                                                                                                ],
                                                                                                zone.coordinates
                                                                                            );
                                                                                        }
                                                                                    );

                                                                                // นับจำนวนจุดเชื่อมต่อแต่ละสีในโซนนี้
                                                                                const zoneConnectionCounts =
                                                                                    {
                                                                                        red: zoneConnectionPoints.filter(
                                                                                            (cp) =>
                                                                                                cp.type ===
                                                                                                'l_shape'
                                                                                        ).length,
                                                                                        blue: zoneConnectionPoints.filter(
                                                                                            (cp) =>
                                                                                                cp.type ===
                                                                                                't_shape'
                                                                                        ).length,
                                                                                        purple: zoneConnectionPoints.filter(
                                                                                            (cp) =>
                                                                                                cp.type ===
                                                                                                'cross_shape'
                                                                                        ).length,
                                                                                        yellow: zoneConnectionPoints.filter(
                                                                                            (cp) =>
                                                                                                cp.type ===
                                                                                                    'junction' ||
                                                                                                cp.type ===
                                                                                                    'single'
                                                                                        ).length,
                                                                                        green: zoneConnectionPoints.filter(
                                                                                            (cp) =>
                                                                                                cp.type ===
                                                                                                'crossing'
                                                                                        ).length,
                                                                                    };

                                                                                const totalZoneConnectionPoints =
                                                                                    Object.values(
                                                                                        zoneConnectionCounts
                                                                                    ).reduce(
                                                                                        (
                                                                                            sum,
                                                                                            count
                                                                                        ) =>
                                                                                            sum +
                                                                                            count,
                                                                                        0
                                                                                    );

                                                                                // ถ้าไม่มีจุดเชื่อมต่อในโซนนี้ ให้ข้าม
                                                                                if (
                                                                                    totalZoneConnectionPoints ===
                                                                                    0
                                                                                )
                                                                                    return null;

                                                                                return (
                                                                                    <div className="mt-3 rounded-lg bg-purple-900/30 p-3 print:border print:bg-purple-50">
                                                                                        <h4 className="mb-2 text-sm font-semibold text-purple-300 print:text-purple-800">
                                                                                            🔗{' '}
                                                                                            {t(
                                                                                                'Connection Points in Zone'
                                                                                            )}
                                                                                        </h4>

                                                                                        {/* แสดงจำนวนรวม */}
                                                                                        <div className="mb-2 text-center">
                                                                                            <span className="text-sm font-bold text-purple-200 print:text-purple-900">
                                                                                                {
                                                                                                    totalZoneConnectionPoints
                                                                                                }{' '}
                                                                                                {t(
                                                                                                    'connection points'
                                                                                                )}
                                                                                            </span>
                                                                                        </div>

                                                                                        {/* แสดงจำนวนจุดเชื่อมต่อแต่ละสีในโซนนี้ */}
                                                                                        <div className="grid grid-cols-5 gap-1">
                                                                                            {/* สีแดง */}
                                                                                            <div className="rounded bg-gray-600 p-1 text-center print:border">
                                                                                                <div className="flex flex-col items-center gap-1">
                                                                                                    <div className="h-2 w-2 rounded-full border border-white bg-red-500"></div>
                                                                                                    <span className="text-xs font-bold text-red-400 print:text-black">
                                                                                                        {
                                                                                                            zoneConnectionCounts.red
                                                                                                        }
                                                                                                    </span>
                                                                                                </div>
                                                                                            </div>

                                                                                            {/* สีน้ำเงิน */}
                                                                                            <div className="rounded bg-gray-600 p-1 text-center print:border">
                                                                                                <div className="flex flex-col items-center gap-1">
                                                                                                    <div className="h-2 w-2 rounded-full border border-white bg-blue-500"></div>
                                                                                                    <span className="text-xs font-bold text-blue-400 print:text-black">
                                                                                                        {
                                                                                                            zoneConnectionCounts.blue
                                                                                                        }
                                                                                                    </span>
                                                                                                </div>
                                                                                            </div>

                                                                                            {/* สีม่วง */}
                                                                                            <div className="rounded bg-gray-600 p-1 text-center print:border">
                                                                                                <div className="flex flex-col items-center gap-1">
                                                                                                    <div className="h-2 w-2 rounded-full border border-white bg-purple-500"></div>
                                                                                                    <span className="text-xs font-bold text-purple-400 print:text-black">
                                                                                                        {
                                                                                                            zoneConnectionCounts.purple
                                                                                                        }
                                                                                                    </span>
                                                                                                </div>
                                                                                            </div>

                                                                                            {/* สีเหลือง */}
                                                                                            <div className="rounded bg-gray-600 p-1 text-center print:border">
                                                                                                <div className="flex flex-col items-center gap-1">
                                                                                                    <div className="h-2 w-2 rounded-full border border-white bg-yellow-500"></div>
                                                                                                    <span className="text-xs font-bold text-yellow-400 print:text-black">
                                                                                                        {
                                                                                                            zoneConnectionCounts.yellow
                                                                                                        }
                                                                                                    </span>
                                                                                                </div>
                                                                                            </div>

                                                                                            {/* สีเขียว */}
                                                                                            <div className="rounded bg-gray-600 p-1 text-center print:border">
                                                                                                <div className="flex flex-col items-center gap-1">
                                                                                                    <div className="h-2 w-2 rounded-full border border-white bg-green-500"></div>
                                                                                                    <span className="text-xs font-bold text-green-400 print:text-black">
                                                                                                        {
                                                                                                            zoneConnectionCounts.green
                                                                                                        }
                                                                                                    </span>
                                                                                                </div>
                                                                                            </div>
                                                                                        </div>

                                                                                        {/* แสดงรายละเอียดเพิ่มเติม */}
                                                                                        <div className="mt-2 text-xs text-purple-200 print:text-purple-700">
                                                                                            {zoneConnectionCounts.red >
                                                                                                0 && (
                                                                                                <span className="mr-2">
                                                                                                    {t(
                                                                                                        'L-shape'
                                                                                                    )}
                                                                                                    :{' '}
                                                                                                    {
                                                                                                        zoneConnectionCounts.red
                                                                                                    }
                                                                                                </span>
                                                                                            )}
                                                                                            {zoneConnectionCounts.blue >
                                                                                                0 && (
                                                                                                <span className="mr-2">
                                                                                                    {t(
                                                                                                        'T-shape'
                                                                                                    )}
                                                                                                    :{' '}
                                                                                                    {
                                                                                                        zoneConnectionCounts.blue
                                                                                                    }
                                                                                                </span>
                                                                                            )}
                                                                                            {zoneConnectionCounts.purple >
                                                                                                0 && (
                                                                                                <span className="mr-2">
                                                                                                    {t(
                                                                                                        '+ shape'
                                                                                                    )}
                                                                                                    :{' '}
                                                                                                    {
                                                                                                        zoneConnectionCounts.purple
                                                                                                    }
                                                                                                </span>
                                                                                            )}
                                                                                            {zoneConnectionCounts.yellow >
                                                                                                0 && (
                                                                                                <span className="mr-2">
                                                                                                    {t(
                                                                                                        'Junction'
                                                                                                    )}
                                                                                                    :{' '}
                                                                                                    {
                                                                                                        zoneConnectionCounts.yellow
                                                                                                    }
                                                                                                </span>
                                                                                            )}
                                                                                            {zoneConnectionCounts.green >
                                                                                                0 && (
                                                                                                <span className="mr-2">
                                                                                                    {t(
                                                                                                        'Crossing'
                                                                                                    )}
                                                                                                    :{' '}
                                                                                                    {
                                                                                                        zoneConnectionCounts.green
                                                                                                    }
                                                                                                </span>
                                                                                            )}
                                                                                        </div>
                                                                                    </div>
                                                                                );
                                                                            })()}
                                                                        </div>
                                                                    </div>
                                                                </div>
                                                            </div>
                                                        ) : (
                                                            <div className="space-y-3">
                                                                <div className="py-4 text-center text-gray-400 print:text-gray-600">
                                                                    <div className="mb-2 text-4xl">
                                                                        ❓
                                                                    </div>
                                                                    <div className="text-sm">
                                                                        No crop assigned to this
                                                                        zone
                                                                    </div>
                                                                    <div className="text-xs">
                                                                        Cannot calculate water
                                                                        requirements
                                                                    </div>
                                                                </div>

                                                                {/* แสดงข้อมูลจำนวนสปริงเกอร์แม้ไม่มีพืชปลูก */}
                                                                <div className="rounded-lg bg-blue-900/30 p-3 print:border print:bg-blue-50">
                                                                    <h4 className="mb-2 text-sm font-semibold text-blue-300 print:text-blue-800">
                                                                        💧 Irrigation Points in
                                                                        Zone:
                                                                    </h4>
                                                                    <div className="grid grid-cols-2 gap-2 text-xs">
                                                                        <div className="rounded bg-blue-700/20 p-2 text-center print:bg-blue-50">
                                                                            <div className="text-blue-200 print:text-blue-800">
                                                                                🟢 Sprinklers
                                                                            </div>
                                                                            <div className="font-semibold text-blue-100 print:text-blue-900">
                                                                                {
                                                                                    zoneIrrigationCounts.sprinkler
                                                                                }
                                                                            </div>
                                                                        </div>
                                                                        {/* Removed Mini Sprinklers and Micro Sprays sections */}
                                                                        <div className="rounded bg-blue-700/20 p-2 text-center print:bg-blue-50">
                                                                            <div className="text-blue-200 print:text-blue-800">
                                                                                🟣 Drip Tape
                                                                            </div>
                                                                            <div className="font-semibold text-blue-100 print:text-blue-900">
                                                                                {
                                                                                    zoneIrrigationCounts.dripTape
                                                                                }
                                                                            </div>
                                                                        </div>
                                                                    </div>
                                                                    <div className="mt-2 rounded bg-blue-800/30 p-2 text-center print:bg-blue-100">
                                                                        <div className="text-xs text-blue-200 print:text-blue-700">
                                                                            Total Irrigation Points:
                                                                        </div>
                                                                        <div className="text-sm font-bold text-blue-100 print:text-blue-900">
                                                                            {
                                                                                zoneIrrigationCounts.total
                                                                            }{' '}
                                                                            จุด
                                                                        </div>
                                                                    </div>
                                                                </div>
                                                            </div>
                                                        ))}
                                                </div>
                                            );
                                        })}
                                    </div>
                                </div>
                            </div>
                        </div>
                    </div>
                </div>
            </div>
        </div>
    );
}<|MERGE_RESOLUTION|>--- conflicted
+++ resolved
@@ -1,4 +1,4 @@
-import { Head, Link, usePage } from '@inertiajs/react';
+import { Head, Link, usePage, router } from '@inertiajs/react';
 import booleanPointInPolygon from '@turf/boolean-point-in-polygon';
 import { useState, useEffect, useRef, useMemo, useCallback } from 'react';
 import * as turf from '@turf/turf';
@@ -18,6 +18,7 @@
 import { 
     calculateEnhancedFieldStats, 
     saveEnhancedFieldCropData,
+    getEnhancedFieldCropData,
     FieldCropData 
 } from '../../utils/fieldCropData';
 
@@ -181,6 +182,56 @@
 }
 
 type CoordinateInput = Coordinate | CoordinateArray;
+
+// FieldCropSystemData interface for system configuration
+interface FieldCropSystemData {
+    sprinklerConfig: {
+        flowRatePerPlant: number;
+        pressureBar: number;
+        radiusMeters: number;
+        totalFlowRatePerMinute: number;
+    };
+    connectionStats: any[];
+    zones: Array<{
+        id: string;
+        name: string;
+        plantCount: number;
+        totalWaterNeed: number;
+        waterPerTree: number;
+        waterNeedPerMinute: number;
+        area: number;
+        color: string;
+        pipes: {
+            mainPipes: {
+                count: number;
+                totalLength: number;
+                longest: number;
+            };
+            subMainPipes: {
+                count: number;
+                totalLength: number;
+                longest: number;
+            };
+            branchPipes: {
+                count: number;
+                totalLength: number;
+                longest: number;
+            };
+            emitterPipes: {
+                count: number;
+                totalLength: number;
+                longest: number;
+            };
+        };
+        bestPipes: {
+            main: any;
+            subMain: any;
+            branch: any;
+        };
+    }>;
+    totalPlants: number;
+    isMultipleZones: boolean;
+}
 
 // Zone colors array - same as in zone-obstacle.tsx
 const ZONE_COLORS = [
@@ -3310,19 +3361,9 @@
     const perSprinkler = flowSettings?.sprinkler_system?.flow ?? 0;
     
     // Debug logging for flow settings
-<<<<<<< HEAD
-    console.log(`🔍 Zone ${zone.id} flow settings debug:`, {
-        flowSettings,
-        perSprinkler,
-        sprinklerSystemFlow: flowSettings?.sprinkler_system?.flow,
-        hasFlowSettings: !!flowSettings,
-        flowSettingsKeys: flowSettings ? Object.keys(flowSettings) : []
-    });
-=======
     if (perSprinkler === 0) {
         // No flow settings available
     }
->>>>>>> 75977d6b
     
     // ฟังก์ชันสำหรับหาสปริงเกลอร์ที่เชื่อมต่อกับท่อย่อยแบบโหมดระหว่างแถว
     const findNearbyConnectedSprinklersBetweenRows = (
@@ -5317,8 +5358,6 @@
 
     const areaInRai = fieldAreaSize / 1600;
 
-<<<<<<< HEAD
-=======
     // Handle export to product page
     const handleExportToProduct = async () => {
         if (!mapContainerRef.current) {
@@ -5469,17 +5508,17 @@
                                     mainPipes: {
                                         count: zone.pipeStats?.main?.count || 0,
                                         totalLength: zone.pipeStats?.main?.totalLength || 0,
-                                        longest: zone.pipeStats?.main?.longestLength || 0,
+                                        longest: zone.pipeStats?.main?.longest || 0,
                                     },
                                     subMainPipes: {
                                         count: zone.pipeStats?.submain?.count || 0,
                                         totalLength: zone.pipeStats?.submain?.totalLength || 0,
-                                        longest: zone.pipeStats?.submain?.longestLength || 0,
+                                        longest: zone.pipeStats?.submain?.longest || 0,
                                     },
                                     branchPipes: {
                                         count: zone.pipeStats?.lateral?.count || 0,
                                         totalLength: zone.pipeStats?.lateral?.totalLength || 0,
-                                        longest: zone.pipeStats?.lateral?.longestLength || 0,
+                                        longest: zone.pipeStats?.lateral?.longest || 0,
                                     },
                                     emitterPipes: {
                                         count: 0,
@@ -5527,7 +5566,6 @@
         }
     };
 
->>>>>>> 75977d6b
     if (!summaryData) {
         return (
             <div className="min-h-screen bg-gray-900 text-white">
