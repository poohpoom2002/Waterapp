<<<<<<< HEAD
/* eslint-disable react-hooks/exhaustive-deps */
import { useState, useEffect, useCallback, useRef } from 'react';
import Navbar from '@/components/Navbar';
import { Head, Link, router } from '@inertiajs/react';
import { Wrapper, Status } from '@googlemaps/react-wrapper';
import * as turf from '@turf/turf';
import { useLanguage } from '@/contexts/LanguageContext';
import { useMapState, useStepWizard, useFieldZoneState } from '@/pages/hooks/useFieldMapState';
import ErrorMessage from '@/pages/components/ErrorMessage';
import LoadingSpinner from '@/pages/components/LoadingSpinner';

// --- Interfaces ---
interface Coordinate {
=======
import React, { useEffect, useState, useCallback, useMemo, useRef } from 'react';
import { Head, router } from '@inertiajs/react';
import { useLanguage } from '../../contexts/LanguageContext';
import Navbar from '../../components/Navbar';
import HorticultureMapComponent from '../../components/horticulture/HorticultureMapComponent';
import HorticultureDrawingManager from '../../components/horticulture/HorticultureDrawingManager';
import EnhancedHorticultureSearchControl from '../../components/horticulture/HorticultureSearchControl';
import DistanceMeasurementOverlay from '../../components/horticulture/DistanceMeasurementOverlay';
import { getCropByValue, getTranslatedCropByValue } from './choose-crop';
import { parseCompletedSteps, toCompletedStepsCsv } from '../../utils/stepUtils';

// Lightweight env-aware logger to reduce noisy logs in production
const __DEV__ = typeof import.meta !== 'undefined' ? ((import.meta as unknown as { env?: { DEV?: boolean } }).env?.DEV ?? true) : (typeof process !== 'undefined' ? process.env.NODE_ENV !== 'production' : true);
const log = (...args: unknown[]) => { if (__DEV__) console.log(...args); };
const warn = (...args: unknown[]) => { if (__DEV__) console.warn(...args); };
const errorLog = (...args: unknown[]) => { console.error(...args); };

// Yield back to the browser between heavy batches without blocking UI
const yieldToFrame = () => new Promise<void>((resolve) => requestAnimationFrame(() => resolve()));

// Type guard and helper to safely detach Google Maps overlays without TS errors
const hasSetMap = (obj: unknown): obj is { setMap: (map: google.maps.Map | null) => void } => {
    return typeof obj === 'object' && obj !== null && 'setMap' in (obj as Record<string, unknown>);
};
const detachOverlay = (overlay: unknown) => { if (hasSetMap(overlay)) overlay.setMap(null); };

// Types and Interfaces
type Coordinate = { lat: number; lng: number };

interface InitialAreaProps {
    crops?: string;
    currentStep?: number;
    completedSteps?: string;
    mainArea?: string;
    obstacles?: string;
    plantPoints?: string;
    areaRai?: string;
    perimeterMeters?: string;
    rotationAngle?: string;
    rowSpacing?: string;
    plantSpacing?: string;
}

interface StepData {
    id: number;
    key: string;
    title: string;
    description: string;
    route: string;
}

interface PlantPoint {
    id: string;
>>>>>>> 63046a15
    lat: number;
    lng: number;
}

<<<<<<< HEAD
interface GoogleMapComponentProps {
    center: Coordinate;
    zoom: number;
    onLoad: (map: google.maps.Map) => void;
    onDrawCreated: (overlay: google.maps.MVCObject) => void;
    mapType: google.maps.MapTypeId;
    onCenterChanged: (center: Coordinate) => void;
    onZoomChanged: (zoom: number) => void;
}

// Extend Window interface for custom function
declare global {
    interface Window {
        startFieldDrawing: () => void;
    }
}

// --- Google Map Component ---
const getGoogleMapsConfig = () => {
    const apiKey = import.meta.env.VITE_GOOGLE_MAPS_API_KEY || '';
    if (!apiKey) {
        console.error('❌ Google Maps API Key not found!');
    }
    return { apiKey, libraries: ['drawing', 'geometry', 'places'] as const };
};

const GoogleMapComponent = ({
    center,
    zoom,
    onLoad,
    onDrawCreated,
    mapType,
    onCenterChanged,
    onZoomChanged,
}: GoogleMapComponentProps) => {
    const ref = useRef<HTMLDivElement>(null);
    const [map, setMap] = useState<google.maps.Map>();
    const [drawingManager, setDrawingManager] = useState<google.maps.drawing.DrawingManager>();

=======
interface Obstacle {
    id: string;
    type: 'water_source' | 'other';
    coordinates: Coordinate[];
    name?: string;
}

export default function InitialArea({ 
    crops, 
    currentStep = 1, 
    completedSteps = '',
    mainArea: mainAreaData,
    obstacles: obstaclesData,
    plantPoints: plantPointsData,
    areaRai: areaRaiData,
    perimeterMeters: perimeterMetersData,
    rotationAngle: rotationAngleData,
    rowSpacing: rowSpacingData,
    plantSpacing: plantSpacingData
}: InitialAreaProps) {
	const { t, language } = useLanguage();
    const [selectedCrops, setSelectedCrops] = useState<string[]>([]);
    const [completed, setCompleted] = useState<number[]>([]);
    const activeStep = currentStep;

    // Map and Area States
    const [map, setMap] = useState<google.maps.Map | null>(null);
    const [mapCenter, setMapCenter] = useState<[number, number]>([13.7563, 100.5018]);
    const [mapZoom, setMapZoom] = useState<number>(16);
    const [mainArea, setMainArea] = useState<Coordinate[]>([]);
    const [areaRai, setAreaRai] = useState<number | null>(null);
    const [perimeterMeters, setPerimeterMeters] = useState<number | null>(null);
    const [isMainAreaSet, setIsMainAreaSet] = useState<boolean>(false);
    const [isEditingMainArea, setIsEditingMainArea] = useState<boolean>(false);

    // Drawing States
    const [isDrawing, setIsDrawing] = useState<boolean>(false);
    const [drawingManagerRef, setDrawingManagerRef] = useState<google.maps.drawing.DrawingManager | null>(null);
    const [selectedShape, setSelectedShape] = useState<string>('polygon');
    const [drawnPolygon, setDrawnPolygon] = useState<google.maps.Polygon | null>(null);

    // Plant and Obstacle States
    const [plantPoints, setPlantPoints] = useState<PlantPoint[]>([]);
    const [isGeneratingPlants, setIsGeneratingPlants] = useState<boolean>(false);
    const [obstacles, setObstacles] = useState<Obstacle[]>([]);
    const [isDrawingObstacle, setIsDrawingObstacle] = useState<boolean>(false);
    const [selectedObstacleType, setSelectedObstacleType] = useState<'water_source' | 'other'>('water_source');
    const [obstacleOverlays, setObstacleOverlays] = useState<google.maps.Polygon[]>([]);
    const [distanceOverlaysByObstacle, setDistanceOverlaysByObstacle] = useState<Record<string, { lines: google.maps.Polyline[]; labels: google.maps.Marker[] }>>({});

    // Rotation State
    const [rotationAngle, setRotationAngle] = useState<number>(0);

    // Spacing States
    const [rowSpacing, setRowSpacing] = useState<Record<string, number>>({});
    const [plantSpacing, setPlantSpacing] = useState<Record<string, number>>({});
    const [tempRowSpacing, setTempRowSpacing] = useState<Record<string, string>>({});
    const [tempPlantSpacing, setTempPlantSpacing] = useState<Record<string, string>>({});
    const [editingRowSpacingForCrop, setEditingRowSpacingForCrop] = useState<string | null>(null);
    const [editingPlantSpacingForCrop, setEditingPlantSpacingForCrop] = useState<string | null>(null);

    // Refs for state synchronization
    const mainAreaRef = useRef<Coordinate[]>(mainArea);
    const obstaclesRef = useRef<Obstacle[]>(obstacles);
    const drawnPolygonRef = useRef<google.maps.Polygon | null>(drawnPolygon);
    const selectedObstacleTypeRef = useRef<'water_source' | 'other'>(selectedObstacleType);
    const obstacleOverlaysRef = useRef<google.maps.Polygon[]>([]);
    const distanceOverlaysByObstacleRef = useRef<Record<string, { lines: google.maps.Polyline[]; labels: google.maps.Marker[] }>>({});
    const drawingManagerObjRef = useRef<google.maps.drawing.DrawingManager | null>(null);

    // Refs for race condition prevention and cleanup
    const currentGenerationIdRef = useRef<number>(0);
    const plantPointMarkersRef = useRef<google.maps.Marker[]>([]);
    const listenersRef = useRef<google.maps.MapsEventListener[]>([]);
    const rotationTimerRef = useRef<NodeJS.Timeout | null>(null);

    // State synchronization effects
    useEffect(() => { mainAreaRef.current = mainArea; }, [mainArea]);
    useEffect(() => { obstaclesRef.current = obstacles; }, [obstacles]);
    useEffect(() => { drawnPolygonRef.current = drawnPolygon; }, [drawnPolygon]);
    useEffect(() => { selectedObstacleTypeRef.current = selectedObstacleType; }, [selectedObstacleType]);
    useEffect(() => { obstacleOverlaysRef.current = obstacleOverlays; }, [obstacleOverlays]);
    useEffect(() => { distanceOverlaysByObstacleRef.current = distanceOverlaysByObstacle; }, [distanceOverlaysByObstacle]);
    useEffect(() => { drawingManagerObjRef.current = drawingManagerRef; }, [drawingManagerRef]);
    
    // Component cleanup effect
>>>>>>> 63046a15
    useEffect(() => {
        if (ref.current && !map && window.google) {
            const newMap = new google.maps.Map(ref.current, {
                center,
                zoom,
                mapTypeId: mapType,
                mapTypeControl: false,
                streetViewControl: true,
                fullscreenControl: true,
                zoomControl: true,
                gestureHandling: 'greedy',
            });
<<<<<<< HEAD
=======
            plantPointMarkersRef.current = [];
            
            Object.values(distanceOverlaysByObstacleRef.current).forEach(({ lines, labels }) => {
                lines.forEach(l => l.setMap(null));
                labels.forEach(lb => lb.setMap(null));
            });
            drawingManagerObjRef.current?.setMap(null);
            log("Cleanup complete.");
        };
    }, []);

    // ===== UTILITY FUNCTIONS =====
    
    // Compute area and perimeter for a set of coordinates with optional holes
    const computeAreaAndPerimeter = useCallback((coordinates: Coordinate[], holes: Coordinate[][] = []) => {
        try {
            if (!window.google?.maps?.geometry?.spherical || coordinates.length < 3) {
                setAreaRai(null);
                setPerimeterMeters(null);
                return;
            }
            const latLngs = coordinates.map(c => new google.maps.LatLng(c.lat, c.lng));
            let areaSqm = google.maps.geometry.spherical.computeArea(latLngs);
            // subtract holes
            if (holes && holes.length > 0) {
                for (const hole of holes) {
                    if (hole.length >= 3) {
                        const holeLatLngs = hole.map(c => new google.maps.LatLng(c.lat, c.lng));
                        areaSqm -= google.maps.geometry.spherical.computeArea(holeLatLngs);
                    }
                }
            }
            const pathForPerimeter = [...latLngs, latLngs[0]];
            const perimeter = google.maps.geometry.spherical.computeLength(pathForPerimeter);
            setAreaRai(areaSqm > 0 ? areaSqm / 1600 : 0);
            setPerimeterMeters(perimeter);
        } catch(e) {
            errorLog("Error computing area and perimeter:", e);
            setAreaRai(null);
            setPerimeterMeters(null);
        }
    }, []);

    // Coordinate extraction functions
    const extractCoordinatesFromPolygon = useCallback((polygon: google.maps.Polygon): Coordinate[] => {
        const coordinates: Coordinate[] = [];
        const path = polygon.getPath();
        for (let i = 0; i < path.getLength(); i++) {
            const latLng = path.getAt(i);
            coordinates.push({ lat: latLng.lat(), lng: latLng.lng() });
        }
        return coordinates;
    }, []);

    const extractCoordinatesFromRectangle = useCallback((rectangle: google.maps.Rectangle): Coordinate[] => {
        const bounds = rectangle.getBounds();
        if (!bounds) return [];
        const ne = bounds.getNorthEast();
        const sw = bounds.getSouthWest();
        return [
            { lat: ne.lat(), lng: ne.lng() },
            { lat: ne.lat(), lng: sw.lng() },
            { lat: sw.lat(), lng: sw.lng() },
            { lat: sw.lat(), lng: ne.lng() },
        ];
    }, []);

    const extractCoordinatesFromCircle = useCallback((circle: google.maps.Circle): Coordinate[] => {
        const center = circle.getCenter();
        const radius = circle.getRadius();
        const coordinates: Coordinate[] = [];
        if (!center) return [];
        const points = 32;
        for (let i = 0; i < points; i++) {
            const angle = (i * 2 * Math.PI) / points;
            const lat = center.lat() + (radius / 111000) * Math.cos(angle);
            const lng = center.lng() + (radius / (111000 * Math.cos((center.lat() * Math.PI) / 180))) * Math.sin(angle);
            coordinates.push({ lat, lng });
        }
        return coordinates;
    }, []);

    // Generic helpers to unify polygon operations across coordinate systems
    const pointInPolygonGeneric = useCallback(<T,>(point: T, polygon: T[], getX: (p: T) => number, getY: (p: T) => number): boolean => {
        let inside = false;
        const x = getX(point);
        const y = getY(point);
        for (let i = 0, j = polygon.length - 1; i < polygon.length; j = i++) {
            const xi = getX(polygon[i]);
            const yi = getY(polygon[i]);
            const xj = getX(polygon[j]);
            const yj = getY(polygon[j]);
            if (((yi > y) !== (yj > y)) && (x < (xj - xi) * (y - yi) / (yj - yi) + xi)) inside = !inside;
        }
        return inside;
    }, []);

    const distanceToPolygonEdgeGeneric = useCallback(<T,>(point: T, polygon: T[], getX: (p: T) => number, getY: (p: T) => number): number => {
        let minDistance = Infinity;
        const px = getX(point);
        const py = getY(point);
        for (let i = 0; i < polygon.length; i++) {
            const j = (i + 1) % polygon.length;
            const x1 = getX(polygon[i]);
            const y1 = getY(polygon[i]);
            const x2 = getX(polygon[j]);
            const y2 = getY(polygon[j]);
            const A = px - x1;
            const B = py - y1;
            const C = x2 - x1;
            const D = y2 - y1;
            const dot = A * C + B * D;
            const lenSq = C * C + D * D;
            const param = lenSq !== 0 ? (dot / lenSq) : -1;
            let xx: number, yy: number;
            if (param < 0) { xx = x1; yy = y1; }
            else if (param > 1) { xx = x2; yy = y2; }
            else { xx = x1 + param * C; yy = y1 + param * D; }
            const dx = px - xx;
            const dy = py - yy;
            const distance = Math.sqrt(dx * dx + dy * dy);
            minDistance = Math.min(minDistance, distance);
        }
        return minDistance;
    }, []);

    // Utility function to check if point is inside polygon (lat/lng)
    const isPointInPolygon = useCallback((point: Coordinate, polygon: Coordinate[]): boolean => {
        return pointInPolygonGeneric(point, polygon, p => p.lat, p => p.lng);
    }, [pointInPolygonGeneric]);

    // Calculate distance from point to polygon edge (CPU-based)
    const distanceToPolygonEdge = useCallback((point: Coordinate, polygon: Coordinate[]): number => {
        // convert degrees to meters approximation applied after
        const d = distanceToPolygonEdgeGeneric(point, polygon, p => p.lat, p => p.lng);
        return d * 111000; // rough conversion to meters
    }, [distanceToPolygonEdgeGeneric]);

    // ===== CROP AND SPACING FUNCTIONS =====
    
	const getCropSpacingInfo = useCallback((cropValue: string) => {
		const crop = getCropByValue(cropValue);
		const defaultRowSpacing = crop?.rowSpacing ?? 50;
		const defaultPlantSpacing = crop?.plantSpacing ?? 20;
		const currentRowSpacing = rowSpacing[cropValue] ?? defaultRowSpacing;
		const currentPlantSpacing = plantSpacing[cropValue] ?? defaultPlantSpacing;
		
		return {
			rowSpacing: currentRowSpacing,
			plantSpacing: currentPlantSpacing,
			plantsPerSqm: (10000 / (currentRowSpacing * currentPlantSpacing)).toFixed(1),
			isRowModified: currentRowSpacing !== defaultRowSpacing,
			isPlantModified: currentPlantSpacing !== defaultPlantSpacing,
			cropName: getTranslatedCropByValue(cropValue, (language as 'en' | 'th'))?.name || cropValue
		};
	}, [rowSpacing, plantSpacing, language]);

    // ===== PLANT POINT FUNCTIONS =====
    
    // Enhanced function to clear all existing plant markers immediately
    const clearAllPlantMarkers = useCallback(() => {
        log('Clearing all existing plant markers...');
        
        // Clear markers from the map
        plantPointMarkersRef.current.forEach(marker => {
            if (marker && marker.setMap) {
                marker.setMap(null);
            }
        });
        
        // Reset the arrays
        plantPointMarkersRef.current = [];
        
        log('All plant markers cleared successfully');
    }, []);

    // [FIX] Create optimized markers for plant points with race condition prevention and validation
    const createPlantMarkers = useCallback(async (points: PlantPoint[], generationId: number) => {
        if (!map) return [] as google.maps.Marker[];
        
        log(`Creating ${points.length} plant markers for generation ${generationId}`);
        const markers: google.maps.Marker[] = [];
        
        // Validate input points
        const validPoints = points.filter(point => 
            point && 
            typeof point.lat === 'number' && 
            typeof point.lng === 'number' && 
            !isNaN(point.lat) && 
            !isNaN(point.lng) &&
            point.lat >= -90 && point.lat <= 90 &&
            point.lng >= -180 && point.lng <= 180
        );
        
        if (validPoints.length !== points.length) {
            warn(`Filtered out ${points.length - validPoints.length} invalid points`);
        }
        
        const plantIcon = {
            url: 'data:image/svg+xml;charset=UTF-8,' + encodeURIComponent(`
                <svg width="8" height="8" viewBox="0 0 8 8" xmlns="http://www.w3.org/2000/svg">
                    <circle cx="4" cy="4" r="3" fill="#22c55e" stroke="#16a34a" stroke-width="1"/>
                </svg>
            `),
            scaledSize: new google.maps.Size(8, 8),
            anchor: new google.maps.Point(4, 4)
        };
        
        const batchSize = 100;
        for (let i = 0; i < validPoints.length; i += batchSize) {
            // Check if this generation is still current
            if (currentGenerationIdRef.current !== generationId) {
                log(`Generation ${generationId} cancelled, cleaning up partial markers`);
                markers.forEach(m => m.setMap(null));
                return [] as google.maps.Marker[];
            }
            
            const batch = validPoints.slice(i, i + batchSize);
            for (const point of batch) {
                // Double check before creating each marker
                if (currentGenerationIdRef.current !== generationId) {
                    log(`Generation ${generationId} cancelled mid-batch`);
                    markers.forEach(m => m.setMap(null));
                    return [] as google.maps.Marker[];
                }
                
                try {
                    const marker = new google.maps.Marker({
                        position: { lat: point.lat, lng: point.lng },
                        map: map,
                        icon: plantIcon,
                        title: `Plant: ${point.cropType}`,
                        optimized: true,
                        clickable: false
                    });
                    markers.push(marker);
                } catch (error) {
                    errorLog('Error creating marker for point:', point, error);
                    // Continue with other markers instead of failing completely
                }
            }
            
            // Yield to the main thread between batches to keep UI responsive
            await yieldToFrame();
        }
        
        log(`Successfully created ${markers.length} markers for generation ${generationId}`);
        return markers;
    }, [map]);

    // Geometry helpers
    const computeCentroid = useCallback((points: Coordinate[]): Coordinate => {
        if (points.length === 0) return { lat: 0, lng: 0 };
        let sumLat = 0;
        let sumLng = 0;
        for (const p of points) {
            sumLat += p.lat;
            sumLng += p.lng;
        }
        return { lat: sumLat / points.length, lng: sumLng / points.length };
    }, []);

    const toLocalXY = useCallback((p: Coordinate, origin: Coordinate) => {
        const latFactor = 111000;
        const lngFactor = 111000 * Math.cos((origin.lat * Math.PI) / 180);
        return {
            x: (p.lng - origin.lng) * lngFactor,
            y: (p.lat - origin.lat) * latFactor,
        };
    }, []);

    const toLatLngFromXY = useCallback((xy: { x: number; y: number }, origin: Coordinate) => {
        const latFactor = 111000;
        const lngFactor = 111000 * Math.cos((origin.lat * Math.PI) / 180);
        return {
            lat: xy.y / latFactor + origin.lat,
            lng: xy.x / lngFactor + origin.lng,
        };
    }, []);
>>>>>>> 63046a15

            const drawingMgr = new google.maps.drawing.DrawingManager({
                drawingMode: null,
                drawingControl: false,
                polygonOptions: {
                    fillColor: '#22C55E',
                    fillOpacity: 0.3,
                    strokeColor: '#22C55E',
                    strokeWeight: 3,
                    clickable: false,
                    editable: true,
                    zIndex: 1,
                },
            });
            drawingMgr.setMap(newMap);

            google.maps.event.addListener(
                drawingMgr,
                'overlaycomplete',
                (event: google.maps.drawing.OverlayCompleteEvent) => {
                    drawingMgr.setDrawingMode(null);
                    onDrawCreated(event.overlay);
                }
            );

            newMap.addListener('zoom_changed', () => {
                const currentZoom = newMap.getZoom();
                if (currentZoom !== undefined) {
                    onZoomChanged(currentZoom);
                }
            });
            newMap.addListener('center_changed', () => {
                const newCenter = newMap.getCenter();
                if (newCenter) onCenterChanged({ lat: newCenter.lat(), lng: newCenter.lng() });
            });

            setMap(newMap);
            setDrawingManager(drawingMgr);
            onLoad(newMap);
        }
    }, [map, center, zoom, mapType, onLoad, onDrawCreated, onCenterChanged, onZoomChanged]);

<<<<<<< HEAD
=======
        setDistanceOverlaysByObstacle(prev => ({ ...prev, [obstacle.id]: overlays }));
    }, [map, mainArea, computeCentroid, toLocalXY, toLatLngFromXY]);

    // Main area polygon rendering effect
>>>>>>> 63046a15
    useEffect(() => {
        if (map && mapType) {
            map.setMapTypeId(mapType);
        }
    }, [map, mapType]);

    // Function to start drawing
    window.startFieldDrawing = () => {
        if (drawingManager) {
            drawingManager.setDrawingMode(google.maps.drawing.OverlayType.POLYGON);
        }
    };

    return <div ref={ref} style={{ width: '100%', height: '100%' }} />;
};

// --- Main Component for Step 1 ---
export default function FieldStep1Boundary({ crops }: { crops?: string }) {
    const { t } = useLanguage();
    const { apiKey } = getGoogleMapsConfig();

    // State Management Hooks
    const mapState = useMapState();
    const stepWizard = useStepWizard();
    const fieldZoneState = useFieldZoneState();

    const { mapCenter, setMapCenter, mapZoom, setMapZoom, mapType } = mapState;

    const { stepCompleted, setStepCompleted } = stepWizard;
    const { selectedCrops, setSelectedCrops, mainField, setMainField, setFieldAreaSize } =
        fieldZoneState;

    const [map, setMap] = useState<google.maps.Map | null>(null);
    const [error, setError] = useState<string | null>(null);

<<<<<<< HEAD
    // Load initial data from URL and localStorage
=======
    // Obstacle overlays rendering effect
>>>>>>> 63046a15
    useEffect(() => {
        // 1. Load from URL first
        if (crops) {
            setSelectedCrops(crops.split(',').filter(Boolean));
        }

        // 2. Then, try to load from localStorage to restore state
        const savedData = localStorage.getItem('fieldMapData');
        if (savedData) {
            try {
                const parsedData = JSON.parse(savedData);
                if (parsedData.mapCenter) setMapCenter(parsedData.mapCenter);
                if (parsedData.mapZoom) setMapZoom(parsedData.mapZoom);
                if (parsedData.selectedCrops) setSelectedCrops(parsedData.selectedCrops);
            } catch (e) {
                console.error('Failed to parse saved data:', e);
            }
        }
    }, [crops, setMapCenter, setMapZoom, setSelectedCrops]);

<<<<<<< HEAD
    // Effect to restore the mainField polygon after map is loaded
=======
    // Plant points markers rendering effect
>>>>>>> 63046a15
    useEffect(() => {
        if (!map) return;

<<<<<<< HEAD
        const savedData = localStorage.getItem('fieldMapData');
        if (savedData) {
            try {
                const parsedData = JSON.parse(savedData);
                if (parsedData.mainField && parsedData.mainField.coordinates) {
                    const fieldPolygon = new google.maps.Polygon({
                        paths: parsedData.mainField.coordinates,
                        fillColor: '#22C55E',
                        fillOpacity: 0.3,
                        strokeColor: '#22C55E',
                        strokeWeight: 3,
                        clickable: false,
                        editable: true,
                        zIndex: 1,
=======
        // Increment generation ID for this recreation
        const generationId = ++currentGenerationIdRef.current;

        const plantIcon = {
            url: 'data:image/svg+xml;charset=UTF-8,' + encodeURIComponent(`
                <svg width="8" height="8" viewBox="0 0 8 8" xmlns="http://www.w3.org/2000/svg">
                    <circle cx="4" cy="4" r="3" fill="#22c55e" stroke="#16a34a" stroke-width="1"/>
                </svg>
            `),
            scaledSize: new google.maps.Size(8, 8),
            anchor: new google.maps.Point(4, 4)
        };

        const newMarkers: google.maps.Marker[] = [];
        plantPoints.forEach((point) => {
            // Check if still current generation
            if (currentGenerationIdRef.current !== generationId) {
                // Clean up any markers created so far
                newMarkers.forEach(m => m.setMap(null));
                return;
            }
            
            const marker = new google.maps.Marker({
                position: { lat: point.lat, lng: point.lng },
                map: map,
                icon: plantIcon,
                title: `Plant: ${point.cropType}`,
                optimized: true,
                clickable: false
            });
            newMarkers.push(marker);
        });

        // Only update if still current generation
        if (currentGenerationIdRef.current === generationId) {
            plantPointMarkersRef.current = newMarkers;
            log('Successfully recreated plant point markers');
        } else {
            // Clean up if generation was cancelled
            newMarkers.forEach(m => m.setMap(null));
        }
    }, [map, plantPoints, clearAllPlantMarkers]);
    
    // [FIX] Enhanced plant generation logic with proper race condition handling and error recovery
    const runPlantGeneration = useCallback(async (angle: number) => {
        log(`Starting plant generation for angle ${angle}`);
        setIsGeneratingPlants(true);
        
        try {
            // Increment generation ID to start a new generation, invalidating previous ones
            const generationId = ++currentGenerationIdRef.current;
            log(`New generation started: ${generationId}`);

            // Clear previous markers immediately for better UX
            clearAllPlantMarkers();

            // Generate new plant points with timeout protection
            const points = await Promise.race([
                generatePlantPointsOriented(angle, generationId),
                new Promise<PlantPoint[]>((_, reject) => 
                    setTimeout(() => reject(new Error('Plant generation timeout')), 30000)
                )
            ]);
            
            // Check if this is still the latest request before proceeding
            if (currentGenerationIdRef.current !== generationId) {
                log(`Generation ${generationId} was cancelled, aborting`);
                return;
            }

            // Validate generated points
            if (!Array.isArray(points) || points.length === 0) {
                warn(`Generation ${generationId} produced no valid points`);
                setPlantPoints([]);
                return;
            }

            // Update plant points state
            setPlantPoints(points);
            
            // Create markers for the new points with batch processing
            const markers = await createPlantMarkers(points, generationId);
            
            // Final check before rendering markers
            if (currentGenerationIdRef.current === generationId) {
                plantPointMarkersRef.current = markers;
                log(`Generation ${generationId} completed successfully with ${markers.length} markers`);
            } else {
                log(`Generation ${generationId} was cancelled during marker creation, cleaning up`);
                markers.forEach(m => m.setMap(null));
            }
        } catch (error) {
            errorLog('Error generating plant points:', error);
            if (error instanceof Error && error.message === 'Plant generation timeout') {
                alert(t('Plant generation took too long. Please try with a smaller area or different spacing.'));
            } else {
                alert(t('Error generating plant points. Please check your area and spacing settings.'));
            }
            // Clear any partial results
            setPlantPoints([]);
            clearAllPlantMarkers();
        } finally {
            setIsGeneratingPlants(false);
        }
    }, [generatePlantPointsOriented, createPlantMarkers, clearAllPlantMarkers, t]);

    // Handle plant point generation
    const handleGeneratePlantPoints = useCallback(async () => {
        if (!isMainAreaSet || selectedCrops.length === 0) {
            alert(t('Please set main area and select crops first'));
            return;
        }
        runPlantGeneration(rotationAngle);
    }, [isMainAreaSet, selectedCrops, rotationAngle, runPlantGeneration, t]);

    // [FIX] Enhanced clear plant points with proper cleanup
    const clearPlantPoints = useCallback(() => {
        log('Clearing plant points...');
        
        // Increment generation ID to cancel any ongoing operations
        currentGenerationIdRef.current++;
        
        // Clear states
        setPlantPoints([]);
        setRotationAngle(0);
        
        // Clear all markers
        clearAllPlantMarkers();
        
        log('Plant points cleared successfully');
    }, [clearAllPlantMarkers]);

    // [FIX] Enhanced rotation change handler with proper throttling and cancellation
    const handleRotationChange = useCallback((newAngle: number) => {
        setRotationAngle(newAngle); // Update slider UI instantly
        
        if (!isMainAreaSet || selectedCrops.length === 0) return;

        // Clear existing timer
        if (rotationTimerRef.current) {
            clearTimeout(rotationTimerRef.current);
        }

        // Cancel any ongoing generation by incrementing ID
        currentGenerationIdRef.current++;

        // Set a new timer to run the generation after a short delay
        rotationTimerRef.current = setTimeout(() => {
            runPlantGeneration(newAngle);
        }, 150); // 150ms delay for throttling
    }, [isMainAreaSet, selectedCrops, runPlantGeneration]);

    // Water requirement info based on primary crop and current plant count
    const waterRequirementInfo = useMemo(() => {
        if (selectedCrops.length === 0) return { perPlant: null as number | null, total: null as number | null };
        const primary = getCropByValue(selectedCrops[0]);
        if (!primary) return { perPlant: null as number | null, total: null as number | null };
        const perPlant = primary.waterRequirement; // liters/plant/day
        const total = plantPoints.length * perPlant;
        return { perPlant, total };
    }, [selectedCrops, plantPoints.length]);

    // ===== OBSTACLE FUNCTIONS =====
    
    // Clear obstacles function
    const clearObstacles = useCallback(() => {
        setObstacles([]);
        obstacleOverlays.forEach(overlay => overlay.setMap(null));
        setObstacleOverlays([]);
        Object.values(distanceOverlaysByObstacle).forEach(({ lines, labels }) => {
            lines.forEach(l => l.setMap(null));
            labels.forEach(lb => lb.setMap(null));
        });
        setDistanceOverlaysByObstacle({});
        if (drawnPolygon && mainArea.length >= 3) {
            drawnPolygon.setPaths([mainArea]);
            computeAreaAndPerimeter(mainArea, []);
        }
    }, [obstacleOverlays, drawnPolygon, mainArea, computeAreaAndPerimeter, distanceOverlaysByObstacle]);

    // Delete specific obstacle function
    const deleteObstacle = useCallback((obstacleId: string) => {
        const obstacleIndex = obstacles.findIndex(obs => obs.id === obstacleId);
        if (obstacleIndex !== -1) {
            if (obstacleOverlays[obstacleIndex]) {
                obstacleOverlays[obstacleIndex].setMap(null);
            }
            
            setObstacles(prev => prev.filter(obs => obs.id !== obstacleId));
            setObstacleOverlays(prev => prev.filter((_, index) => index !== obstacleIndex));
            const remaining = obstacles.filter(obs => obs.id !== obstacleId).map(o => o.coordinates);
            if (drawnPolygon && mainArea.length >= 3) {
                drawnPolygon.setPaths([mainArea, ...remaining]);
                computeAreaAndPerimeter(mainArea, remaining);
            }
        }
    }, [obstacles, obstacleOverlays, drawnPolygon, mainArea, computeAreaAndPerimeter]);

    // Obstacle drawing functions
	const startDrawingObstacle = useCallback((obstacleType: typeof selectedObstacleType) => {
        if (!drawingManagerRef || !isMainAreaSet) return;
        
		setIsDrawingObstacle(true);
		setSelectedObstacleType(obstacleType);

		const obstacleColors = obstacleType === 'water_source'
			? { fill: '#3b82f6', stroke: '#1d4ed8' }
			: { fill: '#6b7280', stroke: '#374151' };
		drawingManagerRef.setOptions({
			polygonOptions: {
				fillColor: obstacleColors.fill,
				fillOpacity: 0.4,
				strokeColor: obstacleColors.stroke,
				strokeWeight: 2,
				strokeOpacity: 1,
				editable: true,
				draggable: false,
				clickable: true
			}
		});

		drawingManagerRef.setDrawingMode(google.maps.drawing.OverlayType.POLYGON);
	}, [drawingManagerRef, isMainAreaSet]);

	const stopDrawingObstacle = useCallback(() => {
        if (!drawingManagerRef) return;
        
		setIsDrawingObstacle(false);
        drawingManagerRef.setDrawingMode(null);
		drawingManagerRef.setOptions({
			polygonOptions: {
				fillColor: '#86EFAC',
				fillOpacity: 0.3,
				strokeColor: '#22C55E',
				strokeWeight: 3,
				strokeOpacity: 1,
				editable: true,
				draggable: false,
				clickable: true
			}
		});
    }, [drawingManagerRef]);

    const steps: StepData[] = [
        {
            id: 1,
            key: 'area-creating',
            title: t('Area Creating'),
            description: t('Set up the initial area for your field'),
            route: '/step1-field-area'
        },
        {
            id: 2,
            key: 'irrigation-generate',
            title: t('Irrigation Generate'),
            description: t('Generate irrigation system and settings'),
            route: '/step2-irrigation-system'
        },
        {
            id: 3,
            key: 'zone-obstacle',
            title: t('Zone Obstacle'),
            description: t('Define zones and obstacles'),
            route: '/step3-zones-obstacles'
        },
        {
            id: 4,
            key: 'pipe-generate',
            title: t('Pipe Generate'),
            description: t('Generate pipe layout and connections'),
            route: '/step4-pipe-system'
        }
    ];

    // Data initialization effect
	useEffect(() => {
		// If this is a browser reload, mirror the Reset behavior on this page
		const navEntries = (typeof performance !== 'undefined' && typeof performance.getEntriesByType === 'function')
			? (performance.getEntriesByType('navigation') as PerformanceEntry[])
			: [];
		const navTiming = navEntries[0] as PerformanceNavigationTiming | undefined;
		const legacyNav = (typeof performance !== 'undefined'
			? (performance as Performance & { navigation?: PerformanceNavigation }).navigation
			: undefined);
		const isReload = (navTiming?.type === 'reload') || (legacyNav?.type === 1);
		// Detect presence of currentStep in the URL to avoid false "fresh load" resets when navigating back
		const currentStepParamPresent = (() => {
			try {
				if (typeof window === 'undefined') return false;
				const qs = new URLSearchParams(window.location.search);
				return qs.has('currentStep');
			} catch { return false; }
		})();
		if (isReload) {
				if (!currentStepParamPresent) {
					log('Page reload detected - applying Reset behavior for Initial Area');
					localStorage.removeItem('fieldCropData');
					setMainArea([]);
					setAreaRai(null);
					setPerimeterMeters(null);
					setIsMainAreaSet(false);
					setPlantPoints([]);
					setRotationAngle(0);
					setObstacles([]);
					setRowSpacing({});
					setPlantSpacing({});
					setMapCenter([13.7563, 100.5018]);
					setMapZoom(16);
					if (map) {
						if (drawnPolygonRef.current) { drawnPolygonRef.current.setMap(null); drawnPolygonRef.current = null; }
						obstacleOverlaysRef.current.forEach(overlay => overlay.setMap(null));
						setObstacleOverlays([]);
						clearAllPlantMarkers();
						Object.values(distanceOverlaysByObstacleRef.current).forEach(({ lines, labels }) => {
							lines.forEach(l => l.setMap(null));
							labels.forEach(lb => lb.setMap(null));
						});
						setDistanceOverlaysByObstacle({});
					}
				} else {
					log('Reload detected but currentStep present - skipping reset to preserve state');
				}
		}


		const hasUrlParams = crops || completedSteps || mainAreaData || obstaclesData || plantPointsData || areaRaiData || perimeterMetersData || rotationAngleData || rowSpacingData || plantSpacingData || currentStepParamPresent;
		
		if (!hasUrlParams) {
			log('Fresh page load detected - clearing localStorage');
			// Only clear storage if not navigating within flow
			if (!currentStepParamPresent) {
				localStorage.removeItem('fieldCropData');
			}
			// Reset all state to initial values
			setMainArea([]);
			setAreaRai(null);
			setPerimeterMeters(null);
			setIsMainAreaSet(false);
			setPlantPoints([]);
			setRotationAngle(0);
			setObstacles([]);
			setRowSpacing({});
			setPlantSpacing({});
			setMapCenter([13.7563, 100.5018]);
			setMapZoom(16);
			
			if (map) {
				if (drawnPolygonRef.current) {
					drawnPolygonRef.current.setMap(null);
					drawnPolygonRef.current = null;
				}
				obstacleOverlaysRef.current.forEach(overlay => overlay.setMap(null));
				setObstacleOverlays([]);
				clearAllPlantMarkers();
				Object.values(distanceOverlaysByObstacleRef.current).forEach(({ lines, labels }) => {
					lines.forEach(l => l.setMap(null));
					labels.forEach(lb => lb.setMap(null));
				});
				setDistanceOverlaysByObstacle({});
			}
			
			return; // Exit early to prevent any data loading
		}

		if (crops) {
			const cropList = crops.split(',').filter(crop => crop.trim());
			setSelectedCrops(cropList);
			
			setRowSpacing(prev => {
				const updated: Record<string, number> = { ...prev };
				cropList.forEach(cropValue => {
					const crop = getCropByValue(cropValue);
					if (crop !== undefined && updated[cropValue] === undefined) {
						updated[cropValue] = crop.rowSpacing;
					}
				});
				return updated;
			});
			setPlantSpacing(prev => {
				const updated: Record<string, number> = { ...prev };
				cropList.forEach(cropValue => {
					const crop = getCropByValue(cropValue);
					if (crop !== undefined && updated[cropValue] === undefined) {
						updated[cropValue] = crop.plantSpacing;
					}
				});
				return updated;
			});
		}
		
		if (completedSteps) {
			const completedArray = parseCompletedSteps(completedSteps);
			setCompleted(completedArray);
		}

		if (hasUrlParams) {
			try {
				const fieldDataStr = localStorage.getItem('fieldCropData');
				if (fieldDataStr) {
					const fieldData = JSON.parse(fieldDataStr);
					log('Loading field data from localStorage for back navigation:', fieldData);
					
					// Validate and load main area data
					if (fieldData.mainArea && Array.isArray(fieldData.mainArea) && fieldData.mainArea.length >= 3) {
						// Validate coordinates
						const validMainArea = fieldData.mainArea.filter((coord: unknown) => 
							coord && 
							typeof (coord as Coordinate).lat === 'number' && 
							typeof (coord as Coordinate).lng === 'number' && 
							!isNaN((coord as Coordinate).lat) && 
							!isNaN((coord as Coordinate).lng) &&
							(coord as Coordinate).lat >= -90 && (coord as Coordinate).lat <= 90 &&
							(coord as Coordinate).lng >= -180 && (coord as Coordinate).lng <= 180
						) as Coordinate[];
						
						if (validMainArea.length >= 3) {
							setMainArea(validMainArea);
							setIsMainAreaSet(true);
						} else {
							warn('Invalid main area coordinates found, skipping');
						}
					}
					
					// Validate and load obstacles data
					if (fieldData.obstacles && Array.isArray(fieldData.obstacles) && fieldData.obstacles.length > 0) {
						const validObstacles = fieldData.obstacles.filter((obstacle: unknown) => {
							const obs = obstacle as Obstacle;
							return obs && 
								obs.id && 
								obs.type && 
								Array.isArray(obs.coordinates) && 
								obs.coordinates.length >= 3 &&
								obs.coordinates.every((coord: Coordinate) => 
									coord && 
									typeof coord.lat === 'number' && 
									typeof coord.lng === 'number' && 
									!isNaN(coord.lat) && 
									!isNaN(coord.lng) &&
									coord.lat >= -90 && coord.lat <= 90 &&
									coord.lng >= -180 && coord.lng <= 180
								);
						}) as Obstacle[];
						
						if (validObstacles.length > 0) {
							setObstacles(validObstacles);
						} else {
							warn('Invalid obstacles data found, skipping');
						}
					}
					
					// Validate and load plant points data
					if (fieldData.plantPoints && Array.isArray(fieldData.plantPoints) && fieldData.plantPoints.length > 0) {
						const validPlantPoints = fieldData.plantPoints.filter((point: unknown) => {
							const pt = point as PlantPoint;
							return pt && 
								pt.id && 
								typeof pt.lat === 'number' && 
								typeof pt.lng === 'number' && 
								!isNaN(pt.lat) && 
								!isNaN(pt.lng) &&
								pt.lat >= -90 && pt.lat <= 90 &&
								pt.lng >= -180 && pt.lng <= 180;
						}) as PlantPoint[];
						
						if (validPlantPoints.length > 0) {
							setPlantPoints(validPlantPoints);
						} else {
							warn('Invalid plant points data found, skipping');
						}
					}
					
					// Validate and load numeric data
					if (fieldData.areaRai !== null && fieldData.areaRai !== undefined && !isNaN(fieldData.areaRai)) {
						setAreaRai(fieldData.areaRai);
					}
					
					if (fieldData.perimeterMeters !== null && fieldData.perimeterMeters !== undefined && !isNaN(fieldData.perimeterMeters)) {
						setPerimeterMeters(fieldData.perimeterMeters);
					}
					
					if (fieldData.rotationAngle !== null && fieldData.rotationAngle !== undefined && !isNaN(fieldData.rotationAngle)) {
						setRotationAngle(fieldData.rotationAngle);
					}
					
					// Validate and load spacing data
					if (fieldData.rowSpacing && typeof fieldData.rowSpacing === 'object') {
						const validRowSpacing: Record<string, number> = {};
						Object.entries(fieldData.rowSpacing).forEach(([key, value]) => {
							if (typeof value === 'number' && !isNaN(value) && value > 0 && value <= 300) {
								validRowSpacing[key] = value;
							}
						});
						if (Object.keys(validRowSpacing).length > 0) {
							setRowSpacing(validRowSpacing);
						}
					}
					
					if (fieldData.plantSpacing && typeof fieldData.plantSpacing === 'object') {
						const validPlantSpacing: Record<string, number> = {};
						Object.entries(fieldData.plantSpacing).forEach(([key, value]) => {
							if (typeof value === 'number' && !isNaN(value) && value > 0 && value <= 200) {
								validPlantSpacing[key] = value;
							}
						});
						if (Object.keys(validPlantSpacing).length > 0) {
							setPlantSpacing(validPlantSpacing);
						}
					}
					
					// Validate and load map data
					if (fieldData.mapCenter && 
						typeof fieldData.mapCenter.lat === 'number' && 
						typeof fieldData.mapCenter.lng === 'number' &&
						!isNaN(fieldData.mapCenter.lat) && 
						!isNaN(fieldData.mapCenter.lng) &&
						fieldData.mapCenter.lat >= -90 && fieldData.mapCenter.lat <= 90 &&
						fieldData.mapCenter.lng >= -180 && fieldData.mapCenter.lng <= 180) {
						setMapCenter([fieldData.mapCenter.lat, fieldData.mapCenter.lng]);
					}
					
					if (fieldData.mapZoom && typeof fieldData.mapZoom === 'number' && !isNaN(fieldData.mapZoom) && fieldData.mapZoom >= 1 && fieldData.mapZoom <= 22) {
						setMapZoom(fieldData.mapZoom);
					}
					
					return;
				}
			} catch (e) {
				errorLog('Error loading field data from localStorage:', e);
				// Clear corrupted data
				localStorage.removeItem('fieldCropData');
			}
		}

		if (mainAreaData) {
			try {
				const parsed = JSON.parse(mainAreaData);
				setMainArea(parsed);
				setIsMainAreaSet(true);
			} catch (e) { errorLog('Error parsing mainAreaData:', e); }
		}
		
		if (obstaclesData) {
			try {
				const parsed = JSON.parse(obstaclesData);
				setObstacles(parsed);
			} catch (e) { errorLog('Error parsing obstaclesData:', e); }
		}
		
		if (plantPointsData) {
			try {
				const parsed = JSON.parse(plantPointsData);
				setPlantPoints(parsed);
			} catch (e) { errorLog('Error parsing plantPointsData:', e); }
		}
		
		if (areaRaiData) { setAreaRai(parseFloat(areaRaiData)); }
		if (perimeterMetersData) { setPerimeterMeters(parseFloat(perimeterMetersData)); }
		if (rotationAngleData) { setRotationAngle(parseFloat(rotationAngleData)); }
		
		if (rowSpacingData) {
			try {
				const parsed = JSON.parse(rowSpacingData);
				setRowSpacing(parsed);
			} catch (e) { errorLog('Error parsing rowSpacingData:', e); }
		}
		
		if (plantSpacingData) {
			try {
				const parsed = JSON.parse(plantSpacingData);
				setPlantSpacing(parsed);
			} catch (e) { errorLog('Error parsing plantSpacingData:', e); }
		}
	}, [crops, completedSteps, mainAreaData, obstaclesData, plantPointsData, areaRaiData, perimeterMetersData, rotationAngleData, rowSpacingData, plantSpacingData, map, clearAllPlantMarkers]);

    // Spacing handlers
    const handleRowSpacingEdit = (cropValue: string) => {
        setTempRowSpacing(prev => ({ 
            ...prev, 
            [cropValue]: (rowSpacing[cropValue] || 50).toString() 
        }));
        setEditingRowSpacingForCrop(cropValue);
    };

    const handleRowSpacingConfirm = (cropValue: string) => {
        const newValue = parseFloat(tempRowSpacing[cropValue] || '');
        if (!isNaN(newValue) && newValue > 0) {
            setRowSpacing(prev => ({ ...prev, [cropValue]: newValue }));
            setEditingRowSpacingForCrop(null);
            setTempRowSpacing(prev => {
                const updated = { ...prev };
                delete updated[cropValue];
                return updated;
            });
        } else {
            alert(t('Please enter a positive number for row spacing'));
        }
    };

    const handleRowSpacingCancel = (cropValue: string) => {
        setEditingRowSpacingForCrop(null);
        setTempRowSpacing(prev => {
            const updated = { ...prev };
            delete updated[cropValue];
            return updated;
        });
    };

    const handlePlantSpacingEdit = (cropValue: string) => {
        setTempPlantSpacing(prev => ({ 
            ...prev, 
            [cropValue]: (plantSpacing[cropValue] || 20).toString() 
        }));
        setEditingPlantSpacingForCrop(cropValue);
    };

    const handlePlantSpacingConfirm = (cropValue: string) => {
        const newValue = parseFloat(tempPlantSpacing[cropValue] || '');
        if (!isNaN(newValue) && newValue > 0) {
            setPlantSpacing(prev => ({ ...prev, [cropValue]: newValue }));
            setEditingPlantSpacingForCrop(null);
            setTempPlantSpacing(prev => {
                const updated = { ...prev };
                delete updated[cropValue];
                return updated;
            });
        } else {
            alert(t('Please enter a positive number for plant spacing'));
        }
    };

    const handlePlantSpacingCancel = (cropValue: string) => {
        setEditingPlantSpacingForCrop(null);
        setTempPlantSpacing(prev => {
            const updated = { ...prev };
            delete updated[cropValue];
            return updated;
        });
    };

	const resetSpacingToDefaults = () => {
		setRowSpacing(prev => {
			const updated: Record<string, number> = { ...prev };
			selectedCrops.forEach(cropValue => {
				const crop = getCropByValue(cropValue);
				if (crop) updated[cropValue] = crop.rowSpacing;
			});
			return updated;
		});
		setPlantSpacing(prev => {
			const updated: Record<string, number> = { ...prev };
			selectedCrops.forEach(cropValue => {
				const crop = getCropByValue(cropValue);
				if (crop) updated[cropValue] = crop.plantSpacing;
			});
			return updated;
		});
		setEditingRowSpacingForCrop(null);
		setEditingPlantSpacingForCrop(null);
		setTempRowSpacing({});
		setTempPlantSpacing({});
	};
    

    const handleMapLoad = (loadedMap: google.maps.Map) => {
        setMap(loadedMap);
        listenersRef.current.push(
            loadedMap.addListener('zoom_changed', () => {
                setMapZoom(loadedMap.getZoom() || 16);
            })
        );
        
        if (!window.google?.maps?.drawing) {
            console.error("Google Maps Drawing library not available.");
            alert("Drawing tools could not be loaded. Please refresh the page.");
            return;
        }

        const drawingManager = new google.maps.drawing.DrawingManager({
            drawingMode: null,
            drawingControl: false,
            polygonOptions: {
                fillColor: '#86EFAC',
                fillOpacity: 0.3,
                strokeColor: '#22C55E',
                strokeWeight: 3,
                strokeOpacity: 1,
                editable: true,
                draggable: false,
                clickable: true,
            },
            rectangleOptions: {
                fillColor: '#86EFAC',
                fillOpacity: 0.3,
                strokeColor: '#22C55E',
                strokeWeight: 3,
                strokeOpacity: 1,
                editable: true,
                draggable: false,
                clickable: true,
            },
            circleOptions: {
                fillColor: '#86EFAC',
                fillOpacity: 0.3,
                strokeColor: '#22C55E',
                strokeWeight: 3,
                strokeOpacity: 1,
                editable: true,
                draggable: false,
                clickable: true,
            },
        });

        drawingManager.setMap(loadedMap);
        setDrawingManagerRef(drawingManager);

        const createEditablePolygon = (coordinates: Coordinate[], holes: Coordinate[][] = [], isEditable: boolean = false) => {
            const styledPolygon = new google.maps.Polygon({
                paths: [coordinates, ...holes],
                fillColor: '#86EFAC', 
                fillOpacity: 0.3, 
                strokeColor: '#22C55E',
                strokeWeight: isEditable ? 4 : 3, // Thicker stroke when editing for better visibility
                strokeOpacity: 1, 
                editable: isEditable,
                draggable: false, 
                clickable: true,
            });
            styledPolygon.setMap(loadedMap);

            if (isEditable) {
                const paths = styledPolygon.getPaths();
                const outerPath = paths.getAt(0);
                const syncFromPolygonPath = () => {
                    const updated: Coordinate[] = [];
                    for (let i = 0; i < outerPath.getLength(); i++) {
                        const latLng = outerPath.getAt(i);
                        updated.push({ lat: latLng.lat(), lng: latLng.lng() });
                    }
                    setMainArea(updated);
                    computeAreaAndPerimeter(updated, []);
                };
                listenersRef.current.push(outerPath.addListener('set_at', syncFromPolygonPath));
                listenersRef.current.push(outerPath.addListener('insert_at', syncFromPolygonPath));
                listenersRef.current.push(outerPath.addListener('remove_at', syncFromPolygonPath));
                listenersRef.current.push(styledPolygon.addListener('dragstart', () => loadedMap.setOptions({ draggable: false })));
                listenersRef.current.push(styledPolygon.addListener('dragend', () => {
                    loadedMap.setOptions({ draggable: true });
                    syncFromPolygonPath();
                }));
            }
            return styledPolygon;
        };

        const validateObstacleInMainAreaWithRefs = (obstacleCoords: Coordinate[]): boolean => {
            if (mainAreaRef.current.length < 3) return false;
            if (drawnPolygonRef.current && window.google?.maps?.geometry?.poly) {
                try {
                    const tolerance = 5e-6;
                    return obstacleCoords.every((point) => {
                        const latLng = new google.maps.LatLng(point.lat, point.lng);
                        const inPoly = google.maps.geometry.poly.containsLocation(latLng, drawnPolygonRef.current as google.maps.Polygon);
                        const onEdge = google.maps.geometry.poly.isLocationOnEdge(latLng, drawnPolygonRef.current as google.maps.Polygon, tolerance);
                        return inPoly || onEdge;
>>>>>>> 63046a15
                    });
                    fieldPolygon.setMap(map);
                    setMainField({
                        polygon: fieldPolygon,
                        coordinates: parsedData.mainField.coordinates,
                        area: parsedData.mainField.area,
                    });
                    setFieldAreaSize(parsedData.mainField.area);
                    setStepCompleted({ 1: true });
                }
            } catch (e) {
                console.error('Failed to restore main field polygon:', e);
            }
<<<<<<< HEAD
=======

            polygon.setMap(null);
            stopDrawingObstacle();
        }));

        listenersRef.current.push(drawingManager.addListener('rectanglecomplete', (rectangle: google.maps.Rectangle) => {
            if (drawnPolygonRef.current != null) { rectangle.setMap(null); return; }
            const coordinates = extractCoordinatesFromRectangle(rectangle);
            setMainArea(coordinates);
            computeAreaAndPerimeter(coordinates, []);
            setIsDrawing(false);
            setIsMainAreaSet(true);
            setIsEditingMainArea(false); // Start in confirm mode
            drawingManager.setDrawingMode(null);
            const prevPoly = drawnPolygonRef.current;
            if (prevPoly) { detachOverlay(prevPoly); }
            const styledPolygon = createEditablePolygon(coordinates, [], false);
            setDrawnPolygon(styledPolygon);
            drawnPolygonRef.current = styledPolygon;
            rectangle.setMap(null);
        }));

        listenersRef.current.push(drawingManager.addListener('circlecomplete', (circle: google.maps.Circle) => {
            if (drawnPolygonRef.current != null) { circle.setMap(null); return; }
            const coordinates = extractCoordinatesFromCircle(circle);
            setMainArea(coordinates);
            computeAreaAndPerimeter(coordinates, []);
            setIsDrawing(false);
            setIsMainAreaSet(true);
            setIsEditingMainArea(false); // Start in confirm mode
            drawingManager.setDrawingMode(null);
            const prevPoly = drawnPolygonRef.current;
            if (prevPoly) { detachOverlay(prevPoly); }
            const styledPolygon = createEditablePolygon(coordinates, [], false);
            setDrawnPolygon(styledPolygon);
            drawnPolygonRef.current = styledPolygon;
            circle.setMap(null);
        }));
    };

    // ===== EVENT HANDLERS =====
    
    const handleSearch = useCallback((lat: number, lng: number) => {
        setMapCenter([lat, lng]);
        if (map) {
            map.panTo({ lat, lng });
            map.setZoom(17);
>>>>>>> 63046a15
        }
    }, [map, setMainField, setFieldAreaSize, setStepCompleted]);

    const handleError = useCallback((errorMessage: string) => {
        setError(errorMessage);
        setTimeout(() => setError(null), 5000);
    }, []);

    const pathToCoordinates = (path: google.maps.MVCArray<google.maps.LatLng>): Coordinate[] => {
        return path.getArray().map((latLng) => ({ lat: latLng.lat(), lng: latLng.lng() }));
    };

    const handleDrawCreated = useCallback(
        (overlay: google.maps.MVCObject) => {
            // Clear any previous field
            if (mainField && mainField.polygon) {
                mainField.polygon.setMap(null);
            }

            const polygon = overlay as google.maps.Polygon;
            const path = polygon.getPath();
            const coordinates = pathToCoordinates(path);

            const turfPolygon = turf.polygon([
                [
                    ...coordinates.map((c) => [c.lng, c.lat]),
                    [coordinates[0].lng, coordinates[0].lat],
                ],
            ]);
            const area = turf.area(turfPolygon);

            setMainField({ polygon, coordinates, area });
            setFieldAreaSize(area);
            setStepCompleted((prev) => ({ ...prev, 1: true }));

            // Allow editing after drawing
            polygon.setEditable(true);
            google.maps.event.addListener(path, 'set_at', () => updateDrawnField(polygon));
            google.maps.event.addListener(path, 'insert_at', () => updateDrawnField(polygon));
        },
        [mainField, setMainField, setFieldAreaSize, setStepCompleted]
    );

    const updateDrawnField = (polygon: google.maps.Polygon) => {
        const path = polygon.getPath();
        const coordinates = pathToCoordinates(path);
        const turfPolygon = turf.polygon([
            [...coordinates.map((c) => [c.lng, c.lat]), [coordinates[0].lng, coordinates[0].lat]],
        ]);
        const area = turf.area(turfPolygon);

        setMainField({ polygon, coordinates, area });
        setFieldAreaSize(area);
    };

    const handleNextStep = () => {
        if (!stepCompleted[1]) {
            handleError(t('Please define the field boundary first.'));
            return;
        }

        // 1. Collect all data for this step
        const step1Data = {
            mapCenter,
            mapZoom,
            mapType,
            selectedCrops,
            mainField: mainField
                ? {
                      coordinates: mainField.coordinates,
                      area: mainField.area,
                  }
                : null,
            fieldAreaSize: fieldZoneState.fieldAreaSize,
        };

        // 2. Get existing data from localStorage or create a new object
        const existingData = JSON.parse(localStorage.getItem('fieldMapData') || '{}');

        // 3. Merge and save data to localStorage
        const dataToSave = { ...existingData, ...step1Data };
        localStorage.setItem('fieldMapData', JSON.stringify(dataToSave));

        // 4. Navigate to the next step
        router.visit(`/field-step2-zones?crops=${selectedCrops.join(',')}`);
    };

    return (
        <div className="flex h-screen flex-col overflow-hidden bg-gray-900 text-white">
            <Head title={t('Field Boundary - Step 1')} />
            <Navbar />

            {error && (
                <ErrorMessage title={t('Error')} message={error} onDismiss={() => setError(null)} />
            )}

            <div className="flex flex-1 overflow-hidden">
                {/* --- Sidebar --- */}
                <aside className="w-96 flex-shrink-0 border-r border-gray-700 bg-gray-800 p-4">
                    <div className="flex h-full flex-col">
                        <div className="mb-4">
                            <Link
                                href="/field-crop"
                                className="text-sm text-blue-400 hover:text-blue-300"
                            >
                                &larr; {t('Back to Crop Selection')}
                            </Link>
                            <h1 className="mt-2 text-2xl font-bold">🌾 {t('Field Planning')}</h1>
                        </div>

                        {/* Step Indicator */}
                        <div className="mb-6">
                            <h2 className="text-lg font-semibold text-green-400">
                                {t('Step 1')}: {t('Define Field Boundary')}
                            </h2>
                            <p className="text-sm text-gray-400">
                                {t('Search for your location and draw the boundary of your field.')}
                            </p>
                        </div>

                        {/* Drawing Tool */}
                        <div className="mb-4 rounded-lg bg-gray-700 p-4">
                            <h3 className="font-semibold">{t('Drawing Tool')}</h3>
                            <button
                                onClick={() => window.startFieldDrawing()}
                                disabled={!map}
                                className="mt-2 w-full rounded-md bg-green-600 px-4 py-2 font-bold text-white transition-colors hover:bg-green-700 disabled:cursor-not-allowed disabled:bg-gray-500"
                            >
                                🏔️{' '}
                                {mainField ? t('Redraw Field Boundary') : t('Draw Field Boundary')}
                            </button>
                        </div>

                        {/* Field Info */}
                        {mainField && (
                            <div className="mb-4 rounded-lg bg-gray-700 p-4">
                                <h3 className="font-semibold text-green-300">
                                    {t('Field Information')}
                                </h3>
                                <p className="mt-2 text-sm">
                                    {t('Area')}:{' '}
                                    <strong>
                                        {(mainField.area / 1600).toFixed(2)} {t('Rai')}
                                    </strong>{' '}
                                    ({mainField.area.toFixed(0)} m²)
                                </p>
                                <p className="mt-2 text-xs text-gray-400">
                                    {t(
                                        'You can click and drag the points on the map to edit the shape.'
                                    )}
                                </p>
                            </div>
                        )}

                        <div className="mt-auto">
                            <button
                                onClick={handleNextStep}
                                disabled={!stepCompleted[1]}
                                className="w-full rounded-md bg-blue-600 px-4 py-3 font-bold text-white transition-colors hover:bg-blue-700 disabled:cursor-not-allowed disabled:bg-gray-500"
                            >
                                {t('Next Step: Zoning')} &rarr;
                            </button>
                        </div>
                    </div>
                </aside>

                {/* --- Map Area --- */}
                <main className="relative flex-1">
                    <Wrapper
                        apiKey={apiKey}
                        render={(status: Status) => {
                            if (status === Status.LOADING)
                                return <LoadingSpinner text={t('Loading Map...')} fullScreen />;
                            if (status === Status.FAILURE)
                                return (
                                    <ErrorMessage
                                        title={t('Error')}
                                        message={t('Could not load Google Maps.')}
                                    />
                                );
                            return <div />;
                        }}
                        libraries={['drawing', 'geometry', 'places']}
                    >
                        <GoogleMapComponent
                            center={{ lat: mapCenter[0], lng: mapCenter[1] }}
                            zoom={mapZoom}
                            onLoad={setMap}
                            onDrawCreated={handleDrawCreated}
                            mapType={mapType as google.maps.MapTypeId}
                            onCenterChanged={(c) => setMapCenter([c.lat, c.lng])}
                            onZoomChanged={setMapZoom}
                        />
                    </Wrapper>
                </main>
            </div>
        </div>
    );
}<|MERGE_RESOLUTION|>--- conflicted
+++ resolved
@@ -1,18 +1,3 @@
-<<<<<<< HEAD
-/* eslint-disable react-hooks/exhaustive-deps */
-import { useState, useEffect, useCallback, useRef } from 'react';
-import Navbar from '@/components/Navbar';
-import { Head, Link, router } from '@inertiajs/react';
-import { Wrapper, Status } from '@googlemaps/react-wrapper';
-import * as turf from '@turf/turf';
-import { useLanguage } from '@/contexts/LanguageContext';
-import { useMapState, useStepWizard, useFieldZoneState } from '@/pages/hooks/useFieldMapState';
-import ErrorMessage from '@/pages/components/ErrorMessage';
-import LoadingSpinner from '@/pages/components/LoadingSpinner';
-
-// --- Interfaces ---
-interface Coordinate {
-=======
 import React, { useEffect, useState, useCallback, useMemo, useRef } from 'react';
 import { Head, router } from '@inertiajs/react';
 import { useLanguage } from '../../contexts/LanguageContext';
@@ -66,52 +51,12 @@
 
 interface PlantPoint {
     id: string;
->>>>>>> 63046a15
     lat: number;
     lng: number;
+    cropType: string;
+    isValid: boolean;
 }
 
-<<<<<<< HEAD
-interface GoogleMapComponentProps {
-    center: Coordinate;
-    zoom: number;
-    onLoad: (map: google.maps.Map) => void;
-    onDrawCreated: (overlay: google.maps.MVCObject) => void;
-    mapType: google.maps.MapTypeId;
-    onCenterChanged: (center: Coordinate) => void;
-    onZoomChanged: (zoom: number) => void;
-}
-
-// Extend Window interface for custom function
-declare global {
-    interface Window {
-        startFieldDrawing: () => void;
-    }
-}
-
-// --- Google Map Component ---
-const getGoogleMapsConfig = () => {
-    const apiKey = import.meta.env.VITE_GOOGLE_MAPS_API_KEY || '';
-    if (!apiKey) {
-        console.error('❌ Google Maps API Key not found!');
-    }
-    return { apiKey, libraries: ['drawing', 'geometry', 'places'] as const };
-};
-
-const GoogleMapComponent = ({
-    center,
-    zoom,
-    onLoad,
-    onDrawCreated,
-    mapType,
-    onCenterChanged,
-    onZoomChanged,
-}: GoogleMapComponentProps) => {
-    const ref = useRef<HTMLDivElement>(null);
-    const [map, setMap] = useState<google.maps.Map>();
-    const [drawingManager, setDrawingManager] = useState<google.maps.drawing.DrawingManager>();
-
-=======
 interface Obstacle {
     id: string;
     type: 'water_source' | 'other';
@@ -198,21 +143,34 @@
     useEffect(() => { drawingManagerObjRef.current = drawingManagerRef; }, [drawingManagerRef]);
     
     // Component cleanup effect
->>>>>>> 63046a15
     useEffect(() => {
-        if (ref.current && !map && window.google) {
-            const newMap = new google.maps.Map(ref.current, {
-                center,
-                zoom,
-                mapTypeId: mapType,
-                mapTypeControl: false,
-                streetViewControl: true,
-                fullscreenControl: true,
-                zoomControl: true,
-                gestureHandling: 'greedy',
+        const startingGenerationId = currentGenerationIdRef.current;
+        return () => {
+            log("Cleaning up InitialArea component...");
+            
+            // Cancel any pending rotation timer
+            if (rotationTimerRef.current) {
+                clearTimeout(rotationTimerRef.current);
+                rotationTimerRef.current = null;
+            }
+            
+            // Increment generation ID to cancel any ongoing operations using captured value
+            currentGenerationIdRef.current = startingGenerationId + 1;
+            
+            // Remove all stored event listeners to prevent memory leaks
+            listenersRef.current.forEach(listener => google.maps.event.removeListener(listener));
+            listenersRef.current = [];
+
+            // Remove all overlays from the map
+            drawnPolygonRef.current?.setMap(null);
+            obstacleOverlaysRef.current.forEach(overlay => overlay.setMap(null));
+            
+            // Clear all plant point markers
+            plantPointMarkersRef.current.forEach(marker => {
+                if (marker && marker.setMap) {
+                    marker.setMap(null);
+                }
             });
-<<<<<<< HEAD
-=======
             plantPointMarkersRef.current = [];
             
             Object.values(distanceOverlaysByObstacleRef.current).forEach(({ lines, labels }) => {
@@ -492,140 +450,384 @@
             lng: xy.x / lngFactor + origin.lng,
         };
     }, []);
->>>>>>> 63046a15
-
-            const drawingMgr = new google.maps.drawing.DrawingManager({
-                drawingMode: null,
-                drawingControl: false,
-                polygonOptions: {
-                    fillColor: '#22C55E',
-                    fillOpacity: 0.3,
-                    strokeColor: '#22C55E',
-                    strokeWeight: 3,
-                    clickable: false,
-                    editable: true,
-                    zIndex: 1,
+
+    const rotateXY = useCallback((xy: { x: number; y: number }, angleRad: number) => {
+        const cosA = Math.cos(angleRad);
+        const sinA = Math.sin(angleRad);
+        return {
+            x: xy.x * cosA - xy.y * sinA,
+            y: xy.x * sinA + xy.y * cosA,
+        };
+    }, []);
+
+    const isPointInPolygonXY = useCallback((point: { x: number; y: number }, polygon: Array<{ x: number; y: number }>): boolean => {
+        return pointInPolygonGeneric(point, polygon, p => p.x, p => p.y);
+    }, [pointInPolygonGeneric]);
+
+    const distanceToPolygonEdgeXY = useCallback((point: { x: number; y: number }, polygon: Array<{ x: number; y: number }>): number => {
+        return distanceToPolygonEdgeGeneric(point, polygon, p => p.x, p => p.y);
+    }, [distanceToPolygonEdgeGeneric]);
+
+    // [FIX] Enhanced oriented generation with center-first row placement for better uniformity
+    const generatePlantPointsOriented = useCallback(async (angleDeg: number, generationId: number): Promise<PlantPoint[]> => {
+        if (mainArea.length < 3 || selectedCrops.length === 0) return [];
+
+        log(`Starting plant generation for angle ${angleDeg}, generation ${generationId}`);
+
+        const primaryCrop = selectedCrops[0];
+        const cropInfo = getCropSpacingInfo(primaryCrop);
+        const rowSpacingM = cropInfo.rowSpacing / 100;
+        const plantSpacingM = cropInfo.plantSpacing / 100;
+        const bufferDistance = plantSpacingM * 0.3;
+
+        const origin = computeCentroid(mainArea);
+        const angleRad = (angleDeg * Math.PI) / 180;
+
+        const mainXY = mainArea.map(p => toLocalXY(p, origin));
+        const rotatedMain = mainXY.map(p => rotateXY(p, -angleRad));
+        const obstaclesXY = obstacles.map(o => o.coordinates.map(p => toLocalXY(p, origin)));
+        const rotatedObstacles = obstaclesXY.map(poly => poly.map(p => rotateXY(p, -angleRad)));
+
+        const xs = rotatedMain.map(p => p.x);
+        const ys = rotatedMain.map(p => p.y);
+        const minX = Math.min(...xs);
+        const maxX = Math.max(...xs);
+        const minY = Math.min(...ys);
+        const maxY = Math.max(...ys);
+
+        const plantPointsOut: PlantPoint[] = [];
+        
+        // Calculate center Y coordinate for starting from the middle
+        const centerY = (minY + maxY) / 2;
+        
+        // Calculate how many rows we can fit above and below center
+        const totalHeight = maxY - minY;
+        const maxRows = Math.floor(totalHeight / rowSpacingM);
+        const rowsAboveCenter = Math.floor(maxRows / 2);
+        const rowsBelowCenter = maxRows - rowsAboveCenter;
+        
+        log(`Plant generation: center Y=${centerY.toFixed(2)}, rows above=${rowsAboveCenter}, rows below=${rowsBelowCenter}`);
+        
+        // Generate rows starting from center and expanding outward
+        const allRowYs: number[] = [];
+        
+        // Add center row first
+        allRowYs.push(centerY);
+        
+        // Add rows above center (going up)
+        for (let i = 1; i <= rowsAboveCenter; i++) {
+            const yAbove = centerY + (i * rowSpacingM);
+            if (yAbove <= maxY) {
+                allRowYs.push(yAbove);
+            }
+        }
+        
+        // Add rows below center (going down)
+        for (let i = 1; i <= rowsBelowCenter; i++) {
+            const yBelow = centerY - (i * rowSpacingM);
+            if (yBelow >= minY) {
+                allRowYs.push(yBelow);
+            }
+        }
+        
+        // Sort rows from bottom to top for consistent ordering
+        allRowYs.sort((a, b) => a - b);
+        
+        log(`Generated ${allRowYs.length} rows starting from center`);
+        
+        // Generate plants for each row
+        for (let rowIndex = 0; rowIndex < allRowYs.length; rowIndex++) {
+            const y = allRowYs[rowIndex];
+            
+            // Check generation ID frequently during long operations
+            if (rowIndex % 10 === 0) {
+                if (currentGenerationIdRef.current !== generationId) { 
+                    log(`Plant generation ${generationId} cancelled at row ${rowIndex}`);
+                    return []; 
+                }
+                await yieldToFrame();
+            }
+
+            let plantIndex = 0;
+            for (let x = minX; x <= maxX; x += plantSpacingM) {
+                // Additional check for very long rows
+                if (plantIndex % 50 === 0 && currentGenerationIdRef.current !== generationId) {
+                    log(`Plant generation ${generationId} cancelled at plant ${plantIndex} in row ${rowIndex}`);
+                    return [];
+                }
+                
+                const pt = { x, y };
+                const insideMain = isPointInPolygonXY(pt, rotatedMain);
+                const insideAnyHole = rotatedObstacles.some(poly => isPointInPolygonXY(pt, poly));
+                if (insideMain && !insideAnyHole) {
+                    const distanceFromEdge = Math.min(
+                        distanceToPolygonEdgeXY(pt, rotatedMain),
+                        ...rotatedObstacles.map(poly => distanceToPolygonEdgeXY(pt, poly))
+                    );
+                    if (distanceFromEdge >= bufferDistance) {
+                        const unrotated = rotateXY(pt, angleRad);
+                        const latLng = toLatLngFromXY(unrotated, origin);
+                        plantPointsOut.push({
+                            id: `plant_${generationId}_${rowIndex}_${plantIndex}`,
+                            lat: latLng.lat,
+                            lng: latLng.lng,
+                            cropType: primaryCrop,
+                            isValid: true,
+                        });
+                    }
+                }
+                plantIndex++;
+            }
+        }
+        
+        log(`Plant generation ${generationId} completed with ${plantPointsOut.length} points using center-first approach`);
+        return plantPointsOut;
+    }, [mainArea, selectedCrops, obstacles, getCropSpacingInfo, computeCentroid, toLocalXY, rotateXY, isPointInPolygonXY, distanceToPolygonEdgeXY, toLatLngFromXY]);
+
+    // Create distance overlays (lines + labels) for a water obstacle
+    const createDistanceOverlaysForWaterObstacle = useCallback((obstacle: Obstacle) => {
+        if (!map || mainArea.length < 3) return;
+
+        const origin = computeCentroid(mainArea);
+        const mainXY = mainArea.map(p => toLocalXY(p, origin));
+        const obsXY = obstacle.coordinates.map(p => toLocalXY(p, origin));
+
+        const centroidObs = computeCentroid(obstacle.coordinates);
+        const cxy = toLocalXY(centroidObs, origin);
+
+        // helpers to compute line-polygon intersections
+        const intersectHorizontal = (y: number, poly: Array<{ x: number; y: number }>): number[] => {
+            const xs: number[] = [];
+            for (let i = 0, j = poly.length - 1; i < poly.length; j = i++) {
+                const a = poly[i];
+                const b = poly[j];
+                if ((a.y > y) !== (b.y > y)) {
+                    const x = a.x + ((y - a.y) * (b.x - a.x)) / (b.y - a.y);
+                    xs.push(x);
+                }
+            }
+            return xs.sort((a, b) => a - b);
+        };
+        const intersectVertical = (x: number, poly: Array<{ x: number; y: number }>): number[] => {
+            const ys: number[] = [];
+            for (let i = 0, j = poly.length - 1; i < poly.length; j = i++) {
+                const a = poly[i];
+                const b = poly[j];
+                if ((a.x > x) !== (b.x > x)) {
+                    const y = a.y + ((x - a.x) * (b.y - a.y)) / (b.x - a.x);
+                    ys.push(y);
+                }
+            }
+            return ys.sort((a, b) => a - b);
+        };
+
+        const xsObs = intersectHorizontal(cxy.y, obsXY);
+        const xsMain = intersectHorizontal(cxy.y, mainXY);
+        const ysObs = intersectVertical(cxy.x, obsXY);
+        const ysMain = intersectVertical(cxy.x, mainXY);
+
+        let xLeftObs = Math.max(...xsObs.filter(x => x < cxy.x));
+        let xRightObs = Math.min(...xsObs.filter(x => x > cxy.x));
+        let xLeftMain = Math.max(...xsMain.filter(x => x < cxy.x));
+        let xRightMain = Math.min(...xsMain.filter(x => x > cxy.x));
+
+        let yBottomObs = Math.max(...ysObs.filter(y => y < cxy.y));
+        let yTopObs = Math.min(...ysObs.filter(y => y > cxy.y));
+        let yBottomMain = Math.max(...ysMain.filter(y => y < cxy.y));
+        let yTopMain = Math.min(...ysMain.filter(y => y > cxy.y));
+
+        // Fallback to bounding boxes if intersections are not finite
+        const obsXs = obsXY.map(p => p.x); const obsYs = obsXY.map(p => p.y);
+        const mainXs = mainXY.map(p => p.x); const mainYs = mainXY.map(p => p.y);
+        const obsBBox = { minX: Math.min(...obsXs), maxX: Math.max(...obsXs), minY: Math.min(...obsYs), maxY: Math.max(...obsYs) };
+        const mainBBox = { minX: Math.min(...mainXs), maxX: Math.max(...mainXs), minY: Math.min(...mainYs), maxY: Math.max(...mainYs) };
+        if (!isFinite(xLeftObs)) xLeftObs = obsBBox.minX;
+        if (!isFinite(xRightObs)) xRightObs = obsBBox.maxX;
+        if (!isFinite(xLeftMain)) xLeftMain = mainBBox.minX;
+        if (!isFinite(xRightMain)) xRightMain = mainBBox.maxX;
+        if (!isFinite(yBottomObs)) yBottomObs = obsBBox.minY;
+        if (!isFinite(yTopObs)) yTopObs = obsBBox.maxY;
+        if (!isFinite(yBottomMain)) yBottomMain = mainBBox.minY;
+        if (!isFinite(yTopMain)) yTopMain = mainBBox.maxY;
+
+        const overlays: { lines: google.maps.Polyline[]; labels: google.maps.Marker[] } = { lines: [], labels: [] };
+
+        const makeLabelMarker = (pos: google.maps.LatLngLiteral, text: string) => {
+            const svg = `<?xml version="1.0"?><svg xmlns='http://www.w3.org/2000/svg' width='1' height='1'></svg>`; // placeholder, use label instead
+            return new google.maps.Marker({
+                position: pos,
+                map: map,
+                label: { text, color: '#22c55e', fontSize: '12px', fontWeight: 'bold' },
+                icon: {
+                    url: 'data:image/svg+xml;charset=UTF-8,' + encodeURIComponent(svg),
+                    anchor: new google.maps.Point(0, 0),
+                    scaledSize: new google.maps.Size(0, 0)
                 },
+                clickable: false,
+                optimized: true,
             });
-            drawingMgr.setMap(newMap);
-
-            google.maps.event.addListener(
-                drawingMgr,
-                'overlaycomplete',
-                (event: google.maps.drawing.OverlayCompleteEvent) => {
-                    drawingMgr.setDrawingMode(null);
-                    onDrawCreated(event.overlay);
-                }
-            );
-
-            newMap.addListener('zoom_changed', () => {
-                const currentZoom = newMap.getZoom();
-                if (currentZoom !== undefined) {
-                    onZoomChanged(currentZoom);
-                }
+        };
+
+        const addLine = (aXY: { x: number; y: number }, bXY: { x: number; y: number }) => {
+            const a = toLatLngFromXY(aXY, origin);
+            const b = toLatLngFromXY(bXY, origin);
+            const line = new google.maps.Polyline({
+                path: [a, b],
+                strokeColor: '#ffffff',
+                strokeOpacity: 1,
+                strokeWeight: 2,
+                map: map,
+                clickable: false,
+                zIndex: 999,
             });
-            newMap.addListener('center_changed', () => {
-                const newCenter = newMap.getCenter();
-                if (newCenter) onCenterChanged({ lat: newCenter.lat(), lng: newCenter.lng() });
-            });
-
-            setMap(newMap);
-            setDrawingManager(drawingMgr);
-            onLoad(newMap);
-        }
-    }, [map, center, zoom, mapType, onLoad, onDrawCreated, onCenterChanged, onZoomChanged]);
-
-<<<<<<< HEAD
-=======
+            overlays.lines.push(line);
+            const meters = Math.hypot(bXY.x - aXY.x, bXY.y - aXY.y);
+            // Place label outside the main area: from main-boundary point (aXY), step outward (away from obstacle)
+            // using only the outward direction to keep labels aligned horizontally/vertically
+            const vx = aXY.x - bXY.x; // outward direction from boundary toward outside (opposite to interior)
+            const vy = aXY.y - bXY.y;
+            const vlen = Math.hypot(vx, vy) || 1;
+            const ux = vx / vlen;
+            const uy = vy / vlen;
+            // Increase outward distance a bit more for left-right (horizontal) labels
+            const isHorizontal = Math.abs(vx) > Math.abs(vy);
+            const outward = isHorizontal ? 5 : 3; // meters outside the main area
+            const labelXY = { x: aXY.x + ux * outward, y: aXY.y + uy * outward };
+            const label = makeLabelMarker(toLatLngFromXY(labelXY, origin), `📏 ${meters.toFixed(1)} m`);
+            overlays.labels.push(label);
+        };
+
+        if (isFinite(xLeftObs) && isFinite(xLeftMain) && xLeftMain < xLeftObs) {
+            // main-boundary -> obstacle
+            addLine({ x: xLeftMain, y: cxy.y }, { x: xLeftObs, y: cxy.y });
+        }
+        if (isFinite(xRightObs) && isFinite(xRightMain) && xRightMain > xRightObs) {
+            // main-boundary -> obstacle (swap order to keep bXY = obstacle)
+            addLine({ x: xRightMain, y: cxy.y }, { x: xRightObs, y: cxy.y });
+        }
+        if (isFinite(yBottomObs) && isFinite(yBottomMain) && yBottomMain < yBottomObs) {
+            // main-boundary -> obstacle
+            addLine({ x: cxy.x, y: yBottomMain }, { x: cxy.x, y: yBottomObs });
+        }
+        if (isFinite(yTopObs) && isFinite(yTopMain) && yTopMain > yTopObs) {
+            // main-boundary -> obstacle (swap order to keep bXY = obstacle)
+            addLine({ x: cxy.x, y: yTopMain }, { x: cxy.x, y: yTopObs });
+        }
+
         setDistanceOverlaysByObstacle(prev => ({ ...prev, [obstacle.id]: overlays }));
     }, [map, mainArea, computeCentroid, toLocalXY, toLatLngFromXY]);
 
     // Main area polygon rendering effect
->>>>>>> 63046a15
     useEffect(() => {
-        if (map && mapType) {
-            map.setMapTypeId(mapType);
-        }
-    }, [map, mapType]);
-
-    // Function to start drawing
-    window.startFieldDrawing = () => {
-        if (drawingManager) {
-            drawingManager.setDrawingMode(google.maps.drawing.OverlayType.POLYGON);
-        }
-    };
-
-    return <div ref={ref} style={{ width: '100%', height: '100%' }} />;
-};
-
-// --- Main Component for Step 1 ---
-export default function FieldStep1Boundary({ crops }: { crops?: string }) {
-    const { t } = useLanguage();
-    const { apiKey } = getGoogleMapsConfig();
-
-    // State Management Hooks
-    const mapState = useMapState();
-    const stepWizard = useStepWizard();
-    const fieldZoneState = useFieldZoneState();
-
-    const { mapCenter, setMapCenter, mapZoom, setMapZoom, mapType } = mapState;
-
-    const { stepCompleted, setStepCompleted } = stepWizard;
-    const { selectedCrops, setSelectedCrops, mainField, setMainField, setFieldAreaSize } =
-        fieldZoneState;
-
-    const [map, setMap] = useState<google.maps.Map | null>(null);
-    const [error, setError] = useState<string | null>(null);
-
-<<<<<<< HEAD
-    // Load initial data from URL and localStorage
-=======
+        if (!map || !isMainAreaSet || mainArea.length < 3 || isEditingMainArea) return;
+
+        // Recreate main area polygon
+        if (drawnPolygonRef.current) {
+            detachOverlay(drawnPolygonRef.current);
+        }
+
+        const createEditablePolygon = (coordinates: Coordinate[], holes: Coordinate[][] = []) => {
+            const styledPolygon = new google.maps.Polygon({
+                paths: [coordinates, ...holes],
+                fillColor: '#86EFAC',
+                fillOpacity: 0.3,
+                strokeColor: '#22C55E',
+                strokeWeight: 2,
+                strokeOpacity: 1,
+                editable: false,
+                draggable: false,
+                clickable: true,
+            });
+
+            styledPolygon.setMap(map);
+
+            const paths = styledPolygon.getPaths();
+            const outerPath = paths.getAt(0);
+            const syncFromPolygonPath = () => {
+                const updated: Coordinate[] = [];
+                for (let i = 0; i < outerPath.getLength(); i++) {
+                    const latLng = outerPath.getAt(i);
+                    updated.push({ lat: latLng.lat(), lng: latLng.lng() });
+                }
+                setMainArea(updated);
+                computeAreaAndPerimeter(updated, []);
+            };
+            
+            listenersRef.current.push(outerPath.addListener('set_at', syncFromPolygonPath));
+            listenersRef.current.push(outerPath.addListener('insert_at', syncFromPolygonPath));
+            listenersRef.current.push(outerPath.addListener('remove_at', syncFromPolygonPath));
+            listenersRef.current.push(styledPolygon.addListener('dragstart', () => {
+                map.setOptions({ draggable: false });
+            }));
+            listenersRef.current.push(styledPolygon.addListener('dragend', () => {
+                map.setOptions({ draggable: true });
+                syncFromPolygonPath();
+            }));
+
+            return styledPolygon;
+        };
+
+        const styledPolygon = createEditablePolygon(mainArea, []);
+        setDrawnPolygon(styledPolygon);
+        drawnPolygonRef.current = styledPolygon;
+
+        log('Recreated main area polygon from localStorage data');
+    }, [map, isMainAreaSet, mainArea, computeAreaAndPerimeter, isEditingMainArea]);
+
     // Obstacle overlays rendering effect
->>>>>>> 63046a15
     useEffect(() => {
-        // 1. Load from URL first
-        if (crops) {
-            setSelectedCrops(crops.split(',').filter(Boolean));
-        }
-
-        // 2. Then, try to load from localStorage to restore state
-        const savedData = localStorage.getItem('fieldMapData');
-        if (savedData) {
-            try {
-                const parsedData = JSON.parse(savedData);
-                if (parsedData.mapCenter) setMapCenter(parsedData.mapCenter);
-                if (parsedData.mapZoom) setMapZoom(parsedData.mapZoom);
-                if (parsedData.selectedCrops) setSelectedCrops(parsedData.selectedCrops);
-            } catch (e) {
-                console.error('Failed to parse saved data:', e);
-            }
-        }
-    }, [crops, setMapCenter, setMapZoom, setSelectedCrops]);
-
-<<<<<<< HEAD
-    // Effect to restore the mainField polygon after map is loaded
-=======
+        if (!map || obstacles.length === 0) return;
+
+        obstacleOverlaysRef.current.forEach(overlay => overlay.setMap(null));
+        setObstacleOverlays([]);
+
+        Object.values(distanceOverlaysByObstacleRef.current).forEach(({ lines, labels }) => {
+            lines.forEach(l => l.setMap(null));
+            labels.forEach(lb => lb.setMap(null));
+        });
+        setDistanceOverlaysByObstacle({});
+
+        const newObstacleOverlays: google.maps.Polygon[] = [];
+        obstacles.forEach((obstacle) => {
+            const obstacleColors = obstacle.type === 'water_source'
+                ? { fill: '#3b82f6', stroke: '#1d4ed8' }
+                : { fill: '#6b7280', stroke: '#374151' };
+
+            const polygon = new google.maps.Polygon({
+                paths: [obstacle.coordinates],
+                fillColor: obstacleColors.fill,
+                strokeColor: obstacleColors.stroke,
+                fillOpacity: 0.4,
+                strokeOpacity: 1,
+                strokeWeight: 2,
+                editable: false,
+                draggable: false,
+                clickable: true,
+                map: map
+            });
+
+            newObstacleOverlays.push(polygon);
+
+            if (obstacle.type === 'water_source') {
+                createDistanceOverlaysForWaterObstacle(obstacle);
+            }
+        });
+
+        setObstacleOverlays(newObstacleOverlays);
+        log('Recreated obstacle overlays from localStorage data:', obstacles.length, 'obstacles');
+    }, [map, obstacles, createDistanceOverlaysForWaterObstacle]);
+
     // Plant points markers rendering effect
->>>>>>> 63046a15
     useEffect(() => {
         if (!map) return;
-
-<<<<<<< HEAD
-        const savedData = localStorage.getItem('fieldMapData');
-        if (savedData) {
-            try {
-                const parsedData = JSON.parse(savedData);
-                if (parsedData.mainField && parsedData.mainField.coordinates) {
-                    const fieldPolygon = new google.maps.Polygon({
-                        paths: parsedData.mainField.coordinates,
-                        fillColor: '#22C55E',
-                        fillOpacity: 0.3,
-                        strokeColor: '#22C55E',
-                        strokeWeight: 3,
-                        clickable: false,
-                        editable: true,
-                        zIndex: 1,
-=======
+        
+        // Always clear existing markers first
+        clearAllPlantMarkers();
+        
+        if (plantPoints.length === 0) return;
+
+        log('Recreating plant point markers from localStorage data:', plantPoints.length, 'points');
+
         // Increment generation ID for this recreation
         const generationId = ++currentGenerationIdRef.current;
 
@@ -1389,22 +1591,87 @@
                         const inPoly = google.maps.geometry.poly.containsLocation(latLng, drawnPolygonRef.current as google.maps.Polygon);
                         const onEdge = google.maps.geometry.poly.isLocationOnEdge(latLng, drawnPolygonRef.current as google.maps.Polygon, tolerance);
                         return inPoly || onEdge;
->>>>>>> 63046a15
                     });
-                    fieldPolygon.setMap(map);
-                    setMainField({
-                        polygon: fieldPolygon,
-                        coordinates: parsedData.mainField.coordinates,
-                        area: parsedData.mainField.area,
+                } catch { /* fall through to CPU method */ }
+            }
+            const edgeToleranceMeters = 2.0;
+            return obstacleCoords.every(point => {
+                if (isPointInPolygon(point, mainAreaRef.current)) return true;
+                const distanceToEdge = distanceToPolygonEdge(point, mainAreaRef.current);
+                return distanceToEdge <= edgeToleranceMeters;
+            });
+        };
+        
+        listenersRef.current.push(drawingManager.addListener('polygoncomplete', (polygon: google.maps.Polygon) => {
+            const coordinates = extractCoordinatesFromPolygon(polygon);
+            const isObstacleIntent = drawingManager.get('polygonOptions').fillColor !== '#86EFAC';
+            
+            if ((drawnPolygonRef.current != null) && isObstacleIntent) {
+                if (validateObstacleInMainAreaWithRefs(coordinates)) {
+                    const newObstacle: Obstacle = {
+                        id: `obstacle_${Date.now()}`,
+                        type: selectedObstacleTypeRef.current,
+                        coordinates: coordinates,
+                        name: `${selectedObstacleTypeRef.current}_${obstaclesRef.current.length + 1}`
+                    };
+                    const obstacleColors = newObstacle.type === 'water_source' ? { fill: '#3b82f6', stroke: '#1d4ed8' } : { fill: '#6b7280', stroke: '#374151' };
+                    polygon.setOptions({
+                        fillColor: obstacleColors.fill, strokeColor: obstacleColors.stroke,
+                        fillOpacity: 0.4, strokeOpacity: 1, strokeWeight: 2,
+                        editable: false, draggable: false, clickable: true
                     });
-                    setFieldAreaSize(parsedData.mainField.area);
-                    setStepCompleted({ 1: true });
+                    setObstacles(prev => [...prev, newObstacle]);
+                    setObstacleOverlays(prev => [...prev, polygon]);
+                    if (newObstacle.type === 'water_source') createDistanceOverlaysForWaterObstacle(newObstacle);
+                    // Remove any plant points overlapped by this obstacle
+                    try {
+                        setPlantPoints(prev => {
+                            const thresholdMeters = 0.5;
+                            return prev.filter(pt => {
+                                if (isPointInPolygon(pt, newObstacle.coordinates)) return false;
+                                const d = distanceToPolygonEdge(pt, newObstacle.coordinates);
+                                return d > thresholdMeters;
+                            });
+                        });
+                    } catch (e) {
+                        console.warn('Failed to remove overlapped plant points:', e);
+                    }
+                    computeAreaAndPerimeter(mainAreaRef.current, []);
+                } else {
+                    alert(t('Obstacle must be within the main area'));
+                    polygon.setMap(null);
                 }
-            } catch (e) {
-                console.error('Failed to restore main field polygon:', e);
-            }
-<<<<<<< HEAD
-=======
+                
+                setIsDrawingObstacle(false);
+                drawingManager.setDrawingMode(null);
+                drawingManager.setOptions({
+                    polygonOptions: {
+                        fillColor: '#86EFAC', fillOpacity: 0.3, strokeColor: '#22C55E',
+                        strokeWeight: 2, strokeOpacity: 1, editable: true,
+                        draggable: false, clickable: true
+                    }
+                });
+                return;
+            }
+
+            if (drawnPolygonRef.current == null) {
+                setMainArea(coordinates);
+                computeAreaAndPerimeter(coordinates, []);
+                setIsDrawing(false);
+                setIsMainAreaSet(true);
+                setIsEditingMainArea(false); // Start in confirm mode
+                drawingManager.setDrawingMode(null);
+                
+                const prevPoly = drawnPolygonRef.current;
+                if (prevPoly) { detachOverlay(prevPoly); }
+
+                // Create polygon in confirm mode (not editable)
+                const styledPolygon = createEditablePolygon(coordinates, [], false);
+                setDrawnPolygon(styledPolygon);
+                drawnPolygonRef.current = styledPolygon;
+                polygon.setMap(null);
+                return;
+            }
 
             polygon.setMap(null);
             stopDrawingObstacle();
@@ -1452,203 +1719,558 @@
         if (map) {
             map.panTo({ lat, lng });
             map.setZoom(17);
->>>>>>> 63046a15
-        }
-    }, [map, setMainField, setFieldAreaSize, setStepCompleted]);
-
-    const handleError = useCallback((errorMessage: string) => {
-        setError(errorMessage);
-        setTimeout(() => setError(null), 5000);
-    }, []);
-
-    const pathToCoordinates = (path: google.maps.MVCArray<google.maps.LatLng>): Coordinate[] => {
-        return path.getArray().map((latLng) => ({ lat: latLng.lat(), lng: latLng.lng() }));
+        }
+    }, [map]);
+
+    // Drawing control functions
+    const startDrawing = (shapeType: string) => {
+        if (!drawingManagerRef || isMainAreaSet) return;
+        
+        setIsDrawing(true);
+        setSelectedShape(shapeType);
+        
+        const drawingMode = shapeType === 'rectangle' 
+            ? google.maps.drawing.OverlayType.RECTANGLE
+            : shapeType === 'circle'
+            ? google.maps.drawing.OverlayType.CIRCLE
+            : google.maps.drawing.OverlayType.POLYGON;
+            
+        drawingManagerRef.setDrawingMode(drawingMode);
     };
 
-    const handleDrawCreated = useCallback(
-        (overlay: google.maps.MVCObject) => {
-            // Clear any previous field
-            if (mainField && mainField.polygon) {
-                mainField.polygon.setMap(null);
-            }
-
-            const polygon = overlay as google.maps.Polygon;
-            const path = polygon.getPath();
-            const coordinates = pathToCoordinates(path);
-
-            const turfPolygon = turf.polygon([
-                [
-                    ...coordinates.map((c) => [c.lng, c.lat]),
-                    [coordinates[0].lng, coordinates[0].lat],
-                ],
-            ]);
-            const area = turf.area(turfPolygon);
-
-            setMainField({ polygon, coordinates, area });
-            setFieldAreaSize(area);
-            setStepCompleted((prev) => ({ ...prev, 1: true }));
-
-            // Allow editing after drawing
-            polygon.setEditable(true);
-            google.maps.event.addListener(path, 'set_at', () => updateDrawnField(polygon));
-            google.maps.event.addListener(path, 'insert_at', () => updateDrawnField(polygon));
-        },
-        [mainField, setMainField, setFieldAreaSize, setStepCompleted]
-    );
-
-    const updateDrawnField = (polygon: google.maps.Polygon) => {
-        const path = polygon.getPath();
-        const coordinates = pathToCoordinates(path);
-        const turfPolygon = turf.polygon([
-            [...coordinates.map((c) => [c.lng, c.lat]), [coordinates[0].lng, coordinates[0].lat]],
-        ]);
-        const area = turf.area(turfPolygon);
-
-        setMainField({ polygon, coordinates, area });
-        setFieldAreaSize(area);
+    const stopDrawing = () => {
+        if (!drawingManagerRef) return;
+        
+        setIsDrawing(false);
+        drawingManagerRef.setDrawingMode(null);
     };
 
-    const handleNextStep = () => {
-        if (!stepCompleted[1]) {
-            handleError(t('Please define the field boundary first.'));
+    const clearArea = () => {
+        setMainArea([]);
+        setAreaRai(null);
+        setPerimeterMeters(null);
+        setIsMainAreaSet(false);
+        setIsEditingMainArea(false);
+        clearPlantPoints();
+        clearObstacles();
+        if (drawnPolygon) {
+            drawnPolygon.setMap(null);
+            setDrawnPolygon(null);
+        }
+        stopDrawing();
+    };
+
+    const confirmMainArea = () => {
+        if (drawnPolygonRef.current) {
+            drawnPolygonRef.current.setEditable(false);
+            drawnPolygonRef.current.setOptions({
+                strokeWeight: 3, // Normal stroke weight when confirmed
+                strokeColor: '#22C55E'
+            });
+            setIsEditingMainArea(false);
+        }
+    };
+
+    const editMainArea = () => {
+        if (drawnPolygonRef.current) {
+            drawnPolygonRef.current.setEditable(true);
+            drawnPolygonRef.current.setOptions({
+                strokeWeight: 4, // Thicker stroke weight when editing for better visibility
+                strokeColor: '#22C55E'
+            });
+            setIsEditingMainArea(true);
+        }
+    };
+
+    const handleDrawingComplete = useCallback((coordinates: Coordinate[], shapeType: string) => {
+        if (shapeType === 'polygon' || shapeType === 'rectangle' || shapeType === 'circle') {
+            setMainArea(coordinates);
+            computeAreaAndPerimeter(coordinates);
+        }
+    }, [computeAreaAndPerimeter]);
+
+    const handleBackToCropSelection = () => {
+        log('Going back to choose-crop - clearing localStorage');
+        localStorage.removeItem('fieldCropData');
+        router.get('/choose-crop', { crops: selectedCrops.join(',') });
+    };
+
+    const handleBack = () => {
+        log('Going back to previous step - preserving data');
+        // Don't clear localStorage when going back to previous step
+        // The data should be preserved for navigation between steps
+        router.get('/choose-crop', { crops: selectedCrops.join(',') });
+    };
+
+    const handleStepClick = (step: StepData) => {
+        if (step.id === activeStep) return;
+        if (completed.includes(step.id)) { navigateToStep(step); return; }
+        if (step.id > activeStep && completed.includes(step.id - 1)) { navigateToStep(step); return; }
+        if (step.id === 1) navigateToStep(step);
+    };
+
+    const navigateToStep = (step: StepData) => {
+        // Persist current field state so going forward/back preserves the main area and overlays
+        try {
+            const fieldData = {
+                mainArea: mainArea.length >= 3 ? mainArea : [],
+                obstacles: obstacles.filter(obs => obs.coordinates.length >= 3),
+                plantPoints: plantPoints.filter(point => 
+                    point && typeof point.lat === 'number' && typeof point.lng === 'number' && !isNaN(point.lat) && !isNaN(point.lng)
+                ),
+                areaRai: typeof areaRai === 'number' && !isNaN(areaRai) ? areaRai : null,
+                perimeterMeters: typeof perimeterMeters === 'number' && !isNaN(perimeterMeters) ? perimeterMeters : null,
+                rotationAngle: typeof rotationAngle === 'number' && !isNaN(rotationAngle) ? rotationAngle : 0,
+                rowSpacing: Object.fromEntries(
+                    Object.entries(rowSpacing).filter(([, value]) => typeof value === 'number' && !isNaN(value) && value > 0)
+                ),
+                plantSpacing: Object.fromEntries(
+                    Object.entries(plantSpacing).filter(([, value]) => typeof value === 'number' && !isNaN(value) && value > 0)
+                ),
+                mapCenter: map ? { 
+                    lat: map.getCenter()?.lat() || 13.7563, 
+                    lng: map.getCenter()?.lng() || 100.5018 
+                } : { lat: 13.7563, lng: 100.5018 },
+                mapZoom: map ? Math.max(1, Math.min(22, map.getZoom() || 16)) : 16
+            };
+            localStorage.setItem('fieldCropData', JSON.stringify(fieldData));
+        } catch (e) {
+            errorLog('Error saving field data before navigation:', e);
+        }
+
+        const params = {
+            crops: selectedCrops.join(','),
+            currentStep: step.id,
+            completedSteps: toCompletedStepsCsv(completed)
+        };
+        router.get(step.route, params);
+    };
+
+    const handleContinue = () => {
+        // Enforce: 1) main area set, 2) at least one water source, 3) generated plant points
+        if (mainArea.length < 3 || !hasWaterSource || plantCount === 0) {
+            alert(t('Please set main area, add a water source, and generate plant points before continuing'));
             return;
         }
-
-        // 1. Collect all data for this step
-        const step1Data = {
-            mapCenter,
-            mapZoom,
-            mapType,
-            selectedCrops,
-            mainField: mainField
-                ? {
-                      coordinates: mainField.coordinates,
-                      area: mainField.area,
-                  }
-                : null,
-            fieldAreaSize: fieldZoneState.fieldAreaSize,
+        const newCompleted = [...completed];
+        if (!newCompleted.includes(activeStep)) newCompleted.push(activeStep);
+        
+        // Validate data before saving
+        const fieldData = {
+            mainArea: mainArea.length >= 3 ? mainArea : [],
+            obstacles: obstacles.filter(obs => obs.coordinates.length >= 3),
+            plantPoints: plantPoints.filter(point => 
+                point && 
+                typeof point.lat === 'number' && 
+                typeof point.lng === 'number' && 
+                !isNaN(point.lat) && 
+                !isNaN(point.lng)
+            ),
+            areaRai: typeof areaRai === 'number' && !isNaN(areaRai) ? areaRai : null,
+            perimeterMeters: typeof perimeterMeters === 'number' && !isNaN(perimeterMeters) ? perimeterMeters : null,
+            rotationAngle: typeof rotationAngle === 'number' && !isNaN(rotationAngle) ? rotationAngle : 0,
+            rowSpacing: Object.fromEntries(
+                Object.entries(rowSpacing).filter(([, value]) => 
+                    typeof value === 'number' && !isNaN(value) && value > 0
+                )
+            ),
+            plantSpacing: Object.fromEntries(
+                Object.entries(plantSpacing).filter(([, value]) => 
+                    typeof value === 'number' && !isNaN(value) && value > 0
+                )
+            ),
+            mapCenter: map ? { 
+                lat: map.getCenter()?.lat() || 13.7563, 
+                lng: map.getCenter()?.lng() || 100.5018 
+            } : { lat: 13.7563, lng: 100.5018 },
+            mapZoom: map ? Math.max(1, Math.min(22, map.getZoom() || 16)) : 16
         };
-
-        // 2. Get existing data from localStorage or create a new object
-        const existingData = JSON.parse(localStorage.getItem('fieldMapData') || '{}');
-
-        // 3. Merge and save data to localStorage
-        const dataToSave = { ...existingData, ...step1Data };
-        localStorage.setItem('fieldMapData', JSON.stringify(dataToSave));
-
-        // 4. Navigate to the next step
-        router.visit(`/field-step2-zones?crops=${selectedCrops.join(',')}`);
+        
+        try {
+            localStorage.setItem('fieldCropData', JSON.stringify(fieldData));
+            log('Field data saved successfully:', fieldData);
+        } catch (error) {
+            errorLog('Error saving field data to localStorage:', error);
+            // Continue without saving if localStorage fails
+        }
+        
+        const params = {
+            crops: selectedCrops.join(','),
+            currentStep: 2,
+            completedSteps: toCompletedStepsCsv(newCompleted)
+        };
+        log('Sending data to irrigation-generate:', params);
+        router.get('/step2-irrigation-system', params);
     };
 
+    const isStepAccessible = (stepId: number): boolean => {
+        if (stepId === 1) return true;
+        if (stepId === activeStep) return false;
+        return completed.includes(stepId) || completed.includes(stepId - 1);
+    };
+
+    const getStepStatus = (stepId: number): 'completed' | 'active' | 'accessible' | 'disabled' => {
+        if (completed.includes(stepId)) return 'completed';
+        if (stepId === activeStep) return 'active';
+        if (stepId === 1) return 'accessible';
+        if (completed.includes(stepId - 1)) return 'accessible';
+        return 'disabled';
+    };
+    
+    const plantCount = useMemo(() => plantPoints.length, [plantPoints]);
+    const obstacleCount = useMemo(() => obstacles.length, [obstacles]);
+    const hasWaterSource = useMemo(() => obstacles.some(o => o.type === 'water_source'), [obstacles]);
+
     return (
-        <div className="flex h-screen flex-col overflow-hidden bg-gray-900 text-white">
-            <Head title={t('Field Boundary - Step 1')} />
-            <Navbar />
-
-            {error && (
-                <ErrorMessage title={t('Error')} message={error} onDismiss={() => setError(null)} />
-            )}
-
-            <div className="flex flex-1 overflow-hidden">
-                {/* --- Sidebar --- */}
-                <aside className="w-96 flex-shrink-0 border-r border-gray-700 bg-gray-800 p-4">
-                    <div className="flex h-full flex-col">
-                        <div className="mb-4">
-                            <Link
-                                href="/field-crop"
-                                className="text-sm text-blue-400 hover:text-blue-300"
-                            >
-                                &larr; {t('Back to Crop Selection')}
-                            </Link>
-                            <h1 className="mt-2 text-2xl font-bold">🌾 {t('Field Planning')}</h1>
+        <>
+            <Head title={t('Initial Area Setup')} />
+            
+            <div className="min-h-screen text-white overflow-hidden" style={{ backgroundColor: '#000005' }}>
+                <Navbar />
+                
+                <div className="h-[calc(100vh-4rem)] overflow-hidden">
+                    <div className="flex h-full">
+                        {/* Left Side - Control Panel */}
+                        <div className="w-80 border-r border-white flex flex-col" style={{ backgroundColor: '#000005' }}>
+                            {/* Header with Step Navigation */}
+                            <div className="p-4 border-b border-white">
+								<button
+									onClick={handleBackToCropSelection}
+									className="mb-4 flex items-center text-blue-400 hover:text-blue-300 text-sm"
+								>
+									<svg className="mr-2 h-4 w-4" fill="none" stroke="currentColor" viewBox="0 0 24 24">
+										<path strokeLinecap="round" strokeLinejoin="round" strokeWidth={2} d="M15 19l-7-7 7-7" />
+									</svg>
+									{t('Back to Crop Selection')}
+								</button>
+                                
+                                <div className="mb-3">
+                                    <h1 className="text-lg font-bold text-white">
+                                        {steps.find(s => s.id === activeStep)?.title}
+                                    </h1>
+                                </div>
+
+                                {/* Step Navigation */}
+                                <div className="flex items-center justify-between mb-4">
+                                    {steps.map((step, index) => {
+                                        const status = getStepStatus(step.id);
+                                        const isClickable = isStepAccessible(step.id);
+                                        
+                                        return (
+                                            <div key={step.id} className="flex items-center">
+                                                <button
+                                                    onClick={() => isClickable && handleStepClick(step)}
+                                                    disabled={!isClickable}
+                                                    className={`w-6 h-6 rounded-full flex items-center justify-center text-xs font-semibold transition-colors ${
+                                                        status === 'completed' ? 'bg-green-600 text-white cursor-pointer hover:bg-green-500' 
+                                                        : status === 'active' ? 'bg-blue-600 text-white cursor-not-allowed'
+                                                        : status === 'accessible' ? 'bg-gray-600 text-white hover:bg-gray-500 cursor-pointer'
+                                                        : 'bg-gray-700 text-gray-400 cursor-not-allowed'
+                                                    }`}
+                                                >
+                                                    {status === 'completed' ? (
+                                                        <svg className="w-3 h-3" fill="currentColor" viewBox="0 0 20 20">
+                                                            <path fillRule="evenodd" d="M16.707 5.293a1 1 0 010 1.414l-8 8a1 1 0 01-1.414 0l-4-4a1 1 0 011.414-1.414L8 12.586l7.293-7.293a1 1 0 011.414 0z" clipRule="evenodd" />
+                                                        </svg>
+                                                    ) : ( step.id )}
+                                                </button>
+                                                
+                                                {index < steps.length - 1 && (
+                                                    <div className={`w-8 h-0.5 mx-2 ${ completed.includes(step.id) ? 'bg-green-600' : 'bg-gray-600'}`}></div>
+                                                )}
+                                            </div>
+                                        );
+                                    })}
+                                </div>
+                            </div>
+
+                            {/* Scrollable Content */}
+                            <div className="flex-1 overflow-y-auto">
+                                <div className="p-4 space-y-6">
+                                    
+                                    {/* Selected Crops */}
+                                    {selectedCrops.length > 0 && (
+                                        <div className="rounded-lg p-4 border border-white">
+                                            <h3 className="text-sm font-semibold text-white mb-3">{t('Selected Crops')}</h3>
+                                            <div className="flex flex-wrap gap-2">
+                                                {selectedCrops.map((crop, idx) => (
+                                                    <span key={idx} className="bg-blue-600 text-white px-2 py-1 rounded text-xs">
+                                                        {getTranslatedCropByValue(crop, language as 'en' | 'th')?.name || crop}
+                                                    </span>
+                                                ))}
+                                            </div>
+                                        </div>
+                                    )}
+
+                                    {/* Crop Spacing Settings */}
+                                    {selectedCrops.length > 0 && (
+                                        <div className="rounded-lg p-4 border border-white">
+                                            <div className="flex items-center justify-between mb-3">
+                                                <h3 className="text-sm font-semibold text-white">{t('Crop Spacing Settings')}</h3>
+                                                <button onClick={resetSpacingToDefaults} className="text-xs bg-gray-600 text-white px-2 py-1 rounded hover:bg-gray-500 transition-colors" title={t('Reset Defaults')}>
+                                                    ↺ {t('Reset Defaults')}
+                                                </button>
+                                            </div>
+                                            <div className="space-y-3">
+                                                {selectedCrops.map(crop => {
+                                                    const spacingInfo = getCropSpacingInfo(crop);
+                                                    const isEditingRow = editingRowSpacingForCrop === crop;
+                                                    const isEditingPlant = editingPlantSpacingForCrop === crop;
+                                                    return (
+                                                        <div key={crop} className="border border-gray-600 rounded p-3">
+                                                            <div className="text-xs font-semibold text-blue-300 mb-2">{spacingInfo.cropName}</div>
+                                                            {/* Row Spacing */}
+                                                            <div className="flex items-center justify-between mb-2">
+                                                                <span className="text-xs text-gray-400">{t('Row Spacing')}:</span>
+                                                                {isEditingRow ? (
+                                                                    <div className="flex items-center gap-1">
+                                                                        <input type="number" value={tempRowSpacing[crop] || ''}
+                                                                            onChange={(e) => setTempRowSpacing(prev => ({...prev, [crop]: e.target.value}))}
+                                                                            className="w-16 text-xs bg-gray-700 text-white border border-gray-500 rounded px-1"
+                                                                            autoFocus
+                                                                            onKeyPress={(e) => { if (e.key === 'Enter') handleRowSpacingConfirm(crop); if (e.key === 'Escape') handleRowSpacingCancel(crop); }}
+                                                                        />
+                                                                        <button onClick={() => handleRowSpacingConfirm(crop)} className="text-xs text-green-400 hover:text-green-300">✓</button>
+                                                                        <button onClick={() => handleRowSpacingCancel(crop)} className="text-xs text-red-400 hover:text-red-300">✗</button>
+                                                                    </div>
+                                                                ) : (
+                                                                    <button onClick={() => handleRowSpacingEdit(crop)}
+                                                                        className={`text-xs hover:bg-gray-600 px-1 rounded transition-colors ${spacingInfo.isRowModified ? 'text-yellow-400' : 'text-white'}`}>
+                                                                        {spacingInfo.rowSpacing}cm {spacingInfo.isRowModified && ' *'}
+                                                                    </button>
+                                                                )}
+                                                            </div>
+                                                            {/* Plant Spacing */}
+                                                            <div className="flex items-center justify-between mb-2">
+                                                                <span className="text-xs text-gray-400">{t('Plant Spacing')}:</span>
+                                                                {isEditingPlant ? (
+                                                                    <div className="flex items-center gap-1">
+                                                                        <input type="number" value={tempPlantSpacing[crop] || ''}
+                                                                            onChange={(e) => setTempPlantSpacing(prev => ({...prev, [crop]: e.target.value}))}
+                                                                            className="w-16 text-xs bg-gray-700 text-white border border-gray-500 rounded px-1"
+                                                                            autoFocus
+                                                                            onKeyPress={(e) => { if (e.key === 'Enter') handlePlantSpacingConfirm(crop); if (e.key === 'Escape') handlePlantSpacingCancel(crop); }}
+                                                                        />
+                                                                        <button onClick={() => handlePlantSpacingConfirm(crop)} className="text-xs text-green-400 hover:text-green-300">✓</button>
+                                                                        <button onClick={() => handlePlantSpacingCancel(crop)} className="text-xs text-red-400 hover:text-red-300">✗</button>
+                                                                    </div>
+                                                                ) : (
+                                                                    <button onClick={() => handlePlantSpacingEdit(crop)}
+                                                                        className={`text-xs hover:bg-gray-600 px-1 rounded transition-colors ${spacingInfo.isPlantModified ? 'text-yellow-400' : 'text-white'}`}>
+                                                                        {spacingInfo.plantSpacing}cm {spacingInfo.isPlantModified && ' *'}
+                                                                    </button>
+                                                                )}
+                                                            </div>
+                                                            {/* Plant Density removed as requested */}
+                                                        </div>
+                                                    );
+                                                })}
+                                            </div>
+                                            <div className="mt-3 text-xs text-yellow-400">* {t('Modified spacing')}</div>
+                                        </div>
+                                    )}
+
+                                    {/* Main Area Control */}
+                                    <div className="rounded-lg p-4 border border-white">
+                                        <h3 className="text-sm font-semibold text-white mb-3">🎯 {t('Main Area')}</h3>
+                                        {!isMainAreaSet ? (
+                                            <div className="space-y-3">
+                                                <div className="text-xs text-blue-300 bg-blue-900 bg-opacity-30 p-2 rounded">🔍 {t('Please draw the main farming area using the tools on the map')}</div>
+                                                <div className="text-xs text-gray-400">{t('Status')}: <span className="text-yellow-400">{t('Waiting for area')}</span></div>
+                                            </div>
+                                        ) : (
+                                            <div className="space-y-4">
+                                                <div>
+                                                    <div className={`text-xs p-2 rounded mb-3 ${isEditingMainArea ? 'text-yellow-300 bg-yellow-900 bg-opacity-30' : 'text-green-300 bg-green-900 bg-opacity-30'}`}>
+                                                        {isEditingMainArea ? '✏️ ' + t('Editing main area shape - drag points to modify') : '✅ ' + t('Main area has been set successfully')}
+                                                    </div>
+                                                    <div className="space-y-2 text-xs border-t border-gray-700 pt-3">
+                                                        <h4 className="text-sm font-semibold text-white mb-2">📊 {t('Field Information')}</h4>
+                                                        <div className="flex justify-between text-gray-400"><span>{t('Total Area')}:</span><span>{areaRai !== null ? areaRai.toFixed(2) : '--'} {t('rai')}</span></div>
+                                                        <div className="flex justify-between text-gray-400"><span>{t('Perimeter')}:</span><span>{perimeterMeters !== null ? perimeterMeters.toFixed(1) : '--'} {t('meters')}</span></div>
+                                                        <div className="flex justify-between text-gray-400"><span>{t('Main Area')}:</span>{mainArea.length >= 3 ? (<span className="text-green-400">✅ {t('Set')}</span>) : (<span className="text-yellow-400">⏳ {t('Not Set')}</span>)}</div>
+                                                    </div>
+                                                </div>
+                                                <div className="flex gap-2">
+                                                    {!isEditingMainArea ? (
+                                                        <button onClick={editMainArea} className="flex-1 bg-blue-600 text-white px-3 py-2 rounded text-xs hover:bg-blue-700 transition-colors">✏️ {t('Edit Shape')}</button>
+                                                    ) : (
+                                                        <button onClick={confirmMainArea} className="flex-1 bg-green-600 text-white px-3 py-2 rounded text-xs hover:bg-green-700 transition-colors">✅ {t('Confirm Shape')}</button>
+                                                    )}
+                                                    <button onClick={clearArea} className="flex-1 bg-orange-600 text-white px-3 py-2 rounded text-xs hover:bg-orange-700 transition-colors">🗑️ {t('Clear Area')}</button>
+                                                </div>
+                                            </div>
+                                        )}
+                                    </div>
+
+                                    {/* Obstacles Controls */}
+                                    <div className="rounded-lg p-4 border border-white">
+                                        <h3 className="text-sm font-semibold text-white mb-3">🚧 {t('Obstacles & Features')}</h3>
+                                        <div className="space-y-3">
+                                            <div className="flex items-center justify-between text-xs"><span className="text-gray-400">{t('Total Obstacles')}:</span><span className="text-yellow-300">{obstacleCount}</span></div>
+                                            <div className="grid grid-cols-2 gap-2">
+                                                <button onClick={() => startDrawingObstacle('water_source')} disabled={isDrawingObstacle || !isMainAreaSet} className="bg-blue-600 text-white px-2 py-2 rounded text-xs hover:bg-blue-700 transition-colors disabled:bg-gray-500 flex items-center justify-center gap-1">💧 {t('Water')}</button>
+                                                <button onClick={() => startDrawingObstacle('other')} disabled={isDrawingObstacle || !isMainAreaSet} className="bg-gray-600 text-white px-2 py-2 rounded text-xs hover:bg-gray-700 transition-colors disabled:bg-gray-500 flex items-center justify-center gap-1">🚧 {t('Other obstacles')}</button>
+                                            </div>
+                                            {!isMainAreaSet && (
+                                                <div className="text-xs text-orange-300 bg-orange-900 bg-opacity-30 p-2 rounded">🔒 {t('Please set main area before adding obstacles')}</div>
+                                            )}
+                                            {isDrawingObstacle && (<button onClick={stopDrawingObstacle} className="w-full bg-red-600 text-white px-3 py-2 rounded text-xs hover:bg-red-700 transition-colors">{t('Cancel Drawing')}</button>)}
+                                            {obstacleCount > 0 && (
+                                                <>
+                                                    <div className="text-xs text-blue-300 bg-blue-900 bg-opacity-30 p-2 rounded">🔍 {t('Obstacle Layers')}</div>
+                                                    <div className="space-y-1 max-h-32 overflow-y-auto">
+                                                        {obstacles.map((obstacle, index) => (
+                                                            <div key={obstacle.id} className="flex items-center justify-between bg-gray-800 p-2 rounded text-xs border-l-4" style={{ borderLeftColor: obstacle.type === 'water_source' ? '#3b82f6' : '#6b7280' }}>
+                                                                <div className="flex items-center gap-2">
+                                                                    <span className="text-lg">{obstacle.type === 'water_source' ? '💧' : '🚧'}</span>
+                                                                    <div>
+                                                                        <div className="text-white font-medium">{obstacle.type === 'water_source' ? t('Water Source') : t('Obstacle')} {index + 1}</div>
+                                                                        <div className="text-gray-400 text-xs">{obstacle.coordinates.length} {t('points')}</div>
+                                                                    </div>
+                                                                </div>
+                                                                <button onClick={() => deleteObstacle(obstacle.id)} className="text-red-400 hover:text-red-300 px-2 py-1 hover:bg-red-900 hover:bg-opacity-30 rounded" title={t('Delete obstacle')}>🗑️</button>
+                                                            </div>
+                                                        ))}
+                                                    </div>
+                                                    <button onClick={clearObstacles} className="w-full bg-red-600 text-white px-3 py-2 rounded text-xs hover:bg-red-700 transition-colors">🗑️ {t('Clear All Obstacles')}</button>
+                                                </>
+                                            )}
+                                            {obstacleCount === 0 && isMainAreaSet && (<div className="text-xs text-orange-300 bg-orange-900 bg-opacity-30 p-2 rounded">💡 {t('Draw obstacles like water sources, rocks, or buildings within the main area')}</div>)}
+                                        </div>
+                                    </div>
+
+                                    {/* Plant Points Controls */}
+                                    <div className="rounded-lg p-4 border border-white">
+                                        <h3 className="text-sm font-semibold text-white mb-3">🌱 {t('Plant Points')}</h3>
+                                        <div className="space-y-3">
+                                            <div className="flex gap-2">
+                                                <button onClick={handleGeneratePlantPoints} disabled={isGeneratingPlants || !isMainAreaSet} className="flex-1 bg-green-600 text-white px-3 py-2 rounded text-xs hover:bg-green-700 transition-colors disabled:bg-gray-500 disabled:cursor-not-allowed">{isGeneratingPlants ? t('Generating...') : t('Generate Plants')}</button>
+                                                {plantCount > 0 && (<button onClick={clearPlantPoints} className="bg-red-600 text-white px-3 py-2 rounded text-xs hover:bg-red-700 transition-colors">{t('Clear')}</button>)}
+                                            </div>
+                                            {!isMainAreaSet && (
+                                                <div className="text-xs text-orange-300 bg-orange-900 bg-opacity-30 p-2 rounded">🔒 {t('Please set main area before generating plants')}</div>
+                                            )}
+                                            <div className="flex items-center justify-between text-xs"><span className="text-gray-400">{t('Generated Points')}:</span><span className="text-green-300">{plantCount}</span></div>
+                                            {waterRequirementInfo.total !== null && (<div className="text-xs text-blue-300 bg-blue-900 bg-opacity-30 p-2 rounded">💧 {t('Total Water Requirement')}: {waterRequirementInfo.total?.toFixed(2)} {t('L/day')}</div>)}
+                                            {plantCount > 0 && (
+                                                <div className="space-y-2">
+                                                    <div className="flex items-center justify-between text-xs"><span className="text-gray-400">{t('Rotate Plants')}:</span><span className="text-yellow-300">{rotationAngle.toFixed(0)}°</span></div>
+                                                    <input type="range" min={-180} max={180} step={1} value={rotationAngle} onChange={(e) => handleRotationChange(parseInt(e.target.value))} className="w-full" />
+                                                </div>
+                                            )}
+                                            {plantCount > 0 && (<div className="text-xs text-blue-300 bg-blue-900 bg-opacity-30 p-2 rounded">💡 {t('Points are placed with 30% buffer from edges for optimal growth')}</div>)}
+                                            {plantCount === 0 && (<div className="text-xs text-green-300 bg-green-900 bg-opacity-30 p-2 rounded">🌱 {t('Generate optimal planting positions based on your crop spacing settings')}</div>)}
+                                        </div>
+                                    </div>
+                                </div>
+                            </div>
+
+							{/* Bottom Action Buttons */}
+							<div className="p-4 border-t border-white">
+								<div className="flex gap-2">
+									<button onClick={handleBack} className="flex-1 px-4 py-2 bg-gray-600 text-white rounded text-sm hover:bg-gray-500 transition-colors">{t('Back')}</button>
+									<button onClick={() => {
+                                            log('Resetting initial area - clearing drawn areas but keeping crops');
+                                            setMainArea([]); setAreaRai(null); setPerimeterMeters(null);
+                                            setIsMainAreaSet(false); setPlantPoints([]); setRotationAngle(0);
+                                            setObstacles([]); setRowSpacing({}); setPlantSpacing({});
+                                            setMapCenter([13.7563, 100.5018]); setMapZoom(16);
+                                            if (map) {
+                                                if (drawnPolygonRef.current) { detachOverlay(drawnPolygonRef.current); drawnPolygonRef.current = null; }
+                                                obstacleOverlaysRef.current.forEach(overlay => overlay.setMap(null)); setObstacleOverlays([]);
+                                                clearAllPlantMarkers();
+                                                Object.values(distanceOverlaysByObstacleRef.current).forEach(({ lines, labels }) => {
+                                                    lines.forEach(l => l.setMap(null));
+                                                    labels.forEach(lb => lb.setMap(null));
+                                                });
+                                                setDistanceOverlaysByObstacle({});
+                                            }
+                                            localStorage.removeItem('fieldCropData');
+                                        }} className="flex-1 px-4 py-2 bg-orange-600 text-white rounded text-sm hover:bg-orange-500 transition-colors">
+										{t('Reset')}
+									</button>
+                                    <button onClick={handleContinue} disabled={mainArea.length < 3 || !hasWaterSource || plantCount === 0} className="flex-1 px-4 py-2 bg-blue-600 text-white rounded text-sm hover:bg-blue-700 transition-colors disabled:bg-gray-500 disabled:cursor-not-allowed">{t('Next')}</button>
+                                </div>
+                            </div>
                         </div>
 
-                        {/* Step Indicator */}
-                        <div className="mb-6">
-                            <h2 className="text-lg font-semibold text-green-400">
-                                {t('Step 1')}: {t('Define Field Boundary')}
-                            </h2>
-                            <p className="text-sm text-gray-400">
-                                {t('Search for your location and draw the boundary of your field.')}
-                            </p>
-                        </div>
-
-                        {/* Drawing Tool */}
-                        <div className="mb-4 rounded-lg bg-gray-700 p-4">
-                            <h3 className="font-semibold">{t('Drawing Tool')}</h3>
-                            <button
-                                onClick={() => window.startFieldDrawing()}
-                                disabled={!map}
-                                className="mt-2 w-full rounded-md bg-green-600 px-4 py-2 font-bold text-white transition-colors hover:bg-green-700 disabled:cursor-not-allowed disabled:bg-gray-500"
-                            >
-                                🏔️{' '}
-                                {mainField ? t('Redraw Field Boundary') : t('Draw Field Boundary')}
-                            </button>
-                        </div>
-
-                        {/* Field Info */}
-                        {mainField && (
-                            <div className="mb-4 rounded-lg bg-gray-700 p-4">
-                                <h3 className="font-semibold text-green-300">
-                                    {t('Field Information')}
-                                </h3>
-                                <p className="mt-2 text-sm">
-                                    {t('Area')}:{' '}
-                                    <strong>
-                                        {(mainField.area / 1600).toFixed(2)} {t('Rai')}
-                                    </strong>{' '}
-                                    ({mainField.area.toFixed(0)} m²)
-                                </p>
-                                <p className="mt-2 text-xs text-gray-400">
-                                    {t(
-                                        'You can click and drag the points on the map to edit the shape.'
-                                    )}
-                                </p>
+                        {/* Right Side - Google Map */}
+                        <div className="flex-1 relative">
+                            <div className="absolute inset-0 border border-white" style={{ backgroundColor: '#000005' }}>
+                                <HorticultureMapComponent center={mapCenter} zoom={mapZoom} onMapLoad={handleMapLoad} mapOptions={{ maxZoom: 22 }} >
+                                    <EnhancedHorticultureSearchControl onPlaceSelect={handleSearch} placeholder="🔍 ค้นหาสถานที่..." />
+                                    <HorticultureDrawingManager editMode={null} onCreated={handleDrawingComplete} isEditModeEnabled={true} mainArea={mainArea} />
+
+                                    {/* Drawing Tools Overlay */}
+                                    <div className="absolute left-4 top-16 z-10 bg-black bg-opacity-80 rounded-lg border border-white p-2 shadow-lg pointer-events-none">
+                                        <h4 className="text-white text-xs font-semibold mb-1">{!isMainAreaSet ? '🎯 ' + t('Drawing Tools') : '✅ ' + t('Drawing Complete')}</h4>
+                                        {!isMainAreaSet ? (
+                                            <div className="flex flex-col gap-1 pointer-events-auto">
+                                                <button onClick={() => startDrawing('polygon')} disabled={isDrawing} className={`px-2 py-1 rounded text-xs transition-colors flex items-center gap-1 ${isDrawing && selectedShape === 'polygon' ? 'bg-blue-600 text-white' : 'bg-gray-700 text-white hover:bg-gray-600'} disabled:opacity-50`}>
+                                                    <svg className="w-3 h-3" fill="none" stroke="currentColor" viewBox="0 0 24 24"><path strokeLinecap="round" strokeLinejoin="round" strokeWidth={2} d="M4 4l16 4-4 16-12-20z" /></svg>{t('Polygon')}
+                                                </button>
+                                                <button onClick={() => startDrawing('rectangle')} disabled={isDrawing} className={`px-2 py-1 rounded text-xs transition-colors flex items-center gap-1 ${isDrawing && selectedShape === 'rectangle' ? 'bg-blue-600 text-white' : 'bg-gray-700 text-white hover:bg-gray-600'} disabled:opacity-50`}>
+                                                    <svg className="w-3 h-3" fill="none" stroke="currentColor" viewBox="0 0 24 24"><rect x="3" y="3" width="18" height="18" rx="2" ry="2"/></svg>{t('Rectangle')}
+                                                </button>
+                                                <button onClick={() => startDrawing('circle')} disabled={isDrawing} className={`px-2 py-1 rounded text-xs transition-colors flex items-center gap-1 ${isDrawing && selectedShape === 'circle' ? 'bg-blue-600 text-white' : 'bg-gray-700 text-white hover:bg-gray-600'} disabled:opacity-50`}>
+                                                    <svg className="w-3 h-3" fill="none" stroke="currentColor" viewBox="0 0 24 24"><circle cx="12" cy="12" r="10"/></svg>{t('Circle')}
+                                                </button>
+                                                {isDrawing && (<button onClick={stopDrawing} className="px-2 py-1 bg-red-600 text-white rounded text-xs hover:bg-red-700 transition-colors flex items-center gap-1"><svg className="w-3 h-3" fill="none" stroke="currentColor" viewBox="0 0 24 24"><path strokeLinecap="round" strokeLinejoin="round" strokeWidth={2} d="M6 18L18 6M6 6l12 12" /></svg>{t('Cancel')}</button>)}
+                                            </div>
+                                        ) : (
+                                            <div className="flex flex-col gap-1 pointer-events-auto">
+                                                <div className={`text-xs mb-1 ${isEditingMainArea ? 'text-yellow-300' : 'text-green-300'}`}>{isEditingMainArea ? '✏️ ' + t('Editing main area') : '🔍 ' + t('Main area completed')}</div>
+                                                <div className="text-xs text-blue-300 mb-1">🚧 {t('Obstacle Tools')}:</div>
+                                                <button onClick={() => startDrawingObstacle('water_source')} disabled={isDrawingObstacle} className="px-2 py-1 bg-blue-600 text-white rounded text-xs hover:bg-blue-700 transition-colors flex items-center gap-1 disabled:bg-gray-500">💧 {t('Water Source')}</button>
+                                                <button onClick={() => startDrawingObstacle('other')} disabled={isDrawingObstacle} className="px-2 py-1 bg-gray-600 text-white rounded text-xs hover:bg-gray-700 transition-colors flex items-center gap-1 disabled:bg-gray-500">🚧 {t('Other Obstacle')}</button>
+                                                {isDrawingObstacle && (<button onClick={stopDrawingObstacle} className="px-2 py-1 bg-red-600 text-white rounded text-xs hover:bg-red-700 transition-colors flex items-center gap-1"><svg className="w-3 h-3" fill="none" stroke="currentColor" viewBox="0 0 24 24"><path strokeLinecap="round" strokeLinejoin="round" strokeWidth={2} d="M6 18L18 6M6 6l12 12" /></svg>{t('Cancel')}</button>)}
+                                            </div>
+                                        )}
+                                    </div>
+                                    <DistanceMeasurementOverlay map={map} isActive={false} editMode={'mainArea'} />
+                                </HorticultureMapComponent>
+
+                                {/* Overlays */}
+                                {isDrawing && !isMainAreaSet && (
+                                    <div className="absolute left-4 bottom-4 z-10 bg-blue-900 bg-opacity-90 rounded-lg border border-blue-500 p-3 shadow-lg pointer-events-none">
+                                        <div className="text-sm text-white text-center">
+                                            <div className="mb-1 font-semibold">🎯 {t('Drawing Mode Active')}</div>
+                                            <div className="text-xs text-blue-200">{selectedShape === 'polygon' ? t('Click points to draw polygon, double-click to finish') : selectedShape === 'rectangle' ? t('Click and drag to draw rectangle') : t('Click and drag to draw circle')}</div>
+                                        </div>
+                                    </div>
+                                )}
+                                {isEditingMainArea && (
+                                    <div className="absolute left-4 bottom-4 z-10 bg-yellow-900 bg-opacity-90 rounded-lg border border-yellow-500 p-3 shadow-lg pointer-events-none">
+                                        <div className="text-sm text-white text-center">
+                                            <div className="mb-1 font-semibold">✏️ {t('Editing Main Area')}</div>
+                                            <div className="text-xs text-yellow-200">{t('Drag the white points to modify the shape')}</div>
+                                        </div>
+                                    </div>
+                                )}
+                                <div className="absolute bottom-4 right-20 z-10 pointer-events-none"><div className="px-2 py-1 rounded bg-black bg-opacity-70 border border-white text-xs text-white">{t('Zoom Level')}: {mapZoom}</div></div>
+                                {isDrawingObstacle && (
+                                    <div className="absolute left-4 bottom-4 z-10 bg-purple-900 bg-opacity-90 rounded-lg border border-purple-500 p-3 shadow-lg pointer-events-none">
+                                        <div className="text-sm text-white text-center">
+                                            <div className="mb-1 font-semibold">🚧 {t('Drawing Obstacle')}</div>
+                                            <div className="text-xs text-purple-200">{t('Drawing')}: {selectedObstacleType.replace('_', ' ')}</div>
+                                            <div className="text-xs text-purple-200">{t('Click points to draw, double-click to finish')}</div>
+                                        </div>
+                                    </div>
+                                )}
+                                {isGeneratingPlants && (
+                                    <div className="absolute right-4 bottom-4 z-10 bg-green-900 bg-opacity-90 rounded-lg border border-green-500 p-3 shadow-lg pointer-events-none">
+                                        <div className="text-sm text-white text-center">
+                                            <div className="mb-1 font-semibold">🌱 {t('Generating Plants')}</div>
+                                            <div className="text-xs text-green-200">{t('Calculating optimal plant positions...')}</div>
+                                        </div>
+                                    </div>
+                                )}
                             </div>
-                        )}
-
-                        <div className="mt-auto">
-                            <button
-                                onClick={handleNextStep}
-                                disabled={!stepCompleted[1]}
-                                className="w-full rounded-md bg-blue-600 px-4 py-3 font-bold text-white transition-colors hover:bg-blue-700 disabled:cursor-not-allowed disabled:bg-gray-500"
-                            >
-                                {t('Next Step: Zoning')} &rarr;
-                            </button>
                         </div>
                     </div>
-                </aside>
-
-                {/* --- Map Area --- */}
-                <main className="relative flex-1">
-                    <Wrapper
-                        apiKey={apiKey}
-                        render={(status: Status) => {
-                            if (status === Status.LOADING)
-                                return <LoadingSpinner text={t('Loading Map...')} fullScreen />;
-                            if (status === Status.FAILURE)
-                                return (
-                                    <ErrorMessage
-                                        title={t('Error')}
-                                        message={t('Could not load Google Maps.')}
-                                    />
-                                );
-                            return <div />;
-                        }}
-                        libraries={['drawing', 'geometry', 'places']}
-                    >
-                        <GoogleMapComponent
-                            center={{ lat: mapCenter[0], lng: mapCenter[1] }}
-                            zoom={mapZoom}
-                            onLoad={setMap}
-                            onDrawCreated={handleDrawCreated}
-                            mapType={mapType as google.maps.MapTypeId}
-                            onCenterChanged={(c) => setMapCenter([c.lat, c.lng])}
-                            onZoomChanged={setMapZoom}
-                        />
-                    </Wrapper>
-                </main>
+                </div>
             </div>
-        </div>
+        </>
     );
 }