--- conflicted
+++ resolved
@@ -6,35 +6,6 @@
 export const getAdjustedC = (pipeType: string, age: number): number => {
     const baseC =
         {
-<<<<<<< HEAD
-            'HDPE PE 100': 145,
-            'HDPE PE 80': 140,
-            LDPE: 135,
-            PVC: 150,
-            'PE-RT': 145,
-            'Flexible PE': 130,
-        }[pipeType] || 135;
-
-    return Math.max(100, baseC - age * 1.5);
-};
-
-export const getMinorLossRatio = (sectionType: string, velocity: number): number => {
-    const baseRatios = {
-        branch: 0.12, // ลดลง
-        secondary: 0.1, // ลดลง
-        main: 0.08, // ลดลง
-    };
-
-    const baseRatio = baseRatios[sectionType as keyof typeof baseRatios] || 0.1;
-
-    // ลด velocity factor
-    let velocityFactor = 1.0;
-    if (velocity > 2.5)
-        velocityFactor = 1.15; // ลดลง
-    else if (velocity > 2.0)
-        velocityFactor = 1.08; // ลดลง
-    else if (velocity > 1.5) velocityFactor = 1.03; // ลดลง
-=======
             'HDPE PE 100': 150,
             'HDPE PE 80': 145,
             LDPE: 140,
@@ -78,7 +49,6 @@
             totalK += 0.1;
         }
     }
->>>>>>> 5804ae9d
 
     return Math.min(totalK, 1.0);
 };
@@ -108,15 +78,9 @@
     const validatedDiameter = Math.min(Math.max(diameter_mm, 10), 500);
     const validatedLength = Math.min(Math.max(length_m, 0.1), 1000);
 
-<<<<<<< HEAD
-    // คำนวณ Major Loss ด้วยสูตร Hazen-Williams
-    const majorLoss =
-        (10.67 * length_m * Math.pow(Q, 1.852)) / (Math.pow(C, 1.852) * Math.pow(D, 4.87));
-=======
     const Q_m3s = validatedFlow / 60000;
     const D_m = validatedDiameter / 1000;
     const C = getAdjustedC(pipeType, pipeAgeYears);
->>>>>>> 5804ae9d
 
     const A = Math.PI * Math.pow(D_m / 2, 2);
     const velocity = A > 0 ? Q_m3s / A : 0;
@@ -127,17 +91,7 @@
             (10.67 * validatedLength * Math.pow(Q_m3s, 1.852)) /
             (Math.pow(C, 1.852) * Math.pow(D_m, 4.87));
 
-<<<<<<< HEAD
-    // เพิ่ม minor loss เฉพาะที่จำเป็น
-    if (sectionType === 'main') {
-        // Entrance และ exit loss สำหรับท่อหลัก
-        const entranceLoss = 0.2 * velocityHead; // ลดลง
-        const exitLoss = 0.3 * velocityHead; // ลดลง
-        minorLoss += entranceLoss + exitLoss;
-    }
-=======
         majorLoss = majorLoss * 0.7;
->>>>>>> 5804ae9d
 
         majorLoss = Math.min(majorLoss, validatedLength * 5);
     }
@@ -349,17 +303,10 @@
     const costPerMeterPerMM = pipe.price / (pipe.lengthM * pipe.sizeMM);
 
     const thresholds = {
-<<<<<<< HEAD
-        branch: { excellent: 0.4, good: 1.0, average: 2.0 }, // ปรับเพิ่ม
-        secondary: { excellent: 1.0, good: 2.0, average: 4.0 }, // ปรับเพิ่ม
-        main: { excellent: 2.0, good: 4.0, average: 8.0 }, // ปรับเพิ่ม
-    }[pipeType] || { excellent: 1.0, good: 2.0, average: 4.0 };
-=======
         branch: { excellent: 0.5, good: 1.2, average: 2.5 },
         secondary: { excellent: 1.2, good: 2.5, average: 5.0 },
         main: { excellent: 2.5, good: 5.0, average: 10.0 },
     }[pipeType] || { excellent: 1.2, good: 2.5, average: 5.0 };
->>>>>>> 5804ae9d
 
     if (costPerMeterPerMM <= thresholds.excellent) return 15;
     if (costPerMeterPerMM <= thresholds.good) return 12;
@@ -371,17 +318,10 @@
     const headLossPer100m = length > 0 ? (headLoss / length) * 100 : 0;
 
     const thresholds = {
-<<<<<<< HEAD
-        branch: { excellent: 4.0, good: 8.0, average: 15.0 }, // ปรับให้หลวมขึ้น
-        secondary: { excellent: 3.0, good: 6.0, average: 12.0 }, // ปรับให้หลวมขึ้น
-        main: { excellent: 2.0, good: 4.0, average: 8.0 }, // ปรับให้หลวมขึ้น
-    }[pipeType] || { excellent: 3.0, good: 6.0, average: 12.0 };
-=======
         branch: { excellent: 4.0, good: 8.0, average: 15.0 },
         secondary: { excellent: 3.5, good: 7.0, average: 12.0 },
         main: { excellent: 3.0, good: 6.0, average: 10.0 },
     }[pipeType] || { excellent: 4.0, good: 8.0, average: 15.0 };
->>>>>>> 5804ae9d
 
     if (headLossPer100m <= thresholds.excellent) return 15;
     if (headLossPer100m <= thresholds.good) return 12;
@@ -389,21 +329,6 @@
     return 3;
 };
 
-<<<<<<< HEAD
-export const calculateOptimalPipeSize = (
-    flow_lpm: number,
-    targetVelocity: number = 1.5
-): number => {
-    const Q = flow_lpm / 60000; // แปลง LPM เป็น m³/s
-    const V = targetVelocity;
-    const D = 2 * Math.sqrt(Q / (Math.PI * V));
-    const sizeInMM = D * 1000;
-
-    const standardSizes = [16, 20, 25, 32, 40, 50, 63, 75, 90, 110, 125, 140, 160, 200, 250, 315];
-    return (
-        standardSizes.find((size) => size >= sizeInMM) || standardSizes[standardSizes.length - 1]
-    );
-=======
 export const calculateZoneFlowRate = (
     sprinklerCount: number,
     waterPerSprinkler: number = 360,
@@ -424,7 +349,6 @@
         flowLPM: formatNumber(flowLPM, 1),
         totalDaily: formatNumber(totalDaily, 1),
     };
->>>>>>> 5804ae9d
 };
 
 export const formatWaterFlow = (waterFlow: any) => {
@@ -524,42 +448,11 @@
 
     score += getVelocityScore(velocity);
 
-<<<<<<< HEAD
-    // คะแนนขนาด (35 คะแนน) - ยังคงสำคัญ
-    score += getSizeScore(pipe.sizeMM, optimalSize, flow_lpm);
-
-    // คะแนน head loss (10 คะแนน) - ลดลง
-    score += getHeadLossScore(headLossData.total, sectionType, length_m) * 0.67;
-
-    // คะแนนความคุ้มค่า (15 คะแนน) - ยังคงเดิม
-    score += getCostEfficiencyScore(pipe, sectionType);
-
-    // คะแนนประเภทท่อ - ลดความสำคัญลง (0-5 คะแนน)
-    let typeScore = 0;
-    if (allowedTypes.length === 0) {
-        // ถ้าไม่จำกัดประเภท ให้คะแนนตามประเภทแต่น้อยลง
-        const typeBonus =
-            {
-                'HDPE PE 100': 5,
-                'HDPE PE 80': 4,
-                PVC: 3,
-                'PE-RT': 3,
-                LDPE: 2,
-                'Flexible PE': 2,
-            }[pipe.pipeType] || 1;
-        typeScore = typeBonus;
-    } else {
-        // ถ้าจำกัดประเภท
-        typeScore = allowedTypes.includes(pipe.pipeType) ? 5 : 0;
-    }
-    score += typeScore;
-=======
     score += getSizeScore(pipe.sizeMM, optimalSizes.optimal, flow_lpm) * 0.71;
 
     score += getHeadLossScore(headLossData.total, sectionType, length_m) * 1.33;
 
     score += getCostEfficiencyScore(pipe, sectionType) * 0.33;
->>>>>>> 5804ae9d
 
     const isVelocityOK = velocity >= 0.3 && velocity <= 3.5;
     const isPressureRatingOK = pipe.pn >= 6;
@@ -567,17 +460,6 @@
 
     const totalScore = formatNumber(score, 1);
 
-<<<<<<< HEAD
-    // ปรับเกณฑ์การแนะนำ - เน้นประสิทธิภาพมากกว่าประเภท
-    const isRecommended =
-        totalScore >= 60 &&
-        isVelocityOK &&
-        isPressureRatingOK &&
-        velocity >= 0.8 &&
-        velocity <= 2.0;
-    const isGoodChoice = totalScore >= 40 && isVelocityOK && isPressureRatingOK;
-    const isUsable = totalScore >= 20 && isVelocityOK && isPressureRatingOK;
-=======
     const isRecommended =
         totalScore >= 70 &&
         isVelocityOK &&
@@ -595,7 +477,6 @@
         (headLossData.total / length_m) * 100 <= 12.0;
 
     const isUsable = totalScore >= 30 && isVelocityOK && isPressureRatingOK;
->>>>>>> 5804ae9d
 
     return {
         ...pipe,
@@ -613,16 +494,10 @@
                 ? 'excellent'
                 : velocity >= 0.6 && velocity <= 2.5
                   ? 'good'
-<<<<<<< HEAD
-                  : velocity >= 0.3 && velocity <= 3.5
-                    ? 'fair'
-                    : 'poor',
-=======
                   : velocity >= 0.5 && velocity <= 3.0
                     ? 'fair'
                     : 'poor',
         headLossData,
->>>>>>> 5804ae9d
     };
 };
 
@@ -652,35 +527,6 @@
     }
 
     const avgFlow = (minFlow + maxFlow) / 2;
-<<<<<<< HEAD
-    const flowMatchRatio = targetFlow / avgFlow;
-
-    if (targetFlow >= minFlow && targetFlow <= maxFlow) {
-        // อยู่ในช่วงที่เหมาะสม
-        if (flowMatchRatio >= 0.9 && flowMatchRatio <= 1.1)
-            score += 60; // เหมาะสมมาก
-        else if (flowMatchRatio >= 0.8 && flowMatchRatio <= 1.2)
-            score += 55; // เหมาะสม
-        else score += 45; // อยู่ในช่วงแต่ไม่เหมาะสมมาก
-    } else if (targetFlow >= minFlow * 0.8 && targetFlow <= maxFlow * 1.2) {
-        score += 35; // ใกล้เคียง
-    } else if (targetFlow >= minFlow * 0.6 && targetFlow <= maxFlow * 1.5) {
-        score += 20; // ใช้ได้
-    } else {
-        score += 5; // ไม่เหมาะสม
-    }
-
-    // คะแนนความคุ้มค่าด้านราคา (20 คะแนน)
-    const pricePerFlow = sprinkler.price / avgFlow;
-    if (pricePerFlow < 0.5) score += 20;
-    else if (pricePerFlow < 1.0) score += 16;
-    else if (pricePerFlow < 2.0) score += 12;
-    else if (pricePerFlow < 5.0) score += 8;
-    else score += 4;
-
-    // คะแนนรัศมีการฉีด (10 คะแนน)
-=======
->>>>>>> 5804ae9d
     const avgRadius = (minRadius + maxRadius) / 2;
 
     return {
@@ -688,17 +534,9 @@
         score: 0,
         flowMatch: targetFlow >= minFlow && targetFlow <= maxFlow,
         flowCloseMatch: targetFlow >= minFlow * 0.8 && targetFlow <= maxFlow * 1.2,
-<<<<<<< HEAD
-        isRecommended:
-            totalScore >= 75 && targetFlow >= minFlow * 0.9 && targetFlow <= maxFlow * 1.1,
-        isGoodChoice:
-            totalScore >= 55 && targetFlow >= minFlow * 0.8 && targetFlow <= maxFlow * 1.2,
-        isUsable: totalScore >= 35 && targetFlow >= minFlow * 0.6 && targetFlow <= maxFlow * 1.4,
-=======
         isRecommended: false,
         isGoodChoice: false,
         isUsable: true,
->>>>>>> 5804ae9d
         targetFlow: formatNumber(targetFlow, 3),
         minFlow: formatNumber(minFlow, 3),
         maxFlow: formatNumber(maxFlow, 3),
@@ -711,11 +549,7 @@
 export const evaluatePumpOverall = (pump: any, requiredFlow: number, requiredHead: number) => {
     const maxFlow =
         pump.max_flow_rate_lpm || (Array.isArray(pump.flow_rate_lpm) ? pump.flow_rate_lpm[1] : 0);
-<<<<<<< HEAD
-    const maxHead = pump.max_head_m || (Array.isArray(pump.head_m) ? pump.head_m[0] : 0);
-=======
     const maxHead = pump.max_head_m || (Array.isArray(pump.head_m) ? pump.head_m[1] : 0);
->>>>>>> 5804ae9d
 
     let score = 0;
 
@@ -790,13 +624,6 @@
     return [...highly_recommended, ...recommended, ...good_choice, ...usable, ...others];
 };
 
-<<<<<<< HEAD
-export const isRecommended = (item: any, recommendedList: any[]) => {
-    return recommendedList.includes(item);
-};
-
-=======
->>>>>>> 5804ae9d
 export const selectBestEquipmentByPrice = (
     equipmentList: any[],
     preferHighPrice: boolean = false
