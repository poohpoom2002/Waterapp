// resources\js\pages\utils\calculations.ts

export const calculatePipeRolls = (totalLength: number, rollLength: number): number => {
    return Math.ceil(totalLength / rollLength);
};

export const getAdjustedC = (pipeType: string, age: number): number => {
    let baseC;
    switch (pipeType) {
        case 'HDPE PE 100':
            baseC = 145;
            break;
        case 'HDPE PE 80':
            baseC = 140;
            break;
        case 'LDPE':
            baseC = 135;
            break;
        case 'PVC':
            baseC = 150;
            break;
        case 'PE-RT':
            baseC = 145;
            break;
        case 'Flexible PE':
            baseC = 130;
            break;
        default:
            baseC = 135;
    }

    // ลดค่า C ตามอายุท่อ
    const adjustedC = Math.max(100, baseC - age * 2.5);
    return adjustedC;
};

export const getMinorLossRatio = (sectionType: string): number => {
    switch (sectionType) {
        case 'branch':
            return 0.2; // ท่อย่อยมี fitting เยอะ
        case 'secondary':
            return 0.15; // ท่อรองมี fitting ปานกลาง
        case 'main':
            return 0.1; // ท่อหลักมี fitting น้อย
        default:
            return 0.15;
    }
};

export const calculateImprovedHeadLoss = (
    flow_lpm: number,
    diameter_mm: number,
    length_m: number,
    pipeType: string,
    sectionType: string,
    pipeAgeYears: number
) => {
    // แปลงหน่วย
    const Q = flow_lpm / 60000; // m³/s
    const D = diameter_mm / 1000; // m
    const C = getAdjustedC(pipeType, pipeAgeYears);

    // คำนวณ Major Loss ด้วยสูตร Hazen-Williams
    const majorLoss =
        (10.67 * length_m * Math.pow(Q, 1.852)) / (Math.pow(C, 1.852) * Math.pow(D, 4.87));

    // คำนวณ Minor Loss
    const minorLossRatio = getMinorLossRatio(sectionType);
    const minorLoss = majorLoss * minorLossRatio;

    // คำนวณความเร็วน้ำ
    const A = Math.PI * Math.pow(D / 2, 2);
    const velocity = Q / A;

    return {
        major: majorLoss,
        minor: minorLoss,
        total: majorLoss + minorLoss,
        velocity: velocity,
        C: C,
    };
};

export const checkVelocity = (velocity: number, section: string): string => {
    if (velocity > 3.0)
        return `🔴 ${section}: ความเร็วสูงมาก (${velocity.toFixed(3)} m/s) - อาจเกิด water hammer`;
    if (velocity > 2.5)
        return `🟡 ${section}: ความเร็วค่อนข้างสูง (${velocity.toFixed(3)} m/s) - ควรพิจารณาเพิ่มขนาดท่อ`;
    if (velocity < 0.3)
        return `🔵 ${section}: ความเร็วต่ำมาก (${velocity.toFixed(3)} m/s) - อาจมีการตกตะกอน`;
    return `🟢 ${section}: ความเร็วเหมาะสม (${velocity.toFixed(3)} m/s)`;
};

// ฟังก์ชันใหม่สำหรับประเมินความเหมาะสมของความเร็ว (ปรับปรุงใหม่)
export const getVelocityScore = (velocity: number): number => {
    if (velocity >= 1.0 && velocity <= 2.0) {
        return 50; // ช่วงที่ดีที่สุด
    } else if (velocity >= 0.8 && velocity <= 2.5) {
        return 45; // ช่วงดีมาก
    } else if (velocity >= 0.6 && velocity <= 3.0) {
        return 35; // ช่วงดี
    } else if (velocity >= 0.4 && velocity <= 3.5) {
        return 25; // ใช้ได้
    } else if (velocity >= 0.3 && velocity <= 4.0) {
        return 15; // ใช้ได้แต่ไม่เหมาะสม
    } else {
        return 0; // ไม่เหมาะสม
    }
};

// ฟังก์ชันประเมินขนาดท่อที่เหมาะสม (ปรับปรุงใหม่)
export const getSizeScore = (
    pipeSize: number,
    minSize: number,
    maxSize: number,
    optimalSize: number
): number => {
    if (pipeSize === optimalSize) {
        return 35; // ขนาดที่เหมาะสมที่สุด
    } else if (pipeSize >= optimalSize * 0.9 && pipeSize <= optimalSize * 1.1) {
        return 32; // ใกล้เคียงขนาดที่เหมาะสม
    } else if (pipeSize >= minSize && pipeSize <= maxSize) {
        return 28; // อยู่ในช่วงที่ยอมรับได้
    } else if (pipeSize >= minSize * 0.8 && pipeSize <= maxSize * 1.2) {
        return 20; // ใกล้เคียงช่วงที่ยอมรับได้
    } else {
        return 5; // ไม่เหมาะสม
    }
};

// ฟังก์ชันใหม่สำหรับประเมินประสิทธิภาพการใช้เงิน (ปรับปรุงใหม่)
export const getCostEfficiencyScore = (pipe: any, pipeType: string): number => {
    // คำนวณ cost per meter per mm diameter
    const costPerMeterPerMM = pipe.price / (pipe.lengthM * pipe.sizeMM);

    // เกณฑ์การให้คะแนนตามประเภทท่อ
    let excellentThreshold, goodThreshold, averageThreshold;

    switch (pipeType) {
        case 'branch':
            excellentThreshold = 0.5;
            goodThreshold = 1.0;
            averageThreshold = 2.0;
            break;
        case 'secondary':
            excellentThreshold = 1.0;
            goodThreshold = 2.0;
            averageThreshold = 4.0;
            break;
        case 'main':
            excellentThreshold = 2.0;
            goodThreshold = 4.0;
            averageThreshold = 8.0;
            break;
        default:
            excellentThreshold = 1.0;
            goodThreshold = 2.0;
            averageThreshold = 4.0;
    }

    if (costPerMeterPerMM <= excellentThreshold) {
        return 15; // ประสิทธิภาพสูงมาก
    } else if (costPerMeterPerMM <= goodThreshold) {
        return 12; // ประสิทธิภาพดี
    } else if (costPerMeterPerMM <= averageThreshold) {
        return 8; // ประสิทธิภาพปานกลาง
    } else {
        return 3; // ประสิทธิภาพต่ำ
    }
};

// ฟังก์ชันใหม่สำหรับประเมิน Head Loss (ปรับปรุงใหม่)
export const getHeadLossScore = (headLoss: number, pipeType: string): number => {
    let excellentThreshold, goodThreshold, averageThreshold;

    switch (pipeType) {
        case 'branch':
            excellentThreshold = 0.5;
            goodThreshold = 1.0;
            averageThreshold = 2.0;
            break;
        case 'secondary':
            excellentThreshold = 1.0;
            goodThreshold = 2.0;
            averageThreshold = 4.0;
            break;
        case 'main':
            excellentThreshold = 2.0;
            goodThreshold = 4.0;
            averageThreshold = 8.0;
            break;
        default:
            excellentThreshold = 1.0;
            goodThreshold = 2.0;
            averageThreshold = 4.0;
    }

    if (headLoss <= excellentThreshold) {
        return 15; // Head loss ต่ำมาก
    } else if (headLoss <= goodThreshold) {
        return 12; // Head loss ต่ำ
    } else if (headLoss <= averageThreshold) {
        return 8; // Head loss ปานกลาง
    } else {
        return 3; // Head loss สูง
    }
};

// ฟังก์ชันคำนวณขนาดท่อที่เหมาะสมตาม flow
export const calculateOptimalPipeSize = (
    flow_lpm: number,
    targetVelocity: number = 1.5
): number => {
    // Q = A × V
    // A = π × (D/2)²
    // D = 2 × sqrt(Q / (π × V))

    const Q = flow_lpm / 60000; // m³/s
    const V = targetVelocity; // m/s
    const D = 2 * Math.sqrt(Q / (Math.PI * V)); // meters
    const D_mm = D * 1000; // millimeters

    return D_mm;
};

// ฟังก์ชันจัดรูปแบบข้อมูลสำหรับ Database format
export const formatWaterFlow = (waterFlow: any) => {
    if (Array.isArray(waterFlow)) {
        return `${waterFlow[0]}-${waterFlow[1]}`;
    } else if (typeof waterFlow === 'string' && waterFlow.includes('-')) {
        return waterFlow;
    }
    return waterFlow ? waterFlow.toString() : '0';
};

export const formatRadius = (radius: any) => {
    if (Array.isArray(radius)) {
        return `${radius[0]}-${radius[1]}`;
    } else if (typeof radius === 'string' && radius.includes('-')) {
        return radius;
    }
    return radius ? radius.toString() : '0';
};

// ฟังก์ชันแปลงข้อมูลจาก string เป็น array (สำหรับข้อมูลจาก database) - แก้ไขการ handle
export const parseRangeValue = (value: any): [number, number] | number => {
    // แก้ไข: handle null และ undefined
    if (value === null || value === undefined || value === '') {
        return 0;
    }

    if (Array.isArray(value)) {
        if (value.length === 2 && value.every((v) => typeof v === 'number' || !isNaN(Number(v)))) {
            return [Number(value[0]), Number(value[1])];
        } else if (value.length === 1) {
            return Number(value[0]) || 0;
        } else if (value.length > 2) {
            // ถ้ามี array มากกว่า 2 ตัว ให้เอาตัวแรกและตัวสุดท้าย
            return [Number(value[0]), Number(value[value.length - 1])];
        }
        return 0;
    }

    if (typeof value === 'string') {
        // แก้ไข: handle หลายรูปแบบของ range
        if (value.includes('-') && !value.startsWith('-')) {
            const parts = value
                .split('-')
                .map((v) => {
                    const cleaned = v.trim().replace(/[^\d.]/g, ''); // เอาเฉพาะตัวเลขและจุด
                    return parseFloat(cleaned);
                })
                .filter((v) => !isNaN(v));

            if (parts.length === 2) {
                return [parts[0], parts[1]];
            } else if (parts.length === 1) {
                return parts[0];
            }
        } else if (value.includes(',')) {
            const parts = value
                .split(',')
                .map((v) => {
                    const cleaned = v.trim().replace(/[^\d.]/g, '');
                    return parseFloat(cleaned);
                })
                .filter((v) => !isNaN(v));

            if (parts.length >= 2) {
                return [parts[0], parts[parts.length - 1]];
            } else if (parts.length === 1) {
                return parts[0];
            }
        } else if (value.includes('~') || value.includes('–') || value.includes('—')) {
            // Handle different dash types
            const separator = value.includes('~') ? '~' : value.includes('–') ? '–' : '—';
            const parts = value
                .split(separator)
                .map((v) => {
                    const cleaned = v.trim().replace(/[^\d.]/g, '');
                    return parseFloat(cleaned);
                })
                .filter((v) => !isNaN(v));

            if (parts.length >= 2) {
                return [parts[0], parts[parts.length - 1]];
            } else if (parts.length === 1) {
                return parts[0];
            }
        } else {
            // แก้ไข: clean string before parsing
            const cleaned = value.trim().replace(/[^\d.]/g, '');
            const numValue = parseFloat(cleaned);
            return isNaN(numValue) ? 0 : numValue;
        }
    }

    if (typeof value === 'number') {
        return isNaN(value) ? 0 : value;
    }

    // แก้ไข: try to convert other types
    const numValue = parseFloat(String(value));
    return isNaN(numValue) ? 0 : numValue;
};

// ฟังก์ชันจัดรูปแบบตัวเลขให้แสดง 3 ทศนิยม
export const formatNumber = (value: number, decimals: number = 3): number => {
    return Math.round(value * Math.pow(10, decimals)) / Math.pow(10, decimals);
};

// ปรับปรุงฟังก์ชันการเรียงลำดับ
export const sortForDropdown = (allItems: any[], recommendedItems: any[]) => {
    // แยกท่อตามระดับคำแนะนำ
    const highly_recommended = allItems
        .filter((item) => recommendedItems.includes(item) && item.score >= 70)
        .sort((a, b) => b.score - a.score);

    const recommended = allItems
        .filter((item) => recommendedItems.includes(item) && item.score >= 50 && item.score < 70)
        .sort((a, b) => b.score - a.score);

    const good_choice = allItems
        .filter((item) => !recommendedItems.includes(item) && item.score >= 40)
        .sort((a, b) => b.score - a.score);

    const usable = allItems
        .filter((item) => !recommendedItems.includes(item) && item.score >= 20 && item.score < 40)
        .sort((a, b) => b.score - a.score);

    const others = allItems
        .filter((item) => !recommendedItems.includes(item) && item.score < 20)
        .sort((a, b) => a.price - b.price);

    return [...highly_recommended, ...recommended, ...good_choice, ...usable, ...others];
};

export const isRecommended = (item: any, recommendedList: any[]) => {
    return recommendedList.includes(item);
};

// ฟังก์ชันใหม่สำหรับประเมินท่อโดยรวม (ปรับปรุงใหม่ - รองรับ Database format)
export const evaluatePipeOverall = (
    pipe: any,
    flow_lpm: number,
    length_m: number,
    sectionType: string,
    pipeAgeYears: number,
    allowedTypes: string[]
) => {
    const headLossData = calculateImprovedHeadLoss(
        flow_lpm,
        pipe.sizeMM,
        length_m,
        pipe.pipeType,
        sectionType,
        pipeAgeYears
    );

    let score = 0;
    const velocity = headLossData.velocity;

    // คำนวณขนาดท่อที่เหมาะสมสำหรับ flow นี้
    const optimalSize = calculateOptimalPipeSize(flow_lpm);

    // กำหนดช่วงขนาดที่เหมาะสมตาม section type
    let minSize, maxSize;
    switch (sectionType) {
        case 'branch':
            minSize = 16;
            maxSize = 50;
            break;
        case 'secondary':
            minSize = 25;
            maxSize = 110;
            break;
        case 'main':
            minSize = 40;
            maxSize = 200;
            break;
        default:
            minSize = 16;
            maxSize = 200;
    }

    // 1. คะแนนความเร็ว (50%)
    score += getVelocityScore(velocity);

    // 2. คะแนนขนาดที่เหมาะสม (35%)
    score += getSizeScore(pipe.sizeMM, minSize, maxSize, optimalSize);

    // 3. คะแนนประเภทท่อ (ใหม่) (10%)
    if (allowedTypes.length === 0 || allowedTypes.includes(pipe.pipeType)) {
        // ให้คะแนนเพิ่มตามคุณภาพของประเภทท่อ
        switch (pipe.pipeType) {
            case 'HDPE PE 100':
                score += 10;
                break;
            case 'HDPE PE 80':
                score += 9;
                break;
            case 'PE-RT':
                score += 8;
                break;
            case 'PVC':
                score += 7;
                break;
            case 'LDPE':
                score += 6;
                break;
            case 'Flexible PE':
                score += 5;
                break;
            default:
                score += 3;
        }
    } else {
        score += 1; // ประเภทไม่เหมาะสม
    }

    // 4. คะแนนราคาต่อประสิทธิภาพ (15%)
    score += getCostEfficiencyScore(pipe, sectionType);

    // 5. คะแนน Head Loss (10%)
    score += getHeadLossScore(headLossData.total, sectionType);

    // คำนวณระดับความเหมาะสม
    const isTypeAllowed = allowedTypes.length === 0 || allowedTypes.includes(pipe.pipeType);
    const isVelocityOK = velocity >= 0.3 && velocity <= 3.5;

    return {
        ...pipe,
        score: formatNumber(score, 1),
        velocity: formatNumber(velocity, 3),
        headLoss: formatNumber(headLossData.total, 3),
        optimalSize: formatNumber(optimalSize, 1),
        isRecommended: score >= 70 && isTypeAllowed && isVelocityOK,
        isGoodChoice: score >= 50 && isTypeAllowed && isVelocityOK,
        isUsable: score >= 30 && isVelocityOK,
        isTypeAllowed,
    };
};

// ฟังก์ชันใหม่สำหรับประเมินสปริงเกอร์ (รองรับ Database format)
export const evaluateSprinklerOverall = (sprinkler: any, targetFlow: number) => {
    // แปลงข้อมูลจาก Database format
    const flowRange = parseRangeValue(sprinkler.waterVolumeLitersPerHour);
    const radiusRange = parseRangeValue(sprinkler.radiusMeters);
    const pressureRange = parseRangeValue(sprinkler.pressureBar);

    let minFlow, maxFlow, minRadius, maxRadius, minPressure, maxPressure;

    if (Array.isArray(flowRange)) {
        [minFlow, maxFlow] = flowRange;
    } else {
        minFlow = maxFlow = flowRange;
    }

    if (Array.isArray(radiusRange)) {
        [minRadius, maxRadius] = radiusRange;
    } else {
        minRadius = maxRadius = radiusRange;
    }

    if (Array.isArray(pressureRange)) {
        [minPressure, maxPressure] = pressureRange;
    } else {
        minPressure = maxPressure = pressureRange;
    }

    let score = 0;

    // คะแนนความเหมาะสมของอัตราการไหล (50%)
    if (targetFlow >= minFlow && targetFlow <= maxFlow) {
        const flowRangeSize = maxFlow - minFlow;
        const positionInRange = flowRangeSize > 0 ? (targetFlow - minFlow) / flowRangeSize : 0.5;

        if (positionInRange >= 0.3 && positionInRange <= 0.7) {
            score += 50;
        } else {
            score += 40;
        }
    } else if (targetFlow >= minFlow * 0.8 && targetFlow <= maxFlow * 1.2) {
        score += 30;
    } else if (targetFlow >= minFlow * 0.6 && targetFlow <= maxFlow * 1.5) {
        score += 15;
    } else {
        score += 5;
    }

    // คะแนนราคาต่อประสิทธิภาพ (25%)
    const avgFlow = (minFlow + maxFlow) / 2;
    const pricePerFlow = sprinkler.price / avgFlow;

    if (pricePerFlow < 1) {
        score += 25;
    } else if (pricePerFlow < 2) {
        score += 20;
    } else if (pricePerFlow < 5) {
        score += 15;
    } else if (pricePerFlow < 10) {
        score += 10;
    } else {
        score += 5;
    }

    // คะแนนรัศมีการกระจาย (15%)
    const avgRadius = (minRadius + maxRadius) / 2;

    if (avgRadius >= 8) {
        score += 15;
    } else if (avgRadius >= 5) {
        score += 12;
    } else if (avgRadius >= 3) {
        score += 8;
    } else {
        score += 5;
    }

    // คะแนนความหลากหลายของแรงดัน (10%)
    const pressureRangeSize = maxPressure - minPressure;

    if (pressureRangeSize >= 3) {
        score += 10;
    } else if (pressureRangeSize >= 2) {
        score += 8;
    } else if (pressureRangeSize >= 1) {
        score += 6;
    } else {
        score += 4;
    }

    return {
        ...sprinkler,
        score: formatNumber(score, 1),
        flowMatch: targetFlow >= minFlow && targetFlow <= maxFlow,
        flowCloseMatch: targetFlow >= minFlow * 0.8 && targetFlow <= maxFlow * 1.2,
        isRecommended: score >= 60 && targetFlow >= minFlow * 0.9 && targetFlow <= maxFlow * 1.1,
        isGoodChoice: score >= 40 && targetFlow >= minFlow * 0.8 && targetFlow <= maxFlow * 1.2,
        isUsable: score >= 20 && targetFlow >= minFlow * 0.6 && targetFlow <= maxFlow * 1.4,
        targetFlow: formatNumber(targetFlow, 3),
        minFlow: formatNumber(minFlow, 3),
        maxFlow: formatNumber(maxFlow, 3),
        avgRadius: formatNumber(avgRadius, 3),
        pricePerFlow: formatNumber(pricePerFlow, 3),
    };
};

// ฟังก์ชันใหม่สำหรับประเมินปั๊ม (รองรับ Database format)
export const evaluatePumpOverall = (pump: any, requiredFlow: number, requiredHead: number) => {
    // แปลงข้อมูลจาก Database format
    const maxFlow =
        pump.max_flow_rate_lpm || (Array.isArray(pump.flow_rate_lpm) ? pump.flow_rate_lpm[1] : 0);
    const maxHead = pump.max_head_m || (Array.isArray(pump.head_m) ? pump.head_m[0] : 0);

    let score = 0;

    // คะแนนความเหมาะสมของอัตราการไหล (40%)
    if (maxFlow >= requiredFlow) {
        const flowRatio = maxFlow / requiredFlow;

        if (flowRatio >= 1.1 && flowRatio <= 2.0) {
            score += 40;
        } else if (flowRatio >= 1.05 && flowRatio <= 2.5) {
            score += 30;
        } else if (flowRatio >= 1.0 && flowRatio <= 3.0) {
            score += 20;
        } else {
            score += 5;
        }
    } else {
        score += 0;
    }

    // คะแนนความเหมาะสมของ Head (35%)
    if (maxHead >= requiredHead) {
        const headRatio = maxHead / requiredHead;

        if (headRatio >= 1.1 && headRatio <= 2.0) {
            score += 35;
        } else if (headRatio >= 1.05 && headRatio <= 2.5) {
            score += 25;
        } else if (headRatio >= 1.0 && headRatio <= 3.0) {
            score += 15;
        } else {
            score += 5;
        }
    } else {
        score += 0;
    }

    // คะแนนประสิทธิภาพต่อราคา (15%)
    const flowPerBaht = maxFlow / pump.price;

    if (flowPerBaht > 0.5) {
        score += 15;
    } else if (flowPerBaht > 0.3) {
        score += 12;
    } else if (flowPerBaht > 0.1) {
        score += 8;
    } else if (flowPerBaht > 0.05) {
        score += 5;
    } else {
        score += 2;
    }

    // คะแนนกำลังที่เหมาะสม (10%)
    const powerHP = parseFloat(String(pump.powerHP).replace(/[^0-9.]/g, '')) || 0;
    const estimatedHP = requiredFlow * requiredHead * 0.00027;
    const powerRatio = powerHP / estimatedHP;

    if (powerRatio >= 1.0 && powerRatio <= 2.5) {
        score += 10;
    } else if (powerRatio >= 0.8 && powerRatio <= 3.0) {
        score += 7;
    } else if (powerRatio >= 0.6 && powerRatio <= 4.0) {
        score += 4;
    } else {
        score += 1;
    }

    return {
        ...pump,
        score: formatNumber(score, 1),
        maxFlow: formatNumber(maxFlow, 3),
        maxHead: formatNumber(maxHead, 3),
        powerHP: formatNumber(powerHP, 1),
        flowRatio: formatNumber(maxFlow / requiredFlow, 3),
        headRatio: formatNumber(maxHead / requiredHead, 3),
        flowPerBaht: formatNumber(flowPerBaht, 3),
        estimatedHP: formatNumber(estimatedHP, 3),
        isFlowAdequate: maxFlow >= requiredFlow,
        isHeadAdequate: maxHead >= requiredHead,
        isRecommended: score >= 60 && maxFlow >= requiredFlow && maxHead >= requiredHead,
        isGoodChoice: score >= 40 && maxFlow >= requiredFlow && maxHead >= requiredHead,
        isUsable: score >= 20 && maxFlow >= requiredFlow && maxHead >= requiredHead,
    };
};

// ============= NEW ADVANCED FUNCTIONS =============

// ฟังก์ชันปรับปรุงสำหรับประเมินสปริงเกอร์ (รองรับการแนะนำที่แม่นยำขึ้น)
export const evaluateSprinklerAdvanced = (
    sprinkler: any,
    targetFlow: number,
    systemRequirements: {
        farmSize: number;
        numberOfZones: number;
        irrigationTime: number;
    }
) => {
    const baseEvaluation = evaluateSprinklerOverall(sprinkler, targetFlow);

    // เพิ่มคะแนนตามขนาดฟาร์ม
    let farmSizeBonus = 0;
    if (systemRequirements.farmSize <= 5) {
        // ฟาร์มเล็ก - เน้นประหยัด
        farmSizeBonus = sprinkler.price < 100 ? 10 : 0;
    } else if (systemRequirements.farmSize <= 20) {
        // ฟาร์มกลาง - เน้นสมดุล
        farmSizeBonus = sprinkler.price >= 50 && sprinkler.price <= 200 ? 15 : 0;
    } else {
        // ฟาร์มใหญ่ - เน้นคุณภาพ
        farmSizeBonus = sprinkler.price >= 100 ? 20 : 0;
    }

    // เพิ่มคะแนนตามจำนวนโซน
    let zoneBonus = 0;
    if (systemRequirements.numberOfZones > 3) {
        // ระบบใหญ่ต้องการความเชื่อถือได้
        zoneBonus =
            sprinkler.brand &&
            ['ไชโย', 'CHAIYYO', 'NETAFIM'].includes(sprinkler.brand.toUpperCase())
                ? 10
                : 0;
    }

    // คำนวณคะแนนรวม
    const finalScore = Math.min(100, baseEvaluation.score + farmSizeBonus + zoneBonus);

    return {
        ...baseEvaluation,
        score: formatNumber(finalScore, 1),
        farmSizeBonus,
        zoneBonus,
        isRecommended: finalScore >= 70 && baseEvaluation.flowMatch,
        isGoodChoice:
            finalScore >= 55 && (baseEvaluation.flowMatch || baseEvaluation.flowCloseMatch),
        isUsable: finalScore >= 35 && baseEvaluation.flowCloseMatch,
    };
};

// ฟังก์ชันปรับปรุงสำหรับประเมินปั๊ม (รองรับการแนะนำที่แม่นยำขึ้น)
export const evaluatePumpAdvanced = (
    pump: any,
    requiredFlow: number,
    requiredHead: number,
    systemRequirements: {
        numberOfZones: number;
        farmSize: number;
        simultaneousZones: number;
    }
) => {
    const baseEvaluation = evaluatePumpOverall(pump, requiredFlow, requiredHead);

    // เพิ่มคะแนนตามการใช้งานจริง
    let usageBonus = 0;

    // โบนัสสำหรับปั๊มที่มีประสิทธิภาพสูง
    if (
        baseEvaluation.flowRatio >= 1.2 &&
        baseEvaluation.flowRatio <= 2.0 &&
        baseEvaluation.headRatio >= 1.2 &&
        baseEvaluation.headRatio <= 2.0
    ) {
        usageBonus += 15; // ขนาดเหมาะสม
    }

    // โบนัสสำหรับระบบหลายโซน
    if (systemRequirements.numberOfZones > 1) {
        const powerHP = Number(pump.powerHP) || 0;
        const estimatedMinHP =
            requiredFlow * requiredHead * 0.00027 * systemRequirements.simultaneousZones;

        if (powerHP >= estimatedMinHP * 1.1 && powerHP <= estimatedMinHP * 2.5) {
            usageBonus += 10; // กำลังเหมาะสมสำหรับหลายโซน
        }
    }

    // โบนัสสำหรับแบรนด์ที่เชื่อถือได้
    if (
        pump.brand &&
        ['MITSUBISHI', 'GRUNDFOS', 'ไชโย', 'CHAIYYO'].includes(pump.brand.toUpperCase())
    ) {
        usageBonus += 5;
    }

    // โบนัสสำหรับปั๊มที่มี accessories ครบครัน
    if (pump.pumpAccessories && pump.pumpAccessories.length >= 3) {
        usageBonus += 5;
    }

    const finalScore = Math.min(100, baseEvaluation.score + usageBonus);

    return {
        ...baseEvaluation,
        score: formatNumber(finalScore, 1),
        usageBonus,
        isRecommended:
            finalScore >= 65 && baseEvaluation.isFlowAdequate && baseEvaluation.isHeadAdequate,
        isGoodChoice:
            finalScore >= 50 && baseEvaluation.isFlowAdequate && baseEvaluation.isHeadAdequate,
        isUsable:
            finalScore >= 30 && baseEvaluation.isFlowAdequate && baseEvaluation.isHeadAdequate,
    };
};

// ฟังก์ชันปรับปรุงสำหรับประเมินท่อ (รองรับการแนะนำที่แม่นยำขึ้น)
export const evaluatePipeAdvanced = (
    pipe: any,
    flow_lpm: number,
    length_m: number,
    sectionType: string,
    pipeAgeYears: number,
    allowedTypes: string[],
    systemRequirements: {
        farmSize: number;
        totalLength: number;
        pressureRequirement: number;
    }
) => {
    const baseEvaluation = evaluatePipeOverall(
        pipe,
        flow_lpm,
        length_m,
        sectionType,
        pipeAgeYears,
        allowedTypes
    );

    // เพิ่มคะแนนตามความเหมาะสมกับระบบ
    let systemBonus = 0;

    // โบนัสสำหรับขนาดระบบ
    if (systemRequirements.farmSize <= 10) {
        // ฟาร์มเล็ก - เน้นประหยัด
        if (pipe.price <= 500) systemBonus += 10;
    } else if (systemRequirements.farmSize <= 50) {
        // ฟาร์มกลาง - เน้นสมดุล
        if (pipe.price >= 300 && pipe.price <= 1000) systemBonus += 15;
    } else {
        // ฟาร์มใหญ่ - เน้นคุณภาพ
        if (pipe.price >= 500) systemBonus += 20;
    }

    // โบนัสสำหรับความดันสูง
    if (systemRequirements.pressureRequirement > 30 && pipe.pn >= 10) {
        systemBonus += 10;
    }

    // โบนัสสำหรับระยะทางยาว
    if (systemRequirements.totalLength > 1000 && pipe.lengthM >= 100) {
        systemBonus += 5; // ม้วนยาวลดจำนวนการต่อ
    }

    // โบนัสสำหรับประเภทท่อที่เหมาะสมกับ section
    let typeBonus = 0;
    switch (sectionType) {
        case 'branch':
            if (['LDPE', 'Flexible PE'].includes(pipe.pipeType)) typeBonus += 10;
            break;
        case 'secondary':
            if (['HDPE PE 80', 'HDPE PE 100'].includes(pipe.pipeType)) typeBonus += 15;
            break;
        case 'main':
            if (pipe.pipeType === 'HDPE PE 100') typeBonus += 20;
            break;
    }

    const finalScore = Math.min(100, baseEvaluation.score + systemBonus + typeBonus);

    return {
        ...baseEvaluation,
        score: formatNumber(finalScore, 1),
        systemBonus,
        typeBonus,
        isRecommended:
            finalScore >= 75 &&
            baseEvaluation.isTypeAllowed &&
            baseEvaluation.velocity >= 0.5 &&
            baseEvaluation.velocity <= 2.5,
        isGoodChoice:
            finalScore >= 60 &&
            baseEvaluation.isTypeAllowed &&
            baseEvaluation.velocity >= 0.3 &&
            baseEvaluation.velocity <= 3.0,
        isUsable:
            finalScore >= 40 && baseEvaluation.velocity >= 0.2 && baseEvaluation.velocity <= 3.5,
    };
};

// ฟังก์ชันหลักสำหรับเลือกอุปกรณ์ที่ดีที่สุด
export const selectBestEquipmentByPrice = (
    equipmentList: any[],
    preferHighPrice: boolean = true
): any => {
    if (!equipmentList || equipmentList.length === 0) return null;

    // แยกตามระดับคำแนะนำ
    const recommended = equipmentList.filter((item) => item.isRecommended);
    const goodChoice = equipmentList.filter((item) => item.isGoodChoice && !item.isRecommended);
    const usable = equipmentList.filter(
        (item) => item.isUsable && !item.isGoodChoice && !item.isRecommended
    );

    // เลือกจากกลุ่มที่ดีที่สุดที่มี
<<<<<<< HEAD
    const targetGroup =
=======
    let targetGroup =
>>>>>>> 18c5d17c
        recommended.length > 0
            ? recommended
            : goodChoice.length > 0
              ? goodChoice
              : usable.length > 0
                ? usable
                : equipmentList;

    // เรียงตามราคา (สูงสุดหรือต่ำสุด)
    if (preferHighPrice) {
        return targetGroup.sort((a, b) => b.price - a.price)[0];
    } else {
        return targetGroup.sort((a, b) => a.price - b.price)[0];
    }
};

// ฟังก์ชันตรวจสอบความเปลี่ยนแปลงของ input ที่สำคัญ
export const detectSignificantInputChanges = (
    oldInput: any,
    newInput: any,
    threshold: number = 0.15 // 15% threshold
): boolean => {
    if (!oldInput || !newInput) return true;

    const significantFields = [
        'totalTrees',
        'waterPerTreeLiters',
        'numberOfZones',
        'farmSizeRai',
        'irrigationTimeMinutes',
    ];

    return significantFields.some((field) => {
        const oldValue = oldInput[field] || 0;
        const newValue = newInput[field] || 0;

        if (oldValue === 0 && newValue === 0) return false;
        if (oldValue === 0 || newValue === 0) return true;

        const changeRatio = Math.abs(newValue - oldValue) / oldValue;
        return changeRatio > threshold;
    });
};

// ============= HELPER FUNCTIONS =============

// ฟังก์ชันใหม่สำหรับ validation ข้อมูลจาก database
export const validateEquipmentData = (
    equipment: any,
    categoryType: 'sprinkler' | 'pump' | 'pipe'
): boolean => {
    if (
        !equipment ||
        !equipment.id ||
        !equipment.name ||
        equipment.price === null ||
        equipment.price === undefined
    ) {
        return false;
    }

    switch (categoryType) {
        case 'sprinkler':
            return !!(
                equipment.waterVolumeLitersPerHour &&
                equipment.radiusMeters &&
                equipment.pressureBar
            );
        case 'pump':
            return !!(equipment.powerHP && equipment.flow_rate_lpm && equipment.head_m);
        case 'pipe':
            return !!(equipment.pipeType && equipment.sizeMM && equipment.lengthM);
        default:
            return false;
    }
};

// ฟังก์ชันแปลง database attributes เป็น flat object
export const flattenEquipmentAttributes = (equipment: any): any => {
    const flattened = { ...equipment };

    // ถ้ามี attributes object ให้แปลงขึ้นมาใน root level
    if (equipment.attributes && typeof equipment.attributes === 'object') {
        Object.keys(equipment.attributes).forEach((key) => {
            if (!flattened[key]) {
                // ไม่เขียนทับถ้ามีอยู่แล้ว
                flattened[key] = equipment.attributes[key];
            }
        });
    }

    // ถ้ามี structured attributes (array format)
    if (Array.isArray(equipment.attributes)) {
        equipment.attributes.forEach((attr: any) => {
            if (attr.attribute_name && attr.value !== undefined) {
                if (!flattened[attr.attribute_name]) {
                    flattened[attr.attribute_name] = attr.value;
                }
            }
        });
    }

    return flattened;
};

// ฟังก์ชัน normalize equipment data เพื่อให้เข้ากันได้กับระบบเดิม
export const normalizeEquipmentData = (
    equipment: any,
    categoryType: 'sprinkler' | 'pump' | 'pipe'
): any => {
    const flattened = flattenEquipmentAttributes(equipment);

    // Ensure basic fields are correct
    const normalized = {
        ...flattened,
        productCode: flattened.product_code || flattened.productCode,
        product_code: flattened.product_code || flattened.productCode,
        price: Number(flattened.price || 0),
        is_active: Boolean(flattened.is_active),
    };

    // Category-specific normalization
    switch (categoryType) {
        case 'sprinkler':
            // Ensure required sprinkler fields are parsed correctly
            if (normalized.waterVolumeLitersPerHour) {
                normalized.waterVolumeLitersPerHour = parseRangeValue(
                    normalized.waterVolumeLitersPerHour
                );
            }
            if (normalized.radiusMeters) {
                normalized.radiusMeters = parseRangeValue(normalized.radiusMeters);
            }
            if (normalized.pressureBar) {
                normalized.pressureBar = parseRangeValue(normalized.pressureBar);
            }
            break;

        case 'pump':
            // Ensure required pump fields are parsed correctly
            if (normalized.powerHP) {
                normalized.powerHP = Number(normalized.powerHP);
            }
            if (normalized.flow_rate_lpm) {
                normalized.flow_rate_lpm = parseRangeValue(normalized.flow_rate_lpm);
            }
            if (normalized.head_m) {
                normalized.head_m = parseRangeValue(normalized.head_m);
            }
            if (normalized.max_flow_rate_lpm) {
                normalized.max_flow_rate_lpm = Number(normalized.max_flow_rate_lpm);
            }
            if (normalized.max_head_m) {
                normalized.max_head_m = Number(normalized.max_head_m);
            }
            break;

        case 'pipe':
            // Ensure required pipe fields are parsed correctly
            if (normalized.sizeMM) {
                normalized.sizeMM = Number(normalized.sizeMM);
            }
            if (normalized.lengthM) {
                normalized.lengthM = Number(normalized.lengthM);
            }
            if (normalized.pn) {
                normalized.pn = Number(normalized.pn);
            }
            break;
    }

    return normalized;
};

// ฟังก์ชันใหม่สำหรับการเปรียบเทียบอุปกรณ์
export const compareEquipment = (equipmentA: any, equipmentB: any, criteria: string[]): number => {
    let scoreA = 0;
    let scoreB = 0;

    criteria.forEach((criterion) => {
        switch (criterion) {
            case 'price':
                // Lower price gets higher score
                if (equipmentA.price < equipmentB.price) scoreA += 1;
                else if (equipmentB.price < equipmentA.price) scoreB += 1;
                break;
            case 'score':
                // Higher score wins
                if (equipmentA.score > equipmentB.score) scoreA += 1;
                else if (equipmentB.score > equipmentA.score) scoreB += 1;
                break;
            case 'brand':
                // Brand preference (could be customized)
                const preferredBrands = ['ไชโย', 'แชมป์'];
                const brandScoreA = preferredBrands.indexOf(equipmentA.brand) + 1;
                const brandScoreB = preferredBrands.indexOf(equipmentB.brand) + 1;
                if (brandScoreA > brandScoreB) scoreA += 1;
                else if (brandScoreB > brandScoreA) scoreB += 1;
                break;
        }
    });

    return scoreA - scoreB;
};

// ฟังก์ชันใหม่สำหรับสร้าง equipment recommendation summary
export const generateEquipmentSummary = (equipment: any, analysisResult: any): any => {
    return {
        id: equipment.id,
        productCode: equipment.productCode || equipment.product_code,
        name: equipment.name,
        brand: equipment.brand,
        price: equipment.price,
        image: equipment.image,
        score: analysisResult.score,
        isRecommended: analysisResult.isRecommended,
        isGoodChoice: analysisResult.isGoodChoice,
        isUsable: analysisResult.isUsable,
        reasons: generateRecommendationReasons(equipment, analysisResult),
        warnings: generateEquipmentWarnings(equipment, analysisResult),
    };
};

// ฟังก์ชันสร้างเหตุผลการแนะนำ
export const generateRecommendationReasons = (equipment: any, analysisResult: any): string[] => {
    const reasons: string[] = [];

    if (analysisResult.isRecommended) {
        reasons.push('🌟 แนะนำเป็นอันดับต้น');
    }

    if (analysisResult.score >= 80) {
        reasons.push('⭐ คะแนนประเมินสูงมาก');
    } else if (analysisResult.score >= 60) {
        reasons.push('✅ คะแนนประเมินดี');
    }

    if (analysisResult.flowMatch) {
        reasons.push('💧 อัตราการไหลเหมาะสม');
    }

    if (analysisResult.isFlowAdequate) {
        reasons.push('💨 ประสิทธิภาพการไหลเพียงพอ');
    }

    if (analysisResult.isHeadAdequate) {
        reasons.push('📈 ความสูงยกเพียงพอ');
    }

    if (
        analysisResult.velocity &&
        analysisResult.velocity >= 0.8 &&
        analysisResult.velocity <= 2.0
    ) {
        reasons.push('🎯 ความเร็วน้ำเหมาะสม');
    }

    return reasons;
};

// ฟังก์ชันสร้างคำเตือน
export const generateEquipmentWarnings = (equipment: any, analysisResult: any): string[] => {
    const warnings: string[] = [];

    if (!analysisResult.isUsable) {
        warnings.push('⚠️ ไม่เหมาะสมสำหรับระบบนี้');
    }

    if (analysisResult.velocity && analysisResult.velocity > 2.5) {
        warnings.push('🔴 ความเร็วน้ำสูงเกินไป อาจเกิด water hammer');
    }

    if (analysisResult.velocity && analysisResult.velocity < 0.3) {
        warnings.push('🔵 ความเร็วน้ำต่ำ อาจมีการตกตะกอน');
    }

    if (analysisResult.flowRatio && analysisResult.flowRatio > 3) {
        warnings.push('💰 ขนาดใหญ่เกินความต้องการ อาจสิ้นเปลืองพลังงาน');
    }

    if (!analysisResult.isFlowAdequate) {
        warnings.push('❌ อัตราการไหลไม่เพียงพอ');
    }

    if (!analysisResult.isHeadAdequate) {
        warnings.push('❌ ความสูงยกไม่เพียงพอ');
    }

    if (analysisResult.headLoss && analysisResult.headLoss > 10) {
        warnings.push('📉 Head loss สูง ควรพิจารณาขนาดท่อที่ใหญ่กว่า');
    }

    return warnings;
};

export const calculateCriticalPathFlow = (
    waterPerSprinklerLPM: number,
    systemConfig: {
        sprinklersPerLongestBranch: number;
        branchesPerLongestSecondary?: number;
        secondariesPerLongestMain?: number;
        hasSecondaryPipe: boolean;
        hasMainPipe: boolean;
    }
): {
    branchFlow: number;
    secondaryFlow: number;
    mainFlow: number;
    criticalFlow: number;
} => {
    // คำนวณ flow ในท่อย่อยเส้นที่ยาวที่สุด
    const branchFlow = waterPerSprinklerLPM * systemConfig.sprinklersPerLongestBranch;

    // คำนวณ flow ในท่อรองเส้นที่ยาวที่สุด
    const secondaryFlow =
        systemConfig.hasSecondaryPipe && systemConfig.branchesPerLongestSecondary
            ? branchFlow * systemConfig.branchesPerLongestSecondary
            : 0;

    // คำนวณ flow ในท่อเมนเส้นที่ยาวที่สุด
    const mainFlow =
        systemConfig.hasMainPipe && systemConfig.secondariesPerLongestMain
            ? systemConfig.hasSecondaryPipe
                ? secondaryFlow * systemConfig.secondariesPerLongestMain
                : branchFlow *
                  systemConfig.secondariesPerLongestMain *
                  (systemConfig.branchesPerLongestSecondary || 1)
            : 0;

    // หา flow สูงสุดสำหรับการเลือกปั๊ม
    const criticalFlow = Math.max(branchFlow, secondaryFlow, mainFlow);

    return {
        branchFlow,
        secondaryFlow,
        mainFlow,
        criticalFlow,
    };
};

// ฟังก์ชันคำนวณ Head Loss แบบละเอียดสำหรับ Critical Path
export const calculateCriticalPathHeadLoss = (
    flows: { branch: number; secondary: number; main: number },
    pipes: {
        branch?: any;
        secondary?: any;
        main?: any;
    },
    lengths: {
        branchM: number;
        secondaryM: number;
        mainM: number;
    },
    pipeAge: number = 0
): {
    branchLoss: any;
    secondaryLoss: any;
    mainLoss: any;
    totalLoss: number;
    criticalPathAnalysis: string[];
} => {
    const analysis: string[] = [];

    // คำนวณ Head Loss ท่อย่อย
    const branchLoss = pipes.branch
        ? calculateImprovedHeadLoss(
              flows.branch,
              pipes.branch.sizeMM,
              lengths.branchM,
              pipes.branch.pipeType,
              'branch',
              pipeAge
          )
        : { major: 0, minor: 0, total: 0, velocity: 0, C: 135 };

    if (pipes.branch) {
        analysis.push(
            `ท่อย่อย ${pipes.branch.sizeMM}mm: ${flows.branch.toFixed(1)} LPM → ${branchLoss.total.toFixed(2)}m loss`
        );
    }

    // คำนวณ Head Loss ท่อรอง
    const secondaryLoss = pipes.secondary
        ? calculateImprovedHeadLoss(
              flows.secondary,
              pipes.secondary.sizeMM,
              lengths.secondaryM,
              pipes.secondary.pipeType,
              'secondary',
              pipeAge
          )
        : { major: 0, minor: 0, total: 0, velocity: 0, C: 140 };

    if (pipes.secondary) {
        analysis.push(
            `ท่อรอง ${pipes.secondary.sizeMM}mm: ${flows.secondary.toFixed(1)} LPM → ${secondaryLoss.total.toFixed(2)}m loss`
        );
    }

    // คำนวณ Head Loss ท่อเมน
    const mainLoss = pipes.main
        ? calculateImprovedHeadLoss(
              flows.main,
              pipes.main.sizeMM,
              lengths.mainM,
              pipes.main.pipeType,
              'main',
              pipeAge
          )
        : { major: 0, minor: 0, total: 0, velocity: 0, C: 145 };

    if (pipes.main) {
        analysis.push(
            `ท่อเมน ${pipes.main.sizeMM}mm: ${flows.main.toFixed(1)} LPM → ${mainLoss.total.toFixed(2)}m loss`
        );
    }

    const totalLoss = branchLoss.total + secondaryLoss.total + mainLoss.total;
    analysis.push(`รวม Head Loss: ${totalLoss.toFixed(2)} เมตร`);

    return {
        branchLoss,
        secondaryLoss,
        mainLoss,
        totalLoss,
        criticalPathAnalysis: analysis,
    };
};

// ฟังก์ชันแนะนำขนาดท่อที่เหมาะสมตาม flow และประเภท
export const recommendPipeSize = (
    flow_lpm: number,
    pipeType: 'branch' | 'secondary' | 'main',
    targetVelocity: number = 1.5
): {
    recommendedSizeMM: number;
    minSizeMM: number;
    maxSizeMM: number;
    velocityRange: { min: number; max: number };
    reasoning: string;
} => {
    // คำนวณขนาดที่เหมาะสมตาม flow
    const optimalSizeMM = calculateOptimalPipeSize(flow_lpm, targetVelocity);

    // กำหนดช่วงขนาดตามประเภทท่อ
    let availableSizes: number[] = [];
    let reasoning = '';

    switch (pipeType) {
        case 'branch':
            availableSizes = [16, 20, 25, 32, 40, 50];
            reasoning = 'ท่อย่อย: เน้นความยืดหยุ่นและการติดตั้งง่าย';
            break;
        case 'secondary':
            availableSizes = [25, 32, 40, 50, 63, 75, 90, 110];
            reasoning = 'ท่อรอง: สมดุลระหว่างต้นทุนและประสิทธิภาพ';
            break;
        case 'main':
            availableSizes = [63, 75, 90, 110, 125, 140, 160, 200];
            reasoning = 'ท่อเมน: เน้นประสิทธิภาพและความคงทน';
            break;
    }

    // หาขนาดที่ใกล้เคียงที่สุด
    const recommendedSize = availableSizes.reduce((prev, curr) =>
        Math.abs(curr - optimalSizeMM) < Math.abs(prev - optimalSizeMM) ? curr : prev
    );

    // หาช่วงขนาดที่เหมาะสม (±1 ขนาด)
    const index = availableSizes.indexOf(recommendedSize);
    const minSize = availableSizes[Math.max(0, index - 1)];
    const maxSize = availableSizes[Math.min(availableSizes.length - 1, index + 1)];

    // คำนวณช่วงความเร็วสำหรับขนาดที่แนะนำ
    const Q = flow_lpm / 60000; // m³/s
    const D_recommended = recommendedSize / 1000; // m
    const A_recommended = Math.PI * Math.pow(D_recommended / 2, 2);
    const velocity_recommended = Q / A_recommended;

    const D_min = minSize / 1000;
    const A_min = Math.PI * Math.pow(D_min / 2, 2);
    const velocity_min = Q / A_min;

    const D_max = maxSize / 1000;
    const A_max = Math.PI * Math.pow(D_max / 2, 2);
    const velocity_max = Q / A_max;

    return {
        recommendedSizeMM: recommendedSize,
        minSizeMM: minSize,
        maxSizeMM: maxSize,
        velocityRange: {
            min: Math.min(velocity_min, velocity_max),
            max: Math.max(velocity_min, velocity_max),
        },
        reasoning,
    };
};

// ฟังก์ชันประเมินระบบโดยรวมและให้คำแนะนำ
export const evaluateSystemDesign = (
    input: any,
    results: any
): {
    overallScore: number;
    designQuality: 'excellent' | 'good' | 'acceptable' | 'poor';
    recommendations: string[];
    warnings: string[];
    optimizations: string[];
} => {
    const recommendations: string[] = [];
    const warnings: string[] = [];
    const optimizations: string[] = [];
    let score = 100;

    // ประเมินความเร็วน้ำ
    const velocities = [
        results.velocity.branch,
        results.velocity.secondary,
        results.velocity.main,
    ].filter((v) => v > 0);

    velocities.forEach((velocity, index) => {
        const sectionName = ['ท่อย่อย', 'ท่อรอง', 'ท่อเมน'][index];
        if (velocity > 3.0) {
            warnings.push(
                `${sectionName}: ความเร็วสูงเกินไป (${velocity.toFixed(2)} m/s) - เสี่ยง water hammer`
            );
            score -= 15;
        } else if (velocity > 2.5) {
            warnings.push(`${sectionName}: ความเร็วค่อนข้างสูง (${velocity.toFixed(2)} m/s)`);
            score -= 5;
        } else if (velocity < 0.3) {
            warnings.push(
                `${sectionName}: ความเร็วต่ำเกินไป (${velocity.toFixed(2)} m/s) - เสี่ยงตะกอน`
            );
            score -= 10;
        } else if (velocity >= 0.8 && velocity <= 2.0) {
            recommendations.push(`${sectionName}: ความเร็วเหมาะสม (${velocity.toFixed(2)} m/s)`);
        }
    });

    // ประเมิน Head Loss
    const totalHeadLoss = results.headLoss.total;
    if (totalHeadLoss > 25) {
        warnings.push(`Head Loss สูงมาก (${totalHeadLoss.toFixed(1)}m) - ควรเพิ่มขนาดท่อ`);
        score -= 20;
        optimizations.push('พิจารณาใช้ท่อขนาดใหญ่ขึ้น 1-2 ขนาด');
    } else if (totalHeadLoss > 15) {
        warnings.push(`Head Loss ค่อนข้างสูง (${totalHeadLoss.toFixed(1)}m)`);
        score -= 10;
    } else if (totalHeadLoss <= 10) {
        recommendations.push(`Head Loss อยู่ในเกณฑ์ดี (${totalHeadLoss.toFixed(1)}m)`);
    }

    // ประเมินปั๊ม
    const pumpHead = results.pumpHeadRequired;
    if (pumpHead > 80) {
        warnings.push(`ความต้องการ Pump Head สูงมาก (${pumpHead.toFixed(1)}m)`);
        score -= 15;
        optimizations.push('พิจารณาแบ่งระบบเป็นหลายโซนเพื่อลด Head');
    } else if (pumpHead > 50) {
        warnings.push(`ความต้องการ Pump Head ค่อนข้างสูง (${pumpHead.toFixed(1)}m)`);
        score -= 5;
    }

    // ประเมินความซับซ้อนของระบบ
    const complexity = results.systemDesign?.complexity;
    if (complexity === 'complex') {
        recommendations.push('ระบบซับซ้อน: ต้องการการบำรุงรักษาที่ดี');
        optimizations.push('ติดตั้งวาล์วและเกจวัดแรงดันที่จุดสำคัญ');
    }

    // ประเมินความสมดุลของระบบ
    const flows = [results.flows.branch, results.flows.secondary, results.flows.main].filter(
        (f) => f > 0
    );
    const maxFlow = Math.max(...flows);
    const minFlow = Math.min(...flows);
    const flowRatio = maxFlow / minFlow;

    if (flowRatio > 10) {
        warnings.push('ความแตกต่างของ flow ระหว่างระดับมากเกินไป');
        score -= 10;
        optimizations.push('ปรับจำนวนสปริงเกอร์ให้สมดุลกันมากขึ้น');
    }

    // ประเมินต้นทุนประสิทธิภาพ
    if (results.bestSelections) {
        const totalCost = Object.values(results.bestSelections).reduce(
            (sum: number, item: any) => sum + (item?.price || 0),
            0
        );
        const efficiency = (results.totalWaterRequiredLPM / totalCost) * 1000; // LPM per 1000 baht

        if (efficiency > 5) {
            recommendations.push('ระบบมีประสิทธิภาพด้านต้นทุนดี');
        } else if (efficiency < 2) {
            optimizations.push('พิจารณาใช้อุปกรณ์ที่ประหยัดกว่าในกลุ่มเดียวกัน');
        }
    }

    // กำหนดระดับคุณภาพ
    let designQuality: 'excellent' | 'good' | 'acceptable' | 'poor';
    if (score >= 90) {
        designQuality = 'excellent';
        recommendations.push('🌟 ระบบออกแบบได้ดีเยี่ยม');
    } else if (score >= 75) {
        designQuality = 'good';
        recommendations.push('✅ ระบบออกแบบได้ดี');
    } else if (score >= 60) {
        designQuality = 'acceptable';
        recommendations.push('⚠️ ระบบใช้ได้แต่ควรปรับปรุง');
    } else {
        designQuality = 'poor';
        warnings.push('❌ ระบบต้องการการปรับปรุงอย่างมาก');
    }

    return {
        overallScore: Math.max(0, score),
        designQuality,
        recommendations,
        warnings,
        optimizations,
    };
};

// ฟังก์ชันสร้างรายงานการวิเคราะห์ระบบ
export const generateSystemAnalysisReport = (
    input: any,
    results: any
): {
    executive_summary: string;
    technical_details: any;
    recommendations: any;
    cost_analysis: any;
    implementation_notes: string[];
} => {
    const evaluation = evaluateSystemDesign(input, results);
    const criticalFlows = results.detailedFlows || results.flows;

    const executive_summary = `
        ระบบชลประทานสำหรับฟาร์มขนาด ${input.farmSizeRai} ไร่ 
        จำนวนต้นไม้ ${input.totalTrees} ต้น แบ่งเป็น ${input.numberOfZones} โซน
        ความต้องการน้ำรวม ${results.totalWaterRequiredLPM.toFixed(1)} LPM
        คะแนนการออกแบบ: ${evaluation.overallScore}/100 (${evaluation.designQuality})
    `;

    const technical_details = {
        system_complexity: results.systemDesign?.complexity || 'medium',
        critical_path_flows: criticalFlows,
        head_loss_breakdown: results.headLoss,
        pump_requirements: {
            flow: Math.max(
                criticalFlows.longestBranchFlow,
                criticalFlows.longestSecondaryFlow,
                criticalFlows.longestMainFlow
            ),
            head: results.pumpHeadRequired,
            estimated_power:
                (
                    results.pumpHeadRequired *
                    Math.max(
                        criticalFlows.longestBranchFlow,
                        criticalFlows.longestSecondaryFlow,
                        criticalFlows.longestMainFlow
                    ) *
                    0.00027
                ).toFixed(1) + ' HP',
        },
        velocity_analysis: results.velocity,
    };

    const recommendations = {
        equipment: evaluation.recommendations,
        warnings: evaluation.warnings,
        optimizations: evaluation.optimizations,
    };

    const cost_analysis = {
        equipment_costs: results.bestSelections
            ? Object.entries(results.bestSelections).map(([type, item]: [string, any]) => ({
                  type,
                  item: item?.name || 'N/A',
                  price: item?.price || 0,
              }))
            : [],
        total_estimated_cost: results.bestSelections
            ? Object.values(results.bestSelections).reduce(
                  (sum: number, item: any) => sum + (item?.price || 0),
                  0
              )
            : 0,
        cost_per_tree: results.bestSelections
            ? (
                  Object.values(results.bestSelections).reduce(
                      (sum: number, item: any) => sum + (item?.price || 0),
                      0
                  ) / input.totalTrees
              ).toFixed(0) + ' บาท/ต้น'
            : 'N/A',
    };

    const implementation_notes = [
        'ติดตั้งวาล์วควบคุมที่จุดสำคัญ',
        'ใช้ filter ที่ระบบปั๊มเพื่อป้องกันการอุดตัน',
        'ตรวจสอบแรงดันน้ำในระบบเป็นประจำ',
        'บำรุงรักษาสปริงเกอร์ทุก 3-6 เดือน',
        'ควรมีระบบ backup สำหรับปั๊มหลัก',
        ...evaluation.optimizations,
    ];

    return {
        executive_summary,
        technical_details,
        recommendations,
        cost_analysis,
        implementation_notes,
    };
};<|MERGE_RESOLUTION|>--- conflicted
+++ resolved
@@ -874,11 +874,7 @@
     );
 
     // เลือกจากกลุ่มที่ดีที่สุดที่มี
-<<<<<<< HEAD
-    const targetGroup =
-=======
     let targetGroup =
->>>>>>> 18c5d17c
         recommended.length > 0
             ? recommended
             : goodChoice.length > 0
