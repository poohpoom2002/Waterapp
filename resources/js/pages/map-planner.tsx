import React, { useState, useEffect, useRef } from 'react';
import axios from 'axios';
import {
    MapContainer,
    TileLayer,
    FeatureGroup,
    LayersControl,
    useMapEvents,
    Circle,
    Polygon,
    useMap,
} from 'react-leaflet';
import { EditControl } from 'react-leaflet-draw';
import 'leaflet/dist/leaflet.css';
import 'leaflet-draw/dist/leaflet.draw.css';
import { router } from '@inertiajs/react';

// Types
type LatLng = {
    lat: number;
    lng: number;
};

type PlantType = {
    id: number;
    name: string;
    type: string;
    plant_spacing: number;
    row_spacing: number;
    water_needed: number;
    description?: string;
};

type CustomPlantParams = {
    name: string;
    type: string;
    description: string;
    plant_spacing: number;
    row_spacing: number;
    water_needed: number;
};

<<<<<<< HEAD
type AreaType =
    | 'field'
    | 'river'
    | 'powerplant'
    | 'building'
    | 'pump'
    | 'custompolygon'
    | 'solarcell';
=======
type AreaType = 'river' | 'powerplant' | 'building' | 'custompolygon' | 'solarcell';
>>>>>>> 18f24f41

type LayerData = {
    type: AreaType;
    coordinates: LatLng[];
    isInitialMap?: boolean;
};

type Suggestion = {
    display_name: string;
    lat: string;
    lon: string;
};

// Constants
const DEFAULT_MAP_CENTER: [number, number] = [13.7563, 100.5018];
const MAX_AREA = 100000; // 10 hectares

const AREA_DESCRIPTIONS: Record<AreaType, string> = {
    field: 'Agricultural land for planting crops and vegetation.',
    river: 'Water body for irrigation and water management.',
    powerplant: 'Energy generation facility area.',
    building: 'Structure or facility area.',
<<<<<<< HEAD
    pump: 'Water pump station for irrigation system.',
    custompolygon: 'Other area for flexible drawing.',
    solarcell: 'Solar cell installation area.',
=======
    solarcell: 'Solar cell installation area.',
    custompolygon: 'Other area for flexible drawing.'
>>>>>>> 18f24f41
};

const AREA_COLORS: Record<AreaType, string> = {
    river: '#3B82F6', // Blue
    field: '#22C55E', // Green
    powerplant: '#EF4444', // Red
<<<<<<< HEAD
    building: '#F59E0B', // Yellow
    pump: '#1E40AF', // Dark Blue
    custompolygon: '#4B5563', // Black Gray
    solarcell: '#FFD600', // Bright Yellow
=======
    building: '#F59E0B',  // Yellow
    solarcell: '#FFD600', // Bright Yellow
    custompolygon: '#4B5563' // Black Gray
>>>>>>> 18f24f41
};

// Components
const LoadingSpinner = () => (
    <div className="flex items-center justify-center space-x-2">
        <div className="h-4 w-4 animate-spin rounded-full border-2 border-blue-500 border-t-transparent"></div>
        <span className="text-sm text-blue-500">Processing...</span>
    </div>
);

const AreaTypeButton: React.FC<{
    type: AreaType;
    isSelected: boolean;
    isActive: boolean;
    onClick: () => void;
}> = ({ type, isSelected, isActive, onClick }) => (
    <button
        onClick={onClick}
        className={`w-32 rounded px-4 py-2 text-white transition-colors duration-200 ${
            isActive
                ? 'bg-blue-600 hover:bg-blue-700'
                : isSelected
                  ? 'bg-blue-500 hover:bg-blue-600'
                  : 'bg-gray-700 hover:bg-gray-600'
        }`}
    >
        {type === 'custompolygon'
            ? 'Other'
            : type.charAt(0).toUpperCase() + type.slice(1).replace('powerplant', 'Power Plant')}
    </button>
);

<<<<<<< HEAD
const MapClickHandler: React.FC<{
    isPumpMode: boolean;
    onPumpPlace: (lat: number, lng: number) => void;
}> = ({ isPumpMode, onPumpPlace }) => {
    useMapEvents({
        click: (e) => {
            if (isPumpMode) {
                onPumpPlace(e.latlng.lat, e.latlng.lng);
            }
        },
    });
    return null;
};
=======
// MapClickHandler component removed - pump functionality no longer needed
>>>>>>> 18f24f41

// Add SearchControl component
const SearchControl: React.FC<{ onSearch: (lat: number, lng: number) => void }> = ({
    onSearch,
}) => {
    const [searchQuery, setSearchQuery] = useState('');
    const [isSearching, setIsSearching] = useState(false);
    const [error, setError] = useState<string | null>(null);
    const [suggestions, setSuggestions] = useState<Suggestion[]>([]);
    const [showSuggestions, setShowSuggestions] = useState(false);
    const searchTimeoutRef = useRef<NodeJS.Timeout>();

    const handleClear = () => {
        setSearchQuery('');
        setSuggestions([]);
        setShowSuggestions(false);
        setError(null);
    };

    const handleSearch = async (e: React.FormEvent) => {
        e.preventDefault();
        if (!searchQuery.trim()) return;

        setIsSearching(true);
        setError(null);
        setShowSuggestions(false);

        try {
            const response = await fetch(
                `https://nominatim.openstreetmap.org/search?format=json&q=${encodeURIComponent(searchQuery)}`
            );
            const data = await response.json();

            if (data && data.length > 0) {
                const { lat, lon } = data[0];
                onSearch(parseFloat(lat), parseFloat(lon));
            } else {
                setError('Location not found');
            }
        } catch (err) {
            setError('Error searching for location');
            console.error('Search error:', err);
        } finally {
            setIsSearching(false);
        }
    };

    const handleInputChange = (e: React.ChangeEvent<HTMLInputElement>) => {
        const value = e.target.value;
        setSearchQuery(value);
        setShowSuggestions(true);

        if (searchTimeoutRef.current) {
            clearTimeout(searchTimeoutRef.current);
        }

        if (value.trim()) {
            searchTimeoutRef.current = setTimeout(async () => {
                try {
                    const response = await fetch(
                        `https://nominatim.openstreetmap.org/search?format=json&q=${encodeURIComponent(value)}&limit=5`
                    );
                    const data = await response.json();
                    setSuggestions(data);
                } catch (err) {
                    console.error('Error fetching suggestions:', err);
                }
            }, 300);
        } else {
            setSuggestions([]);
        }
    };

    const handleSuggestionClick = (suggestion: Suggestion) => {
        const lat = parseFloat(suggestion.lat);
        const lng = parseFloat(suggestion.lon);

        if (!isNaN(lat) && !isNaN(lng)) {
            onSearch(lat, lng);
            setSearchQuery(suggestion.display_name);
            setShowSuggestions(false);
        }
    };

    return (
        <div className="absolute left-[60px] top-4 z-[1000] w-80">
            <form onSubmit={handleSearch} className="flex flex-col gap-2">
                <div className="relative">
                    <input
                        type="text"
                        value={searchQuery}
                        onChange={handleInputChange}
                        onFocus={() => setShowSuggestions(true)}
                        placeholder="Search location..."
                        className="w-full rounded bg-white p-2 pr-8 text-gray-900 shadow-md focus:border-blue-500 focus:outline-none focus:ring-2 focus:ring-blue-500"
                    />
                    {searchQuery && (
                        <button
                            type="button"
                            onClick={handleClear}
                            className="absolute right-2 top-1/2 -translate-y-1/2 text-gray-500 hover:text-gray-700"
                        >
                            <svg
                                className="h-4 w-4"
                                fill="none"
                                stroke="currentColor"
                                viewBox="0 0 24 24"
                            >
                                <path
                                    strokeLinecap="round"
                                    strokeLinejoin="round"
                                    strokeWidth={2}
                                    d="M6 18L18 6M6 6l12 12"
                                />
                            </svg>
                        </button>
                    )}
                    {isSearching && (
                        <div className="absolute right-2 top-1/2 -translate-y-1/2">
                            <div className="h-4 w-4 animate-spin rounded-full border-2 border-blue-500 border-t-transparent"></div>
                        </div>
                    )}
                </div>
                {error && <div className="text-sm text-red-400">{error}</div>}
                {showSuggestions && suggestions.length > 0 && (
                    <div className="absolute left-0 right-0 top-full mt-1 max-h-60 overflow-y-auto rounded bg-white shadow-lg">
                        {suggestions.map((suggestion, index) => (
                            <button
                                key={index}
                                type="button"
                                onClick={() => handleSuggestionClick(suggestion)}
                                className="w-full px-4 py-2 text-left text-sm text-gray-700 hover:bg-gray-100 focus:bg-gray-100 focus:outline-none"
                            >
                                {suggestion.display_name}
                            </button>
                        ))}
                    </div>
                )}
            </form>
        </div>
    );
};

// Add MapController component
const MapController: React.FC<{ center: [number, number]; zoom?: number }> = ({ center, zoom }) => {
    const map = useMap();

    useEffect(() => {
        if (map && center) {
            if (zoom) {
                map.setZoom(zoom);
            }
            map.setView(center, zoom || map.getZoom(), {
                animate: true,
                duration: 1.5,
                easeLinearity: 0.25,
            });
        }
    }, [center, map, zoom]);

    return null;
};

// Add MapStateTracker component
const MapStateTracker: React.FC<{
    onZoomChange: (zoom: number) => void;
    onMapTypeChange: (type: string) => void;
}> = ({ onZoomChange, onMapTypeChange }) => {
    const map = useMap();

    useEffect(() => {
        const handleZoomEnd = () => {
            onZoomChange(map.getZoom());
        };

        const handleBaseLayerChange = (e: any) => {
            onMapTypeChange(e.name.toLowerCase());
        };

        map.on('zoomend', handleZoomEnd);
        map.on('baselayerchange', handleBaseLayerChange);

        return () => {
            map.off('zoomend', handleZoomEnd);
            map.off('baselayerchange', handleBaseLayerChange);
        };
    }, [map, onZoomChange, onMapTypeChange]);

    return null;
};

// Update the ZoomLevelDisplay component position
const ZoomLevelDisplay: React.FC = () => {
    const map = useMap();
    const [zoom, setZoom] = useState(map.getZoom());

    useEffect(() => {
        const handleZoom = () => {
            setZoom(map.getZoom());
        };

        map.on('zoomend', handleZoom);
        return () => {
            map.off('zoomend', handleZoom);
        };
    }, [map]);

    return (
        <div className="absolute bottom-4 left-4 z-[1000] rounded bg-white px-3 py-1 text-sm font-medium text-gray-700 shadow-md">
            Zoom: {zoom.toFixed(1)}
        </div>
    );
};

<<<<<<< HEAD
=======
const isPointInPolygon = (point: LatLng, polygon: LatLng[]): boolean => {
    let inside = false;
    for (let i = 0, j = polygon.length - 1; i < polygon.length; j = i++) {
        const xi = polygon[i].lng;
        const yi = polygon[i].lat;
        const xj = polygon[j].lng;
        const yj = polygon[j].lat;

        const intersect = ((yi > point.lat) !== (yj > point.lat))
            && (point.lng < (xj - xi) * (point.lat - yi) / (yj - yi) + xi);
        if (intersect) inside = !inside;
    }
    return inside;
};

const isAreaWithinInitialMap = (newArea: LatLng[], initialMap: LatLng[]): boolean => {
    return newArea.every(point => isPointInPolygon(point, initialMap));
};

>>>>>>> 18f24f41
// Main Component
export default function MapPlanner() {
    // State Management
    const [layers, setLayers] = useState<LayerData[]>([]);
    const [selectedPlant, setSelectedPlant] = useState<PlantType | null>(null);
    const [plantTypes, setPlantTypes] = useState<PlantType[]>([]);
    const [mapCenter, setMapCenter] = useState<[number, number]>(DEFAULT_MAP_CENTER);
    const [isLoading, setIsLoading] = useState(false);
    const [error, setError] = useState<string | null>(null);
    const [status, setStatus] = useState<string>('Draw an area on the map first');
    const [selectedAreaTypes, setSelectedAreaTypes] = useState<AreaType[]>([]);
    const [activeButton, setActiveButton] = useState<AreaType | null>(null);
    const [drawingMode, setDrawingMode] = useState<'polygon' | 'rectangle'>('polygon');
    const [customParams, setCustomParams] = useState<CustomPlantParams>({
        name: '',
        type: '',
        description: '',
        plant_spacing: 10,
        row_spacing: 10,
        water_needed: 1.5,
    });

    // Mode States
    const [isRiverMode, setIsRiverMode] = useState(false);
    const [isFieldMode, setIsFieldMode] = useState(false);
    const [isBuildingMode, setIsBuildingMode] = useState(false);
    const [isPowerPlantMode, setIsPowerPlantMode] = useState(false);
    const [isOtherMode, setIsOtherMode] = useState(false);
    const [isSolarcellMode, setIsSolarcellMode] = useState(false);
    const [selectedPlantCategory, setSelectedPlantCategory] = useState<string>('');
    const [filteredPlants, setFilteredPlants] = useState<PlantType[]>([]);

    // Refs
    const featureGroupRef = useRef<any>(null);

    // In the MapPlanner component, add searchCenter state
    const [searchCenter, setSearchCenter] = useState<[number, number] | null>(null);

    // Add these to the state declarations at the top of the MapPlanner component
    const [currentZoom, setCurrentZoom] = useState(13);
    const [currentMapType, setCurrentMapType] = useState('street');
<<<<<<< HEAD
    const [initialZoom, setInitialZoom] = useState(13);
=======
    const [initialZoom, setInitialZoom] = useState<number | null>(null);

    // Add new state for storing initial map position
    const [initialMapPosition, setInitialMapPosition] = useState<[number, number] | null>(null);
>>>>>>> 18f24f41

    // Effects
    useEffect(() => {
        const fetchPlantTypes = async () => {
            try {
                const response = await axios.get<PlantType[]>('/api/plant-types');
                setPlantTypes(response.data);
                setFilteredPlants(response.data);
            } catch (error) {
                console.error('Error fetching plant types:', error);
            }
        };
        fetchPlantTypes();
    }, []);

    // Helper Functions
    const resetModes = () => {
        setIsRiverMode(false);
        setIsFieldMode(false);
        setIsBuildingMode(false);
        setIsPowerPlantMode(false);
        setIsOtherMode(false);
        setIsSolarcellMode(false);
        setActiveButton(null);
    };

<<<<<<< HEAD
    const handlePumpPlace = (lat: number, lng: number) => {
        if (layers.length > 0) {
            const clickedPoint = { lat, lng };
            console.log('Pump Location:', {
                latitude: lat,
                longitude: lng,
                coordinates: clickedPoint,
            });
            setPumpLocation(clickedPoint);
            setLayers((prevLayers) => [
                ...prevLayers,
                {
                    type: 'pump',
                    coordinates: [clickedPoint],
                },
            ]);
            resetModes();
            setActiveButton(null);
            setSelectedAreaTypes((prev) => prev.filter((type) => type !== 'pump'));
            setStatus('Pump location added. Select another area type to continue.');
        }
    };
=======
    // handlePumpPlace function removed - pump functionality no longer needed
>>>>>>> 18f24f41

    const toggleAreaType = (type: AreaType) => {
        if (activeButton === type) {
            resetModes();
            setSelectedAreaTypes((prev) => prev.filter((t) => t !== type));
            console.log('Area Type Deselected:', type);
            setStatus('Select an area type to begin');
            return;
        }

        if (activeButton !== null) {
            setError('Please finish the current action first');
            return;
        }

        setActiveButton(type);
        console.log('Area Type Selected:', type);

        if (layers.length === 0) {
            setError(`Please draw an area first before adding a ${type}`);
            setActiveButton(null);
            return;
        }

        const enablePolygonDrawing = () => {
            const map = featureGroupRef.current?.leafletElement?._map;
            if (map) {
                const layers = map._layers as Record<string, any>;
                const drawControl = Object.values(layers).find(
                    (layer) => layer._drawingMode === 'polygon'
                );
                if (drawControl) {
                    drawControl.enable();
                    // Force the polygon drawing mode to be active
                    drawControl._startShape();
                }
            }
        };

        const modeMap = {
<<<<<<< HEAD
            pump: () => {
                setIsPumpMode(true);
                setSelectedAreaTypes((prev) => [...prev, 'pump']);
                setStatus('Click on the map to place a pump');
            },
=======
>>>>>>> 18f24f41
            river: () => {
                setIsRiverMode(true);
                setDrawingMode('polygon');
                setSelectedAreaTypes((prev) => [...prev, 'river']);
                setStatus('Draw the river area');
                enablePolygonDrawing();
            },
            field: () => {
                setIsFieldMode(true);
                setDrawingMode('polygon');
                setSelectedAreaTypes((prev) => [...prev, 'field']);
                setStatus('Draw the field area');
                enablePolygonDrawing();
            },
            building: () => {
                setIsBuildingMode(true);
                setDrawingMode('polygon');
                setSelectedAreaTypes((prev) => [...prev, 'building']);
                setStatus('Draw the building area');
                enablePolygonDrawing();
            },
            powerplant: () => {
                setIsPowerPlantMode(true);
                setDrawingMode('polygon');
                setSelectedAreaTypes((prev) => [...prev, 'powerplant']);
                setStatus('Draw the power plant area');
                enablePolygonDrawing();
            },
            custompolygon: () => {
                setIsOtherMode(true);
                setDrawingMode('polygon');
                setSelectedAreaTypes((prev) => [...prev, 'custompolygon']);
                setStatus('Draw a custom area');
                enablePolygonDrawing();
            },
            solarcell: () => {
                setIsSolarcellMode(true);
                setDrawingMode('polygon');
                setSelectedAreaTypes((prev) => [...prev, 'solarcell']);
                setStatus('Draw the solar cell area');
                enablePolygonDrawing();
            },
        };

        modeMap[type]();
    };

    const onCreated = (e: any) => {
        const layer = e.layer;
        let coordinates: LatLng[] = [];

        // Handle different layer types
        if (layer instanceof L.Rectangle) {
            const bounds = layer.getBounds();
            coordinates = [
                { lat: bounds.getNorthEast().lat, lng: bounds.getNorthEast().lng },
                { lat: bounds.getNorthEast().lat, lng: bounds.getSouthWest().lng },
                { lat: bounds.getSouthWest().lat, lng: bounds.getSouthWest().lng },
                { lat: bounds.getSouthWest().lat, lng: bounds.getNorthEast().lng }
            ];
        } else if (layer.getLatLngs) {
            const latLngs = layer.getLatLngs()[0];
            coordinates = latLngs.map((latLng: any) => ({
                lat: latLng.lat,
                lng: latLng.lng,
            }));
        }

<<<<<<< HEAD
        const styleMap = {
            river: { color: AREA_COLORS.river, fillOpacity: 0.5 },
            field: { color: AREA_COLORS.field, fillOpacity: 0.5 },
            building: { color: AREA_COLORS.building, fillOpacity: 0.5 },
            powerplant: { color: AREA_COLORS.powerplant, fillOpacity: 0.5 },
            solarcell: { color: AREA_COLORS.solarcell, fillOpacity: 0.5 },
            custompolygon: { color: AREA_COLORS.custompolygon, fillOpacity: 0.5 },
=======
        const styleMap: Record<AreaType, { color: string; fillOpacity: number }> = {
            river: { color: '#3B82F6', fillOpacity: 0.3 },
            powerplant: { color: '#EF4444', fillOpacity: 0.3 },
            building: { color: '#F59E0B', fillOpacity: 0.3 },
            custompolygon: { color: '#4B5563', fillOpacity: 0.3 },
            solarcell: { color: '#FFD600', fillOpacity: 0.3 }
>>>>>>> 18f24f41
        };

        if (layers.length === 0) {
            // First draw is the initial map area
            layer.setStyle({
                color: '#90EE90', // Light Green
                fillColor: '#90EE90',
                fillOpacity: 0.3,
                weight: 2,
            });

            const newLayer: LayerData = {
                type: 'custompolygon',
                coordinates: coordinates,
                isInitialMap: true,
            };

<<<<<<< HEAD
            setLayers((prevLayers) => [...prevLayers, newLayer]);

            // Calculate and set the new center based on the drawn area
            const center = coordinates.reduce(
                (acc: number[], point: LatLng) => [acc[0] + point.lat, acc[1] + point.lng],
                [0, 0]
            );
            const newCenter: [number, number] = [
                center[0] / coordinates.length,
                center[1] / coordinates.length,
            ];
=======
            setLayers([newLayer]);

            // Set map center and zoom
            const bounds = layer.getBounds();
            const center = bounds.getCenter();
            const newCenter: [number, number] = [center.lat, center.lng];
>>>>>>> 18f24f41
            setMapCenter(newCenter);

            const map = featureGroupRef.current?.leafletElement?._map;
            if (map) {
                const currentZoom = map.getZoom();
                setInitialZoom(currentZoom);
                setCurrentZoom(currentZoom);
<<<<<<< HEAD
                console.log('Setting initial zoom:', currentZoom);
=======
                
                // Add a small delay to ensure the layout has updated
                setTimeout(() => {
                    map.invalidateSize();
                    map.setView(newCenter, currentZoom, { 
                        animate: true, 
                        duration: 1,
                        padding: [50, 50]
                    });
                }, 100);
>>>>>>> 18f24f41
            }

            setStatus('Initial map area drawn. Now select an area type to continue.');
            return;
        }

<<<<<<< HEAD
        const currentType = isRiverMode
            ? 'river'
            : isFieldMode
              ? 'field'
              : isBuildingMode
                ? 'building'
                : isPowerPlantMode
                  ? 'powerplant'
                  : isSolarcellMode
                    ? 'solarcell'
                    : isOtherMode
                      ? 'custompolygon'
                      : null;
=======
        // Determine current area type
        const currentType = isRiverMode ? 'river' :
                          isBuildingMode ? 'building' :
                          isPowerPlantMode ? 'powerplant' :
                          isOtherMode ? 'custompolygon' :
                          isSolarcellMode ? 'solarcell' : 'custompolygon';
>>>>>>> 18f24f41

        // Apply styling
        if (styleMap[currentType]) {
            layer.setStyle({
                color: styleMap[currentType].color,
                fillColor: styleMap[currentType].color,
<<<<<<< HEAD
                weight: 2,
=======
                fillOpacity: styleMap[currentType].fillOpacity,
                weight: 2
>>>>>>> 18f24f41
            });
        }

        const newLayer: LayerData = {
<<<<<<< HEAD
            type: (isRiverMode
                ? 'river'
                : isFieldMode
                  ? 'field'
                  : isBuildingMode
                    ? 'building'
                    : isPowerPlantMode
                      ? 'powerplant'
                      : isOtherMode
                        ? 'custompolygon'
                        : isSolarcellMode
                          ? 'solarcell'
                          : 'custompolygon') as AreaType,
=======
            type: currentType,
>>>>>>> 18f24f41
            coordinates: coordinates,
            isInitialMap: false,
        };

<<<<<<< HEAD
        setLayers((prevLayers) => [...prevLayers, newLayer]);
        console.log('Area Created:', {
            type: newLayer.type,
            coordinates: newLayer.coordinates,
        });

=======
        setLayers(prevLayers => [...prevLayers, newLayer]);

        // Reset modes
>>>>>>> 18f24f41
        resetModes();
        setActiveButton(null);
        setSelectedAreaTypes((prev) => prev.filter((type) => type !== activeButton));
        setError(null);
        setStatus(
            `Added ${
                activeButton === 'custompolygon'
                    ? 'custom polygon'
                    : activeButton === 'solarcell'
                      ? 'solar cell'
                      : isRiverMode
                        ? 'river'
                        : isFieldMode
                          ? 'field'
                          : isBuildingMode
                            ? 'building'
                            : isPowerPlantMode
                              ? 'power plant'
                              : 'custom polygon'
            } area. Select another area type to continue.`
        );
    };

<<<<<<< HEAD
    const clearOldData = () => {
        localStorage.removeItem('farmData');
        localStorage.removeItem('pipeLengthData');
    };

    const onDeleted = () => {
        clearOldData();
        console.log('All Areas Cleared');
        setLayers([]);
        setSelectedAreaTypes([]);
        setPumpLocation(null);
        setError(null);
        setStatus('All drawn areas have been cleared.');
=======
    const onDeleted = () => {
        // When a layer is deleted, update the state
        if (featureGroupRef.current?.leafletElement) {
            const featureGroup = featureGroupRef.current.leafletElement;
            const map = featureGroup._map;

            // Get all layers from the map
            const mapLayers: LayerData[] = [];
            map.eachLayer((layer: any) => {
                if (layer instanceof L.Polygon || layer instanceof L.Circle) {
                    let latLngs: { lat: number; lng: number }[] = [];

                    if (layer instanceof L.Polygon) {
                        const polygonLatLngs = layer.getLatLngs()[0];
                        if (Array.isArray(polygonLatLngs)) {
                            latLngs = polygonLatLngs.map((latLng: any) => ({
                                lat: latLng.lat,
                                lng: latLng.lng
                            }));
                        }
                    } else if (layer instanceof L.Circle) {
                        const circleLatLng = layer.getLatLng();
                        latLngs = [{
                            lat: circleLatLng.lat,
                            lng: circleLatLng.lng
                        }];
                    }

                    mapLayers.push({
                        type: 'custompolygon', // Default type for any remaining layers
                        coordinates: latLngs,
                        isInitialMap: false
                    });
                }
            });

            // Update the state with the remaining layers
            setLayers(mapLayers);
            setStatus('Area deleted. Select another area type to continue.');
        }
>>>>>>> 18f24f41
    };

    const handleNext = () => {
        if (layers.length === 0) {
            setError('Please draw an area on the map first.');
            return;
        }

        if (!selectedPlantCategory) {
            setError('Please select a plant category.');
            return;
        }

        if (!selectedPlant) {
            setError('Please select a plant.');
            return;
        }

        try {
<<<<<<< HEAD
            // Get all field-type layers for the main area
            const fieldLayers = layers.filter((layer) =>
                ['field', 'river', 'custompolygon'].includes(layer.type)
            );

            // Combine coordinates from all field-type layers
            const combinedCoordinates = fieldLayers.flatMap((layer) => layer.coordinates);
=======
            const initialMapLayer = layers.find(layer => layer.isInitialMap);

            if (!initialMapLayer) {
                setError("The initial map area is missing. Please draw the main area for your farm first.");
                return;
            }

            const mainAreaCoordinates = initialMapLayer.coordinates;
>>>>>>> 18f24f41

            const plantData = {
                id: selectedPlant.id,
                name: selectedPlant.name,
                type: selectedPlant.type,
                plant_spacing: Number(customParams.plant_spacing),
                row_spacing: Number(customParams.row_spacing),
                water_needed: Number(customParams.water_needed),
            };

<<<<<<< HEAD
            console.log('Plant Data being sent:', plantData);

            // Format the data for sending
            const formattedData = {
                areaType: selectedAreaTypes.join(','),
                area: combinedCoordinates,
                plantType: {
                    ...plantData,
                    plant_spacing: Number(customParams.plant_spacing),
                    row_spacing: Number(customParams.row_spacing),
                    water_needed: Number(customParams.water_needed),
                },
                layers: layers.map((layer) => ({
                    ...layer,
                    coordinates: layer.coordinates.map((coord) => ({
                        lat: Number(coord.lat),
                        lng: Number(coord.lng),
                    })),
                })),
            };

            console.log('Formatted Data:', formattedData);

            router.visit('/generate-tree', {
                method: 'get',
                data: {
                    areaType: formattedData.areaType,
                    area: JSON.stringify(formattedData.area),
                    plantType: JSON.stringify(formattedData.plantType),
                    layers: JSON.stringify(formattedData.layers),
                },
                preserveState: false,
                preserveScroll: false,
=======
            const areaTypes = layers
                .filter(layer => !layer.isInitialMap)
                .map(layer => layer.type);
            const uniqueAreaTypes = Array.from(new Set(areaTypes));

            const formattedLayers = layers.map(layer => ({
                type: layer.type,
                coordinates: layer.coordinates.map(coord => ({
                    lat: Number(coord.lat),
                    lng: Number(coord.lng)
                })),
                isInitialMap: layer.isInitialMap
            }));

            const formattedData = {
                areaType: uniqueAreaTypes.join(','),
                area: JSON.stringify(mainAreaCoordinates),
                plantType: JSON.stringify(plantData),
                layers: JSON.stringify(formattedLayers)
            };

            // Log the final data being sent
            console.log('Data being sent to generate-tree page:', formattedData);

            router.visit('/generate-tree', {
                method: 'get',
                data: formattedData,
                preserveState: true,
                preserveScroll: true,
>>>>>>> 18f24f41
            });
        } catch (error) {
            console.error('Error preparing data:', error);
            setError('An error occurred while preparing the data. Please try again.');
        }
    };

<<<<<<< HEAD
=======
    // Update handleBack function
    const handleBack = () => {
        // Store current map position and zoom before reset
        const currentCenter = mapCenter;
        const currentZoomLevel = currentZoom;

        // Reset all state
        setLayers([]);
        setSelectedAreaTypes([]);
        setSelectedPlant(null);
        setSelectedPlantCategory('');
        setCustomParams({
            name: '',
            type: '',
            description: '',
            plant_spacing: 10,
            row_spacing: 10,
            water_needed: 1.5
        });
        setError(null);
        setStatus('Draw an area on the map first');
        setActiveButton(null);

        // Reset map view to previous position
        setMapCenter(currentCenter);
        setCurrentZoom(currentZoomLevel);
        setInitialZoom(null);
        setInitialMapPosition(null);
        setSearchCenter(null);

        // Clear all map elements
        if (featureGroupRef.current?.leafletElement) {
            const map = featureGroupRef.current.leafletElement._map;
            if (map) {
                // Remove all layers except tile layers and controls
                map.eachLayer((layer: any) => {
                    if (!(layer instanceof L.TileLayer) && !layer.options?.pane?.includes('control')) {
                        map.removeLayer(layer);
                    }
                });

                // Clear the feature group
                featureGroupRef.current.leafletElement.clearLayers();

                // Force a redraw of the map
                map.invalidateSize();
            }
        }

        // Reset all modes
        resetModes();

        // Force a re-render of the map container
        setTimeout(() => {
            if (featureGroupRef.current?.leafletElement) {
                const map = featureGroupRef.current.leafletElement._map;
                if (map) {
                    map.invalidateSize();
                }
            }
        }, 100);
    };

>>>>>>> 18f24f41
    const resetToDefault = () => {
        if (selectedPlant) {
            setCustomParams({
                name: selectedPlant.name,
                type: selectedPlant.type,
                description: selectedPlant.description || 'No description available',
                plant_spacing: Number(selectedPlant.plant_spacing),
                row_spacing: Number(selectedPlant.row_spacing),
                water_needed: Number(selectedPlant.water_needed),
            });
        }
    };

    // Update the select handler for plants
    const handlePlantSelect = (plant: PlantType) => {
        setSelectedPlant(plant);
        setCustomParams({
            name: plant.name,
            type: plant.type,
            description: plant.description || 'No description available',
            plant_spacing: Number(plant.plant_spacing),
            row_spacing: Number(plant.row_spacing),
            water_needed: Number(plant.water_needed),
        });
        setStatus(`${plant.name} selected`);
    };

    // Update the input handlers
    const handleCustomParamChange = (field: keyof CustomPlantParams, value: string) => {
        const newValue = parseFloat(value) || 0;
        setCustomParams((prev) => {
            const updated = {
                ...prev,
                [field]: newValue,
            };
            console.log('Updated Custom Parameters:', updated);
            return updated;
        });
    };

    // Add handleSearch function
    const handleSearch = (lat: number, lng: number) => {
        setSearchCenter([lat, lng]);
    };

    // Add this function to calculate center from layers
    const calculateMapCenter = () => {
        if (layers.length > 0) {
            const allPoints = layers.flatMap((layer) => layer.coordinates);
            const totalLat = allPoints.reduce((sum: number, point: LatLng) => sum + point.lat, 0);
            const totalLng = allPoints.reduce((sum: number, point: LatLng) => sum + point.lng, 0);
            return [totalLat / allPoints.length, totalLng / allPoints.length] as [number, number];
        }
        return mapCenter;
    };

    return (
        <div className="min-h-screen bg-gray-900 p-6">
            <h1 className="mb-4 text-xl font-bold text-white">Plant Layout Generator</h1>
            <p className="mb-4 text-sm text-gray-400">
                Draw an area on the map (recommended not over 10 hectares) and select the area type
                and plant type to proceed.
            </p>

            <div className="mb-4 flex items-center justify-between rounded-lg bg-gray-800 p-4">
                <div className="flex items-center space-x-2">
                    <div className="h-4 w-4 rounded-full bg-green-500"></div>
                    <span className="text-sm text-gray-300">{status}</span>
                </div>
            </div>

            {error && (
                <div className="mb-4 rounded bg-red-500/10 p-3 text-sm text-red-400">{error}</div>
            )}

            <div className="grid grid-cols-1 gap-4 lg:grid-cols-3">
                {layers.length > 0 ? (
                    <>
                        <div className="space-y-4 lg:col-span-1">
                            <div>
                                <label className="mb-1 block text-sm font-medium text-gray-300">
                                    Plant Category
                                </label>
                                <select
                                    value={selectedPlantCategory}
                                    onChange={(e) => {
                                        setSelectedPlantCategory(e.target.value);
                                        setSelectedPlant(null);
                                        console.log('Selected Plant Category:', e.target.value);
                                        if (e.target.value === 'Horticultural') {
                                            const filtered = plantTypes.filter((plant) =>
                                                [
                                                    'Mango',
                                                    'Durian',
                                                    'Pineapple',
                                                    'Longkong',
                                                ].includes(plant.name)
                                            );
                                            console.log('Filtered Plants:', filtered);
                                            setFilteredPlants(filtered);
                                        } else {
                                            console.log(
                                                'No plants available for category:',
                                                e.target.value
                                            );
                                            setFilteredPlants([]);
                                        }
                                    }}
                                    className="w-full rounded bg-gray-700 px-3 py-2 text-white focus:border-blue-500 focus:outline-none"
                                >
                                    <option value="">Select a plant category</option>
                                    <option value="Horticultural">Horticultural</option>
                                    <option value="Field Crop">Field Crop</option>
                                    <option value="Greenhouse">Greenhouse</option>
                                    <option value="Home Garden">Home Garden</option>
                                </select>
                            </div>

                            {selectedPlantCategory && (
                                <div>
                                    <label className="mb-1 block text-sm font-medium text-gray-300">
                                        Plant Selection
                                        <span className="ml-2 text-sm font-normal text-gray-400">
                                            {selectedPlant
                                                ? `(${selectedPlant.name})`
                                                : '(Select a plant)'}
                                        </span>
                                    </label>
                                    <select
                                        value={selectedPlant?.id || ''}
                                        onChange={(e) => {
                                            const plant = filteredPlants.find(
                                                (p) => p.id === Number(e.target.value)
                                            );
                                            if (plant) {
                                                handlePlantSelect(plant);
                                            } else {
                                                setSelectedPlant(null);
                                                setStatus('Select a plant');
                                            }
                                        }}
                                        className="w-full rounded bg-gray-700 px-3 py-2 text-white focus:border-blue-500 focus:outline-none"
                                    >
                                        <option value="">Select a plant</option>
                                        {filteredPlants.map((plant) => (
                                            <option key={plant.id} value={plant.id}>
                                                {plant.name}
                                            </option>
                                        ))}
                                    </select>
                                </div>
                            )}

                            {selectedPlant && (
                                <div className="space-y-4 rounded-lg bg-gray-800 p-4">
                                    <div>
                                        <label className="mb-1 block text-sm font-medium text-gray-300">
                                            Plant Spacing (m)
                                        </label>
                                        <input
                                            type="number"
                                            value={customParams.plant_spacing}
                                            onChange={(e) =>
                                                handleCustomParamChange(
                                                    'plant_spacing',
                                                    e.target.value
                                                )
                                            }
                                            min="0"
                                            step="0.1"
                                            className="w-full rounded bg-gray-700 px-3 py-2 text-white focus:border-blue-500 focus:outline-none"
                                        />
                                    </div>
                                    <div>
                                        <label className="mb-1 block text-sm font-medium text-gray-300">
                                            Row Spacing (m)
                                        </label>
                                        <input
                                            type="number"
                                            value={customParams.row_spacing}
                                            onChange={(e) =>
                                                handleCustomParamChange(
                                                    'row_spacing',
                                                    e.target.value
                                                )
                                            }
                                            min="0"
                                            step="0.1"
                                            className="w-full rounded bg-gray-700 px-3 py-2 text-white focus:border-blue-500 focus:outline-none"
                                        />
                                    </div>
                                    <div>
                                        <label className="mb-1 block text-sm font-medium text-gray-300">
                                            Water Needed (L/day)
                                        </label>
                                        <input
                                            type="number"
                                            value={customParams.water_needed}
                                            onChange={(e) =>
                                                handleCustomParamChange(
                                                    'water_needed',
                                                    e.target.value
                                                )
                                            }
                                            min="0"
                                            step="0.1"
                                            className="w-full rounded bg-gray-700 px-3 py-2 text-white focus:border-blue-500 focus:outline-none"
                                        />
                                    </div>
                                    <button
                                        onClick={resetToDefault}
                                        className="mt-4 w-full rounded bg-blue-600 px-4 py-2 text-white transition-colors duration-200 hover:bg-blue-700"
                                    >
                                        Reset to Default Values
                                    </button>
                                </div>
                            )}

                            <div>
                                <label className="mb-1 block text-sm font-medium text-gray-300">
                                    Area Configuration
                                </label>
                                <div className="space-y-2">
                                    {Object.keys(AREA_DESCRIPTIONS).map((type) => (
                                        <div key={type} className="flex items-center gap-4">
                                            <AreaTypeButton
                                                type={type as AreaType}
                                                isSelected={selectedAreaTypes.includes(
                                                    type as AreaType
                                                )}
                                                isActive={activeButton === type}
                                                onClick={() => toggleAreaType(type as AreaType)}
                                            />
                                            <span className="text-sm text-gray-400">
                                                {AREA_DESCRIPTIONS[type as AreaType]}
                                            </span>
                                        </div>
                                    ))}
                                </div>
                            </div>
                        </div>

<<<<<<< HEAD
                        <div className="space-y-4 lg:col-span-2">
                            <div className="h-[700px] w-full overflow-hidden rounded-lg border border-gray-700">
                                <MapContainer
                                    center={calculateMapCenter()}
                                    zoom={currentZoom}
                                    maxZoom={25}
                                    minZoom={3}
                                    style={{ height: '100%', width: '100%' }}
                                    zoomControl={true}
                                    scrollWheelZoom={true}
                                    doubleClickZoom={true}
                                    dragging={true}
                                >
                                    <SearchControl onSearch={handleSearch} />
                                    <MapController
                                        center={calculateMapCenter()}
                                        zoom={currentZoom}
=======
                <div className={`space-y-4 ${layers.length > 0 ? 'lg:col-span-2' : 'lg:col-span-3'}`}>
                    <div className={`${layers.length === 0 ? 'h-[800px]' : 'h-[600px]'} w-full overflow-hidden rounded-lg border border-gray-700 ${layers.length === 0 ? 'w-full' : ''}`}>
                        <MapContainer
                            center={searchCenter || calculateMapCenter()}
                            zoom={initialZoom || currentZoom}
                            maxZoom={25}
                            minZoom={3}
                            style={{ height: '100%', width: '100%' }}
                            zoomControl={true}
                            scrollWheelZoom={true}
                            doubleClickZoom={true}
                            dragging={true}
                        >
                            <SearchControl onSearch={handleSearch} />
                            <ZoomController zoom={initialZoom || currentZoom} />
                            <CenterController center={searchCenter || calculateMapCenter()} />
                            <MapStateTracker
                                onZoomChange={setCurrentZoom}
                                onMapTypeChange={setCurrentMapType}
                            />
                            <ZoomLevelDisplay />
                            <LayersControl position="topright">
                                <LayersControl.BaseLayer checked={currentMapType === 'street'} name="Street Map">
                                    <TileLayer
                                        url="https://{s}.tile.openstreetmap.org/{z}/{x}/{y}.png"
                                        attribution='© <a href="https://www.openstreetmap.org/copyright">OpenStreetMap</a> contributors'
                                        maxZoom={25}
                                        minZoom={3}
>>>>>>> 18f24f41
                                    />
                                    <MapStateTracker
                                        onZoomChange={setCurrentZoom}
                                        onMapTypeChange={setCurrentMapType}
                                    />
                                    <ZoomLevelDisplay />
                                    <MapClickHandler
                                        isPumpMode={isPumpMode}
                                        onPumpPlace={handlePumpPlace}
                                    />
                                    <LayersControl position="topright">
                                        <LayersControl.BaseLayer
                                            checked={currentMapType === 'street'}
                                            name="Street Map"
                                        >
                                            <TileLayer
                                                url="https://{s}.tile.openstreetmap.org/{z}/{x}/{y}.png"
                                                attribution='&copy; <a href="https://www.openstreetmap.org/copyright">OpenStreetMap</a> contributors'
                                                maxZoom={25}
                                                minZoom={3}
                                            />
                                        </LayersControl.BaseLayer>
                                        <LayersControl.BaseLayer
                                            checked={currentMapType === 'satellite'}
                                            name="Satellite"
                                        >
                                            <TileLayer
                                                url="https://mt1.google.com/vt/lyrs=s&x={x}&y={y}&z={z}"
                                                attribution='&copy; <a href="https://www.google.com/maps">Google Maps</a>'
                                                maxZoom={25}
                                                minZoom={3}
                                            />
                                        </LayersControl.BaseLayer>
                                    </LayersControl>

                                    <FeatureGroup ref={featureGroupRef}>
                                        <EditControl
                                            position="topright"
                                            onCreated={onCreated}
                                            onDeleted={onDeleted}
                                            draw={{
                                                rectangle: drawingMode === 'rectangle',
                                                circle: false,
                                                circlemarker: false,
                                                marker: false,
                                                polyline: false,
                                                polygon: drawingMode === 'polygon',
                                            }}
                                        />
                                    </FeatureGroup>

                                    {pumpLocation && (
                                        <Circle
                                            center={[pumpLocation.lat, pumpLocation.lng]}
                                            radius={4}
                                            pathOptions={{
                                                color: AREA_COLORS.pump,
                                                fillColor: AREA_COLORS.pump,
                                                fillOpacity: 1,
                                                weight: 2,
                                            }}
                                        />
                                    )}

                                    {layers.map((layer, index) => {
                                        const styleMap: Record<
                                            AreaType,
                                            {
                                                color: string;
                                                fillOpacity: number;
                                                dashArray?: string;
                                            }
                                        > = {
                                            building: {
                                                color: AREA_COLORS.building,
                                                fillOpacity: 0.5,
                                            },
                                            powerplant: {
                                                color: AREA_COLORS.powerplant,
                                                fillOpacity: 0.5,
                                            },
                                            river: { color: AREA_COLORS.river, fillOpacity: 0.5 },
                                            field: { color: AREA_COLORS.field, fillOpacity: 0.5 },
                                            custompolygon: {
                                                color: AREA_COLORS.custompolygon,
                                                fillOpacity: 0.5,
                                            },
                                            pump: { color: AREA_COLORS.pump, fillOpacity: 0.5 },
                                            solarcell: {
                                                color: AREA_COLORS.solarcell,
                                                fillOpacity: 0.5,
                                            },
                                        };

                                        if (layer.isInitialMap) {
                                            return (
                                                <Polygon
                                                    key={`initial-map-${index}`}
                                                    positions={layer.coordinates.map((coord) => [
                                                        coord.lat,
                                                        coord.lng,
                                                    ])}
                                                    pathOptions={{
                                                        color: '#90EE90',
                                                        fillColor: '#90EE90',
                                                        fillOpacity: 0.5,
                                                        weight: 2,
                                                    }}
                                                />
                                            );
                                        }

                                        if (styleMap[layer.type]) {
                                            return (
                                                <Polygon
                                                    key={`${layer.type}-${index}`}
                                                    positions={layer.coordinates.map((coord) => [
                                                        coord.lat,
                                                        coord.lng,
                                                    ])}
                                                    pathOptions={{
                                                        ...styleMap[layer.type],
                                                        fillColor: styleMap[layer.type].color,
                                                        weight: 2,
                                                    }}
                                                />
                                            );
                                        }
                                        return null;
                                    })}
                                </MapContainer>
                            </div>
                            <div className="flex justify-end">
                                <button
                                    onClick={handleNext}
                                    disabled={
                                        layers.length === 0 ||
                                        !selectedPlantCategory ||
                                        !selectedPlant
                                    }
                                    className="rounded bg-green-600 px-6 py-3 text-white transition-colors duration-200 hover:bg-green-700 disabled:cursor-not-allowed disabled:bg-gray-700"
                                >
                                    {isLoading ? 'Processing...' : 'Next'}
                                </button>
                            </div>
                        </div>
                    </>
                ) : (
                    <div className="col-span-full">
                        <div className="h-[800px] w-full overflow-hidden rounded-lg border border-gray-700">
                            <MapContainer
                                center={searchCenter || mapCenter}
                                zoom={initialZoom}
                                maxZoom={25}
                                minZoom={3}
                                style={{ height: '100%', width: '100%' }}
                                zoomControl={true}
                                scrollWheelZoom={true}
                                doubleClickZoom={true}
                                dragging={true}
                            >
                                <SearchControl onSearch={handleSearch} />
                                <MapController
                                    center={searchCenter || mapCenter}
                                    zoom={initialZoom}
                                />
<<<<<<< HEAD
                                <MapStateTracker
                                    onZoomChange={setCurrentZoom}
                                    onMapTypeChange={setCurrentMapType}
                                />
                                <ZoomLevelDisplay />
                                <LayersControl position="topright">
                                    <LayersControl.BaseLayer
                                        checked={currentMapType === 'street'}
                                        name="Street Map"
                                    >
                                        <TileLayer
                                            url="https://{s}.tile.openstreetmap.org/{z}/{x}/{y}.png"
                                            attribution='&copy; <a href="https://www.openstreetmap.org/copyright">OpenStreetMap</a> contributors'
                                            maxZoom={25}
                                            minZoom={3}
                                        />
                                    </LayersControl.BaseLayer>
                                    <LayersControl.BaseLayer
                                        checked={currentMapType === 'satellite'}
                                        name="Satellite"
                                    >
                                        <TileLayer
                                            url="https://mt1.google.com/vt/lyrs=s&x={x}&y={y}&z={z}"
                                            attribution='&copy; <a href="https://www.google.com/maps">Google Maps</a>'
                                            maxZoom={25}
                                            minZoom={3}
                                        />
                                    </LayersControl.BaseLayer>
                                </LayersControl>

                                <FeatureGroup ref={featureGroupRef}>
                                    <EditControl
                                        position="topright"
                                        onCreated={onCreated}
                                        onDeleted={onDeleted}
                                        draw={{
                                            rectangle: drawingMode === 'rectangle',
                                            circle: false,
                                            circlemarker: false,
                                            marker: false,
                                            polyline: false,
                                            polygon: drawingMode === 'polygon',
                                        }}
                                    />
                                </FeatureGroup>
                            </MapContainer>
                        </div>
=======
                            </FeatureGroup>

                            {layers.map((layer, index) => {
                                if (layer.isInitialMap) {
                                    return (
                                        <Polygon
                                            key={`initial-map-${index}`}
                                            positions={layer.coordinates.map(coord => [coord.lat, coord.lng])}
                                            pathOptions={{
                                                color: '#90EE90',
                                                fillColor: '#90EE90',
                                                fillOpacity: 0.5,
                                                weight: 2
                                            }}
                                        />
                                    );
                                }

                                const areaColor = AREA_COLORS[layer.type];
                                return (
                                    <Polygon
                                        key={`${layer.type}-${index}`}
                                        positions={layer.coordinates.map(coord => [coord.lat, coord.lng])}
                                        pathOptions={{
                                            color: areaColor,
                                            fillColor: areaColor,
                                            fillOpacity: 0.5,
                                            weight: 2
                                        }}
                                    />
                                );
                            })}
                        </MapContainer>
>>>>>>> 18f24f41
                    </div>
                )}
            </div>
        </div>
    );
}<|MERGE_RESOLUTION|>--- conflicted
+++ resolved
@@ -14,6 +14,7 @@
 import 'leaflet/dist/leaflet.css';
 import 'leaflet-draw/dist/leaflet.draw.css';
 import { router } from '@inertiajs/react';
+import L from 'leaflet';
 
 // Types
 type LatLng = {
@@ -40,18 +41,7 @@
     water_needed: number;
 };
 
-<<<<<<< HEAD
-type AreaType =
-    | 'field'
-    | 'river'
-    | 'powerplant'
-    | 'building'
-    | 'pump'
-    | 'custompolygon'
-    | 'solarcell';
-=======
 type AreaType = 'river' | 'powerplant' | 'building' | 'custompolygon' | 'solarcell';
->>>>>>> 18f24f41
 
 type LayerData = {
     type: AreaType;
@@ -70,34 +60,19 @@
 const MAX_AREA = 100000; // 10 hectares
 
 const AREA_DESCRIPTIONS: Record<AreaType, string> = {
-    field: 'Agricultural land for planting crops and vegetation.',
     river: 'Water body for irrigation and water management.',
     powerplant: 'Energy generation facility area.',
     building: 'Structure or facility area.',
-<<<<<<< HEAD
-    pump: 'Water pump station for irrigation system.',
-    custompolygon: 'Other area for flexible drawing.',
-    solarcell: 'Solar cell installation area.',
-=======
     solarcell: 'Solar cell installation area.',
     custompolygon: 'Other area for flexible drawing.'
->>>>>>> 18f24f41
 };
 
 const AREA_COLORS: Record<AreaType, string> = {
     river: '#3B82F6', // Blue
-    field: '#22C55E', // Green
     powerplant: '#EF4444', // Red
-<<<<<<< HEAD
-    building: '#F59E0B', // Yellow
-    pump: '#1E40AF', // Dark Blue
-    custompolygon: '#4B5563', // Black Gray
-    solarcell: '#FFD600', // Bright Yellow
-=======
     building: '#F59E0B',  // Yellow
     solarcell: '#FFD600', // Bright Yellow
     custompolygon: '#4B5563' // Black Gray
->>>>>>> 18f24f41
 };
 
 // Components
@@ -129,24 +104,6 @@
             : type.charAt(0).toUpperCase() + type.slice(1).replace('powerplant', 'Power Plant')}
     </button>
 );
-
-<<<<<<< HEAD
-const MapClickHandler: React.FC<{
-    isPumpMode: boolean;
-    onPumpPlace: (lat: number, lng: number) => void;
-}> = ({ isPumpMode, onPumpPlace }) => {
-    useMapEvents({
-        click: (e) => {
-            if (isPumpMode) {
-                onPumpPlace(e.latlng.lat, e.latlng.lng);
-            }
-        },
-    });
-    return null;
-};
-=======
-// MapClickHandler component removed - pump functionality no longer needed
->>>>>>> 18f24f41
 
 // Add SearchControl component
 const SearchControl: React.FC<{ onSearch: (lat: number, lng: number) => void }> = ({
@@ -290,22 +247,32 @@
     );
 };
 
-// Add MapController component
-const MapController: React.FC<{ center: [number, number]; zoom?: number }> = ({ center, zoom }) => {
+// Add ZoomController component
+const ZoomController: React.FC<{ zoom: number }> = ({ zoom }) => {
+    const map = useMap();
+
+    useEffect(() => {
+        if (map && zoom) {
+            map.setZoom(zoom);
+        }
+    }, [zoom, map]);
+
+    return null;
+};
+
+// Add CenterController component
+const CenterController: React.FC<{ center: [number, number] }> = ({ center }) => {
     const map = useMap();
 
     useEffect(() => {
         if (map && center) {
-            if (zoom) {
-                map.setZoom(zoom);
-            }
-            map.setView(center, zoom || map.getZoom(), {
+            map.setView(center, map.getZoom(), {
                 animate: true,
                 duration: 1.5,
                 easeLinearity: 0.25,
             });
         }
-    }, [center, map, zoom]);
+    }, [center, map]);
 
     return null;
 };
@@ -361,8 +328,6 @@
     );
 };
 
-<<<<<<< HEAD
-=======
 const isPointInPolygon = (point: LatLng, polygon: LatLng[]): boolean => {
     let inside = false;
     for (let i = 0, j = polygon.length - 1; i < polygon.length; j = i++) {
@@ -382,7 +347,6 @@
     return newArea.every(point => isPointInPolygon(point, initialMap));
 };
 
->>>>>>> 18f24f41
 // Main Component
 export default function MapPlanner() {
     // State Management
@@ -407,7 +371,6 @@
 
     // Mode States
     const [isRiverMode, setIsRiverMode] = useState(false);
-    const [isFieldMode, setIsFieldMode] = useState(false);
     const [isBuildingMode, setIsBuildingMode] = useState(false);
     const [isPowerPlantMode, setIsPowerPlantMode] = useState(false);
     const [isOtherMode, setIsOtherMode] = useState(false);
@@ -424,14 +387,10 @@
     // Add these to the state declarations at the top of the MapPlanner component
     const [currentZoom, setCurrentZoom] = useState(13);
     const [currentMapType, setCurrentMapType] = useState('street');
-<<<<<<< HEAD
-    const [initialZoom, setInitialZoom] = useState(13);
-=======
     const [initialZoom, setInitialZoom] = useState<number | null>(null);
 
     // Add new state for storing initial map position
     const [initialMapPosition, setInitialMapPosition] = useState<[number, number] | null>(null);
->>>>>>> 18f24f41
 
     // Effects
     useEffect(() => {
@@ -450,40 +409,12 @@
     // Helper Functions
     const resetModes = () => {
         setIsRiverMode(false);
-        setIsFieldMode(false);
         setIsBuildingMode(false);
         setIsPowerPlantMode(false);
         setIsOtherMode(false);
         setIsSolarcellMode(false);
         setActiveButton(null);
     };
-
-<<<<<<< HEAD
-    const handlePumpPlace = (lat: number, lng: number) => {
-        if (layers.length > 0) {
-            const clickedPoint = { lat, lng };
-            console.log('Pump Location:', {
-                latitude: lat,
-                longitude: lng,
-                coordinates: clickedPoint,
-            });
-            setPumpLocation(clickedPoint);
-            setLayers((prevLayers) => [
-                ...prevLayers,
-                {
-                    type: 'pump',
-                    coordinates: [clickedPoint],
-                },
-            ]);
-            resetModes();
-            setActiveButton(null);
-            setSelectedAreaTypes((prev) => prev.filter((type) => type !== 'pump'));
-            setStatus('Pump location added. Select another area type to continue.');
-        }
-    };
-=======
-    // handlePumpPlace function removed - pump functionality no longer needed
->>>>>>> 18f24f41
 
     const toggleAreaType = (type: AreaType) => {
         if (activeButton === type) {
@@ -524,26 +455,11 @@
         };
 
         const modeMap = {
-<<<<<<< HEAD
-            pump: () => {
-                setIsPumpMode(true);
-                setSelectedAreaTypes((prev) => [...prev, 'pump']);
-                setStatus('Click on the map to place a pump');
-            },
-=======
->>>>>>> 18f24f41
             river: () => {
                 setIsRiverMode(true);
                 setDrawingMode('polygon');
                 setSelectedAreaTypes((prev) => [...prev, 'river']);
                 setStatus('Draw the river area');
-                enablePolygonDrawing();
-            },
-            field: () => {
-                setIsFieldMode(true);
-                setDrawingMode('polygon');
-                setSelectedAreaTypes((prev) => [...prev, 'field']);
-                setStatus('Draw the field area');
                 enablePolygonDrawing();
             },
             building: () => {
@@ -600,22 +516,12 @@
             }));
         }
 
-<<<<<<< HEAD
-        const styleMap = {
-            river: { color: AREA_COLORS.river, fillOpacity: 0.5 },
-            field: { color: AREA_COLORS.field, fillOpacity: 0.5 },
-            building: { color: AREA_COLORS.building, fillOpacity: 0.5 },
-            powerplant: { color: AREA_COLORS.powerplant, fillOpacity: 0.5 },
-            solarcell: { color: AREA_COLORS.solarcell, fillOpacity: 0.5 },
-            custompolygon: { color: AREA_COLORS.custompolygon, fillOpacity: 0.5 },
-=======
         const styleMap: Record<AreaType, { color: string; fillOpacity: number }> = {
             river: { color: '#3B82F6', fillOpacity: 0.3 },
             powerplant: { color: '#EF4444', fillOpacity: 0.3 },
             building: { color: '#F59E0B', fillOpacity: 0.3 },
             custompolygon: { color: '#4B5563', fillOpacity: 0.3 },
             solarcell: { color: '#FFD600', fillOpacity: 0.3 }
->>>>>>> 18f24f41
         };
 
         if (layers.length === 0) {
@@ -633,26 +539,12 @@
                 isInitialMap: true,
             };
 
-<<<<<<< HEAD
-            setLayers((prevLayers) => [...prevLayers, newLayer]);
-
-            // Calculate and set the new center based on the drawn area
-            const center = coordinates.reduce(
-                (acc: number[], point: LatLng) => [acc[0] + point.lat, acc[1] + point.lng],
-                [0, 0]
-            );
-            const newCenter: [number, number] = [
-                center[0] / coordinates.length,
-                center[1] / coordinates.length,
-            ];
-=======
             setLayers([newLayer]);
 
             // Set map center and zoom
             const bounds = layer.getBounds();
             const center = bounds.getCenter();
             const newCenter: [number, number] = [center.lat, center.lng];
->>>>>>> 18f24f41
             setMapCenter(newCenter);
 
             const map = featureGroupRef.current?.leafletElement?._map;
@@ -660,9 +552,6 @@
                 const currentZoom = map.getZoom();
                 setInitialZoom(currentZoom);
                 setCurrentZoom(currentZoom);
-<<<<<<< HEAD
-                console.log('Setting initial zoom:', currentZoom);
-=======
                 
                 // Add a small delay to ensure the layout has updated
                 setTimeout(() => {
@@ -673,84 +562,38 @@
                         padding: [50, 50]
                     });
                 }, 100);
->>>>>>> 18f24f41
             }
 
             setStatus('Initial map area drawn. Now select an area type to continue.');
             return;
         }
 
-<<<<<<< HEAD
-        const currentType = isRiverMode
-            ? 'river'
-            : isFieldMode
-              ? 'field'
-              : isBuildingMode
-                ? 'building'
-                : isPowerPlantMode
-                  ? 'powerplant'
-                  : isSolarcellMode
-                    ? 'solarcell'
-                    : isOtherMode
-                      ? 'custompolygon'
-                      : null;
-=======
         // Determine current area type
         const currentType = isRiverMode ? 'river' :
                           isBuildingMode ? 'building' :
                           isPowerPlantMode ? 'powerplant' :
                           isOtherMode ? 'custompolygon' :
                           isSolarcellMode ? 'solarcell' : 'custompolygon';
->>>>>>> 18f24f41
 
         // Apply styling
         if (styleMap[currentType]) {
             layer.setStyle({
                 color: styleMap[currentType].color,
                 fillColor: styleMap[currentType].color,
-<<<<<<< HEAD
-                weight: 2,
-=======
                 fillOpacity: styleMap[currentType].fillOpacity,
                 weight: 2
->>>>>>> 18f24f41
             });
         }
 
         const newLayer: LayerData = {
-<<<<<<< HEAD
-            type: (isRiverMode
-                ? 'river'
-                : isFieldMode
-                  ? 'field'
-                  : isBuildingMode
-                    ? 'building'
-                    : isPowerPlantMode
-                      ? 'powerplant'
-                      : isOtherMode
-                        ? 'custompolygon'
-                        : isSolarcellMode
-                          ? 'solarcell'
-                          : 'custompolygon') as AreaType,
-=======
             type: currentType,
->>>>>>> 18f24f41
             coordinates: coordinates,
             isInitialMap: false,
         };
 
-<<<<<<< HEAD
-        setLayers((prevLayers) => [...prevLayers, newLayer]);
-        console.log('Area Created:', {
-            type: newLayer.type,
-            coordinates: newLayer.coordinates,
-        });
-
-=======
         setLayers(prevLayers => [...prevLayers, newLayer]);
 
         // Reset modes
->>>>>>> 18f24f41
         resetModes();
         setActiveButton(null);
         setSelectedAreaTypes((prev) => prev.filter((type) => type !== activeButton));
@@ -763,32 +606,15 @@
                       ? 'solar cell'
                       : isRiverMode
                         ? 'river'
-                        : isFieldMode
-                          ? 'field'
-                          : isBuildingMode
-                            ? 'building'
-                            : isPowerPlantMode
-                              ? 'power plant'
-                              : 'custom polygon'
+                        : isBuildingMode
+                          ? 'building'
+                          : isPowerPlantMode
+                            ? 'power plant'
+                            : 'custom polygon'
             } area. Select another area type to continue.`
         );
     };
 
-<<<<<<< HEAD
-    const clearOldData = () => {
-        localStorage.removeItem('farmData');
-        localStorage.removeItem('pipeLengthData');
-    };
-
-    const onDeleted = () => {
-        clearOldData();
-        console.log('All Areas Cleared');
-        setLayers([]);
-        setSelectedAreaTypes([]);
-        setPumpLocation(null);
-        setError(null);
-        setStatus('All drawn areas have been cleared.');
-=======
     const onDeleted = () => {
         // When a layer is deleted, update the state
         if (featureGroupRef.current?.leafletElement) {
@@ -829,7 +655,6 @@
             setLayers(mapLayers);
             setStatus('Area deleted. Select another area type to continue.');
         }
->>>>>>> 18f24f41
     };
 
     const handleNext = () => {
@@ -849,15 +674,6 @@
         }
 
         try {
-<<<<<<< HEAD
-            // Get all field-type layers for the main area
-            const fieldLayers = layers.filter((layer) =>
-                ['field', 'river', 'custompolygon'].includes(layer.type)
-            );
-
-            // Combine coordinates from all field-type layers
-            const combinedCoordinates = fieldLayers.flatMap((layer) => layer.coordinates);
-=======
             const initialMapLayer = layers.find(layer => layer.isInitialMap);
 
             if (!initialMapLayer) {
@@ -866,7 +682,6 @@
             }
 
             const mainAreaCoordinates = initialMapLayer.coordinates;
->>>>>>> 18f24f41
 
             const plantData = {
                 id: selectedPlant.id,
@@ -877,41 +692,6 @@
                 water_needed: Number(customParams.water_needed),
             };
 
-<<<<<<< HEAD
-            console.log('Plant Data being sent:', plantData);
-
-            // Format the data for sending
-            const formattedData = {
-                areaType: selectedAreaTypes.join(','),
-                area: combinedCoordinates,
-                plantType: {
-                    ...plantData,
-                    plant_spacing: Number(customParams.plant_spacing),
-                    row_spacing: Number(customParams.row_spacing),
-                    water_needed: Number(customParams.water_needed),
-                },
-                layers: layers.map((layer) => ({
-                    ...layer,
-                    coordinates: layer.coordinates.map((coord) => ({
-                        lat: Number(coord.lat),
-                        lng: Number(coord.lng),
-                    })),
-                })),
-            };
-
-            console.log('Formatted Data:', formattedData);
-
-            router.visit('/generate-tree', {
-                method: 'get',
-                data: {
-                    areaType: formattedData.areaType,
-                    area: JSON.stringify(formattedData.area),
-                    plantType: JSON.stringify(formattedData.plantType),
-                    layers: JSON.stringify(formattedData.layers),
-                },
-                preserveState: false,
-                preserveScroll: false,
-=======
             const areaTypes = layers
                 .filter(layer => !layer.isInitialMap)
                 .map(layer => layer.type);
@@ -941,7 +721,6 @@
                 data: formattedData,
                 preserveState: true,
                 preserveScroll: true,
->>>>>>> 18f24f41
             });
         } catch (error) {
             console.error('Error preparing data:', error);
@@ -949,8 +728,6 @@
         }
     };
 
-<<<<<<< HEAD
-=======
     // Update handleBack function
     const handleBack = () => {
         // Store current map position and zoom before reset
@@ -1014,7 +791,6 @@
         }, 100);
     };
 
->>>>>>> 18f24f41
     const resetToDefault = () => {
         if (selectedPlant) {
             setCustomParams({
@@ -1257,12 +1033,11 @@
                             </div>
                         </div>
 
-<<<<<<< HEAD
                         <div className="space-y-4 lg:col-span-2">
-                            <div className="h-[700px] w-full overflow-hidden rounded-lg border border-gray-700">
+                            <div className="h-[600px] w-full overflow-hidden rounded-lg border border-gray-700">
                                 <MapContainer
-                                    center={calculateMapCenter()}
-                                    zoom={currentZoom}
+                                    center={searchCenter || calculateMapCenter()}
+                                    zoom={initialZoom || currentZoom}
                                     maxZoom={25}
                                     minZoom={3}
                                     style={{ height: '100%', width: '100%' }}
@@ -1272,68 +1047,26 @@
                                     dragging={true}
                                 >
                                     <SearchControl onSearch={handleSearch} />
-                                    <MapController
-                                        center={calculateMapCenter()}
-                                        zoom={currentZoom}
-=======
-                <div className={`space-y-4 ${layers.length > 0 ? 'lg:col-span-2' : 'lg:col-span-3'}`}>
-                    <div className={`${layers.length === 0 ? 'h-[800px]' : 'h-[600px]'} w-full overflow-hidden rounded-lg border border-gray-700 ${layers.length === 0 ? 'w-full' : ''}`}>
-                        <MapContainer
-                            center={searchCenter || calculateMapCenter()}
-                            zoom={initialZoom || currentZoom}
-                            maxZoom={25}
-                            minZoom={3}
-                            style={{ height: '100%', width: '100%' }}
-                            zoomControl={true}
-                            scrollWheelZoom={true}
-                            doubleClickZoom={true}
-                            dragging={true}
-                        >
-                            <SearchControl onSearch={handleSearch} />
-                            <ZoomController zoom={initialZoom || currentZoom} />
-                            <CenterController center={searchCenter || calculateMapCenter()} />
-                            <MapStateTracker
-                                onZoomChange={setCurrentZoom}
-                                onMapTypeChange={setCurrentMapType}
-                            />
-                            <ZoomLevelDisplay />
-                            <LayersControl position="topright">
-                                <LayersControl.BaseLayer checked={currentMapType === 'street'} name="Street Map">
-                                    <TileLayer
-                                        url="https://{s}.tile.openstreetmap.org/{z}/{x}/{y}.png"
-                                        attribution='© <a href="https://www.openstreetmap.org/copyright">OpenStreetMap</a> contributors'
-                                        maxZoom={25}
-                                        minZoom={3}
->>>>>>> 18f24f41
-                                    />
+                                    <ZoomController zoom={initialZoom || currentZoom} />
+                                    <CenterController center={searchCenter || calculateMapCenter()} />
                                     <MapStateTracker
                                         onZoomChange={setCurrentZoom}
                                         onMapTypeChange={setCurrentMapType}
                                     />
                                     <ZoomLevelDisplay />
-                                    <MapClickHandler
-                                        isPumpMode={isPumpMode}
-                                        onPumpPlace={handlePumpPlace}
-                                    />
                                     <LayersControl position="topright">
-                                        <LayersControl.BaseLayer
-                                            checked={currentMapType === 'street'}
-                                            name="Street Map"
-                                        >
+                                        <LayersControl.BaseLayer checked={currentMapType === 'street'} name="Street Map">
                                             <TileLayer
                                                 url="https://{s}.tile.openstreetmap.org/{z}/{x}/{y}.png"
-                                                attribution='&copy; <a href="https://www.openstreetmap.org/copyright">OpenStreetMap</a> contributors'
+                                                attribution='© <a href="https://www.openstreetmap.org/copyright">OpenStreetMap</a> contributors'
                                                 maxZoom={25}
                                                 minZoom={3}
                                             />
                                         </LayersControl.BaseLayer>
-                                        <LayersControl.BaseLayer
-                                            checked={currentMapType === 'satellite'}
-                                            name="Satellite"
-                                        >
+                                        <LayersControl.BaseLayer checked={currentMapType === 'satellite'} name="Satellite">
                                             <TileLayer
                                                 url="https://mt1.google.com/vt/lyrs=s&x={x}&y={y}&z={z}"
-                                                attribution='&copy; <a href="https://www.google.com/maps">Google Maps</a>'
+                                                attribution='© <a href="https://www.google.com/maps">Google Maps</a>'
                                                 maxZoom={25}
                                                 minZoom={3}
                                             />
@@ -1356,57 +1089,12 @@
                                         />
                                     </FeatureGroup>
 
-                                    {pumpLocation && (
-                                        <Circle
-                                            center={[pumpLocation.lat, pumpLocation.lng]}
-                                            radius={4}
-                                            pathOptions={{
-                                                color: AREA_COLORS.pump,
-                                                fillColor: AREA_COLORS.pump,
-                                                fillOpacity: 1,
-                                                weight: 2,
-                                            }}
-                                        />
-                                    )}
-
                                     {layers.map((layer, index) => {
-                                        const styleMap: Record<
-                                            AreaType,
-                                            {
-                                                color: string;
-                                                fillOpacity: number;
-                                                dashArray?: string;
-                                            }
-                                        > = {
-                                            building: {
-                                                color: AREA_COLORS.building,
-                                                fillOpacity: 0.5,
-                                            },
-                                            powerplant: {
-                                                color: AREA_COLORS.powerplant,
-                                                fillOpacity: 0.5,
-                                            },
-                                            river: { color: AREA_COLORS.river, fillOpacity: 0.5 },
-                                            field: { color: AREA_COLORS.field, fillOpacity: 0.5 },
-                                            custompolygon: {
-                                                color: AREA_COLORS.custompolygon,
-                                                fillOpacity: 0.5,
-                                            },
-                                            pump: { color: AREA_COLORS.pump, fillOpacity: 0.5 },
-                                            solarcell: {
-                                                color: AREA_COLORS.solarcell,
-                                                fillOpacity: 0.5,
-                                            },
-                                        };
-
                                         if (layer.isInitialMap) {
                                             return (
                                                 <Polygon
                                                     key={`initial-map-${index}`}
-                                                    positions={layer.coordinates.map((coord) => [
-                                                        coord.lat,
-                                                        coord.lng,
-                                                    ])}
+                                                    positions={layer.coordinates.map(coord => [coord.lat, coord.lng])}
                                                     pathOptions={{
                                                         color: '#90EE90',
                                                         fillColor: '#90EE90',
@@ -1417,27 +1105,29 @@
                                             );
                                         }
 
-                                        if (styleMap[layer.type]) {
-                                            return (
-                                                <Polygon
-                                                    key={`${layer.type}-${index}`}
-                                                    positions={layer.coordinates.map((coord) => [
-                                                        coord.lat,
-                                                        coord.lng,
-                                                    ])}
-                                                    pathOptions={{
-                                                        ...styleMap[layer.type],
-                                                        fillColor: styleMap[layer.type].color,
-                                                        weight: 2,
-                                                    }}
-                                                />
-                                            );
-                                        }
-                                        return null;
+                                        const areaColor = AREA_COLORS[layer.type];
+                                        return (
+                                            <Polygon
+                                                key={`${layer.type}-${index}`}
+                                                positions={layer.coordinates.map(coord => [coord.lat, coord.lng])}
+                                                pathOptions={{
+                                                    color: areaColor,
+                                                    fillColor: areaColor,
+                                                    fillOpacity: 0.5,
+                                                    weight: 2
+                                                }}
+                                            />
+                                        );
                                     })}
                                 </MapContainer>
                             </div>
-                            <div className="flex justify-end">
+                            <div className="flex justify-between">
+                                <button
+                                    onClick={handleBack}
+                                    className="rounded bg-gray-600 px-6 py-3 text-white transition-colors duration-200 hover:bg-gray-700"
+                                >
+                                    Back
+                                </button>
                                 <button
                                     onClick={handleNext}
                                     disabled={
@@ -1457,7 +1147,7 @@
                         <div className="h-[800px] w-full overflow-hidden rounded-lg border border-gray-700">
                             <MapContainer
                                 center={searchCenter || mapCenter}
-                                zoom={initialZoom}
+                                zoom={currentZoom}
                                 maxZoom={25}
                                 minZoom={3}
                                 style={{ height: '100%', width: '100%' }}
@@ -1467,35 +1157,25 @@
                                 dragging={true}
                             >
                                 <SearchControl onSearch={handleSearch} />
-                                <MapController
-                                    center={searchCenter || mapCenter}
-                                    zoom={initialZoom}
-                                />
-<<<<<<< HEAD
+                                <CenterController center={searchCenter || mapCenter} />
                                 <MapStateTracker
                                     onZoomChange={setCurrentZoom}
                                     onMapTypeChange={setCurrentMapType}
                                 />
                                 <ZoomLevelDisplay />
                                 <LayersControl position="topright">
-                                    <LayersControl.BaseLayer
-                                        checked={currentMapType === 'street'}
-                                        name="Street Map"
-                                    >
+                                    <LayersControl.BaseLayer checked={currentMapType === 'street'} name="Street Map">
                                         <TileLayer
                                             url="https://{s}.tile.openstreetmap.org/{z}/{x}/{y}.png"
-                                            attribution='&copy; <a href="https://www.openstreetmap.org/copyright">OpenStreetMap</a> contributors'
+                                            attribution='© <a href="https://www.openstreetmap.org/copyright">OpenStreetMap</a> contributors'
                                             maxZoom={25}
                                             minZoom={3}
                                         />
                                     </LayersControl.BaseLayer>
-                                    <LayersControl.BaseLayer
-                                        checked={currentMapType === 'satellite'}
-                                        name="Satellite"
-                                    >
+                                    <LayersControl.BaseLayer checked={currentMapType === 'satellite'} name="Satellite">
                                         <TileLayer
                                             url="https://mt1.google.com/vt/lyrs=s&x={x}&y={y}&z={z}"
-                                            attribution='&copy; <a href="https://www.google.com/maps">Google Maps</a>'
+                                            attribution='© <a href="https://www.google.com/maps">Google Maps</a>'
                                             maxZoom={25}
                                             minZoom={3}
                                         />
@@ -1519,41 +1199,6 @@
                                 </FeatureGroup>
                             </MapContainer>
                         </div>
-=======
-                            </FeatureGroup>
-
-                            {layers.map((layer, index) => {
-                                if (layer.isInitialMap) {
-                                    return (
-                                        <Polygon
-                                            key={`initial-map-${index}`}
-                                            positions={layer.coordinates.map(coord => [coord.lat, coord.lng])}
-                                            pathOptions={{
-                                                color: '#90EE90',
-                                                fillColor: '#90EE90',
-                                                fillOpacity: 0.5,
-                                                weight: 2
-                                            }}
-                                        />
-                                    );
-                                }
-
-                                const areaColor = AREA_COLORS[layer.type];
-                                return (
-                                    <Polygon
-                                        key={`${layer.type}-${index}`}
-                                        positions={layer.coordinates.map(coord => [coord.lat, coord.lng])}
-                                        pathOptions={{
-                                            color: areaColor,
-                                            fillColor: areaColor,
-                                            fillOpacity: 0.5,
-                                            weight: 2
-                                        }}
-                                    />
-                                );
-                            })}
-                        </MapContainer>
->>>>>>> 18f24f41
                     </div>
                 )}
             </div>
