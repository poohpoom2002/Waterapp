--- conflicted
+++ resolved
@@ -552,14 +552,10 @@
     };
 
     // Update handleBack function
-<<<<<<< HEAD
-
-=======
     const handleBack = () => {
         // Navigate back to homepage
         router.visit('/');
     };
->>>>>>> 9be21505
 
     const resetToDefault = () => {
         if (selectedPlant) {
@@ -886,9 +882,6 @@
                     </div>
                 </div>
             </div>
-<<<<<<< HEAD
-            <div className="mt-4 flex justify-end">
-=======
             <div className="mt-4 flex justify-between">
                 <button
                     onClick={handleBack}
@@ -896,7 +889,6 @@
                 >
                     Back to Home
                 </button>
->>>>>>> 9be21505
                 <button
                     onClick={handleNext}
                     disabled={layers.length === 0 || !selectedPlantCategory || !selectedPlant}
