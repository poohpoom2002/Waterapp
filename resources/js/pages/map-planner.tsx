--- conflicted
+++ resolved
@@ -766,7 +766,6 @@
                                         }
 
                                         if (e.target.value === 'Horticultural') {
-<<<<<<< HEAD
                                             // Redirect to Horticultural Irrigation System
                                             if (
                                                 confirm(
@@ -782,14 +781,6 @@
                                                     'Rice',
                                                     'Corn',
                                                     'Sugarcane',
-=======
-                                            const filtered = plantTypes.filter((plant) =>
-                                                [
-                                                    'Mango',
-                                                    'Durian',
-                                                    'Pineapple',
-                                                    'Longkong',
->>>>>>> 352d0976
                                                 ].includes(plant.name)
                                             );
                                             setFilteredPlants(filtered);
