--- conflicted
+++ resolved
@@ -793,28 +793,6 @@
                                         const selectedCategory = e.target.value;
                                         setSelectedPlantCategory(selectedCategory);
                                         setSelectedPlant(null);
-<<<<<<< HEAD
-                                        console.log('Selected Plant Category:', selectedCategory);
-
-                                        // Navigate to field-crop page when Field Crop is selected
-                                        if (selectedCategory === 'Field Crop') {
-                                            router.visit('/field-crop', {
-                                                preserveState: false,
-                                                preserveScroll: false,
-                                            });
-                                            return;
-                                        }
-
-                                        if (selectedCategory === 'Greenhouse') {
-                                            router.visit('/greenhouse-crop', {
-                                                preserveState: false,
-                                                preserveScroll: false,
-                                            });
-                                            return;
-                                        }
-
-                                        if (selectedCategory === 'Horticultural') {
-=======
                                         console.log('Selected Plant Category:', e.target.value);
 
                                         // เพิ่มการจัดการ Home Garden
@@ -841,7 +819,6 @@
                                             }
                                             return;
                                         } else if (e.target.value === 'Field Crop') {
->>>>>>> a5d69224
                                             const filtered = plantTypes.filter((plant) =>
                                                 ['Rice', 'Corn', 'Sugarcane'].includes(plant.name)
                                             );
