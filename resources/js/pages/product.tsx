--- conflicted
+++ resolved
@@ -1283,22 +1283,13 @@
                     [zoneId: string]: { branch?: any; secondary?: any; main?: any };
                 } = {};
 
-<<<<<<< HEAD
-                if (data.summary.plotStats.length > 1) {
-                    data.summary.plotStats.forEach((plot, plotIndex) => {
+                if (currentData.summary.plotStats.length > 1) {
+                    currentData.summary.plotStats.forEach((plot, plotIndex) => {
                         initialZoneInputs[plot.plotId] = createGreenhouseZoneInput(
                             plot,
-                            data,
-                            data.summary.plotStats.length,
+                            currentData,
+                            currentData.summary.plotStats.length,
                             plotIndex // ส่ง plotIndex
-=======
-                if (currentData.summary.plotStats.length > 1) {
-                    currentData.summary.plotStats.forEach((plot) => {
-                        initialZoneInputs[plot.plotId] = createGreenhouseZoneInput(
-                            plot,
-                            currentData!,
-                            currentData!.summary.plotStats.length
->>>>>>> b4ffdc2d
                         );
                         initialSelectedPipes[plot.plotId] = {
                             branch: undefined,
@@ -1309,8 +1300,7 @@
 
                     setZoneInputs(initialZoneInputs);
                     setSelectedPipes(initialSelectedPipes);
-<<<<<<< HEAD
-                    setActiveZoneId(data.summary.plotStats[0].plotId);
+                    setActiveZoneId(currentData.summary.plotStats[0].plotId);
                     
                     // โหลด zoneOperationMode จาก localStorage
                     let savedMode: 'sequential' | 'simultaneous' | 'custom' = 'sequential';
@@ -1328,16 +1318,9 @@
                     }
                     
                     handleZoneOperationModeChange(savedMode);
-                } else if (data.summary.plotStats.length === 1) {
-                    const plot = data.summary.plotStats[0];
-                    const singleInput = createGreenhouseZoneInput(plot, data, 1, 0); // ส่ง plotIndex = 0
-=======
-                    setActiveZoneId(currentData.summary.plotStats[0].plotId);
-                    handleZoneOperationModeChange('sequential');
                 } else if (currentData.summary.plotStats.length === 1) {
                     const plot = currentData.summary.plotStats[0];
-                    const singleInput = createGreenhouseZoneInput(plot, currentData, 1);
->>>>>>> b4ffdc2d
+                    const singleInput = createGreenhouseZoneInput(plot, currentData, 1, 0); // ส่ง plotIndex = 0
                     setZoneInputs({ [plot.plotId]: singleInput });
                     setSelectedPipes({
                         [plot.plotId]: { branch: undefined, secondary: undefined, main: undefined, emitter: undefined },
@@ -2792,12 +2775,8 @@
                                 <PipeSystemSummary
                                     horticultureSystemData={horticultureSystemData}
                                     gardenSystemData={gardenSystemData}
-<<<<<<< HEAD
                                     greenhouseSystemData={greenhouseData}
                                     fieldCropData={fieldCropData}
-=======
-                                    greenhouseData={greenhouseData}
->>>>>>> b4ffdc2d
                                     activeZoneId={activeZoneId}
                                     selectedPipes={{
                                         branch: effectiveEquipment.branchPipe,
