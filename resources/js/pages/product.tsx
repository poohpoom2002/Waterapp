--- conflicted
+++ resolved
@@ -2398,21 +2398,6 @@
                                                         ...zoneOperationGroups.map(
                                                             (g) => g.zones.length
                                                         )
-<<<<<<< HEAD
-                                                      : 1
-                                            }
-                                            selectedZones={zones.map((z) => z.id)}
-                                            allZoneResults={results?.allZoneResults}
-                                            projectSummary={results?.projectSummary}
-                                            projectMode={projectMode}
-                                            greenhouseData={greenhouseData}
-                                        />
-                                    )}
-                                
-                                
-
-                                
-=======
                                                     )
                                                   : 1
                                         }
@@ -2422,7 +2407,6 @@
                                         projectMode={projectMode}
                                     />
                                 )}
->>>>>>> c5427066
 
                                 <CostSummary
                                     results={results}
