// resources/js/pages/product.tsx
/* eslint-disable react-hooks/exhaustive-deps */
/* eslint-disable @typescript-eslint/no-unused-vars */
/* eslint-disable @typescript-eslint/no-explicit-any */
import React, { useState, useEffect, useMemo } from 'react';
import { IrrigationInput, QuotationData, QuotationDataCustomer } from './types/interfaces';
import { useCalculations, ZoneCalculationData } from './hooks/useCalculations';
import { calculatePipeRolls, formatNumber } from './utils/calculations';
import Navbar from '../components/Navbar';
import Footer from '../components/Footer';
import { useLanguage } from '../contexts/LanguageContext';

import {
    getProjectStats,
    getLongestBranchPipeStats,
    getSubMainPipeBranchCount,
    getDetailedBranchPipeStats,
} from '../utils/horticultureProjectStats';
import {
    loadProjectData,
    HorticultureProjectData,
    Zone,
    MainPipe,
    SubMainPipe,
} from '../utils/horticultureUtils';

import { loadGardenData, GardenPlannerData, GardenZone } from '../utils/homeGardenData';
import { calculateGardenStatistics, GardenStatistics } from '../utils/gardenStatistics';

import {
    getEnhancedFieldCropData,
    migrateToEnhancedFieldCropData,
    FieldCropData,
    calculateEnhancedFieldStats,
} from '../utils/fieldCropData';

import {
    getGreenhouseData,
    migrateLegacyGreenhouseData,
    GreenhousePlanningData,
    EnhancedPlotStats,
    PIXELS_PER_METER,
} from '../utils/greenHouseData';

import { getCropByValue } from './utils/cropData';

import InputForm from './components/InputForm';
import CalculationSummary from './components/CalculationSummary';
import SprinklerSelector from './components/SprinklerSelector';
import PumpSelector from './components/PumpSelector';
import PipeSelector from './components/PipeSelector';
import CostSummary from './components/CostSummary';
import QuotationModal from './components/QuotationModal';
import QuotationDocument from './components/QuotationDocument';

import { router } from '@inertiajs/react';

type ProjectMode = 'horticulture' | 'garden' | 'field-crop' | 'greenhouse';

interface ZoneOperationGroup {
    id: string;
    zones: string[];
    order: number;
    label: string;
}

const getStoredProjectImage = (projectMode: ProjectMode): string | null => {
    const imageKeys = ['projectMapImage', `${projectMode}PlanImage`, 'mapCaptureImage'];

    if (projectMode === 'field-crop') {
        imageKeys.push('fieldCropPlanImage');
    } else if (projectMode === 'garden') {
        imageKeys.push('gardenPlanImage', 'homeGardenPlanImage');
    } else if (projectMode === 'greenhouse') {
        imageKeys.push('greenhousePlanImage');
    } else if (projectMode === 'horticulture') {
        imageKeys.push('horticulturePlanImage');
    }

    for (const key of imageKeys) {
        const image = localStorage.getItem(key);
        if (image && image.startsWith('data:image/')) {
            console.log(`✅ Found project image with key: ${key}`);

            try {
                const metadata = localStorage.getItem('projectMapMetadata');
                if (metadata) {
                    const parsedMetadata = JSON.parse(metadata);
                    console.log(`📊 Image metadata:`, parsedMetadata);
                }
            } catch (error) {
                console.warn('⚠️ Could not parse image metadata:', error);
            }

            return image;
        }
    }

    console.warn(`⚠️ No project image found for mode: ${projectMode}`);
    return null;
};

const validateImageData = (imageData: string): boolean => {
    if (!imageData || !imageData.startsWith('data:image/')) {
        return false;
    }

    if (imageData.length < 1000) {
        console.warn('⚠️ Image data appears to be too small');
        return false;
    }

    return true;
};

const cleanupOldImages = (): void => {
    const imageKeys = [
        'projectMapImage',
        'fieldCropPlanImage',
        'gardenPlanImage',
        'homeGardenPlanImage',
        'greenhousePlanImage',
        'horticulturePlanImage',
        'mapCaptureImage',
    ];

    let cleanedCount = 0;
    imageKeys.forEach((key) => {
        const image = localStorage.getItem(key);
        if (image && image.startsWith('blob:')) {
            URL.revokeObjectURL(image);
            localStorage.removeItem(key);
            cleanedCount++;
        }
    });

    if (cleanedCount > 0) {
        console.log(`🧹 Cleaned up ${cleanedCount} old image references`);
    }
};

export default function Product() {
    const [projectMode, setProjectMode] = useState<ProjectMode>('horticulture');
    const [gardenData, setGardenData] = useState<GardenPlannerData | null>(null);
    const [gardenStats, setGardenStats] = useState<GardenStatistics | null>(null);

    const [fieldCropData, setFieldCropData] = useState<FieldCropData | null>(null);

    const [greenhouseData, setGreenhouseData] = useState<GreenhousePlanningData | null>(null);

    const [projectData, setProjectData] = useState<HorticultureProjectData | null>(null);
    const [projectStats, setProjectStats] = useState<any>(null);
    const [activeZoneId, setActiveZoneId] = useState<string>('');
    const [zoneInputs, setZoneInputs] = useState<{ [zoneId: string]: IrrigationInput }>({});
    const [zoneSprinklers, setZoneSprinklers] = useState<{ [zoneId: string]: any }>({});

    const [zoneOperationMode, setZoneOperationMode] = useState<
        'sequential' | 'simultaneous' | 'custom'
    >('sequential');
    const [zoneOperationGroups, setZoneOperationGroups] = useState<ZoneOperationGroup[]>([]);

    const { t } = useLanguage();

    const [selectedPipes, setSelectedPipes] = useState<{
        [zoneId: string]: {
            branch?: any;
            secondary?: any;
            main?: any;
        };
    }>({});
    const [selectedPump, setSelectedPump] = useState<any>(null);
    const [showPumpOption, setShowPumpOption] = useState(true);

    const [projectImage, setProjectImage] = useState<string | null>(null);
    const [imageLoading, setImageLoading] = useState<boolean>(false);
    const [imageLoadError, setImageLoadError] = useState<string | null>(null);
    const [showImageModal, setShowImageModal] = useState(false);

    const handleImageUpload = (e: React.ChangeEvent<HTMLInputElement>) => {
        const file = e.target.files?.[0];
        if (file) {
            setImageLoading(true);
            setImageLoadError(null);

            const reader = new FileReader();
            reader.onload = (event) => {
                const imageData = event.target?.result as string;
                if (validateImageData(imageData)) {
                    setProjectImage(imageData);

                    const saveKeys = [
                        'projectMapImage',
                        `${projectMode}PlanImage`,
                        'userUploadedImage',
                    ];

                    saveKeys.forEach((key) => {
                        try {
                            localStorage.setItem(key, imageData);
                        } catch (error) {
                            console.warn(`Failed to save uploaded image with key ${key}:`, error);
                        }
                    });

                    console.log('✅ User uploaded image saved successfully');
                } else {
                    setImageLoadError('Invalid image format');
                }
                setImageLoading(false);
            };

            reader.onerror = () => {
                setImageLoadError('Failed to read image file');
                setImageLoading(false);
            };

            reader.readAsDataURL(file);
        }
    };

    const handleImageDelete = () => {
        if (projectImage && projectImage.startsWith('blob:')) {
            URL.revokeObjectURL(projectImage);
        }

        const keysToRemove = [
            'projectMapImage',
            `${projectMode}PlanImage`,
            'userUploadedImage',
            'mapCaptureImage',
        ];

        keysToRemove.forEach((key) => {
            localStorage.removeItem(key);
        });

        setProjectImage(null);
        setImageLoadError(null);
        console.log('🗑️ Project image deleted');
    };

    useEffect(() => {
        return () => {
            if (projectImage && projectImage.startsWith('blob:')) {
                URL.revokeObjectURL(projectImage);
            }
            cleanupOldImages();
        };
    }, [projectImage]);

    useEffect(() => {
        const urlParams = new URLSearchParams(window.location.search);
        const mode = urlParams.get('mode') as ProjectMode;
        if (mode) {
            setProjectMode(mode);
        }
    }, []);

    useEffect(() => {
        if (!projectMode) return;

        setImageLoading(true);
        setImageLoadError(null);
        cleanupOldImages();
        const image = getStoredProjectImage(projectMode);

        if (image && validateImageData(image)) {
            setProjectImage(image);
            console.log(`✅ Successfully loaded project image for ${projectMode} mode`);
        } else {
            console.log(`ℹ️ No valid project image found for ${projectMode} mode`);
            setProjectImage(null);
            const modeNames = {
                'field-crop': 'Field Crop Summary',
                garden: 'Garden Planner',
                greenhouse: 'Greenhouse Planner',
                horticulture: 'Horticulture Planner',
            };

            setImageLoadError(
                `No map image found. Please capture one from ${modeNames[projectMode]} page.`
            );
        }

        setImageLoading(false);
    }, [projectMode]);

    useEffect(() => {
        if (projectImage && projectMode) {
            const isValid = validateImageData(projectImage);
            if (!isValid) {
                console.warn('⚠️ Current project image is invalid, attempting to reload...');
                setProjectImage(null);
                const validImage = getStoredProjectImage(projectMode);
                if (validImage && validateImageData(validImage)) {
                    setProjectImage(validImage);
                    setImageLoadError(null);
                } else {
                    setImageLoadError('Invalid or corrupted image data');
                }
            }
        }
    }, [projectImage, projectMode]);

    const getZoneName = (zoneId: string): string => {
        if (projectMode === 'garden' && gardenStats) {
            const zone = gardenStats.zones.find((z) => z.zoneId === zoneId);
            return zone?.zoneName || zoneId;
        }
        if (projectMode === 'field-crop' && fieldCropData) {
            const zone = fieldCropData.zones.info.find((z) => z.id === zoneId);
            return zone?.name || zoneId;
        }
        if (projectMode === 'greenhouse' && greenhouseData) {
            const plot = greenhouseData.summary.plotStats.find((p) => p.plotId === zoneId);
            return plot?.plotName || zoneId;
        }
        const zone = projectData?.zones.find((z) => z.id === zoneId);
        return zone?.name || zoneId;
    };

    // แก้ใน product.tsx ประมาณบรรทัด 191-220
<<<<<<< HEAD
    const createGreenhouseZoneInput = (
        plot: PlotStats,
        greenhouseData: GreenhousePlanningData,
        totalZones: number
    ): IrrigationInput => {
        const areaInSqm = plot.area;
        // Fix: Convert square meters to rai for consistency
        const areaInRai = areaInSqm / 1600;
        const crop = getCropByValue(plot.cropType || '');
        const totalSprinklers = plot.equipmentCount.sprinklers || plot.production.totalPlants;

        const waterPerSprinkler =
            plot.production.waterRequirementPerIrrigation / Math.max(totalSprinklers, 1);

        const longestBranch = plot.pipeStats.drip.longest || plot.pipeStats.sub.longest || 30;
        const totalBranchLength =
            plot.pipeStats.drip.totalLength || plot.pipeStats.sub.totalLength || 100;
        const longestSubmain = plot.pipeStats.main.longest || 0;
        const totalSubmainLength = plot.pipeStats.main.totalLength || 0;

        return {
            farmSizeRai: formatNumber(areaInRai, 3), // Fix: Now consistently in rai
            totalTrees: totalSprinklers,
            waterPerTreeLiters: formatNumber(waterPerSprinkler, 3),
            numberOfZones: totalZones,
            sprinklersPerTree: 1,
            irrigationTimeMinutes: 30,
            staticHeadM: 0,
            pressureHeadM: 20,
            pipeAgeYears: 0,

            sprinklersPerBranch: Math.max(1, Math.ceil(totalSprinklers / 5)),
            branchesPerSecondary: 1,
            simultaneousZones: 1,

            sprinklersPerLongestBranch: Math.max(1, Math.ceil(totalSprinklers / 5)),
            branchesPerLongestSecondary: 1,
            secondariesPerLongestMain: 1,

            longestBranchPipeM: formatNumber(longestBranch, 3),
            totalBranchPipeM: formatNumber(totalBranchLength, 3),
            longestSecondaryPipeM: formatNumber(longestSubmain, 3),
            totalSecondaryPipeM: formatNumber(totalSubmainLength, 3),
            longestMainPipeM: 0,
            totalMainPipeM: 0,
        };
=======
const createGreenhouseZoneInput = (
    plot: EnhancedPlotStats,
    greenhouseData: GreenhousePlanningData,
    totalZones: number
): IrrigationInput => {
    const areaInSqm = plot.area;
    const crop = getCropByValue(plot.cropType || '');
    const totalSprinklers = plot.equipmentCount.sprinklers || plot.production.totalPlants;
    
    const waterPerSprinkler = plot.production.waterRequirementPerIrrigation / Math.max(totalSprinklers, 1);
    
    const longestBranch = plot.pipeStats.drip.longest || plot.pipeStats.sub.longest || 30;
    const totalBranchLength = plot.pipeStats.drip.totalLength || plot.pipeStats.sub.totalLength || 100;
    const longestSubmain = plot.pipeStats.main.longest || 0;
    const totalSubmainLength = plot.pipeStats.main.totalLength || 0;

    return {
        farmSizeRai: areaInSqm,
        totalTrees: totalSprinklers,
        waterPerTreeLiters: formatNumber(waterPerSprinkler, 3),
        numberOfZones: totalZones,
        sprinklersPerTree: 1,
        irrigationTimeMinutes: 30,
        staticHeadM: 0,
        pressureHeadM: 20,
        pipeAgeYears: 0,

        sprinklersPerBranch: Math.max(1, Math.ceil(totalSprinklers / 5)),
        branchesPerSecondary: 1,
        simultaneousZones: 1,

        sprinklersPerLongestBranch: Math.max(1, Math.ceil(totalSprinklers / 5)),
        branchesPerLongestSecondary: 1,
        secondariesPerLongestMain: 1,

        longestBranchPipeM: formatNumber(longestBranch, 3),
        totalBranchPipeM: formatNumber(totalBranchLength, 3),
        longestSecondaryPipeM: formatNumber(longestSubmain, 3),
        totalSecondaryPipeM: formatNumber(totalSubmainLength, 3),
        longestMainPipeM: 0,
        totalMainPipeM: 0,
>>>>>>> fe99811d
    };

    const createSingleGreenhouseInput = (
        greenhouseData: GreenhousePlanningData
    ): IrrigationInput => {
        const areaInSqm = greenhouseData.summary.totalPlotArea;
        // Fix: Convert square meters to rai for consistency
        const areaInRai = areaInSqm / 1600;
        const totalSprinklers =
            greenhouseData.summary.overallEquipmentCount.sprinklers ||
            greenhouseData.summary.overallProduction.totalPlants;

        const waterPerSprinkler =
            greenhouseData.summary.overallProduction.waterRequirementPerIrrigation /
            Math.max(totalSprinklers, 1);

        return {
            farmSizeRai: formatNumber(areaInRai, 3), // Fix: Now consistently in rai
            totalTrees: totalSprinklers,
            waterPerTreeLiters: formatNumber(waterPerSprinkler, 3),
            numberOfZones: 1,
            sprinklersPerTree: 1,
            irrigationTimeMinutes: 30,
            staticHeadM: 0,
            pressureHeadM: 20,
            pipeAgeYears: 0,

            sprinklersPerBranch: Math.max(1, Math.ceil(totalSprinklers / 5)),
            branchesPerSecondary: 1,
            simultaneousZones: 1,

            sprinklersPerLongestBranch: Math.max(1, Math.ceil(totalSprinklers / 5)),
            branchesPerLongestSecondary: 1,
            secondariesPerLongestMain: 1,

            longestBranchPipeM: formatNumber(
                greenhouseData.summary.overallPipeStats.drip.longest ||
                    greenhouseData.summary.overallPipeStats.sub.longest ||
                    30,
                3
            ),
            totalBranchPipeM: formatNumber(
                greenhouseData.summary.overallPipeStats.drip.totalLength ||
                    greenhouseData.summary.overallPipeStats.sub.totalLength ||
                    100,
                3
            ),
            longestSecondaryPipeM: formatNumber(
                greenhouseData.summary.overallPipeStats.main.longest || 0,
                3
            ),
            totalSecondaryPipeM: formatNumber(
                greenhouseData.summary.overallPipeStats.main.totalLength || 0,
                3
            ),
            longestMainPipeM: 0,
            totalMainPipeM: 0,
        };
    };

    const createFieldCropZoneInput = (
        zone: FieldCropData['zones']['info'][0],
        fieldData: FieldCropData,
        totalZones: number
    ): IrrigationInput => {
        const areaInRai = zone.area / 1600;
        const assignedCropValue = fieldData.crops.zoneAssignments[zone.id];
        const crop = assignedCropValue ? getCropByValue(assignedCropValue) : null;

        const totalSprinklers =
            zone.sprinklerCount || Math.max(1, Math.ceil(zone.totalPlantingPoints / 10));

        let waterPerSprinklerLPM = 2.0;
        if (crop && crop.waterRequirement) {
            waterPerSprinklerLPM = crop.waterRequirement;
        } else if (zone.totalWaterRequirementPerDay > 0 && totalSprinklers > 0) {
            const avgIrrigationTimeHours = 0.5;
            waterPerSprinklerLPM =
                zone.totalWaterRequirementPerDay / totalSprinklers / (avgIrrigationTimeHours * 60);
        }

        const zonePipeStats = zone.pipeStats;
        const longestBranch = zonePipeStats.lateral.longest || 30;
        const totalBranchLength = zonePipeStats.lateral.totalLength || 100;
        const longestSubmain = zonePipeStats.submain.longest || 0;
        const totalSubmainLength = zonePipeStats.submain.totalLength || 0;
        const longestMain = zonePipeStats.main.longest || 0;
        const totalMainLength = zonePipeStats.main.totalLength || 0;

        return {
            farmSizeRai: formatNumber(areaInRai, 3),
            totalTrees: totalSprinklers,
            waterPerTreeLiters: formatNumber(waterPerSprinklerLPM, 3),
            numberOfZones: totalZones,
            sprinklersPerTree: 1,
            irrigationTimeMinutes: 30,
            staticHeadM: 0,
            pressureHeadM: 20,
            pipeAgeYears: 0,

            sprinklersPerBranch: Math.max(1, Math.ceil(totalSprinklers / 5)),
            branchesPerSecondary: 1,
            simultaneousZones: 1,

            sprinklersPerLongestBranch: Math.max(1, Math.ceil(totalSprinklers / 5)),
            branchesPerLongestSecondary: 1,
            secondariesPerLongestMain: 1,

            longestBranchPipeM: formatNumber(longestBranch, 3),
            totalBranchPipeM: formatNumber(totalBranchLength, 3),
            longestSecondaryPipeM: formatNumber(longestSubmain, 3),
            totalSecondaryPipeM: formatNumber(totalSubmainLength, 3),
            longestMainPipeM: formatNumber(longestMain, 3),
            totalMainPipeM: formatNumber(totalMainLength, 3),
        };
    };

    const createSingleFieldCropInput = (fieldData: FieldCropData): IrrigationInput => {
        const areaInRai = fieldData.area.size / 1600;

        const totalSprinklers =
            fieldData.irrigation.totalCount ||
            fieldData.summary.totalPlantingPoints ||
            Math.max(1, Math.ceil(fieldData.summary.totalPlantingPoints / 10));

        let waterPerSprinklerLPM = 2.0;
        if (fieldData.summary.totalWaterRequirementPerDay > 0 && totalSprinklers > 0) {
            const avgIrrigationTimeHours = 0.5;
            waterPerSprinklerLPM =
                fieldData.summary.totalWaterRequirementPerDay /
                totalSprinklers /
                (avgIrrigationTimeHours * 60);
        }

        return {
            farmSizeRai: formatNumber(areaInRai, 3),
            totalTrees: totalSprinklers,
            waterPerTreeLiters: formatNumber(waterPerSprinklerLPM, 3),
            numberOfZones: 1,
            sprinklersPerTree: 1,
            irrigationTimeMinutes: 30,
            staticHeadM: 0,
            pressureHeadM: 20,
            pipeAgeYears: 0,

            sprinklersPerBranch: Math.max(1, Math.ceil(totalSprinklers / 5)),
            branchesPerSecondary: 1,
            simultaneousZones: 1,

            sprinklersPerLongestBranch: Math.max(1, Math.ceil(totalSprinklers / 5)),
            branchesPerLongestSecondary: 1,
            secondariesPerLongestMain: 1,

            longestBranchPipeM: formatNumber(fieldData.pipes.stats.lateral.longest || 30, 3),
            totalBranchPipeM: formatNumber(fieldData.pipes.stats.lateral.totalLength || 100, 3),
            longestSecondaryPipeM: formatNumber(fieldData.pipes.stats.submain.longest || 0, 3),
            totalSecondaryPipeM: formatNumber(fieldData.pipes.stats.submain.totalLength || 0, 3),
            longestMainPipeM: formatNumber(fieldData.pipes.stats.main.longest || 0, 3),
            totalMainPipeM: formatNumber(fieldData.pipes.stats.main.totalLength || 0, 3),
        };
    };

    const createZoneCalculationData = (): ZoneCalculationData[] => {
        const zoneCalcData: ZoneCalculationData[] = [];
        let allZoneIds: string[] = [];

        if (projectMode === 'garden' && gardenStats) {
            allZoneIds = gardenStats.zones.map((z) => z.zoneId);
        } else if (projectMode === 'field-crop' && fieldCropData) {
            allZoneIds = fieldCropData.zones.info.map((z) => z.id);
        } else if (projectMode === 'greenhouse' && greenhouseData) {
            allZoneIds = greenhouseData.summary.plotStats.map((p) => p.plotId);
        } else if (projectData) {
            allZoneIds = projectData.zones.map((z) => z.id);
        }

        allZoneIds.forEach((zoneId) => {
            const zoneInput = zoneInputs[zoneId];
            const zoneSprinkler = zoneSprinklers[zoneId];

            if (zoneInput && zoneSprinkler) {
                let simultaneousZonesForCalc = 1;
                if (zoneOperationMode === 'simultaneous') {
                    simultaneousZonesForCalc = allZoneIds.length;
                } else if (zoneOperationMode === 'custom') {
                    const group = zoneOperationGroups.find((g) => g.zones.includes(zoneId));
                    simultaneousZonesForCalc = group ? group.zones.length : 1;
                }

                const adjustedInput = {
                    ...zoneInput,
                    simultaneousZones: simultaneousZonesForCalc,
                    numberOfZones: allZoneIds.length,
                };

                zoneCalcData.push({
                    zoneId,
                    input: adjustedInput,
                    sprinkler: zoneSprinkler,
                    projectMode,
                });
            }
        });

        return zoneCalcData;
    };

    const createGardenZoneInput = (
        zone: any,
        gardenStats: GardenStatistics,
        totalZones: number
    ): IrrigationInput => {
        const zoneStats = gardenStats.zones.find((z) => z.zoneId === zone.zoneId);

        if (!zoneStats) {
            throw new Error(`Zone statistics not found for zone ${zone.zoneId}`);
        }

        const areaInRai = zoneStats.area / 1600;

        const sprinklerCount = zoneStats.sprinklerCount || 10;

        const waterPerSprinkler = 50;

        return {
            farmSizeRai: formatNumber(areaInRai, 3),
            totalTrees: sprinklerCount,
            waterPerTreeLiters: formatNumber(waterPerSprinkler, 3),
            numberOfZones: totalZones,
            sprinklersPerTree: 1,
            irrigationTimeMinutes: 30,
            staticHeadM: 0,
            pressureHeadM: 20,
            pipeAgeYears: 0,

            sprinklersPerBranch: Math.max(1, Math.ceil(sprinklerCount / 5)),
            branchesPerSecondary: 1,
            simultaneousZones: 1,

            sprinklersPerLongestBranch: Math.max(1, Math.ceil(sprinklerCount / 5)),
            branchesPerLongestSecondary: 1,
            secondariesPerLongestMain: 1,

            longestBranchPipeM: formatNumber(zoneStats.longestPipeFromSource || 20, 3),
            totalBranchPipeM: formatNumber(zoneStats.totalPipeLength || 100, 3),
            longestSecondaryPipeM: 0,
            totalSecondaryPipeM: 0,
            longestMainPipeM: 0,
            totalMainPipeM: 0,
        };
    };

    const createSingleGardenInput = (stats: GardenStatistics): IrrigationInput => {
        const summary = stats.summary;

        const areaInRai = summary.totalArea / 1600;

        return {
            farmSizeRai: formatNumber(areaInRai, 3),
            totalTrees: summary.totalSprinklers,
            waterPerTreeLiters: formatNumber(50, 3),
            numberOfZones: 1,
            sprinklersPerTree: 1,
            irrigationTimeMinutes: 30,
            staticHeadM: 0,
            pressureHeadM: 20,
            pipeAgeYears: 0,

            sprinklersPerBranch: Math.max(1, Math.ceil(summary.totalSprinklers / 5)),
            branchesPerSecondary: 1,
            simultaneousZones: 1,

            sprinklersPerLongestBranch: Math.max(1, Math.ceil(summary.totalSprinklers / 5)),
            branchesPerLongestSecondary: 1,
            secondariesPerLongestMain: 1,

            longestBranchPipeM: formatNumber(summary.longestPipeFromSource || 20, 3),
            totalBranchPipeM: formatNumber(summary.totalPipeLength || 100, 3),
            longestSecondaryPipeM: 0,
            totalSecondaryPipeM: 0,
            longestMainPipeM: 0,
            totalMainPipeM: 0,
        };
    };

    const createZoneInput = (
        zone: Zone,
        zoneStats: any,
        mainPipes: MainPipe[],
        subMainPipes: SubMainPipe[],
        branchPipes: any[],
        totalZones: number
    ): IrrigationInput => {
        const longestBranch =
            branchPipes.length > 0 ? Math.max(...branchPipes.map((b) => b.length)) : 30;
        const totalBranchLength = branchPipes.reduce((sum, b) => sum + b.length, 0) || 500;

        const longestSubMain =
            subMainPipes.length > 0 ? Math.max(...subMainPipes.map((s) => s.length)) : 0;
        const totalSubMainLength = subMainPipes.reduce((sum, s) => sum + s.length, 0) || 0;

        const longestMain = mainPipes.length > 0 ? Math.max(...mainPipes.map((m) => m.length)) : 0;
        const totalMainLength = mainPipes.reduce((sum, m) => sum + m.length, 0) || 0;

        const totalTrees = zone.plantCount || 100;
        const waterPerTree = zone.plantData?.waterNeed || 50;

        const branchStats = getLongestBranchPipeStats();
        const subMainStats = getSubMainPipeBranchCount();

        let actualSprinklersPerLongestBranch = Math.max(
            1,
            Math.ceil(totalTrees / Math.max(branchPipes.length, 1))
        );
        let actualBranchesPerLongestSecondary = Math.max(
            1,
            Math.ceil(branchPipes.length / Math.max(subMainPipes.length, 1))
        );

        if (branchStats) {
            const zoneBranchStats = branchStats.find((stat) => stat.zoneId === zone.id);
            if (zoneBranchStats) {
                actualSprinklersPerLongestBranch = zoneBranchStats.longestBranchPipe.plantCount;
            }
        }

        if (subMainStats) {
            const zoneSubMainStats = subMainStats.find((stat) => stat.zoneId === zone.id);
            if (zoneSubMainStats && zoneSubMainStats.subMainPipes.length > 0) {
                const maxBranchSubMain = zoneSubMainStats.subMainPipes.reduce((max, current) =>
                    current.branchCount > max.branchCount ? current : max
                );
                actualBranchesPerLongestSecondary = maxBranchSubMain.branchCount;
            }
        }

        return {
            farmSizeRai: formatNumber(zone.area / 1600, 3),
            totalTrees: totalTrees,
            waterPerTreeLiters: formatNumber(waterPerTree, 3),
            numberOfZones: totalZones,
            sprinklersPerTree: 1,
            irrigationTimeMinutes: 20,
            staticHeadM: 0,
            pressureHeadM: 20,
            pipeAgeYears: 0,

            sprinklersPerBranch: Math.max(
                1,
                Math.ceil(totalTrees / Math.max(branchPipes.length, 1))
            ),
            branchesPerSecondary: Math.max(
                1,
                Math.ceil(branchPipes.length / Math.max(subMainPipes.length, 1))
            ),
            simultaneousZones: 1,

            sprinklersPerLongestBranch: actualSprinklersPerLongestBranch,
            branchesPerLongestSecondary: actualBranchesPerLongestSecondary,
            secondariesPerLongestMain: 1,

            longestBranchPipeM: formatNumber(longestBranch, 3),
            totalBranchPipeM: formatNumber(totalBranchLength, 3),
            longestSecondaryPipeM: formatNumber(longestSubMain, 3),
            totalSecondaryPipeM: formatNumber(totalSubMainLength, 3),
            longestMainPipeM: formatNumber(longestMain, 3),
            totalMainPipeM: formatNumber(totalMainLength, 3),
        };
    };

    const createSingleZoneInput = (data: HorticultureProjectData, stats: any): IrrigationInput => {
        const totalStats = stats.zoneDetails[0];

        const branchStats = getLongestBranchPipeStats();
        const subMainStats = getSubMainPipeBranchCount();

        let actualSprinklersPerLongestBranch = 4;
        let actualBranchesPerLongestSecondary = 5;

        if (branchStats && branchStats.length > 0) {
            actualSprinklersPerLongestBranch = branchStats[0].longestBranchPipe.plantCount;
        }

        if (subMainStats && subMainStats.length > 0) {
            const zoneSubMainStats = subMainStats[0];
            if (zoneSubMainStats.subMainPipes.length > 0) {
                const maxBranchSubMain = zoneSubMainStats.subMainPipes.reduce((max, current) =>
                    current.branchCount > max.branchCount ? current : max
                );
                actualBranchesPerLongestSecondary = maxBranchSubMain.branchCount;
            }
        }

        const plantData = data.selectedPlantType || data.plants?.[0]?.plantData;
        const waterPerTree = plantData?.waterNeed || totalStats.waterPerPlant || 50;

        return {
            farmSizeRai: formatNumber(data.totalArea / 1600, 3),
            totalTrees: data.plants?.length || 100,
            waterPerTreeLiters: formatNumber(waterPerTree, 3),
            numberOfZones: 1,
            sprinklersPerTree: 1,
            irrigationTimeMinutes: 20,
            staticHeadM: 0,
            pressureHeadM: 20,
            pipeAgeYears: 0,

            sprinklersPerBranch: 4,
            branchesPerSecondary: 5,
            simultaneousZones: 1,

            sprinklersPerLongestBranch: actualSprinklersPerLongestBranch,
            branchesPerLongestSecondary: actualBranchesPerLongestSecondary,
            secondariesPerLongestMain: 1,

            longestBranchPipeM: formatNumber(totalStats.branchPipesInZone.longest || 30, 3),
            totalBranchPipeM: formatNumber(totalStats.branchPipesInZone.totalLength || 500, 3),
            longestSecondaryPipeM: formatNumber(totalStats.subMainPipesInZone.longest || 0, 3),
            totalSecondaryPipeM: formatNumber(totalStats.subMainPipesInZone.totalLength || 0, 3),
            longestMainPipeM: formatNumber(totalStats.mainPipesInZone.longest || 0, 3),
            totalMainPipeM: formatNumber(totalStats.mainPipesInZone.totalLength || 0, 3),
        };
    };

    const currentInput = useMemo(() => {
        if (!activeZoneId || !zoneInputs[activeZoneId]) {
            return null;
        }

        const baseInput = zoneInputs[activeZoneId];

        let simultaneousZonesForCalc = 1;
        let allZoneIds: string[] = [];

        if (projectMode === 'garden' && gardenStats) {
            allZoneIds = gardenStats.zones.map((z) => z.zoneId);
        } else if (projectMode === 'field-crop' && fieldCropData) {
            allZoneIds = fieldCropData.zones.info.map((z) => z.id);
        } else if (projectMode === 'greenhouse' && greenhouseData) {
            allZoneIds = greenhouseData.summary.plotStats.map((p) => p.plotId);
        } else if (projectData) {
            allZoneIds = projectData.zones.map((z) => z.id);
        }

        if (zoneOperationMode === 'simultaneous') {
            simultaneousZonesForCalc = allZoneIds.length;
        } else if (zoneOperationMode === 'custom') {
            const group = zoneOperationGroups.find((g) => g.zones.includes(activeZoneId));
            simultaneousZonesForCalc = group ? group.zones.length : 1;
        }

        const updatedInput = {
            ...baseInput,
            simultaneousZones: simultaneousZonesForCalc,
            numberOfZones: allZoneIds.length,
        };

        return updatedInput;
    }, [
        activeZoneId,
        zoneInputs,
        zoneOperationMode,
        zoneOperationGroups,
        projectMode,
        gardenStats,
        fieldCropData,
        greenhouseData,
        projectData,
    ]);

    const handleZoneOperationModeChange = (mode: 'sequential' | 'simultaneous' | 'custom') => {
        setZoneOperationMode(mode);

        let allZoneIds: string[] = [];

        if (projectMode === 'garden' && gardenStats) {
            allZoneIds = gardenStats.zones.map((z) => z.zoneId);
        } else if (projectMode === 'field-crop' && fieldCropData) {
            allZoneIds = fieldCropData.zones.info.map((z) => z.id);
        } else if (projectMode === 'greenhouse' && greenhouseData) {
            allZoneIds = greenhouseData.summary.plotStats.map((p) => p.plotId);
        } else if (projectData) {
            allZoneIds = projectData.zones.map((z) => z.id);
        }

        if (mode === 'sequential') {
            const groups = allZoneIds.map((zoneId, index) => ({
                id: `group-${index}`,
                zones: [zoneId],
                order: index + 1,
                label: `${getZoneName(zoneId)}`,
            }));
            setZoneOperationGroups(groups);
        } else if (mode === 'simultaneous') {
            setZoneOperationGroups([
                {
                    id: 'group-all',
                    zones: allZoneIds,
                    order: 1,
                    label: t('เปิดทุกโซนพร้อมกัน'),
                },
            ]);
        }
    };

    const addOperationGroup = () => {
        const newGroup: ZoneOperationGroup = {
            id: `group-${Date.now()}`,
            zones: [],
            order: zoneOperationGroups.length + 1,
            label: t(`กลุ่มที่ ${zoneOperationGroups.length + 1}`),
        };
        setZoneOperationGroups([...zoneOperationGroups, newGroup]);
    };

    const updateOperationGroup = (groupId: string, zones: string[]) => {
        setZoneOperationGroups((groups) =>
            groups.map((g) => (g.id === groupId ? { ...g, zones } : g))
        );
    };

    const removeOperationGroup = (groupId: string) => {
        setZoneOperationGroups((groups) =>
            groups
                .filter((g) => g.id !== groupId)
                .map((g, index) => ({
                    ...g,
                    order: index + 1,
                    label: t(`กลุ่มที่ ${index + 1}`),
                }))
        );
    };

    useEffect(() => {
        const urlParams = new URLSearchParams(window.location.search);
        let mode = urlParams.get('mode') as ProjectMode;
        const storedType = localStorage.getItem('projectType');

        if (!mode && storedType === 'greenhouse') {
            mode = 'greenhouse';
        } else if (!mode && storedType === 'field-crop') {
            mode = 'field-crop';
        } else if (!mode && storedType === 'home-garden') {
            mode = 'garden';
        }

        if (mode === 'greenhouse') {
            setProjectMode('greenhouse');

            let data = getGreenhouseData();

            if (!data) {
                data = migrateLegacyGreenhouseData();
            }

            if (data) {
                setGreenhouseData(data);

                const initialZoneInputs: { [zoneId: string]: IrrigationInput } = {};
                const initialSelectedPipes: {
                    [zoneId: string]: { branch?: any; secondary?: any; main?: any };
                } = {};

                if (data.summary.plotStats.length > 1) {
                    data.summary.plotStats.forEach((plot) => {
                        initialZoneInputs[plot.plotId] = createGreenhouseZoneInput(
                            plot,
                            data,
                            data.summary.plotStats.length
                        );
                        initialSelectedPipes[plot.plotId] = {
                            branch: undefined,
                            secondary: undefined,
                            main: undefined,
                        };
                    });

                    setZoneInputs(initialZoneInputs);
                    setSelectedPipes(initialSelectedPipes);
                    setActiveZoneId(data.summary.plotStats[0].plotId);
                    handleZoneOperationModeChange('sequential');
                } else if (data.summary.plotStats.length === 1) {
                    const plot = data.summary.plotStats[0];
                    const singleInput = createGreenhouseZoneInput(plot, data, 1);
                    setZoneInputs({ [plot.plotId]: singleInput });
                    setSelectedPipes({
                        [plot.plotId]: { branch: undefined, secondary: undefined, main: undefined },
                    });
                    setActiveZoneId(plot.plotId);
                } else {
                    const singleInput = createSingleGreenhouseInput(data);
                    setZoneInputs({ 'main-area': singleInput });
                    setSelectedPipes({
                        'main-area': { branch: undefined, secondary: undefined, main: undefined },
                    });
                    setActiveZoneId('main-area');
                }
            } else {
                console.warn('⚠️ No greenhouse data found');
                router.visit('/greenhouse-crop');
            }
        } else if (mode === 'field-crop') {
            setProjectMode('field-crop');

            let fieldData = getEnhancedFieldCropData();

            if (!fieldData) {
                fieldData = migrateToEnhancedFieldCropData();
            }

            if (fieldData) {
                setFieldCropData(fieldData);

                const initialZoneInputs: { [zoneId: string]: IrrigationInput } = {};
                const initialSelectedPipes: {
                    [zoneId: string]: { branch?: any; secondary?: any; main?: any };
                } = {};

                if (fieldData.zones.info.length > 1) {
                    fieldData.zones.info.forEach((zone) => {
                        initialZoneInputs[zone.id] = createFieldCropZoneInput(
                            zone,
                            fieldData,
                            fieldData.zones.info.length
                        );
                        initialSelectedPipes[zone.id] = {
                            branch: undefined,
                            secondary: undefined,
                            main: undefined,
                        };
                    });

                    setZoneInputs(initialZoneInputs);
                    setSelectedPipes(initialSelectedPipes);
                    setActiveZoneId(fieldData.zones.info[0].id);
                    handleZoneOperationModeChange('sequential');
                } else if (fieldData.zones.info.length === 1) {
                    const zone = fieldData.zones.info[0];
                    const singleInput = createFieldCropZoneInput(zone, fieldData, 1);
                    setZoneInputs({ [zone.id]: singleInput });
                    setSelectedPipes({
                        [zone.id]: { branch: undefined, secondary: undefined, main: undefined },
                    });
                    setActiveZoneId(zone.id);
                } else {
                    const singleInput = createSingleFieldCropInput(fieldData);
                    setZoneInputs({ 'main-area': singleInput });
                    setSelectedPipes({
                        'main-area': { branch: undefined, secondary: undefined, main: undefined },
                    });
                    setActiveZoneId('main-area');
                }
            } else {
                console.warn('⚠️ No field crop data found');
                router.visit('/field-map');
            }
        } else if (mode === 'garden') {
            setProjectMode('garden');
            const gardenPlannerData = loadGardenData();
            if (gardenPlannerData) {
                setGardenData(gardenPlannerData);
                const stats = calculateGardenStatistics(gardenPlannerData);
                setGardenStats(stats);

                const initialZoneInputs: { [zoneId: string]: IrrigationInput } = {};
                const initialSelectedPipes: {
                    [zoneId: string]: { branch?: any; secondary?: any; main?: any };
                } = {};

                if (stats.zones.length > 1) {
                    stats.zones.forEach((zone) => {
                        initialZoneInputs[zone.zoneId] = createGardenZoneInput(
                            zone,
                            stats,
                            stats.zones.length
                        );
                        initialSelectedPipes[zone.zoneId] = {
                            branch: undefined,
                            secondary: undefined,
                            main: undefined,
                        };
                    });

                    setZoneInputs(initialZoneInputs);
                    setSelectedPipes(initialSelectedPipes);
                    setActiveZoneId(stats.zones[0].zoneId);
                    handleZoneOperationModeChange('sequential');
                } else {
                    const singleInput = createSingleGardenInput(stats);
                    setZoneInputs({ 'main-area': singleInput });
                    setSelectedPipes({
                        'main-area': { branch: undefined, secondary: undefined, main: undefined },
                    });
                    setActiveZoneId('main-area');
                }
            }
        } else {
            setProjectMode('horticulture');
            const data = loadProjectData();
            const stats = getProjectStats();

            if (data && stats) {
                setProjectData(data);
                setProjectStats(stats);

                if (data.useZones && data.zones.length > 0) {
                    const initialZoneInputs: { [zoneId: string]: IrrigationInput } = {};
                    const initialSelectedPipes: {
                        [zoneId: string]: { branch?: any; secondary?: any; main?: any };
                    } = {};

                    data.zones.forEach((zone) => {
                        const zoneStats = stats.zoneDetails.find((z: any) => z.zoneId === zone.id);
                        const zoneMainPipes = data.mainPipes.filter((p) => p.toZone === zone.id);
                        const zoneSubMainPipes = data.subMainPipes.filter(
                            (p) => p.zoneId === zone.id
                        );
                        const zoneBranchPipes = zoneSubMainPipes.flatMap(
                            (s) => s.branchPipes || []
                        );

                        initialZoneInputs[zone.id] = createZoneInput(
                            zone,
                            zoneStats,
                            zoneMainPipes,
                            zoneSubMainPipes,
                            zoneBranchPipes,
                            data.zones.length
                        );

                        initialSelectedPipes[zone.id] = {
                            branch: undefined,
                            secondary: undefined,
                            main: undefined,
                        };
                    });

                    setZoneInputs(initialZoneInputs);
                    setSelectedPipes(initialSelectedPipes);
                    setActiveZoneId(data.zones[0].id);

                    handleZoneOperationModeChange('sequential');
                } else {
                    const singleInput = createSingleZoneInput(data, stats);
                    setZoneInputs({ 'main-area': singleInput });
                    setSelectedPipes({
                        'main-area': { branch: undefined, secondary: undefined, main: undefined },
                    });
                    setActiveZoneId('main-area');
                }
            }
        }
    }, []);

    const currentSprinkler = zoneSprinklers[activeZoneId] || null;

    const handleSprinklerChange = (sprinkler: any) => {
        if (activeZoneId && sprinkler) {
            setZoneSprinklers((prev) => ({
                ...prev,
                [activeZoneId]: sprinkler,
            }));
        }
    };

    const handlePipeChange = (pipeType: 'branch' | 'secondary' | 'main', pipe: any) => {
        if (activeZoneId) {
            setSelectedPipes((prev) => ({
                ...prev,
                [activeZoneId]: {
                    ...prev[activeZoneId],
                    [pipeType]: pipe,
                },
            }));
        }
    };

    const handlePumpChange = (pump: any) => {
        setSelectedPump(pump);
    };

    const allZoneData = useMemo(() => {
        return createZoneCalculationData();
    }, [zoneInputs, zoneSprinklers, zoneOperationMode, zoneOperationGroups]);

    const results = useCalculations(
        currentInput as IrrigationInput,
        currentSprinkler,
        allZoneData,
        zoneOperationGroups
    );

    const hasValidMainPipeData = results?.hasValidMainPipe ?? false;
    const hasValidSubmainPipeData = results?.hasValidSecondaryPipe ?? false;

    const [showQuotationModal, setShowQuotationModal] = useState(false);
    const [showQuotation, setShowQuotation] = useState(false);
    const [quotationData, setQuotationData] = useState<QuotationData>({
        yourReference: '',
        quotationDate: new Date().toLocaleString('th-TH'),
        salesperson: '',
        paymentTerms: '0',
    });
    const [quotationDataCustomer, setQuotationDataCustomer] = useState<QuotationDataCustomer>({
        name: '',
        projectName: '',
        address: '',
        phone: '',
    });

    const handleInputChange = (input: IrrigationInput) => {
        if (activeZoneId) {
            setZoneInputs((prev) => ({
                ...prev,
                [activeZoneId]: input,
            }));
        }
    };

    const handleQuotationModalConfirm = () => {
        setShowQuotationModal(false);
        setShowQuotation(true);
    };

    const getEffectiveEquipment = () => {
        const currentZonePipes = selectedPipes[activeZoneId] || {};

        return {
            branchPipe: currentZonePipes.branch || results?.autoSelectedBranchPipe,
            secondaryPipe: currentZonePipes.secondary || results?.autoSelectedSecondaryPipe,
            mainPipe: currentZonePipes.main || results?.autoSelectedMainPipe,
            pump: selectedPump || results?.autoSelectedPump,
        };
    };

    const getZonesData = () => {
        if (projectMode === 'garden' && gardenStats) {
            return gardenStats.zones.map((z) => ({
                id: z.zoneId,
                name: z.zoneName,
                area: z.area,
                plantCount: z.sprinklerCount,
                totalWaterNeed: z.sprinklerCount * 50,
                plantData: null,
            }));
        }
        if (projectMode === 'field-crop' && fieldCropData) {
            return fieldCropData.zones.info.map((z) => {
                const assignedCropValue = fieldCropData.crops.zoneAssignments[z.id];
                const crop = assignedCropValue ? getCropByValue(assignedCropValue) : null;

                return {
                    id: z.id,
                    name: z.name,
                    area: z.area,
                    plantCount:
                        z.sprinklerCount || Math.max(1, Math.ceil(z.totalPlantingPoints / 10)),
                    totalWaterNeed: z.totalWaterRequirementPerDay,
                    plantData: crop
                        ? {
                              name: crop.name,
                              waterNeed: crop.waterRequirement || 50,
                              category: crop.category,
                          }
                        : null,
                };
            });
        }
        if (projectMode === 'greenhouse' && greenhouseData) {
            return greenhouseData.summary.plotStats.map((p) => {
                const crop = getCropByValue(p.cropType || '');

                return {
                    id: p.plotId,
                    name: p.plotName,
                    area: p.area,
                    plantCount: p.production.totalPlants,
                    totalWaterNeed: p.production.waterRequirementPerIrrigation,
                    plantData: crop
                        ? {
                              name: crop.name,
                              waterNeed: crop.waterRequirement || 50,
                              category: crop.category,
                          }
                        : null,
                };
            });
        }
        return projectData?.zones || [];
    };

    const getZoneNameForSummary = (zoneId: string): string => {
        if (projectMode === 'garden' && gardenStats) {
            const zone = gardenStats.zones.find((z) => z.zoneId === zoneId);
            return zone?.zoneName || zoneId;
        }
        if (projectMode === 'field-crop' && fieldCropData) {
            const zone = fieldCropData.zones.info.find((z) => z.id === zoneId);
            return zone?.name || zoneId;
        }
        if (projectMode === 'greenhouse' && greenhouseData) {
            const plot = greenhouseData.summary.plotStats.find((p) => p.plotId === zoneId);
            return plot?.plotName || zoneId;
        }
        const zone = projectData?.zones.find((z) => z.id === zoneId);
        return zone?.name || zoneId;
    };

    const getActiveZone = () => {
        if (projectMode === 'garden' && gardenStats) {
            const zone = gardenStats.zones.find((z) => z.zoneId === activeZoneId);
            if (zone) {
                return {
                    id: zone.zoneId,
                    name: zone.zoneName,
                    area: zone.area,
                    plantCount: zone.sprinklerCount,
                    totalWaterNeed: zone.sprinklerCount * 50,
                    plantData: null,
                } as any;
            }
        }
        if (projectMode === 'field-crop' && fieldCropData) {
            const zone = fieldCropData.zones.info.find((z) => z.id === activeZoneId);
            if (zone) {
                const assignedCropValue = fieldCropData.crops.zoneAssignments[zone.id];
                const crop = assignedCropValue ? getCropByValue(assignedCropValue) : null;

                return {
                    id: zone.id,
                    name: zone.name,
                    area: zone.area,
                    plantCount: zone.totalPlantingPoints,
                    totalWaterNeed: zone.totalWaterRequirementPerDay,
                    plantData: crop
                        ? {
                              name: crop.name,
                              waterNeed: crop.waterRequirement || 50,
                              category: crop.category,
                          }
                        : null,
                } as any;
            }
        }
        if (projectMode === 'greenhouse' && greenhouseData) {
            const plot = greenhouseData.summary.plotStats.find((p) => p.plotId === activeZoneId);
            if (plot) {
                const crop = getCropByValue(plot.cropType || '');

                return {
                    id: plot.plotId,
                    name: plot.plotName,
                    area: plot.area,
                    plantCount: plot.production.totalPlants,
                    totalWaterNeed: plot.production.waterRequirementPerIrrigation,
                    plantData: crop
                        ? {
                              name: crop.name,
                              waterNeed: crop.waterRequirement || 50,
                              category: crop.category,
                          }
                        : null,
                } as any;
            }
        }
        return projectData?.zones.find((z) => z.id === activeZoneId);
    };

    const hasEssentialData =
        (projectMode === 'horticulture' && projectData && projectStats) ||
        (projectMode === 'garden' && gardenData && gardenStats) ||
        (projectMode === 'field-crop' && fieldCropData) ||
        (projectMode === 'greenhouse' && greenhouseData);

    if (!hasEssentialData) {
        return (
            <div className="flex min-h-screen items-center justify-center bg-gray-900 p-6 text-white">
                <div className="text-center">
                    <div className="mb-6 text-6xl">
                        {projectMode === 'garden'
                            ? '🏡'
                            : projectMode === 'field-crop'
                              ? '🌾'
                              : projectMode === 'greenhouse'
                                ? '🏠'
                                : '🌱'}
                    </div>
                    <h1 className="mb-4 text-2xl font-bold text-blue-400">
                        {projectMode === 'garden'
                            ? 'Chaiyo Irrigation System'
                            : projectMode === 'field-crop'
                              ? 'Chaiyo Field Crop Irrigation'
                              : projectMode === 'greenhouse'
                                ? 'Chaiyo Greenhouse Irrigation'
                                : 'Chaiyo Irrigation System'}
                    </h1>
                    <p className="mb-6 text-gray-300">{t('ไม่พบข้อมูลโครงการ')}</p>
                    <button
                        onClick={() =>
                            router.visit(
                                projectMode === 'garden'
                                    ? '/home-garden-planner'
                                    : projectMode === 'field-crop'
                                      ? '/field-map'
                                      : projectMode === 'greenhouse'
                                        ? '/greenhouse-crop'
                                        : '/horticulture/planner'
                            )
                        }
                        className="rounded-lg bg-blue-600 px-6 py-3 font-medium text-white transition-colors hover:bg-blue-700"
                    >
                        📐 {t('ไปหน้าวางแผน')}
                    </button>
                </div>
            </div>
        );
    }

    if (!results || !currentInput) {
        return (
            <div className="flex min-h-screen items-center justify-center bg-gray-900 p-6 text-white">
                <div className="text-center">
                    <div className="mb-4 inline-block h-8 w-8 animate-spin rounded-full border-b-2 border-blue-400"></div>
                    <p className="text-gray-300">{t('กำลังโหลดข้อมูล...')}</p>
                </div>
            </div>
        );
    }

    const effectiveEquipment = getEffectiveEquipment();
    const zones = getZonesData();
    const activeZone = getActiveZone();

    const extraPipeInput = zoneInputs[activeZoneId]?.extraPipePerSprinkler;
    let selectedExtraPipe: any = null;
    if (extraPipeInput && extraPipeInput.pipeId && extraPipeInput.lengthPerHead > 0) {
        let pipe: any = null;
        const pipes = selectedPipes[activeZoneId] || {};
        if (pipes.branch && pipes.branch.id === extraPipeInput.pipeId) pipe = pipes.branch;
        if (pipes.secondary && pipes.secondary.id === extraPipeInput.pipeId) pipe = pipes.secondary;
        if (pipes.main && pipes.main.id === extraPipeInput.pipeId) pipe = pipes.main;
        if (!pipe && results) {
            if (
                results.autoSelectedBranchPipe &&
                results.autoSelectedBranchPipe.id === extraPipeInput.pipeId
            )
                pipe = results.autoSelectedBranchPipe;
            if (
                results.autoSelectedSecondaryPipe &&
                results.autoSelectedSecondaryPipe.id === extraPipeInput.pipeId
            )
                pipe = results.autoSelectedSecondaryPipe;
            if (
                results.autoSelectedMainPipe &&
                results.autoSelectedMainPipe.id === extraPipeInput.pipeId
            )
                pipe = results.autoSelectedMainPipe;
        }
        if (pipe) {
            selectedExtraPipe = {
                pipe,
                lengthPerHead: extraPipeInput.lengthPerHead,
                totalLength: (results?.totalSprinklers || 0) * extraPipeInput.lengthPerHead,
            };
        }
    }

    const handleOpenQuotationModal = () => {
        if (projectData) {
            setQuotationDataCustomer((prev) => ({
                ...prev,
                projectName: projectData.projectName || prev.projectName,
                name: projectData.customerName || prev.name,
            }));
        }
        setShowQuotationModal(true);
    };

    return (
        <div className="min-h-screen bg-gray-900 text-white">
            <Navbar />
            <div className="max-w-8xl mx-auto p-6">
                <div className="grid grid-cols-1 gap-6 lg:grid-cols-12">
                    <div className="lg:col-span-4">
                        <div className="sticky top-6">
                            <div className="rounded-lg bg-gray-800 p-4 overflow-auto max-h-[90vh]">
                                <div className="mb-3 flex items-center justify-between">
                                    <h2 className="text-lg font-semibold text-blue-400">
                                        📐 {t('แผนผัง')}
                                    </h2>
                                    {/* Enhanced image status indicator */}
                                    {imageLoading && (
                                        <div className="flex items-center gap-2">
                                            <div className="h-4 w-4 animate-spin rounded-full border-b-2 border-blue-400"></div>
                                            <span className="text-xs text-blue-400">
                                                Loading...
                                            </span>
                                        </div>
                                    )}
                                </div>

                                {imageLoading ? (
                                    <div className="flex h-[280px] items-center justify-center rounded-lg bg-gray-700">
                                        <div className="text-center">
                                            <div className="mb-2 inline-block h-8 w-8 animate-spin rounded-full border-b-2 border-blue-400"></div>
                                            <p className="text-sm text-gray-400">กำลังโหลดภาพ...</p>
                                        </div>
                                    </div>
                                ) : projectImage ? (
                                    <div
                                        className="group relative flex items-center justify-center"
                                        style={{ minHeight: 0 }}
                                    >
                                        <img
                                            src={projectImage}
                                            alt={`${
                                                projectMode === 'garden'
                                                    ? t('สวนบ้าน')
                                                    : projectMode === 'field-crop'
                                                      ? t('พืชไร่')
                                                      : projectMode === 'greenhouse'
                                                        ? t('โรงเรือน')
                                                        : t('พืชสวน')
                                            } Project`}
                                            className="aspect-video max-h-[280px] w-full cursor-pointer rounded-lg object-contain transition-transform hover:scale-105"
                                            style={{ maxHeight: '280px', minHeight: '280px' }}
                                            onClick={() => setShowImageModal(true)}
                                            onError={() => {
                                                console.warn('Failed to load project image');
                                                setImageLoadError('Failed to load image');
                                                setProjectImage(null);
                                            }}
                                        />
                                        <div className="absolute right-2 top-2 flex gap-2 opacity-0 transition-opacity group-hover:opacity-100">
                                            <label className="h-6 w-6 cursor-pointer rounded-full bg-blue-600 text-xs hover:bg-blue-700">
                                                📷
                                                <input
                                                    type="file"
                                                    accept="image/*"
                                                    onChange={handleImageUpload}
                                                    className="hidden"
                                                />
                                            </label>
                                            <button
                                                onClick={handleImageDelete}
                                                className="h-6 w-6 rounded-full bg-red-600 text-xs hover:bg-red-700"
                                                title="Delete image"
                                            >
                                                ×
                                            </button>
                                        </div>
                                    </div>
                                ) : (
                                    <div className="rounded-lg border-2 border-dashed border-gray-600">
                                        <label className="flex h-[280px] cursor-pointer flex-col items-center justify-center hover:border-blue-500">
                                            <div className="text-4xl text-gray-500">📷</div>
                                            <p className="mt-2 text-sm text-gray-400">
                                                {projectMode === 'garden'
                                                    ? t('เพิ่มรูปแผนผังสวนบ้าน')
                                                    : projectMode === 'field-crop'
                                                      ? t('เพิ่มรูปแผนผังพืชไร่')
                                                      : projectMode === 'greenhouse'
                                                        ? t('เพิ่มรูปแผนผังโรงเรือน')
                                                        : t('เพิ่มรูปแผนผังพืชสวน')}
                                            </p>
                                            <p className="mt-1 text-xs text-gray-500">
                                                {projectMode === 'garden'
                                                    ? t('หรือส่งออกจากหน้าสรุปผลสวนบ้าน')
                                                    : projectMode === 'field-crop'
                                                      ? t('หรือส่งออกจากหน้าสรุปผลพืชไร่')
                                                      : projectMode === 'greenhouse'
                                                        ? t('หรือส่งออกจากหน้าสรุปผลโรงเรือน')
                                                        : t('หรือส่งออกจากหน้าสรุปผลพืชสวน')}
                                            </p>
                                            {imageLoadError && (
                                                <p className="mt-2 text-xs text-red-400">
                                                    {imageLoadError}
                                                </p>
                                            )}
                                            <input
                                                type="file"
                                                accept="image/*"
                                                onChange={handleImageUpload}
                                                className="hidden"
                                            />
                                        </label>
                                    </div>
                                )}
                            </div>
                            {zones.length > 1 && (
                                <div className="mb-4 mt-4 flex flex-wrap gap-2">
                                    {zones.map((zone) => {
                                        const isActive = activeZoneId === zone.id;
                                        const hasSprinkler = !!zoneSprinklers[zone.id];

                                        return (
                                            <button
                                                key={zone.id}
                                                onClick={() => setActiveZoneId(zone.id)}
                                                className={`relative rounded-lg px-4 py-2 text-sm font-medium transition-colors ${
                                                    isActive
                                                        ? 'bg-blue-600 text-white'
                                                        : 'bg-gray-700 text-gray-300 hover:bg-gray-600'
                                                }`}
                                            >
                                                <div className="flex items-center gap-2">
                                                    <span>{zone.name}</span>
                                                    {hasSprinkler && (
                                                        <span className="text-xs text-green-400">
                                                            ✓
                                                        </span>
                                                    )}
                                                </div>
                                            </button>
                                        );
                                    })}
                                </div>
                            )}
                            {zones.length > 1 && (
                                <div className="mb-6 rounded-lg bg-gray-800 p-4">
                                    <div className="mb-4 rounded bg-blue-900 p-3">
                                        <h4 className="mb-2 text-sm font-medium text-blue-300">
                                            🎯 {t('เลือกรูปแบบการเปิดโซน:')}
                                        </h4>
                                        <div className="grid grid-cols-1 gap-3 md:grid-cols-3">
                                            <label className="flex cursor-pointer items-center gap-2 rounded bg-blue-800 p-1 hover:bg-blue-700">
                                                <input
                                                    type="radio"
                                                    name="zoneOperation"
                                                    value="sequential"
                                                    checked={zoneOperationMode === 'sequential'}
                                                    onChange={() =>
                                                        handleZoneOperationModeChange('sequential')
                                                    }
                                                    className="rounded"
                                                />
                                                <div>
                                                    <p className="text-xs font-medium">
                                                        {t('เปิดทีละโซน')}
                                                    </p>
                                                </div>
                                            </label>
                                            <label className="flex cursor-pointer items-center gap-2 rounded bg-blue-800 p-1 hover:bg-blue-700">
                                                <input
                                                    type="radio"
                                                    name="zoneOperation"
                                                    value="simultaneous"
                                                    checked={zoneOperationMode === 'simultaneous'}
                                                    onChange={() =>
                                                        handleZoneOperationModeChange(
                                                            'simultaneous'
                                                        )
                                                    }
                                                    className="rounded"
                                                />
                                                <div>
                                                    <p className="text-xs font-medium">
                                                        {t('เปิดพร้อมกันทุกโซน')}
                                                    </p>
                                                </div>
                                            </label>
                                            <label className="flex cursor-pointer items-center gap-2 rounded bg-blue-800 p-1 hover:bg-blue-700">
                                                <input
                                                    type="radio"
                                                    name="zoneOperation"
                                                    value="custom"
                                                    checked={zoneOperationMode === 'custom'}
                                                    onChange={() =>
                                                        handleZoneOperationModeChange('custom')
                                                    }
                                                    className="rounded"
                                                />
                                                <div>
                                                    <p className="text-xs font-medium">
                                                        {t('กำหนดเอง')}
                                                    </p>
                                                </div>
                                            </label>
                                        </div>
                                    </div>

                                    {zoneOperationMode === 'custom' && (
                                        <div className="mt-4 rounded bg-purple-900 p-3">
                                            <div className="mb-3 flex items-center justify-between">
                                                <h4 className="text-sm font-medium text-purple-300">
                                                    📋 {t('จัดการกลุ่มการเปิดโซน:')}
                                                </h4>
                                                <button
                                                    onClick={addOperationGroup}
                                                    className="rounded bg-purple-600 px-3 py-1 text-xs hover:bg-purple-700"
                                                >
                                                    + {t('เพิ่มกลุ่ม')}
                                                </button>
                                            </div>
                                            <div className="space-y-2">
                                                {zoneOperationGroups.map((group) => (
                                                    <div
                                                        key={group.id}
                                                        className="rounded bg-purple-800 p-2"
                                                    >
                                                        <div className="mb-2 flex items-center justify-between">
                                                            <p className="text-sm font-medium text-purple-200">
                                                                {group.label} ({t('ลำดับที่')}{' '}
                                                                {group.order})
                                                                {group.zones.length === 0 && (
                                                                    <span className="ml-2 text-red-300">
                                                                        ({t('ไม่มีโซน')})
                                                                    </span>
                                                                )}
                                                            </p>
                                                            {zoneOperationGroups.length > 1 && (
                                                                <button
                                                                    onClick={() =>
                                                                        removeOperationGroup(
                                                                            group.id
                                                                        )
                                                                    }
                                                                    className="text-xs text-red-400 hover:text-red-300"
                                                                >
                                                                    {t('ลบ')}
                                                                </button>
                                                            )}
                                                        </div>
                                                        <div className="grid grid-cols-2 gap-2 md:grid-cols-4">
                                                            {zones.map((zone) => (
                                                                <label
                                                                    key={zone.id}
                                                                    className="flex cursor-pointer items-center gap-1 text-xs"
                                                                >
                                                                    <input
                                                                        type="checkbox"
                                                                        checked={group.zones.includes(
                                                                            zone.id
                                                                        )}
                                                                        onChange={(e) => {
                                                                            if (e.target.checked) {
                                                                                const otherGroups =
                                                                                    zoneOperationGroups.filter(
                                                                                        (g) =>
                                                                                            g.id !==
                                                                                            group.id
                                                                                    );
                                                                                otherGroups.forEach(
                                                                                    (g) => {
                                                                                        updateOperationGroup(
                                                                                            g.id,
                                                                                            g.zones.filter(
                                                                                                (
                                                                                                    z
                                                                                                ) =>
                                                                                                    z !==
                                                                                                    zone.id
                                                                                            )
                                                                                        );
                                                                                    }
                                                                                );
                                                                                updateOperationGroup(
                                                                                    group.id,
                                                                                    [
                                                                                        ...group.zones,
                                                                                        zone.id,
                                                                                    ]
                                                                                );
                                                                            } else {
                                                                                updateOperationGroup(
                                                                                    group.id,
                                                                                    group.zones.filter(
                                                                                        (z) =>
                                                                                            z !==
                                                                                            zone.id
                                                                                    )
                                                                                );
                                                                            }
                                                                        }}
                                                                        className="rounded"
                                                                    />
                                                                    <span>{zone.name}</span>
                                                                </label>
                                                            ))}
                                                        </div>
                                                    </div>
                                                ))}
                                            </div>
                                            <div className="mt-2 text-xs text-purple-200">
                                                💡 {t('โซนที่อยู่ในกลุ่มเดียวกันจะเปิดพร้อมกัน')}
                                            </div>
                                        </div>
                                    )}
                                </div>
                            )}
                        </div>
                    </div>

                    <div className="space-y-6 lg:col-span-8">
                        <div className="mb-6 rounded-lg bg-gray-800 p-4">
                            <h3 className="mb-3 text-lg font-semibold text-purple-400">
                                ⚡ {t('ตัวเลือกปั๊มน้ำ')}
                            </h3>
                            <div className="flex items-center gap-4">
                                <label className="flex items-center gap-2">
                                    <input
                                        type="checkbox"
                                        checked={showPumpOption}
                                        onChange={(e) => setShowPumpOption(e.target.checked)}
                                        className="rounded"
                                    />
                                    <span className="text-sm font-medium">
                                        {t('ต้องการใช้ปั๊มน้ำในระบบ')}
                                    </span>
                                </label>
                                {!showPumpOption && (
                                    <p className="text-sm text-gray-400">
                                        ({t('ใช้แรงดันจากระบบประปาบ้าน')})
                                    </p>
                                )}
                            </div>
                        </div>
                        <InputForm
                            input={currentInput}
                            onInputChange={handleInputChange}
                            selectedSprinkler={currentSprinkler}
                            activeZone={activeZone}
                            projectMode={projectMode}
                        />

                        <SprinklerSelector
                            selectedSprinkler={currentSprinkler}
                            onSprinklerChange={handleSprinklerChange}
                            results={results}
                            activeZone={activeZone}
                            allZoneSprinklers={zoneSprinklers}
                            projectMode={projectMode}
                        />

                        {currentSprinkler && (
                            <>
                                <CalculationSummary
                                    results={results}
                                    input={currentInput}
                                    selectedSprinkler={currentSprinkler}
                                    selectedPump={effectiveEquipment.pump}
                                    selectedBranchPipe={effectiveEquipment.branchPipe}
                                    selectedSecondaryPipe={effectiveEquipment.secondaryPipe}
                                    selectedMainPipe={effectiveEquipment.mainPipe}
                                    activeZone={activeZone}
                                    selectedZones={zones.map((z) => z.id)}
                                    allZoneSprinklers={zoneSprinklers}
                                    projectMode={projectMode}
                                    showPump={projectMode === 'horticulture' || showPumpOption}
                                    simultaneousZonesCount={
                                        zoneOperationMode === 'simultaneous'
                                            ? zones.length
                                            : zoneOperationMode === 'custom'
                                              ? Math.max(
                                                    ...zoneOperationGroups.map(
                                                        (g) => g.zones.length
                                                    )
                                                )
                                              : 1
                                    }
                                    zoneOperationGroups={zoneOperationGroups}
                                    getZoneName={getZoneNameForSummary}
                                    fieldCropData={fieldCropData}
                                    greenhouseData={greenhouseData}
                                />

                                <div className="mb-6 grid grid-cols-1 gap-6 md:grid-cols-2">
                                    <PipeSelector
                                        pipeType="branch"
                                        results={results}
                                        input={currentInput}
                                        selectedPipe={effectiveEquipment.branchPipe}
                                        onPipeChange={(pipe) => handlePipeChange('branch', pipe)}
                                    />

                                    {hasValidSubmainPipeData ? (
                                        <PipeSelector
                                            pipeType="secondary"
                                            results={results}
                                            input={currentInput}
                                            selectedPipe={effectiveEquipment.secondaryPipe}
                                            onPipeChange={(pipe) =>
                                                handlePipeChange('secondary', pipe)
                                            }
                                        />
                                    ) : (
                                        <div className="flex items-center justify-center rounded-lg bg-gray-800 p-8">
                                            <div className="text-center text-gray-500">
                                                <div className="mb-2 text-4xl">➖</div>
                                                <p>ไม่ใช้ท่อรอง</p>
                                            </div>
                                        </div>
                                    )}

                                    {hasValidMainPipeData && (
                                        <PipeSelector
                                            pipeType="main"
                                            results={results}
                                            input={currentInput}
                                            selectedPipe={effectiveEquipment.mainPipe}
                                            onPipeChange={(pipe) => handlePipeChange('main', pipe)}
                                        />
                                    )}

                                    {(projectMode === 'horticulture' || showPumpOption) && (
                                        <PumpSelector
                                            results={results}
                                            selectedPump={effectiveEquipment.pump}
                                            onPumpChange={handlePumpChange}
                                            zoneOperationGroups={zoneOperationGroups}
                                            zoneInputs={zoneInputs}
                                            simultaneousZonesCount={
                                                zoneOperationMode === 'simultaneous'
                                                    ? zones.length
                                                    : zoneOperationMode === 'custom'
                                                      ? Math.max(
                                                            ...zoneOperationGroups.map(
                                                                (g) => g.zones.length
                                                            )
                                                        )
                                                      : 1
                                            }
                                            selectedZones={zones.map((z) => z.id)}
                                        />
                                    )}
                                </div>

                                <CostSummary
                                    results={results}
                                    zoneSprinklers={zoneSprinklers}
                                    selectedPipes={selectedPipes}
                                    selectedPump={effectiveEquipment.pump}
                                    activeZoneId={activeZoneId}
                                    projectData={projectData}
                                    gardenData={gardenData}
                                    gardenStats={gardenStats}
                                    zoneInputs={zoneInputs}
                                    onQuotationClick={handleOpenQuotationModal}
                                    projectMode={projectMode}
                                    showPump={projectMode === 'horticulture' || showPumpOption}
                                    fieldCropData={fieldCropData}
                                    greenhouseData={greenhouseData}
                                />
                            </>
                        )}
                    </div>
                </div>
            </div>

            {showImageModal && projectImage && (
                <div
                    className="fixed inset-0 z-50 flex items-center justify-center bg-black bg-opacity-75"
                    onClick={() => setShowImageModal(false)}
                >
                    <div
                        className="relative max-h-[90vh] max-w-[90vw]"
                        onClick={(e) => e.stopPropagation()}
                    >
                        <button
                            onClick={() => setShowImageModal(false)}
                            className="absolute -right-4 -top-4 rounded-full bg-red-600 p-2 text-white hover:bg-red-700"
                        >
                            ×
                        </button>
                        <div className="relative flex h-[90vh] w-[90vw] items-center justify-center">
                            <img
                                src={projectImage}
                                alt={`${
                                    projectMode === 'garden'
                                        ? t('สวนบ้าน')
                                        : projectMode === 'field-crop'
                                          ? t('พืชไร่')
                                          : projectMode === 'greenhouse'
                                            ? t('โรงเรือน')
                                            : t('พืชสวน')
                                } Project`}
                                className="max-h-full max-w-full rounded-lg"
                            />
                            <div className="absolute left-4 top-4">
                                <div
                                    className={`rounded-lg px-3 py-1 text-sm font-medium ${
                                        projectMode === 'garden'
                                            ? 'bg-green-600 text-white'
                                            : projectMode === 'field-crop'
                                              ? 'bg-yellow-600 text-white'
                                              : projectMode === 'greenhouse'
                                                ? 'bg-purple-600 text-white'
                                                : 'bg-orange-600 text-white'
                                    }`}
                                >
                                    {projectMode === 'garden'
                                        ? t('🏡 สวนบ้าน')
                                        : projectMode === 'field-crop'
                                          ? t('🌾 พืชไร่')
                                          : projectMode === 'greenhouse'
                                            ? t('🏠 โรงเรือน')
                                            : t('🌱 พืชสวน')}
                                </div>
                            </div>
                        </div>
                    </div>
                </div>
            )}

            <QuotationModal
                show={showQuotationModal}
                quotationData={quotationData}
                quotationDataCustomer={quotationDataCustomer}
                onQuotationDataChange={setQuotationData}
                onQuotationDataCustomerChange={setQuotationDataCustomer}
                onClose={() => setShowQuotationModal(false)}
                onConfirm={handleQuotationModalConfirm}
                t={t}
            />

            <QuotationDocument
                show={showQuotation}
                results={results}
                quotationData={quotationData}
                quotationDataCustomer={quotationDataCustomer}
                selectedSprinkler={currentSprinkler}
                selectedPump={effectiveEquipment.pump}
                selectedBranchPipe={effectiveEquipment.branchPipe}
                selectedSecondaryPipe={effectiveEquipment.secondaryPipe}
                selectedMainPipe={effectiveEquipment.mainPipe}
                selectedExtraPipe={selectedExtraPipe}
                projectImage={projectImage}
                projectData={projectData}
                gardenData={gardenData}
                zoneSprinklers={zoneSprinklers}
                selectedPipes={selectedPipes}
                onClose={() => setShowQuotation(false)}
                projectMode={projectMode}
                showPump={projectMode === 'horticulture' || showPumpOption}
            />
            <Footer />
        </div>
    );
}<|MERGE_RESOLUTION|>--- conflicted
+++ resolved
@@ -320,9 +320,8 @@
     };
 
     // แก้ใน product.tsx ประมาณบรรทัด 191-220
-<<<<<<< HEAD
     const createGreenhouseZoneInput = (
-        plot: PlotStats,
+        plot: EnhancedPlotStats,
         greenhouseData: GreenhousePlanningData,
         totalZones: number
     ): IrrigationInput => {
@@ -367,49 +366,6 @@
             longestMainPipeM: 0,
             totalMainPipeM: 0,
         };
-=======
-const createGreenhouseZoneInput = (
-    plot: EnhancedPlotStats,
-    greenhouseData: GreenhousePlanningData,
-    totalZones: number
-): IrrigationInput => {
-    const areaInSqm = plot.area;
-    const crop = getCropByValue(plot.cropType || '');
-    const totalSprinklers = plot.equipmentCount.sprinklers || plot.production.totalPlants;
-    
-    const waterPerSprinkler = plot.production.waterRequirementPerIrrigation / Math.max(totalSprinklers, 1);
-    
-    const longestBranch = plot.pipeStats.drip.longest || plot.pipeStats.sub.longest || 30;
-    const totalBranchLength = plot.pipeStats.drip.totalLength || plot.pipeStats.sub.totalLength || 100;
-    const longestSubmain = plot.pipeStats.main.longest || 0;
-    const totalSubmainLength = plot.pipeStats.main.totalLength || 0;
-
-    return {
-        farmSizeRai: areaInSqm,
-        totalTrees: totalSprinklers,
-        waterPerTreeLiters: formatNumber(waterPerSprinkler, 3),
-        numberOfZones: totalZones,
-        sprinklersPerTree: 1,
-        irrigationTimeMinutes: 30,
-        staticHeadM: 0,
-        pressureHeadM: 20,
-        pipeAgeYears: 0,
-
-        sprinklersPerBranch: Math.max(1, Math.ceil(totalSprinklers / 5)),
-        branchesPerSecondary: 1,
-        simultaneousZones: 1,
-
-        sprinklersPerLongestBranch: Math.max(1, Math.ceil(totalSprinklers / 5)),
-        branchesPerLongestSecondary: 1,
-        secondariesPerLongestMain: 1,
-
-        longestBranchPipeM: formatNumber(longestBranch, 3),
-        totalBranchPipeM: formatNumber(totalBranchLength, 3),
-        longestSecondaryPipeM: formatNumber(longestSubmain, 3),
-        totalSecondaryPipeM: formatNumber(totalSubmainLength, 3),
-        longestMainPipeM: 0,
-        totalMainPipeM: 0,
->>>>>>> fe99811d
     };
 
     const createSingleGreenhouseInput = (
