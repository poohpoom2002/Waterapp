// resources/js/pages/product.tsx

import React, { useState, useEffect, useMemo } from 'react';
import { IrrigationInput, QuotationData, QuotationDataCustomer } from './types/interfaces';
import { useCalculations } from './hooks/useCalculations';
import { calculatePipeRolls, formatNumber } from './utils/calculations';

// Import from horticulture modules instead of farmData/pipeData
import {
    getProjectStats,
    getLongestBranchPipeStats,
    getSubMainPipeBranchCount,
    getDetailedBranchPipeStats,
} from '../utils/horticultureProjectStats';
import {
    loadProjectData,
    HorticultureProjectData,
    Zone,
    MainPipe,
    SubMainPipe,
} from '../utils/horticultureUtils';

import InputForm from './components/InputForm';
import CalculationSummary from './components/CalculationSummary';
import SprinklerSelector from './components/SprinklerSelector';
import PumpSelector from './components/PumpSelector';
import PipeSelector from './components/PipeSelector';
import CostSummary from './components/CostSummary';
import QuotationModal from './components/QuotationModal';
import QuotationDocument from './components/QuotationDocument';
<<<<<<< HEAD
// ตรวจสอบให้แน่ใจว่า path ถูกต้องตามโครงสร้างโปรเจกต์ของคุณ
import AiChatComponent from '@/components/AiChatComponent';

export default function Product() {
    // State for horticulture project data
    const [projectData, setProjectData] = useState<HorticultureProjectData | null>(null);
    const [projectStats, setProjectStats] = useState<any>(null);
    const [selectedZones, setSelectedZones] = useState<string[]>([]);
    const [activeZoneId, setActiveZoneId] = useState<string>('');
    const [zoneInputs, setZoneInputs] = useState<{ [zoneId: string]: IrrigationInput }>({});
    const [zoneSprinklers, setZoneSprinklers] = useState<{ [zoneId: string]: any }>({});

    // NEW: State for manual equipment selection (override auto-selection)
    const [selectedPipes, setSelectedPipes] = useState<{
        [zoneId: string]: {
            branch?: any;
            secondary?: any;
            main?: any;
        };
    }>({});
    const [selectedPump, setSelectedPump] = useState<any>(null);
=======
import ChatBox from '@/components/ChatBox';
import { useLanguage } from '../contexts/LanguageContext';
import LanguageSwitcher from '../components/LanguageSwitcher';
import { router } from '@inertiajs/react';

export default function Product() {
    const { t } = useLanguage();
    // Load saved farm & pipe-length data with state to track changes
    const [farmData, setFarmData] = useState(() => getFarmData());
    const [pipeLengthData, setPipeLengthData] = useState(() => getPipeLengthData());

    // Debug logging
    useEffect(() => {
        console.log('=== Farm & Pipe Data Status ===');
        console.log('Farm Data:', farmData);
        console.log('Pipe Length Data:', pipeLengthData);
>>>>>>> d25d4b0c

    const [projectImage, setProjectImage] = useState<string | null>(null);

    const handleImageUpload = (e: React.ChangeEvent<HTMLInputElement>) => {
        const file = e.target.files?.[0];
        if (file) {
            const url = URL.createObjectURL(file);
            setProjectImage(url);
        }
    };

    const handleImageDelete = () => {
        if (projectImage) {
            URL.revokeObjectURL(projectImage);
            setProjectImage(null);
        }
    };

    // Load horticulture project data
    useEffect(() => {
        console.log('Loading horticulture project data...');
        const data = loadProjectData();
        const stats = getProjectStats();

        if (data && stats) {
            setProjectData(data);
            setProjectStats(stats);

            // Initialize zone inputs for each zone
            if (data.useZones && data.zones.length > 0) {
                const initialZoneInputs: { [zoneId: string]: IrrigationInput } = {};
                const initialSelectedPipes: {
                    [zoneId: string]: { branch?: any; secondary?: any; main?: any };
                } = {};

                data.zones.forEach((zone) => {
                    const zoneStats = stats.zoneDetails.find((z: any) => z.zoneId === zone.id);
                    const zoneMainPipes = data.mainPipes.filter((p) => p.toZone === zone.id);
                    const zoneSubMainPipes = data.subMainPipes.filter((p) => p.zoneId === zone.id);
                    const zoneBranchPipes = zoneSubMainPipes.flatMap((s) => s.branchPipes || []);

                    initialZoneInputs[zone.id] = createZoneInput(
                        zone,
                        zoneStats,
                        zoneMainPipes,
                        zoneSubMainPipes,
                        zoneBranchPipes,
                        data.zones.length
                    );

                    // Initialize pipe selection for each zone
                    initialSelectedPipes[zone.id] = {
                        branch: null,
                        secondary: null,
                        main: null,
                    };
                });

                setZoneInputs(initialZoneInputs);
                setSelectedPipes(initialSelectedPipes);
                setActiveZoneId(data.zones[0].id);
                setSelectedZones([data.zones[0].id]); // Default select first zone
            } else {
                // Single zone mode
                const singleInput = createSingleZoneInput(data, stats);
                setZoneInputs({ 'main-area': singleInput });
                setSelectedPipes({ 'main-area': { branch: null, secondary: null, main: null } });
                setActiveZoneId('main-area');
                setSelectedZones(['main-area']);
            }
        }
    }, []);

    // Helper function to create zone input
    const createZoneInput = (
        zone: Zone,
        zoneStats: any,
        mainPipes: MainPipe[],
        subMainPipes: SubMainPipe[],
        branchPipes: any[],
        totalZones: number
    ): IrrigationInput => {
        const longestBranch =
            branchPipes.length > 0 ? Math.max(...branchPipes.map((b) => b.length)) : 30;
        const totalBranchLength = branchPipes.reduce((sum, b) => sum + b.length, 0) || 500;

        const longestSubMain =
            subMainPipes.length > 0 ? Math.max(...subMainPipes.map((s) => s.length)) : 0;
        const totalSubMainLength = subMainPipes.reduce((sum, s) => sum + s.length, 0) || 0;

        const longestMain = mainPipes.length > 0 ? Math.max(...mainPipes.map((m) => m.length)) : 0;
        const totalMainLength = mainPipes.reduce((sum, m) => sum + m.length, 0) || 0;

        // Calculate sprinklers configuration
        const totalTrees = zone.plantCount || 100;
        const waterPerTree = zone.totalWaterNeed / totalTrees || 50;

        // Get actual branch pipe statistics from horticulture data
        const branchStats = getLongestBranchPipeStats();
        const subMainStats = getSubMainPipeBranchCount();

        let actualSprinklersPerLongestBranch = 4; // default
        let actualBranchesPerLongestSecondary = 5; // default

        if (branchStats) {
            // Find the zone-specific data
            const zoneBranchStats = branchStats.find((stat) => stat.zoneId === zone.id);
            if (zoneBranchStats) {
                actualSprinklersPerLongestBranch = zoneBranchStats.longestBranchPipe.plantCount;
            }
        }

        if (subMainStats) {
            // Find the zone-specific data
            const zoneSubMainStats = subMainStats.find((stat) => stat.zoneId === zone.id);
            if (zoneSubMainStats && zoneSubMainStats.subMainPipes.length > 0) {
                // Find the sub-main pipe with the most branches
                const maxBranchSubMain = zoneSubMainStats.subMainPipes.reduce((max, current) =>
                    current.branchCount > max.branchCount ? current : max
                );
                actualBranchesPerLongestSecondary = maxBranchSubMain.branchCount;
            }
        }

        return {
            farmSizeRai: formatNumber(zone.area / 1600, 3),
            totalTrees: totalTrees,
            waterPerTreeLiters: formatNumber(waterPerTree, 3),
            numberOfZones: totalZones,
            sprinklersPerTree: 1,
            irrigationTimeMinutes: 20,
            staticHeadM: 0,
            pressureHeadM: 20,
            pipeAgeYears: 0,

            sprinklersPerBranch: Math.max(1, Math.ceil(totalTrees / 10)),
            branchesPerSecondary: Math.max(1, Math.ceil(totalTrees / 50)),
            simultaneousZones: 1,

            sprinklersPerLongestBranch: actualSprinklersPerLongestBranch,
            branchesPerLongestSecondary: actualBranchesPerLongestSecondary,
            secondariesPerLongestMain: 1,

            longestBranchPipeM: formatNumber(longestBranch, 3),
            totalBranchPipeM: formatNumber(totalBranchLength, 3),
            longestSecondaryPipeM: formatNumber(longestSubMain, 3),
            totalSecondaryPipeM: formatNumber(totalSubMainLength, 3),
            longestMainPipeM: formatNumber(longestMain, 3),
            totalMainPipeM: formatNumber(totalMainLength, 3),
        };
    };

    // Helper function for single zone
    const createSingleZoneInput = (data: HorticultureProjectData, stats: any): IrrigationInput => {
        const totalStats = stats.zoneDetails[0]; // Main area stats

        // Get actual branch pipe statistics from horticulture data
        const branchStats = getLongestBranchPipeStats();
        const subMainStats = getSubMainPipeBranchCount();

        let actualSprinklersPerLongestBranch = 4; // default
        let actualBranchesPerLongestSecondary = 5; // default

        if (branchStats && branchStats.length > 0) {
            // For single zone, use the first (and only) zone data
            actualSprinklersPerLongestBranch = branchStats[0].longestBranchPipe.plantCount;
        }

        if (subMainStats && subMainStats.length > 0) {
            // For single zone, find the sub-main pipe with the most branches
            const zoneSubMainStats = subMainStats[0];
            if (zoneSubMainStats.subMainPipes.length > 0) {
                const maxBranchSubMain = zoneSubMainStats.subMainPipes.reduce((max, current) =>
                    current.branchCount > max.branchCount ? current : max
                );
                actualBranchesPerLongestSecondary = maxBranchSubMain.branchCount;
            }
        }

        return {
            farmSizeRai: formatNumber(data.totalArea / 1600, 3),
            totalTrees: data.plants?.length || 100,
            waterPerTreeLiters: formatNumber(totalStats.waterPerPlant || 50, 3),
            numberOfZones: 1,
            sprinklersPerTree: 1,
            irrigationTimeMinutes: 20,
            staticHeadM: 0,
            pressureHeadM: 20,
            pipeAgeYears: 0,

            sprinklersPerBranch: 4,
            branchesPerSecondary: 5,
            simultaneousZones: 1,

            sprinklersPerLongestBranch: actualSprinklersPerLongestBranch,
            branchesPerLongestSecondary: actualBranchesPerLongestSecondary,
            secondariesPerLongestMain: 1,

            longestBranchPipeM: formatNumber(totalStats.branchPipesInZone.longest || 30, 3),
            totalBranchPipeM: formatNumber(totalStats.branchPipesInZone.totalLength || 500, 3),
            longestSecondaryPipeM: formatNumber(totalStats.subMainPipesInZone.longest || 0, 3),
            totalSecondaryPipeM: formatNumber(totalStats.subMainPipesInZone.totalLength || 0, 3),
            longestMainPipeM: formatNumber(totalStats.mainPipesInZone.longest || 0, 3),
            totalMainPipeM: formatNumber(totalStats.mainPipesInZone.totalLength || 0, 3),
        };
    };

    // Get current input based on active zone
    const currentInput = useMemo(() => {
        if (!activeZoneId || !zoneInputs[activeZoneId]) {
            return null;
        }

        // If multiple zones selected, calculate combined input
        if (selectedZones.length > 1) {
            // Calculate combined input for pump sizing
            let combinedInput = { ...zoneInputs[activeZoneId] };

            // Sum up total trees and water requirements
            let totalTrees = 0;
            let totalWater = 0;
            let maxLongestBranch = 0;
            let maxLongestSecondary = 0;
            let maxLongestMain = 0;

            selectedZones.forEach((zoneId) => {
                const zoneInput = zoneInputs[zoneId];
                if (zoneInput) {
                    totalTrees += zoneInput.totalTrees;
                    totalWater += zoneInput.totalTrees * zoneInput.waterPerTreeLiters;
                    maxLongestBranch = Math.max(maxLongestBranch, zoneInput.longestBranchPipeM);
                    maxLongestSecondary = Math.max(
                        maxLongestSecondary,
                        zoneInput.longestSecondaryPipeM
                    );
                    maxLongestMain = Math.max(maxLongestMain, zoneInput.longestMainPipeM);
                }
            });

            // Get actual branch pipe statistics for combined zones
            const branchStats = getLongestBranchPipeStats();
            const subMainStats = getSubMainPipeBranchCount();

            let maxSprinklersPerLongestBranch = 4; // default
            let maxBranchesPerLongestSecondary = 5; // default

            if (branchStats) {
                // Find the maximum plant count across all selected zones
                selectedZones.forEach((zoneId) => {
                    const zoneBranchStats = branchStats.find((stat) => stat.zoneId === zoneId);
                    if (zoneBranchStats) {
                        maxSprinklersPerLongestBranch = Math.max(
                            maxSprinklersPerLongestBranch,
                            zoneBranchStats.longestBranchPipe.plantCount
                        );
                    }
                });
            }

            if (subMainStats) {
                // Find the maximum branch count across all selected zones
                selectedZones.forEach((zoneId) => {
                    const zoneSubMainStats = subMainStats.find((stat) => stat.zoneId === zoneId);
                    if (zoneSubMainStats && zoneSubMainStats.subMainPipes.length > 0) {
                        const maxBranchSubMain = zoneSubMainStats.subMainPipes.reduce(
                            (max, current) =>
                                current.branchCount > max.branchCount ? current : max
                        );
                        maxBranchesPerLongestSecondary = Math.max(
                            maxBranchesPerLongestSecondary,
                            maxBranchSubMain.branchCount
                        );
                    }
                });
            }

            combinedInput.simultaneousZones = selectedZones.length;
            combinedInput.longestBranchPipeM = maxLongestBranch;
            combinedInput.longestSecondaryPipeM = maxLongestSecondary;
            combinedInput.longestMainPipeM = maxLongestMain;
            combinedInput.sprinklersPerLongestBranch = maxSprinklersPerLongestBranch;
            combinedInput.branchesPerLongestSecondary = maxBranchesPerLongestSecondary;

            return combinedInput;
        }

        return zoneInputs[activeZoneId];
    }, [activeZoneId, zoneInputs, selectedZones]);

    // Get current sprinkler for active zone
    const currentSprinkler = zoneSprinklers[activeZoneId] || null;

    // Handle sprinkler selection per zone
    const handleSprinklerChange = (sprinkler: any) => {
        if (activeZoneId && sprinkler) {
            setZoneSprinklers((prev) => ({
                ...prev,
                [activeZoneId]: sprinkler,
            }));
        }
    };

    // NEW: Handle pipe selection per zone
    const handlePipeChange = (pipeType: 'branch' | 'secondary' | 'main', pipe: any) => {
        if (activeZoneId) {
            setSelectedPipes((prev) => ({
                ...prev,
                [activeZoneId]: {
                    ...prev[activeZoneId],
                    [pipeType]: pipe,
                },
            }));
        }
    };

    // NEW: Handle pump selection
    const handlePumpChange = (pump: any) => {
        setSelectedPump(pump);
    };

    // Calculate results based on selected sprinkler and zone
    const results = useCalculations(currentInput as IrrigationInput, currentSprinkler);

    const hasValidMainPipeData = results?.hasValidMainPipe ?? false;
    const hasValidSubmainPipeData = results?.hasValidSecondaryPipe ?? false;

    const [showQuotationModal, setShowQuotationModal] = useState(false);
    const [showQuotation, setShowQuotation] = useState(false);
    const [quotationData, setQuotationData] = useState<QuotationData>({
        yourReference: '',
        quotationDate: new Date().toLocaleString('th-TH'),
        salesperson: '',
        paymentTerms: '0',
    });
    const [quotationDataCustomer, setQuotationDataCustomer] = useState<QuotationDataCustomer>({
        name: '',
        address1: '',
        address2: '',
        phone: '',
    });

    // Handle zone selection
    const handleZoneSelection = (zoneId: string, selected: boolean) => {
        if (selected) {
            setSelectedZones((prev) => [...prev, zoneId]);
        } else {
            setSelectedZones((prev) => prev.filter((id) => id !== zoneId));
        }
    };

    // Handle input change for specific zone
    const handleInputChange = (input: IrrigationInput) => {
        if (activeZoneId) {
            setZoneInputs((prev) => ({
                ...prev,
                [activeZoneId]: input,
            }));
        }
    };

    const handleQuotationModalConfirm = () => {
        setShowQuotationModal(false);
        setShowQuotation(true);
    };

    // NEW: Get effective equipment (manual selection takes priority over auto-selection)
    const getEffectiveEquipment = () => {
        const currentZonePipes = selectedPipes[activeZoneId] || {};

        return {
            branchPipe: currentZonePipes.branch || results?.autoSelectedBranchPipe,
            secondaryPipe: currentZonePipes.secondary || results?.autoSelectedSecondaryPipe,
            mainPipe: currentZonePipes.main || results?.autoSelectedMainPipe,
            pump: selectedPump || results?.autoSelectedPump,
        };
    };

    const hasEssentialData = projectData && projectStats;

    if (!hasEssentialData) {
        return (
            <div className="flex min-h-screen items-center justify-center bg-gray-800 p-6 text-white">
                <div className="mx-auto max-w-7xl">
                    <h1 className="mb-8 text-center text-3xl font-bold text-blue-400">
                        Irrigation Layout Planning Application
                    </h1>
                    <div className="text-center">
                        <p className="mb-4 text-yellow-400">ไม่พบข้อมูลโครงการระบบน้ำสวนผลไม้</p>
                        <p className="text-gray-300">กรุณากลับไปทำการวางแผนการปลูกและวางท่อก่อน</p>
                        <button
<<<<<<< HEAD
                            onClick={() => (window.location.href = '/horticulture/planner')}
=======
                            onClick={() => router.visit('/horticulture/planner')}
>>>>>>> d25d4b0c
                            className="mt-4 rounded bg-blue-600 px-6 py-2 text-white hover:bg-blue-700"
                        >
                            ไปหน้า Horticulture Planner
                        </button>
                    </div>
                </div>
            </div>
        );
    }

    if (!results || !currentInput) {
        return (
            <div className="flex min-h-screen items-center justify-center bg-gray-800 p-6 text-white">
                <div className="mx-auto max-w-7xl">
                    <h1 className="mb-8 text-center text-3xl font-bold text-blue-400">
                        Irrigation Layout Planning Application
                    </h1>
                    <div className="text-center">
                        <div className="inline-block h-8 w-8 animate-spin rounded-full border-b-2 border-white"></div>
                        <p className="mt-2">กำลังโหลดข้อมูลอุปกรณ์จากฐานข้อมูล...</p>
                    </div>
                </div>
            </div>
        );
    }

    const effectiveEquipment = getEffectiveEquipment();

    return (
        <div className="min-h-screen bg-gray-800 p-6 text-white">
            <div className="flex w-full items-start justify-start gap-4">
<<<<<<< HEAD
                {/* Left Fixed Panel */}
                <div className="fixed left-2 top-6 z-40 ml-4 flex w-[570px] flex-col items-center justify-center gap-3">
=======
                {/* Fixed sidebar - ลดขนาดลง */}
                <div className="fixed left-2 top-6 z-50 ml-4 flex w-[570px] flex-col items-center justify-center gap-3">
>>>>>>> d25d4b0c
                    <div className="w-full">
                        <h1 className="mb-2 text-center text-xl font-bold text-blue-400">
                            แผนผังโครงการ
                        </h1>

                        {projectImage ? (
                            <div className="relative">
                                <img
                                    src={projectImage}
                                    alt="Project preview"
                                    className="h-[350px] w-full rounded-lg bg-gray-700 object-contain shadow-lg"
                                />
                                <button
                                    onClick={handleImageDelete}
                                    className="absolute right-2 top-2 flex h-8 w-8 items-center justify-center rounded-full bg-red-600 text-lg font-bold text-white shadow-lg transition-colors duration-200 hover:bg-red-700"
                                    title="ลบรูปภาพ"
                                >
                                    ×
                                </button>
                            </div>
                        ) : (
                            <div className="flex h-[350px] w-full flex-col items-center justify-center rounded-lg bg-gray-700 text-gray-400">
                                ยังไม่ได้เลือกรูปภาพ
                                <input
                                    type="file"
                                    accept="image/*"
                                    onChange={handleImageUpload}
                                    className="mt-2 w-1/3 text-sm text-white file:mr-4 file:rounded file:border-0 file:bg-blue-600 file:bg-none file:px-4 file:py-2 file:text-sm file:font-semibold hover:file:bg-blue-700"
                                />
                            </div>
                        )}
                    </div>
                </div>

                {/* Main Content Area */}
                <div className="ml-[600px] w-full max-w-full">
                    <div className="mb-6 flex items-center justify-between">
                        <div className="flex items-center justify-start gap-4">
                            <img
                                src="https://f.btwcdn.com/store-50036/store/e4c1b5ae-cf8e-5017-536b-66ecd994018d.jpg"
                                alt="logo"
                                className="h-[80px] w-[80px] rounded-xl"
                            />
                            <div>
                                <h1 className="text-left text-3xl font-bold text-blue-400">
                                    Irrigation Layout Planning
                                </h1>
                                <p className="mt-2 text-left text-lg text-blue-400">
                                    แอปพลิเคชันวางแผนผังชลประทานน้ำ บจก.กนกโปรดักส์ จำกัด
                                </p>
                                <p className="mt-1 text-sm text-green-400">
                                    🔗 ระบบเชื่อมต่อกับข้อมูลโครงการ Horticulture | 🤖
                                    เลือกอุปกรณ์อัตโนมัติ | 🎛️ ปรับแต่งได้
                                </p>
                            </div>
                        </div>
                        <div className="flex items-center justify-end gap-4">
                            <LanguageSwitcher />
                            <button
                                onClick={() => (window.location.href = '/equipment-crud')}
                                className="rounded bg-blue-600 px-6 py-2 text-white hover:bg-blue-700"
                            >
                                จัดการอุปกรณ์
                            </button>
                        </div>
                    </div>

                    {/* Zone Selection */}
                    {projectData?.useZones && projectData.zones.length > 1 && (
                        <div className="mb-6 rounded-lg bg-gray-700 p-4">
                            <h3 className="mb-3 text-lg font-semibold text-yellow-400">
                                เลือกโซนสำหรับการคำนวณ
                            </h3>
                            <div className="grid grid-cols-2 gap-4 md:grid-cols-4">
                                {projectData.zones.map((zone) => (
                                    <div key={zone.id} className="flex items-center">
                                        <input
                                            type="checkbox"
                                            id={`zone-${zone.id}`}
                                            checked={selectedZones.includes(zone.id)}
                                            onChange={(e) =>
                                                handleZoneSelection(zone.id, e.target.checked)
                                            }
                                            className="mr-2"
                                        />
                                        <label htmlFor={`zone-${zone.id}`} className="text-sm">
                                            {zone.name} ({(zone.area / 1600).toFixed(2)} ไร่)
                                        </label>
                                    </div>
                                ))}
                            </div>
                            <div className="mt-3 text-sm text-gray-300">
                                <p>โซนที่เลือก: {selectedZones.length} โซน</p>
                                <p>
                                    การคำนวณปั๊มจะใช้ข้อมูลจากโซนที่เลือกพร้อมกัน (ท่อแยกแต่ละโซน)
                                </p>
                            </div>
                        </div>
                    )}

                    {/* Active Zone Tabs */}
                    {projectData?.useZones && projectData.zones.length > 1 && (
                        <div className="mb-4 flex space-x-2">
                            {projectData.zones.map((zone) => (
                                <button
                                    key={zone.id}
                                    onClick={() => setActiveZoneId(zone.id)}
                                    className={`rounded px-4 py-2 text-sm ${
                                        activeZoneId === zone.id
                                            ? 'bg-blue-600 text-white'
                                            : 'bg-gray-600 text-gray-300 hover:bg-gray-500'
                                    }`}
                                >
                                    {zone.name}
                                    {/* Show if zone has sprinkler selected */}
                                    {zoneSprinklers[zone.id] && (
                                        <span className="ml-1 text-green-300">✓</span>
                                    )}
                                </button>
                            ))}
                        </div>
                    )}

                    <InputForm
                        input={currentInput}
                        onInputChange={handleInputChange}
                        selectedSprinkler={currentSprinkler}
                        activeZone={projectData?.zones.find((z) => z.id === activeZoneId)}
                    />

                    {/* Sprinkler must be selected first */}
                    <div className="mb-6">
                        <div className="mb-4 rounded-lg bg-yellow-900 p-4">
                            <p className="text-yellow-300">
                                ⚡ กรุณาเลือกสปริงเกอร์ก่อน
                                เพื่อคำนวณความต้องการน้ำและขนาดท่อที่เหมาะสม
                                {projectData?.useZones && projectData.zones.length > 1 && (
                                    <span className="mt-1 block text-sm">
                                        แต่ละโซนสามารถเลือกสปริงเกอร์ที่แตกต่างกันได้
                                    </span>
                                )}
                            </p>
                            <p className="mt-2 text-sm text-yellow-200">
                                🤖 ระบบจะเลือกท่อและปั๊มอัตโนมัติหลังจากเลือกสปริงเกอร์แล้ว
                                (ปรับแต่งได้)
                            </p>
                        </div>

                        <SprinklerSelector
                            selectedSprinkler={currentSprinkler}
                            onSprinklerChange={handleSprinklerChange}
                            results={results}
                            activeZone={projectData?.zones.find((z) => z.id === activeZoneId)}
                            allZoneSprinklers={zoneSprinklers}
                        />
                    </div>

                    {currentSprinkler && (
                        <>
                            <CalculationSummary
                                results={results}
                                input={currentInput}
                                selectedSprinkler={currentSprinkler}
                                selectedPump={effectiveEquipment.pump}
                                selectedBranchPipe={effectiveEquipment.branchPipe}
                                selectedSecondaryPipe={effectiveEquipment.secondaryPipe}
                                selectedMainPipe={effectiveEquipment.mainPipe}
                                activeZone={projectData?.zones.find((z) => z.id === activeZoneId)}
                                selectedZones={selectedZones}
                                allZoneSprinklers={zoneSprinklers}
                            />

                            <div className="mb-6 space-y-6">
                                <div className="grid grid-cols-1 gap-6 lg:grid-cols-2">
                                    <PipeSelector
                                        pipeType="branch"
                                        results={results}
                                        input={currentInput}
                                        selectedPipe={effectiveEquipment.branchPipe}
                                        onPipeChange={(pipe) => handlePipeChange('branch', pipe)}
                                    />

                                    {hasValidSubmainPipeData ? (
                                        <PipeSelector
                                            pipeType="secondary"
                                            results={results}
                                            input={currentInput}
                                            selectedPipe={effectiveEquipment.secondaryPipe}
                                            onPipeChange={(pipe) =>
                                                handlePipeChange('secondary', pipe)
                                            }
                                        />
                                    ) : (
                                        <div className="rounded bg-gray-900 p-3">
                                            <div className="mb-3 flex h-full items-center justify-center text-center text-white">
                                                <h4 className="text-2xl font-bold text-gray-500">
                                                    ไม่ได้ใช้ท่อเมนรอง
                                                </h4>
                                            </div>
                                        </div>
                                    )}

                                    {hasValidMainPipeData && (
                                        <div>
                                            <PipeSelector
                                                pipeType="main"
                                                results={results}
                                                input={currentInput}
                                                selectedPipe={effectiveEquipment.mainPipe}
                                                onPipeChange={(pipe) =>
                                                    handlePipeChange('main', pipe)
                                                }
                                            />
                                        </div>
                                    )}
                                </div>

                                <PumpSelector
                                    results={results}
                                    selectedPump={effectiveEquipment.pump}
                                    onPumpChange={handlePumpChange}
                                />
                            </div>

                            <CostSummary
                                results={results}
                                zoneSprinklers={zoneSprinklers}
                                selectedPipes={selectedPipes}
                                selectedPump={effectiveEquipment.pump}
                                activeZoneId={activeZoneId}
                                projectData={projectData}
                                onQuotationClick={() => setShowQuotationModal(true)}
                            />
                        </>
                    )}
                </div>
            </div>

            <QuotationModal
                show={showQuotationModal}
                quotationData={quotationData}
                quotationDataCustomer={quotationDataCustomer}
                onQuotationDataChange={setQuotationData}
                onQuotationDataCustomerChange={setQuotationDataCustomer}
                onClose={() => setShowQuotationModal(false)}
                onConfirm={handleQuotationModalConfirm}
            />

            <QuotationDocument
                show={showQuotation}
                results={results}
                quotationData={quotationData}
                quotationDataCustomer={quotationDataCustomer}
                selectedSprinkler={null}
                selectedPump={effectiveEquipment.pump}
                selectedBranchPipe={selectedPipes.branch}
                selectedSecondaryPipe={selectedPipes.secondary}
                selectedMainPipe={selectedPipes.main}
                onClose={() => setShowQuotation(false)}
            />
<<<<<<< HEAD
            
            {/* --- AI Chat Component --- */}
            {/* วางไว้ที่นี่เพื่อให้เป็น Floating Component ที่แสดงผลทับ UI ทั้งหมด */}
            <div className="no-print">
                <AiChatComponent />
=======
            <div className="mt-4 text-center text-sm">
                <div className="flex justify-center gap-4">
                    <button
                        onClick={() => (location.href = '/')}
                        className="rounded-md bg-blue-500 px-4 py-2 text-white hover:bg-blue-600"
                    >
                        เริ่มต้นใหม่
                    </button>
                    {/* <div className="text-green-400 text-xs flex items-center">
                        <span className="inline-block w-2 h-2 bg-green-400 rounded-full mr-1"></span>
                        ข้อมูลจากฐานข้อมูล: {results?.analyzedSprinklers?.length || 0} สปริงเกอร์, {results?.analyzedPumps?.length || 0} ปั๊ม, {results?.analyzedBranchPipes?.length || 0} ท่อ
                    </div> */}
                </div>
>>>>>>> d25d4b0c
            </div>
        </div>
    );
}<|MERGE_RESOLUTION|>--- conflicted
+++ resolved
@@ -28,9 +28,15 @@
 import CostSummary from './components/CostSummary';
 import QuotationModal from './components/QuotationModal';
 import QuotationDocument from './components/QuotationDocument';
-<<<<<<< HEAD
+
+import ChatBox from '@/components/ChatBox';
+import { useLanguage } from '../contexts/LanguageContext';
+import LanguageSwitcher from '../components/LanguageSwitcher';
+import { router } from '@inertiajs/react';
 // ตรวจสอบให้แน่ใจว่า path ถูกต้องตามโครงสร้างโปรเจกต์ของคุณ
 import AiChatComponent from '@/components/AiChatComponent';
+import { getFarmData } from '@/utils/farmData';
+import { getPipeLengthData } from '@/utils/pipeData';
 
 export default function Product() {
     // State for horticulture project data
@@ -40,6 +46,14 @@
     const [activeZoneId, setActiveZoneId] = useState<string>('');
     const [zoneInputs, setZoneInputs] = useState<{ [zoneId: string]: IrrigationInput }>({});
     const [zoneSprinklers, setZoneSprinklers] = useState<{ [zoneId: string]: any }>({});
+
+
+
+    const { t } = useLanguage();
+    // Load saved farm & pipe-length data with state to track changes
+    const [farmData, setFarmData] = useState(() => getFarmData());
+    const [pipeLengthData, setPipeLengthData] = useState(() => getPipeLengthData());
+
 
     // NEW: State for manual equipment selection (override auto-selection)
     const [selectedPipes, setSelectedPipes] = useState<{
@@ -50,24 +64,6 @@
         };
     }>({});
     const [selectedPump, setSelectedPump] = useState<any>(null);
-=======
-import ChatBox from '@/components/ChatBox';
-import { useLanguage } from '../contexts/LanguageContext';
-import LanguageSwitcher from '../components/LanguageSwitcher';
-import { router } from '@inertiajs/react';
-
-export default function Product() {
-    const { t } = useLanguage();
-    // Load saved farm & pipe-length data with state to track changes
-    const [farmData, setFarmData] = useState(() => getFarmData());
-    const [pipeLengthData, setPipeLengthData] = useState(() => getPipeLengthData());
-
-    // Debug logging
-    useEffect(() => {
-        console.log('=== Farm & Pipe Data Status ===');
-        console.log('Farm Data:', farmData);
-        console.log('Pipe Length Data:', pipeLengthData);
->>>>>>> d25d4b0c
 
     const [projectImage, setProjectImage] = useState<string | null>(null);
 
@@ -458,11 +454,7 @@
                         <p className="mb-4 text-yellow-400">ไม่พบข้อมูลโครงการระบบน้ำสวนผลไม้</p>
                         <p className="text-gray-300">กรุณากลับไปทำการวางแผนการปลูกและวางท่อก่อน</p>
                         <button
-<<<<<<< HEAD
-                            onClick={() => (window.location.href = '/horticulture/planner')}
-=======
                             onClick={() => router.visit('/horticulture/planner')}
->>>>>>> d25d4b0c
                             className="mt-4 rounded bg-blue-600 px-6 py-2 text-white hover:bg-blue-700"
                         >
                             ไปหน้า Horticulture Planner
@@ -494,13 +486,8 @@
     return (
         <div className="min-h-screen bg-gray-800 p-6 text-white">
             <div className="flex w-full items-start justify-start gap-4">
-<<<<<<< HEAD
                 {/* Left Fixed Panel */}
                 <div className="fixed left-2 top-6 z-40 ml-4 flex w-[570px] flex-col items-center justify-center gap-3">
-=======
-                {/* Fixed sidebar - ลดขนาดลง */}
-                <div className="fixed left-2 top-6 z-50 ml-4 flex w-[570px] flex-col items-center justify-center gap-3">
->>>>>>> d25d4b0c
                     <div className="w-full">
                         <h1 className="mb-2 text-center text-xl font-bold text-blue-400">
                             แผนผังโครงการ
@@ -761,27 +748,11 @@
                 selectedMainPipe={selectedPipes.main}
                 onClose={() => setShowQuotation(false)}
             />
-<<<<<<< HEAD
             
             {/* --- AI Chat Component --- */}
             {/* วางไว้ที่นี่เพื่อให้เป็น Floating Component ที่แสดงผลทับ UI ทั้งหมด */}
             <div className="no-print">
                 <AiChatComponent />
-=======
-            <div className="mt-4 text-center text-sm">
-                <div className="flex justify-center gap-4">
-                    <button
-                        onClick={() => (location.href = '/')}
-                        className="rounded-md bg-blue-500 px-4 py-2 text-white hover:bg-blue-600"
-                    >
-                        เริ่มต้นใหม่
-                    </button>
-                    {/* <div className="text-green-400 text-xs flex items-center">
-                        <span className="inline-block w-2 h-2 bg-green-400 rounded-full mr-1"></span>
-                        ข้อมูลจากฐานข้อมูล: {results?.analyzedSprinklers?.length || 0} สปริงเกอร์, {results?.analyzedPumps?.length || 0} ปั๊ม, {results?.analyzedBranchPipes?.length || 0} ท่อ
-                    </div> */}
-                </div>
->>>>>>> d25d4b0c
             </div>
         </div>
     );
