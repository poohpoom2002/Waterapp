// resources/js/pages/product.tsx
/* eslint-disable react-hooks/exhaustive-deps */
/* eslint-disable @typescript-eslint/no-unused-vars */
/* eslint-disable @typescript-eslint/no-explicit-any */
import React, { useState, useEffect, useMemo } from 'react';
import axios from 'axios';
import { IrrigationInput, QuotationData, QuotationDataCustomer } from './types/interfaces';
import { useCalculations, ZoneCalculationData } from './hooks/useCalculations';
import { calculatePipeRolls, formatNumber } from './utils/calculations';
import Navbar from '../components/Navbar';
import Footer from '../components/Footer';
import { useLanguage } from '../contexts/LanguageContext';
import { refreshCsrfToken } from '../bootstrap';

// Removed old imports from horticultureProjectStats and horticultureUtils
// Will use data directly from HorticultureResultsPage.tsx via localStorage

// Define minimal interfaces we need
interface HorticultureProject {
    projectName: string;
    customerName?: string;
    totalArea: number;
    mainArea?: any[];
    pump?: any;
    zones: Zone[];
    mainPipes?: MainPipe[];
    subMainPipes?: SubMainPipe[];
    plants: any[];
    useZones: boolean;
    irrigationZones?: any[];
    selectedPlantType?: any;
    exclusionAreas?: any[];
    createdAt?: string;
    updatedAt?: string;
}

interface Zone {
    id: string;
    name: string;
    plantCount: number;
    area: number;
    plantData?: any;
}

interface MainPipe {
    id: string;
    toZone: string;
    length?: number;
}

interface SubMainPipe {
    id: string;
    zoneId: string;
    length?: number;
    branchPipes?: any[];
}

import { loadGardenData, GardenPlannerData, GardenZone } from '../utils/homeGardenData';
import { calculateGardenStatistics, GardenStatistics } from '../utils/gardenStatistics';

import {
    getEnhancedFieldCropData,
    migrateToEnhancedFieldCropData,
    FieldCropData,
    calculateEnhancedFieldStats,
} from '../utils/fieldCropData';

import {
    getGreenhouseData,
    migrateLegacyGreenhouseData,
    GreenhousePlanningData,
    EnhancedPlotStats,
    PIXELS_PER_METER,
} from '../utils/greenHouseData';

import { getCropByValue } from './utils/cropData';

import InputForm from './components/InputForm';
import CalculationSummary from './components/CalculationSummary';
import SprinklerSelector from './components/SprinklerSelector';
import PumpSelector from './components/PumpSelector';
import PipeSelector from './components/PipeSelector';
import PipeSystemSummary from './components/PipeSystemSummary';
import CostSummary from './components/CostSummary';
import QuotationModal from './components/QuotationModal';
import QuotationDocument from './components/QuotationDocument';

import { router } from '@inertiajs/react';

type ProjectMode = 'horticulture' | 'garden' | 'field-crop' | 'greenhouse';

interface ZoneOperationGroup {
    id: string;
    zones: string[];
    order: number;
    label: string;
}

const getStoredProjectImage = async (projectMode: ProjectMode): Promise<string | null> => {
    // First check localStorage for backward compatibility
    const imageKeys = ['projectMapImage', `${projectMode}PlanImage`, 'mapCaptureImage'];

    if (projectMode === 'field-crop') {
        imageKeys.push('fieldCropPlanImage');
    } else if (projectMode === 'garden') {
        imageKeys.push('gardenPlanImage', 'homeGardenPlanImage');
    } else if (projectMode === 'greenhouse') {
        imageKeys.push('greenhousePlanImage');
    } else if (projectMode === 'horticulture') {
        imageKeys.push('horticulturePlanImage');
    }

    for (const key of imageKeys) {
        const image = localStorage.getItem(key);
        if (image && image.startsWith('data:image/')) {

            try {
                const metadata = localStorage.getItem('projectMapMetadata');
                if (metadata) {
                    const parsedMetadata = JSON.parse(metadata);
                }
            } catch (error) {
                console.warn('⚠️ Could not parse image metadata:', error);
            }

            return image;
        }
    }

    // If no image in localStorage, try to get from database
    const currentFieldId = localStorage.getItem('currentFieldId');
    if (currentFieldId && !currentFieldId.startsWith('mock-')) {
        try {
            console.log(`🔍 Attempting to load image from database for field: ${currentFieldId}`);
            const response = await axios.get(`/api/fields/${currentFieldId}/image`);
            
            if (response.data.success && response.data.project_image) {
                console.log(`✅ Found project image in database for field: ${currentFieldId}`);
                return response.data.project_image;
            } else {
                console.log(`ℹ️ No image found in database for field: ${currentFieldId}`);
            }
        } catch (error) {
            console.warn(`⚠️ Failed to load image from database for field ${currentFieldId}:`, error);
        }
    }

    console.warn(`⚠️ No project image found for mode: ${projectMode}`);
    return null;
};

const validateImageData = (imageData: string): boolean => {
    if (!imageData || !imageData.startsWith('data:image/')) {
        return false;
    }

    if (imageData.length < 1000) {
        console.warn('⚠️ Image data appears to be too small');
        return false;
    }

    return true;
};

const cleanupOldImages = (): void => {
    const imageKeys = [
        'projectMapImage',
        'fieldCropPlanImage',
        'gardenPlanImage',
        'homeGardenPlanImage',
        'greenhousePlanImage',
        'horticulturePlanImage',
        'mapCaptureImage',
    ];

    let cleanedCount = 0;
    imageKeys.forEach((key) => {
        const image = localStorage.getItem(key);
        if (image && image.startsWith('blob:')) {
            URL.revokeObjectURL(image);
            localStorage.removeItem(key);
            cleanedCount++;
        }
    });

};

export default function Product() {
    const [projectMode, setProjectMode] = useState<ProjectMode>('horticulture');
    const [gardenData, setGardenData] = useState<GardenPlannerData | null>(null);
    const [gardenStats, setGardenStats] = useState<GardenStatistics | null>(null);

    const [fieldCropData, setFieldCropData] = useState<FieldCropData | null>(null);

    const [greenhouseData, setGreenhouseData] = useState<GreenhousePlanningData | null>(null);

    const [projectData, setProjectData] = useState<HorticultureProject | null>(null);
    const [projectStats, setProjectStats] = useState<any>(null);
    const [activeZoneId, setActiveZoneId] = useState<string>('');
    const [zoneInputs, setZoneInputs] = useState<{ [zoneId: string]: IrrigationInput }>({});
    const [zoneSprinklers, setZoneSprinklers] = useState<{ [zoneId: string]: any }>({});
    const [horticultureSystemData, setHorticultureSystemData] = useState<any>(null);
    const [gardenSystemData, setGardenSystemData] = useState<any>(null);

    const [zoneOperationMode, setZoneOperationMode] = useState<
        'sequential' | 'simultaneous' | 'custom'
    >('sequential');
    const [zoneOperationGroups, setZoneOperationGroups] = useState<ZoneOperationGroup[]>([]);

    const { t } = useLanguage();

    const [selectedPipes, setSelectedPipes] = useState<{
        [zoneId: string]: {
            branch?: any;
            secondary?: any;
            main?: any;
            emitter?: any;
        };
    }>({});
    const [selectedPump, setSelectedPump] = useState<any>(null);
    const [showPumpOption, setShowPumpOption] = useState(false);

    const [projectImage, setProjectImage] = useState<string | null>(null);
    const [imageLoading, setImageLoading] = useState(false);
    const [imageLoadError, setImageLoadError] = useState<string | null>(null);
    const [showImageModal, setShowImageModal] = useState(false);
    const [isEditing, setIsEditing] = useState(false);
    const [isSaving, setIsSaving] = useState(false);
    const [lastSaved, setLastSaved] = useState<Date | null>(null);
    const [showQuotationModal, setShowQuotationModal] = useState(false);
    const [showQuotation, setShowQuotation] = useState(false);
    const [quotationData, setQuotationData] = useState<QuotationData>({
        yourReference: '',
        quotationDate: new Date().toLocaleString('th-TH'),
        salesperson: '',
        paymentTerms: '0',
    });
    const [quotationDataCustomer, setQuotationDataCustomer] = useState<QuotationDataCustomer>({
        name: '',
        projectName: '',
        address: '',
        phone: '',
    });
    const [showSaveConfirmModal, setShowSaveConfirmModal] = useState(false);
    const [saveAction, setSaveAction] = useState<'update' | 'new' | null>(null);

    const handleImageUpload = (e: React.ChangeEvent<HTMLInputElement>) => {
        const file = e.target.files?.[0];
        if (file) {
            setImageLoading(true);
            setImageLoadError(null);

            const reader = new FileReader();
            reader.onload = (event) => {
                const imageData = event.target?.result as string;
                if (validateImageData(imageData)) {
                    setProjectImage(imageData);

                    const saveKeys = [
                        'projectMapImage',
                        `${projectMode}PlanImage`,
                        'userUploadedImage',
                    ];

                    saveKeys.forEach((key) => {
                        try {
                            localStorage.setItem(key, imageData);
                        } catch (error) {
                            console.warn(`Failed to save uploaded image with key ${key}:`, error);
                        }
                    });

                } else {
                    setImageLoadError('Invalid image format');
                }
                setImageLoading(false);
            };

            reader.onerror = () => {
                setImageLoadError('Failed to read image file');
                setImageLoading(false);
            };

            reader.readAsDataURL(file);
        }
    };

    const handleImageDelete = () => {
        if (projectImage && projectImage.startsWith('blob:')) {
            URL.revokeObjectURL(projectImage);
        }

        const keysToRemove = [
            'projectMapImage',
            `${projectMode}PlanImage`,
            'userUploadedImage',
            'mapCaptureImage',
        ];

        keysToRemove.forEach((key) => {
            localStorage.removeItem(key);
        });

        setProjectImage(null);
        setImageLoadError(null);
    };

    // Save and edit functions
    // Clean up old localStorage data to prevent quota exceeded errors
    const cleanupLocalStorage = () => {
        try {
            // Get all keys that start with savedProductProject
            const keysToCheck = Object.keys(localStorage).filter(key => 
                key.startsWith('savedProductProject')
            );
            
            // If we have more than 5 saved projects, remove the oldest ones
            if (keysToCheck.length > 5) {
                const keysToRemove = keysToCheck
                    .sort((a, b) => {
                        try {
                            const dataA = JSON.parse(localStorage.getItem(a) || '{}');
                            const dataB = JSON.parse(localStorage.getItem(b) || '{}');
                            const timeA = new Date(dataA.savedAt || 0).getTime();
                            const timeB = new Date(dataB.savedAt || 0).getTime();
                            return timeA - timeB; // Oldest first
                        } catch {
                            return 0;
                        }
                    })
                    .slice(0, keysToCheck.length - 5); // Keep only the 5 most recent
                
                keysToRemove.forEach(key => {
                    localStorage.removeItem(key);
                    console.log(`🗑️ Removed old saved project: ${key}`);
                });
            }
        } catch (error) {
            console.warn('⚠️ Error cleaning up localStorage:', error);
        }
    };

    // Compress project data by removing large images and unnecessary data
    const compressProjectData = (data: any) => {
        const compressed = { ...data };
        
        // Remove large image data to save space
        if (compressed.projectImage && compressed.projectImage.length > 100000) {
            compressed.projectImage = null; // Remove large images
            console.log('📦 Compressed: Removed large project image to save space');
        }
        
        // Remove unnecessary large data
        if (compressed.projectData?.plants) {
            // Keep all plants - don't limit to 100
            // compressed.projectData.plants = compressed.projectData.plants.slice(0, 100); // Keep only first 100 plants
        }
        
        return compressed;
    };

    // Auto-save function that saves without showing alerts
    const autoSaveProject = async (showAlert: boolean = false) => {
        try {
            // Clean up old data first
            cleanupLocalStorage();
            
            // Get field ID from localStorage (stored when field was opened from home page)
            const fieldId = localStorage.getItem('currentFieldId');
            
            // Save all project data to localStorage
            const projectToSave = {
                projectMode,
                projectData,
                gardenData,
                fieldCropData,
                greenhouseData,
                projectStats,
                activeZoneId,
                zoneInputs,
                zoneSprinklers,
                selectedPipes,
                selectedPump,
                showPumpOption,
                zoneOperationMode,
                zoneOperationGroups,
                projectImage,
                quotationData,
                quotationDataCustomer,
                savedAt: new Date().toISOString(),
                fieldId: fieldId, // Include field ID for reference
            };
            
            // Compress the data to save space
            const compressedData = compressProjectData(projectToSave);
            
            // Save to localStorage with field-specific key if fieldId exists
            const storageKey = fieldId ? `savedProductProject_${fieldId}` : 'savedProductProject';
            
            try {
                localStorage.setItem(storageKey, JSON.stringify(compressedData));
                
                // Also save to general storage for backward compatibility
                localStorage.setItem('savedProductProject', JSON.stringify(compressedData));
                
                setLastSaved(new Date());
                console.log('✅ Project auto-saved successfully');
                
                if (showAlert) {
                    alert(t('บันทึกโครงการสำเร็จ'));
                    
                    // Redirect to home page after successful save
                    setTimeout(() => {
                        router.visit('/');
                    }, 1000); // Wait 1 second to show the success message
                }
            } catch (storageError: any) {
                if (storageError.name === 'QuotaExceededError') {
                    console.warn('⚠️ Storage quota exceeded, attempting to free more space...');
                    
                    // Remove all old saved projects to free space
                    const allKeys = Object.keys(localStorage).filter(key => 
                        key.startsWith('savedProductProject')
                    );
                    allKeys.forEach(key => localStorage.removeItem(key));
                    
                    // Try saving again with even more compression
                    const minimalData = {
                        projectMode: compressedData.projectMode,
                        zoneInputs: compressedData.zoneInputs,
                        zoneSprinklers: compressedData.zoneSprinklers,
                        selectedPipes: compressedData.selectedPipes,
                        selectedPump: compressedData.selectedPump,
                        zoneOperationMode: compressedData.zoneOperationMode,
                        zoneOperationGroups: compressedData.zoneOperationGroups,
                        quotationData: compressedData.quotationData,
                        quotationDataCustomer: compressedData.quotationDataCustomer,
                        savedAt: compressedData.savedAt,
                        fieldId: compressedData.fieldId,
                    };
                    
                    localStorage.setItem(storageKey, JSON.stringify(minimalData));
                    localStorage.setItem('savedProductProject', JSON.stringify(minimalData));
                    
                    setLastSaved(new Date());
                    console.log('✅ Project saved with minimal data due to storage constraints');
                    
                    if (showAlert) {
                        alert(t('บันทึกโครงการสำเร็จ (ข้อมูลถูกบีบอัดเพื่อประหยัดพื้นที่)'));
                        
                        setTimeout(() => {
                            router.visit('/');
                        }, 1000);
                    }
                } else {
                    throw storageError;
                }
            }
        } catch (error) {
            console.error('❌ Error auto-saving project:', error);
            if (showAlert) {
                alert(t('เกิดข้อผิดพลาดในการบันทึกโครงการ'));
            }
        }
    };

    const handleSaveProject = async () => {
        // Check if this is an existing field being edited
        const fieldId = localStorage.getItem('currentFieldId');
        
        if (fieldId && !fieldId.startsWith('mock-')) {
            // This is an existing field, show confirmation modal
            setShowSaveConfirmModal(true);
            return;
        }
        
        // This is a new field, save directly
        await performSaveProject('new');
    };

    const performSaveProject = async (action: 'update' | 'new') => {
        setIsSaving(true);
        try {
            // Get field ID from localStorage (stored when field was opened from home page)
            const fieldId = localStorage.getItem('currentFieldId');
            console.log('🔍 Field ID from localStorage:', fieldId);
            console.log('🔍 Current URL:', window.location.href);

            // First save to localStorage
            await autoSaveProject(false);

            // Prepare complete project data (excluding images)
            const projectDataToSave = {
                status: 'finished',
                is_completed: true,

                // Core project data
                project_mode: projectMode,
                project_data: projectData,
                project_stats: projectStats,

                // Zone-specific data
                zone_inputs: zoneInputs,
                zone_sprinklers: zoneSprinklers,
                zone_operation_mode: zoneOperationMode,
                zone_operation_groups: zoneOperationGroups,
                active_zone_id: activeZoneId,

                // Equipment selections
                selected_pipes: selectedPipes,
                selected_pump: selectedPump,
                show_pump_option: showPumpOption,

                // Quotation data
                quotation_data: quotationData,
                quotation_data_customer: quotationDataCustomer,

                // Calculations and equipment
                effective_equipment: getEffectiveEquipment(),
                zone_calculation_data: createZoneCalculationData(),

                // Additional project data for different modes
                garden_data: gardenData,
                garden_stats: gardenStats,
                field_crop_data: fieldCropData,
                greenhouse_data: greenhouseData,

                // UI state (for restoring user's view)
                last_saved: lastSaved ? lastSaved.toISOString() : null,
            };

            try {
                // Refresh CSRF token before making the API call
                await refreshCsrfToken();
                
                let response;
                
                if (action === 'update' && fieldId && !fieldId.startsWith('mock-')) {
                    // Update existing field
                    console.log('🔄 Updating existing field data in database:', fieldId);
                    console.log('📦 Data being saved:', Object.keys(projectDataToSave));
                    
                    response = await axios.put(`/api/fields/${fieldId}/data`, projectDataToSave);
                } else {
                    // Create new field
                    console.log('🔄 Creating new field in database');
                    console.log('📦 Data being saved:', Object.keys(projectDataToSave));
                    console.log('📊 Project Stats:', projectStats);
                    console.log('📊 Project Data:', projectData);
                    
                    // Get field name from localStorage or use default
                    const fieldName = localStorage.getItem('currentFieldName') || 'New Field';
                    
                    // Calculate area and water need based on project mode
                    let calculatedArea = 0;
                    let calculatedWaterNeed = 0;
                    let calculatedPlants = 0;
                    let areaCoordinates: any[] = [];
                    let category = 'horticulture';
                    
                    if (projectMode === 'garden' && gardenStats) {
                        // Home garden project
                        calculatedArea = gardenStats.summary?.totalArea || 0;
                        calculatedWaterNeed = gardenStats.summary?.totalPipeLength || 0; // Use pipe length as water need estimate
                        calculatedPlants = gardenStats.summary?.totalSprinklers || 0; // Use sprinkler count as plant count
                        areaCoordinates = gardenData?.gardenZones?.[0]?.coordinates || [];
                        category = 'home-garden';
                        console.log('🏡 Home garden data:', { calculatedArea, calculatedWaterNeed, calculatedPlants });
                    } else if (projectMode === 'field-crop' && fieldCropData) {
                        // Field crop project - use available properties
                        calculatedArea = fieldCropData.area?.sizeInRai || 0;
                        calculatedWaterNeed = fieldCropData.summary?.totalWaterRequirementPerDay || 0;
                        calculatedPlants = fieldCropData.summary?.totalPlantingPoints || 0;
                        areaCoordinates = fieldCropData.area?.coordinates || [];
                        category = 'field-crop';
                        console.log('🌾 Field crop data:', { calculatedArea, calculatedWaterNeed, calculatedPlants });
                    } else if (projectMode === 'greenhouse' && greenhouseData) {
                        // Greenhouse project - use available properties
                        calculatedArea = greenhouseData.summary?.totalGreenhouseArea || 0;
                        calculatedWaterNeed = greenhouseData.summary?.waterManagement?.dailyRequirement?.optimal || 0;
                        calculatedPlants = greenhouseData.summary?.overallProduction?.totalPlants || 0;
                        areaCoordinates = greenhouseData.rawData?.shapes?.[0]?.points || [];
                        category = 'greenhouse';
                        console.log('🌱 Greenhouse data:', { calculatedArea, calculatedWaterNeed, calculatedPlants });
                    } else if (projectStats) {
                        // Horticulture project
                        calculatedArea = projectStats.totalAreaInRai || projectStats.totalArea || 0;
                        calculatedWaterNeed = projectStats.totalWaterNeedPerSession || projectStats.totalWaterNeed || 0;
                        calculatedPlants = projectStats.totalPlants || 0;
                        areaCoordinates = projectData?.mainArea || [];
                        console.log('🌳 Horticulture data:', { calculatedArea, calculatedWaterNeed, calculatedPlants });
                    } else if (projectData) {
                        // Fallback calculation from project data
                        if (projectData.mainArea && projectData.mainArea.length > 2) {
                            // Calculate area from coordinates (simplified)
                            calculatedArea = projectData.mainArea.length * 0.1; // Rough estimate
                        }
                        if (projectData.zones && projectData.zones.length > 0) {
                            calculatedPlants = projectData.zones.reduce((total, zone) => total + (zone.plantCount || 0), 0);
                            calculatedWaterNeed = projectData.zones.reduce((total, zone) => total + (zone.plantCount || 0) * (zone.plantData?.waterNeed || 0), 0);
                        }
                        areaCoordinates = projectData?.mainArea || [];
                        console.log('🔄 Fallback data:', { calculatedArea, calculatedWaterNeed, calculatedPlants });
                    }
                    
                    console.log('🧮 Final calculated values:', {
                        area: calculatedArea,
                        waterNeed: calculatedWaterNeed,
                        plants: calculatedPlants,
                        category,
                        areaCoordinatesLength: areaCoordinates.length
                    });
                    
                    const newFieldData = {
                        name: fieldName,
                        customer_name: 'Customer',
                        category: category,
                        area_coordinates: areaCoordinates,
                        plant_type_id: 21, // Default plant type
                        total_plants: calculatedPlants,
                        total_area: calculatedArea,
                        total_water_need: calculatedWaterNeed,
                        area_type: 'polygon',
                        ...projectDataToSave
                    };
                    
                    response = await axios.post('/api/fields', newFieldData);
                }
                
                if (response.data.success) {
                    console.log('✅ Field data saved to database successfully');
                    console.log('📊 Response:', response.data);
                    
                    // Store the field ID (either new or existing)
                    if (response.data.field?.id) {
                        localStorage.setItem('currentFieldId', response.data.field.id);
                        console.log('🆔 Field ID stored:', response.data.field.id);
                    }
                } else {
                    console.warn('⚠️ Failed to save field data to database:', response.data);
                }
            } catch (dbError: any) {
                console.error('❌ Error saving field data to database:', dbError);
                console.error('Error response:', dbError.response?.data);
                console.error('Error status:', dbError.response?.status);
                
                // If it's a CSRF error, try refreshing the token and retry
                if (dbError.response?.status === 419) {
                    console.log('🔄 CSRF token error, attempting to refresh and retry...');
                    try {
                        await refreshCsrfToken();
                        
                        // Always try to create a new field on retry if there was an error
                        const fieldName = localStorage.getItem('currentFieldName') || 'New Field';
                        
                        // Calculate area and water need from project data
                        let calculatedArea = 0;
                        let calculatedWaterNeed = 0;
                        let calculatedPlants = 0;
                        
                        if (projectStats) {
                            calculatedArea = projectStats.totalAreaInRai || projectStats.totalArea || 0;
                            calculatedWaterNeed = projectStats.totalWaterNeedPerSession || projectStats.totalWaterNeed || 0;
                            calculatedPlants = projectStats.totalPlants || 0;
                        } else if (projectData) {
                            // Fallback calculation from project data
                            if (projectData.mainArea && projectData.mainArea.length > 2) {
                                calculatedArea = projectData.mainArea.length * 0.1; // Rough estimate
                            }
                            if (projectData.zones && projectData.zones.length > 0) {
                                calculatedPlants = projectData.zones.reduce((total, zone) => total + (zone.plantCount || 0), 0);
                                calculatedWaterNeed = projectData.zones.reduce((total, zone) => total + (zone.plantCount || 0) * (zone.plantData?.waterNeed || 0), 0);
                            }
                        }
                        
                        const newFieldData = {
                            name: fieldName,
                            customer_name: 'Customer',
                            category: 'horticulture',
                            area_coordinates: projectData?.mainArea || [],
                            plant_type_id: 21,
                            total_plants: calculatedPlants,
                            total_area: calculatedArea,
                            total_water_need: calculatedWaterNeed,
                            area_type: 'polygon',
                            ...projectDataToSave
                        };
                        
                        const retryResponse = await axios.post('/api/fields', newFieldData);
                        
                        if (retryResponse.data.success) {
                            console.log('✅ Field data saved to database after retry');
                            if (retryResponse.data.field?.id) {
                                localStorage.setItem('currentFieldId', retryResponse.data.field.id);
                            }
                        } else {
                            console.warn('⚠️ Failed to save field data to database after retry:', retryResponse.data);
                        }
                    } catch (retryError: any) {
                        console.error('❌ Error saving field data to database after retry:', retryError);
                    }
                }
            }

            console.log('✅ Project saved successfully');
            alert(t('บันทึกโครงการสำเร็จ'));

            // Redirect to home page after successful save
            setTimeout(() => {
                router.visit('/');
            }, 1000); // Wait 1 second to show the success message
        } catch (error) {
            console.error('❌ Error saving project:', error);
            alert(t('เกิดข้อผิดพลาดในการบันทึกโครงการ'));
        } finally {
            setIsSaving(false);
            setShowSaveConfirmModal(false);
        }
    };

    const handleEditProject = () => {
        // Get the current field ID
        const fieldId = localStorage.getItem('currentFieldId');
        
        if (!fieldId || fieldId.startsWith('mock-')) {
            alert(t('no_field_to_edit'));
            return;
        }
        
        // Navigate to appropriate planner based on project mode
        let plannerRoute = '/horticulture/planner';
        
        if (projectMode === 'garden') {
            plannerRoute = '/home-garden/planner';
        } else if (projectMode === 'field-crop') {
            plannerRoute = '/field-crop';
        } else if (projectMode === 'greenhouse') {
            plannerRoute = '/greenhouse-crop';
        }
        
        console.log('🔄 Editing project:', { projectMode, fieldId, plannerRoute });
        
        // For horticulture, pass editFieldId as parameter
        if (projectMode === 'horticulture') {
            router.visit(`${plannerRoute}?editFieldId=${fieldId}`);
        } else {
            // For other modes, the planner will load data using currentFieldId from localStorage
            router.visit(plannerRoute);
        }
    };

    // Manual cleanup function for storage issues
    const handleClearStorage = () => {
        try {
            const keysToRemove = Object.keys(localStorage).filter(key => 
                key.startsWith('savedProductProject')
            );
            keysToRemove.forEach(key => localStorage.removeItem(key));
            console.log(`🗑️ Manually cleared ${keysToRemove.length} saved projects`);
            alert(t('ล้างข้อมูลที่บันทึกไว้แล้ว'));
        } catch (error) {
            console.error('❌ Error clearing storage:', error);
            alert(t('เกิดข้อผิดพลาดในการล้างข้อมูล'));
        }
    };

    // Clear invalid field IDs
    const clearInvalidFieldIds = () => {
        try {
            localStorage.removeItem('currentFieldId');
            localStorage.removeItem('currentFieldName');
            console.log('🗑️ Cleared invalid field IDs from localStorage');
        } catch (error) {
            console.error('❌ Error clearing field IDs:', error);
        }
    };

    // Load field data from database
    const loadFieldDataFromDatabase = async (fieldId: string) => {
        try {
            console.log('🔄 Loading field data from database:', fieldId);
            const response = await axios.get(`/api/fields/${fieldId}`);
            
            if (response.data.success && response.data.field) {
                const field = response.data.field;
                console.log('📦 Field data loaded from database:', Object.keys(field));
                console.log('📊 Database field structure:', {
                    hasProjectData: !!field.project_data,
                    hasProjectStats: !!field.project_stats,
                    hasZoneInputs: !!field.zone_inputs,
                    hasActiveZoneId: !!field.active_zone_id,
                    projectDataKeys: field.project_data ? Object.keys(field.project_data) : [],
                    zoneInputsKeys: field.zone_inputs ? Object.keys(field.zone_inputs) : []
                });
                
                // Debug the actual project_data content
                if (field.project_data) {
                    console.log('🔍 Project data content:', {
                        hasZones: !!field.project_data.zones,
                        zonesCount: field.project_data.zones?.length || 0,
                        hasPlants: !!field.project_data.plants,
                        plantsCount: field.project_data.plants?.length || 0,
                        hasPump: !!field.project_data.pump,
                        hasMainPipes: !!field.project_data.mainPipes,
                        mainPipesCount: field.project_data.mainPipes?.length || 0,
                        hasSubMainPipes: !!field.project_data.subMainPipes,
                        subMainPipesCount: field.project_data.subMainPipes?.length || 0,
                        hasExclusionAreas: !!field.project_data.exclusionAreas,
                        exclusionAreasCount: field.project_data.exclusionAreas?.length || 0,
                        totalArea: field.project_data.totalArea,
                        selectedPlantType: field.project_data.selectedPlantType
                    });
                }
                
                // Restore all field data
                if (field.project_mode) setProjectMode(field.project_mode);
                if (field.project_data) setProjectData(field.project_data);
                if (field.project_stats) setProjectStats(field.project_stats);
                
                // Set active zone - this is critical for loading
                if (field.active_zone_id) {
                    setActiveZoneId(field.active_zone_id);
                } else if (field.project_data?.zones && field.project_data.zones.length > 0) {
                    // If no active zone is set, use the first zone
                    setActiveZoneId(field.project_data.zones[0].id);
                    console.log('🔄 Set active zone to first zone:', field.project_data.zones[0].id);
                } else {
                    // If no zones, use a default
                    setActiveZoneId('main-area');
                    console.log('🔄 Set active zone to default: main-area');
                }
                
                if (field.zone_inputs) setZoneInputs(field.zone_inputs);
                if (field.zone_sprinklers) setZoneSprinklers(field.zone_sprinklers);
                
                // Ensure zone inputs exist for all zones
                if (field.project_data?.zones && (!field.zone_inputs || Object.keys(field.zone_inputs).length === 0)) {
                    console.log('🔄 Creating zone inputs for all zones...');
                    const newZoneInputs: { [key: string]: any } = {};
                    field.project_data.zones.forEach(zone => {
                        newZoneInputs[zone.id] = createZoneInput(zone, {}, [], [], [], 1);
                    });
                    setZoneInputs(newZoneInputs);
                    console.log('✅ Created zone inputs for zones:', Object.keys(newZoneInputs));
                }
                
                // If no zones exist, create zone inputs for main-area
                if ((!field.project_data?.zones || field.project_data.zones.length === 0) && 
                    (!field.zone_inputs || Object.keys(field.zone_inputs).length === 0)) {
                    console.log('🔄 Creating zone inputs for main-area (no zones found)...');
                    const mainAreaZone = {
                        id: 'main-area',
                        name: 'Main Area',
                        coordinates: field.project_data?.mainArea || [],
                        plantData: field.project_data?.selectedPlantType || { id: 1, name: 'Default', plantSpacing: 8, rowSpacing: 8, waterNeed: 50 },
                        plantCount: field.project_data?.plants?.length || 0,
                        totalWaterNeed: (field.project_data?.plants?.length || 0) * (field.project_data?.selectedPlantType?.waterNeed || 50),
                        area: field.project_data?.totalArea || 0,
                        color: '#3b82f6'
                    };
                    const newZoneInputs = {
                        'main-area': createZoneInput(mainAreaZone, {}, [], [], [], 1)
                    };
                    setZoneInputs(newZoneInputs);
                    console.log('✅ Created zone inputs for main-area');
                }
                if (field.selected_pipes) setSelectedPipes(field.selected_pipes);
                if (field.selected_pump) setSelectedPump(field.selected_pump);
                if (field.show_pump_option !== undefined) setShowPumpOption(field.show_pump_option);
                if (field.zone_operation_mode) setZoneOperationMode(field.zone_operation_mode);
                if (field.zone_operation_groups) setZoneOperationGroups(field.zone_operation_groups);
                if (field.quotation_data) setQuotationData(field.quotation_data);
                if (field.quotation_data_customer) setQuotationDataCustomer(field.quotation_data_customer);
                if (field.garden_data) {
                    setGardenData(field.garden_data);
                    console.log('✅ Garden data loaded from database');
                }
                if (field.garden_stats) {
                    setGardenStats(field.garden_stats);
                    console.log('✅ Garden stats loaded from database');
                    
                    // If we have garden data, set up zone inputs for garden mode
                    if (field.garden_data && field.garden_stats && field.project_mode === 'home-garden') {
                        console.log('🔄 Setting up zone inputs for home garden from database data...');
                        const initialZoneInputs: { [zoneId: string]: IrrigationInput } = {};
                        const initialSelectedPipes: {
                            [zoneId: string]: { branch?: any; secondary?: any; main?: any };
                        } = {};

                        if (field.garden_stats.zones.length > 1) {
                            field.garden_stats.zones.forEach((zone: any) => {
                                initialZoneInputs[zone.zoneId] = createGardenZoneInput(
                                    zone,
                                    field.garden_stats,
                                    field.garden_stats.zones.length
                                );
                                initialSelectedPipes[zone.zoneId] = {
                                    branch: undefined,
                                    secondary: undefined,
                                    main: undefined,
                                };
                            });

                            setZoneInputs(initialZoneInputs);
                            setSelectedPipes(initialSelectedPipes);
                            setActiveZoneId(field.garden_stats.zones[0].zoneId);
                            handleZoneOperationModeChange('sequential');
                            console.log('✅ Zone inputs created for home garden (multi-zone)');
                        } else {
                            const singleInput = createSingleGardenInput(field.garden_stats);
                            setZoneInputs({ 'main-area': singleInput });
                            setSelectedPipes({
                                'main-area': { branch: undefined, secondary: undefined, main: undefined },
                            });
                            setActiveZoneId('main-area');
                            console.log('✅ Zone inputs created for home garden (single zone)');
                        }
                    }
                }
                if (field.field_crop_data) setFieldCropData(field.field_crop_data);
                if (field.greenhouse_data) setGreenhouseData(field.greenhouse_data);
                if (field.last_saved) setLastSaved(new Date(field.last_saved));
                
                console.log('✅ Field data restored from database');
                return true;
            }
        } catch (error) {
            console.error('❌ Error loading field data from database:', error);
        }
        return false;
    };



    const hasUnsavedChanges = () => {
        return isEditing && lastSaved;
    };

    useEffect(() => {
        return () => {
            if (projectImage && projectImage.startsWith('blob:')) {
                URL.revokeObjectURL(projectImage);
            }
            cleanupOldImages();
            
            // Clean up localStorage when component unmounts
            cleanupLocalStorage();
        };
    }, [projectImage]);

    useEffect(() => {
        const urlParams = new URLSearchParams(window.location.search);
        const mode = urlParams.get('mode') as ProjectMode;
        
        if (mode) {
            setProjectMode(mode);
        }
        
        // Auto-load saved project data if fieldId is present
        const fieldId = localStorage.getItem('currentFieldId');
        console.log('🔍 Product page - currentFieldId from localStorage:', fieldId);
        
        // Check if we have horticultureIrrigationData (new field case)
        const horticultureData = localStorage.getItem('horticultureIrrigationData');
        if (horticultureData) {
            try {
                const parsedHorticultureData = JSON.parse(horticultureData);
                console.log('📊 horticultureIrrigationData structure:', {
                    hasZones: !!parsedHorticultureData.zones,
                    zonesCount: parsedHorticultureData.zones?.length || 0,
                    hasPlants: !!parsedHorticultureData.plants,
                    plantsCount: parsedHorticultureData.plants?.length || 0,
                    hasPump: !!parsedHorticultureData.pump,
                    hasMainPipes: !!parsedHorticultureData.mainPipes,
                    mainPipesCount: parsedHorticultureData.mainPipes?.length || 0
                });
            } catch (error) {
                console.error('❌ Error parsing horticultureIrrigationData:', error);
            }
        }
        
        if (fieldId && fieldId.trim() !== '' && !fieldId.startsWith('mock-')) {
            // First try to load from database (most complete data)
            loadFieldDataFromDatabase(fieldId).then((loadedFromDb) => {
                if (!loadedFromDb) {
                    // Fallback to localStorage if database load fails
                    const fieldSpecificKey = `savedProductProject_${fieldId}`;
                    const savedProject = localStorage.getItem(fieldSpecificKey);
                    
                    if (savedProject) {
                        try {
                            const parsedProject = JSON.parse(savedProject);
                            console.log('📊 localStorage project structure:', {
                                hasProjectData: !!parsedProject.projectData,
                                hasProjectStats: !!parsedProject.projectStats,
                                hasZoneInputs: !!parsedProject.zoneInputs,
                                hasActiveZoneId: !!parsedProject.activeZoneId,
                                projectDataKeys: parsedProject.projectData ? Object.keys(parsedProject.projectData) : [],
                                zoneInputsKeys: parsedProject.zoneInputs ? Object.keys(parsedProject.zoneInputs) : []
                            });
                            
                            // Restore all saved state
                            setProjectMode(parsedProject.projectMode || 'horticulture');
                            setProjectData(parsedProject.projectData || null);
                            setGardenData(parsedProject.gardenData || null);
                            setFieldCropData(parsedProject.fieldCropData || null);
                            setGreenhouseData(parsedProject.greenhouseData || null);
                            setProjectStats(parsedProject.projectStats || null);
                            setActiveZoneId(parsedProject.activeZoneId || '');
                            setZoneInputs(parsedProject.zoneInputs || {});
                            setZoneSprinklers(parsedProject.zoneSprinklers || {});
                            setSelectedPipes(parsedProject.selectedPipes || {});
                            setSelectedPump(parsedProject.selectedPump || null);
                            setShowPumpOption(parsedProject.showPumpOption !== undefined ? parsedProject.showPumpOption : true);
                            setZoneOperationMode(parsedProject.zoneOperationMode || 'sequential');
                            setZoneOperationGroups(parsedProject.zoneOperationGroups || []);
                            setProjectImage(parsedProject.projectImage || null);
                            setQuotationData(parsedProject.quotationData || {
                                yourReference: '',
                                quotationDate: new Date().toLocaleString('th-TH'),
                                salesperson: '',
                                paymentTerms: '0',
                            });
                            setQuotationDataCustomer(parsedProject.quotationDataCustomer || {
                                name: '',
                                projectName: '',
                                address: '',
                                phone: '',
                            });
                            
                            // Set last saved time if available
                            if (parsedProject.savedAt) {
                                setLastSaved(new Date(parsedProject.savedAt));
                            }
                            
                            console.log('✅ Auto-loaded saved project data from localStorage for field:', fieldId);
                        } catch (error) {
                            console.error('❌ Error auto-loading saved project from localStorage:', error);
                        }
                    }
                }
            });
        }
    }, []);

    useEffect(() => {
        if (!projectMode) return;

        const loadProjectImage = async () => {
            setImageLoading(true);
            setImageLoadError(null);
            cleanupOldImages();
            
            try {
                const image = await getStoredProjectImage(projectMode);

        if (image && validateImageData(image)) {
            setProjectImage(image);
        } else {
            setProjectImage(null);
            const modeNames = {
                'field-crop': 'Field Crop Summary',
                garden: 'Garden Planner',
                greenhouse: 'Greenhouse Planner',
                horticulture: 'Horticulture Planner',
            };

                    setImageLoadError(
                        `No map image found. Please capture one from ${modeNames[projectMode]} page.`
                    );
                }
            } catch (error) {
                console.error('❌ Error loading project image:', error);
                setProjectImage(null);
                setImageLoadError('Failed to load project image');
            } finally {
                setImageLoading(false);
            }
        };

        loadProjectImage();
    }, [projectMode]);

    useEffect(() => {
        if (projectImage && projectMode) {
            const isValid = validateImageData(projectImage);
            if (!isValid) {
                console.warn('⚠️ Current project image is invalid, attempting to reload...');
                setProjectImage(null);
                
                const reloadImage = async () => {
                    try {
                        const validImage = await getStoredProjectImage(projectMode);
                        if (validImage && validateImageData(validImage)) {
                            setProjectImage(validImage);
                            setImageLoadError(null);
                        } else {
                            setImageLoadError('Invalid or corrupted image data');
                        }
                    } catch (error) {
                        console.error('❌ Error reloading project image:', error);
                        setImageLoadError('Failed to reload project image');
                    }
                };
                
                reloadImage();
            }
        }
    }, [projectImage, projectMode]);

    // Auto-save when important data changes
    useEffect(() => {
        // Only auto-save if we have a fieldId (meaning we're editing an existing field)
        const fieldId = localStorage.getItem('currentFieldId');
        
        if (fieldId && (zoneInputs || selectedPipes || selectedPump || zoneOperationMode)) {
            // Debounce auto-save to avoid too frequent saves
            const timeoutId = setTimeout(() => {
                autoSaveProject(false);
            }, 2000); // Save after 2 seconds of no changes
            
            return () => clearTimeout(timeoutId);
        }
    }, [zoneInputs, selectedPipes, selectedPump, zoneOperationMode, zoneOperationGroups, quotationData, quotationDataCustomer]);

    // Auto-save when sprinkler selections change
    useEffect(() => {
        const fieldId = localStorage.getItem('currentFieldId');
        
        if (fieldId && Object.keys(zoneSprinklers).length > 0) {
            const timeoutId = setTimeout(() => {
                autoSaveProject(false);
            }, 2000);
            
            return () => clearTimeout(timeoutId);
        }
    }, [zoneSprinklers]);

    // Add keyboard shortcuts
    useEffect(() => {
        const handleKeyDown = (e: KeyboardEvent) => {
            // Ctrl+S for save
            if ((e.ctrlKey || e.metaKey) && e.key === 's') {
                e.preventDefault();
                handleSaveProject();
            }
            // Ctrl+E for edit mode toggle
            if ((e.ctrlKey || e.metaKey) && e.key === 'e') {
                e.preventDefault();
                handleEditProject();
            }
        };

        window.addEventListener('keydown', handleKeyDown);
        return () => window.removeEventListener('keydown', handleKeyDown);
    }, []);

    // Add beforeunload event listener
    useEffect(() => {
        const handleBeforeUnload = (e: BeforeUnloadEvent) => {
            if (hasUnsavedChanges()) {
                e.preventDefault();
                e.returnValue = t('คุณมีข้อมูลที่ยังไม่ได้บันทึก ต้องการออกจากหน้าหรือไม่?');
                return t('คุณมีข้อมูลที่ยังไม่ได้บันทึก ต้องการออกจากหน้าหรือไม่?');
            }
        };

        window.addEventListener('beforeunload', handleBeforeUnload);
        return () => window.removeEventListener('beforeunload', handleBeforeUnload);
    }, [isEditing, lastSaved, t]);

    // Check for canceled edit session
    useEffect(() => {
        const editSessionCanceled = localStorage.getItem('editSessionCanceled');
        if (editSessionCanceled === 'true') {
            // Clear the flag silently
            localStorage.removeItem('editSessionCanceled');
        }
    }, []);

    // Helper function to get edit mode styling
    const getEditModeStyle = (componentName: string) => {
        if (!isEditing) return {};
        
        return {
            border: '2px dashed #f59e0b',
            backgroundColor: '#fef3c7',
            position: 'relative' as const,
        };
    };

    const renderEditIndicator = (componentName: string) => {
        if (!isEditing) return null;
        
        return (
            <div className="absolute -top-2 -right-2 bg-yellow-500 text-white text-xs px-2 py-1 rounded-full font-medium">
                ✏️ {t('แก้ไขได้')}
            </div>
        );
    };

    const getZoneName = (zoneId: string): string => {
        if (projectMode === 'garden' && gardenStats) {
            const zone = gardenStats.zones.find((z) => z.zoneId === zoneId);
            return zone?.zoneName || zoneId;
        }
        if (projectMode === 'field-crop' && fieldCropData) {
            const zone = fieldCropData.zones.info.find((z) => z.id === zoneId);
            return zone?.name || zoneId;
        }
        if (projectMode === 'greenhouse' && greenhouseData) {
            // Handle both processed data (with summary) and raw data (without summary)
            if (greenhouseData.summary?.plotStats) {
                const plot = greenhouseData.summary.plotStats.find((p) => p.plotId === zoneId);
                return plot?.plotName || zoneId;
            } else if (greenhouseData.rawData?.shapes) {
                // For raw data, find the shape by ID
                const shape = greenhouseData.rawData?.shapes.find((s) => s.id === zoneId);
                return shape?.name || zoneId;
            }
            return zoneId;
        }
        
        // Check horticultureSystemData first
        const horticultureSystemDataStr = localStorage.getItem('horticultureSystemData');
        if (horticultureSystemDataStr) {
            try {
                const horticultureSystemData = JSON.parse(horticultureSystemDataStr);
                if (horticultureSystemData && horticultureSystemData.zones) {
                    const zone = horticultureSystemData.zones.find((z: any) => z.id === zoneId);
                    if (zone?.name) {
                        return zone.name;
                    }
                }
            } catch (error) {
                // Fall through to default
            }
        }
        
        const zone = projectData?.zones.find((z) => z.id === zoneId);
        return zone?.name || zoneId;
    };

    // แก้ใน product.tsx ประมาณบรรทัด 191-220
    const createGreenhouseZoneInput = (
        plot: EnhancedPlotStats,
        greenhouseData: GreenhousePlanningData,
        totalZones: number
    ): IrrigationInput => {
        const areaInSqm = plot.area;
        // Fix: Convert square meters to rai for consistency
        const areaInRai = areaInSqm / 1600;
        const crop = getCropByValue(plot.cropType || '');
        const totalSprinklers = plot.equipmentCount.sprinklers || plot.production.totalPlants;

        const waterPerSprinkler =
            plot.production.waterRequirementPerIrrigation / Math.max(totalSprinklers, 1);

        const longestBranch = plot.pipeStats.drip.longest || plot.pipeStats.sub.longest || 30;
        const totalBranchLength =
            plot.pipeStats.drip.totalLength || plot.pipeStats.sub.totalLength || 100;
        const longestSubmain = plot.pipeStats.main.longest || 0;
        const totalSubmainLength = plot.pipeStats.main.totalLength || 0;

        return {
            farmSizeRai: formatNumber(areaInRai, 3), // Fix: Now consistently in rai
            totalTrees: totalSprinklers,
            waterPerTreeLiters: formatNumber(waterPerSprinkler, 3),
            numberOfZones: totalZones,
            sprinklersPerTree: 1,
            irrigationTimeMinutes: 30,
            staticHeadM: 0,
            pressureHeadM: 20,
            pipeAgeYears: 0,

            sprinklersPerBranch: Math.max(1, Math.ceil(totalSprinklers / 5)),
            branchesPerSecondary: 1,
            simultaneousZones: 1,

            sprinklersPerLongestBranch: Math.max(1, Math.ceil(totalSprinklers / 5)),
            branchesPerLongestSecondary: 1,
            secondariesPerLongestMain: 1,

            longestBranchPipeM: formatNumber(longestBranch, 3),
            totalBranchPipeM: formatNumber(totalBranchLength, 3),
            longestSecondaryPipeM: formatNumber(longestSubmain, 3),
            totalSecondaryPipeM: formatNumber(totalSubmainLength, 3),
            longestMainPipeM: 0,
            totalMainPipeM: 0,
        };
    };

    const createSingleGreenhouseInput = (
        greenhouseData: GreenhousePlanningData
    ): IrrigationInput => {
        const areaInSqm = greenhouseData.summary.totalPlotArea;
        // Fix: Convert square meters to rai for consistency
        const areaInRai = areaInSqm / 1600;
        const totalSprinklers =
            greenhouseData.summary.overallEquipmentCount.sprinklers ||
            greenhouseData.summary.overallProduction.totalPlants;

        const waterPerSprinkler =
            greenhouseData.summary.overallProduction.waterRequirementPerIrrigation /
            Math.max(totalSprinklers, 1);

        return {
            farmSizeRai: formatNumber(areaInRai, 3), // Fix: Now consistently in rai
            totalTrees: totalSprinklers,
            waterPerTreeLiters: formatNumber(waterPerSprinkler, 3),
            numberOfZones: 1,
            sprinklersPerTree: 1,
            irrigationTimeMinutes: 30,
            staticHeadM: 0,
            pressureHeadM: 20,
            pipeAgeYears: 0,

            sprinklersPerBranch: Math.max(1, Math.ceil(totalSprinklers / 5)),
            branchesPerSecondary: 1,
            simultaneousZones: 1,

            sprinklersPerLongestBranch: Math.max(1, Math.ceil(totalSprinklers / 5)),
            branchesPerLongestSecondary: 1,
            secondariesPerLongestMain: 1,

            longestBranchPipeM: formatNumber(
                greenhouseData.summary.overallPipeStats.drip.longest ||
                    greenhouseData.summary.overallPipeStats.sub.longest ||
                    30,
                3
            ),
            totalBranchPipeM: formatNumber(
                greenhouseData.summary.overallPipeStats.drip.totalLength ||
                    greenhouseData.summary.overallPipeStats.sub.totalLength ||
                    100,
                3
            ),
            longestSecondaryPipeM: formatNumber(
                greenhouseData.summary.overallPipeStats.main.longest || 0,
                3
            ),
            totalSecondaryPipeM: formatNumber(
                greenhouseData.summary.overallPipeStats.main.totalLength || 0,
                3
            ),
            longestMainPipeM: 0,
            totalMainPipeM: 0,
        };
    };

    const createFieldCropZoneInput = (
        zone: FieldCropData['zones']['info'][0],
        fieldData: FieldCropData,
        totalZones: number
    ): IrrigationInput => {
        const areaInRai = zone.area / 1600;
        const assignedCropValue = fieldData.crops.zoneAssignments[zone.id];
        const crop = assignedCropValue ? getCropByValue(assignedCropValue) : null;

        const totalSprinklers =
            zone.sprinklerCount || Math.max(1, Math.ceil(zone.totalPlantingPoints / 10));

        let waterPerSprinklerLPM = 2.0;
        if (crop && crop.waterRequirement) {
            waterPerSprinklerLPM = crop.waterRequirement;
        } else if (zone.totalWaterRequirementPerDay > 0 && totalSprinklers > 0) {
            const avgIrrigationTimeHours = 0.5;
            waterPerSprinklerLPM =
                zone.totalWaterRequirementPerDay / totalSprinklers / (avgIrrigationTimeHours * 60);
        }

        const zonePipeStats = zone.pipeStats;
        const longestBranch = zonePipeStats.lateral.longest || 30;
        const totalBranchLength = zonePipeStats.lateral.totalLength || 100;
        const longestSubmain = zonePipeStats.submain.longest || 0;
        const totalSubmainLength = zonePipeStats.submain.totalLength || 0;
        const longestMain = zonePipeStats.main.longest || 0;
        const totalMainLength = zonePipeStats.main.totalLength || 0;

        return {
            farmSizeRai: formatNumber(areaInRai, 3),
            totalTrees: totalSprinklers,
            waterPerTreeLiters: formatNumber(waterPerSprinklerLPM, 3),
            numberOfZones: totalZones,
            sprinklersPerTree: 1,
            irrigationTimeMinutes: 30,
            staticHeadM: 0,
            pressureHeadM: 20,
            pipeAgeYears: 0,

            sprinklersPerBranch: Math.max(1, Math.ceil(totalSprinklers / 5)),
            branchesPerSecondary: 1,
            simultaneousZones: 1,

            sprinklersPerLongestBranch: Math.max(1, Math.ceil(totalSprinklers / 5)),
            branchesPerLongestSecondary: 1,
            secondariesPerLongestMain: 1,

            longestBranchPipeM: formatNumber(longestBranch, 3),
            totalBranchPipeM: formatNumber(totalBranchLength, 3),
            longestSecondaryPipeM: formatNumber(longestSubmain, 3),
            totalSecondaryPipeM: formatNumber(totalSubmainLength, 3),
            longestMainPipeM: formatNumber(longestMain, 3),
            totalMainPipeM: formatNumber(totalMainLength, 3),
        };
    };

    const createSingleFieldCropInput = (fieldData: FieldCropData): IrrigationInput => {
        const areaInRai = fieldData.area.size / 1600;

        const totalSprinklers =
            fieldData.irrigation.totalCount ||
            fieldData.summary.totalPlantingPoints ||
            Math.max(1, Math.ceil(fieldData.summary.totalPlantingPoints / 10));

        let waterPerSprinklerLPM = 2.0;
        if (fieldData.summary.totalWaterRequirementPerDay > 0 && totalSprinklers > 0) {
            const avgIrrigationTimeHours = 0.5;
            waterPerSprinklerLPM =
                fieldData.summary.totalWaterRequirementPerDay /
                totalSprinklers /
                (avgIrrigationTimeHours * 60);
        }

        return {
            farmSizeRai: formatNumber(areaInRai, 3),
            totalTrees: totalSprinklers,
            waterPerTreeLiters: formatNumber(waterPerSprinklerLPM, 3),
            numberOfZones: 1,
            sprinklersPerTree: 1,
            irrigationTimeMinutes: 30,
            staticHeadM: 0,
            pressureHeadM: 20,
            pipeAgeYears: 0,

            sprinklersPerBranch: Math.max(1, Math.ceil(totalSprinklers / 5)),
            branchesPerSecondary: 1,
            simultaneousZones: 1,

            sprinklersPerLongestBranch: Math.max(1, Math.ceil(totalSprinklers / 5)),
            branchesPerLongestSecondary: 1,
            secondariesPerLongestMain: 1,

            longestBranchPipeM: formatNumber(fieldData.pipes.stats.lateral.longest || 30, 3),
            totalBranchPipeM: formatNumber(fieldData.pipes.stats.lateral.totalLength || 100, 3),
            longestSecondaryPipeM: formatNumber(fieldData.pipes.stats.submain.longest || 0, 3),
            totalSecondaryPipeM: formatNumber(fieldData.pipes.stats.submain.totalLength || 0, 3),
            longestMainPipeM: formatNumber(fieldData.pipes.stats.main.longest || 0, 3),
            totalMainPipeM: formatNumber(fieldData.pipes.stats.main.totalLength || 0, 3),
        };
    };

    const createZoneCalculationData = (): ZoneCalculationData[] => {
        const zoneCalcData: ZoneCalculationData[] = [];
        let allZoneIds: string[] = [];

        if (projectMode === 'garden' && gardenStats) {
            allZoneIds = gardenStats.zones.map((z) => z.zoneId);
        } else if (projectMode === 'field-crop' && fieldCropData) {
            allZoneIds = fieldCropData.zones.info.map((z) => z.id);
        } else if (projectMode === 'greenhouse' && greenhouseData) {
            // Handle both processed data (with summary) and raw data (without summary)
            if (greenhouseData.summary?.plotStats) {
                allZoneIds = greenhouseData.summary.plotStats.map((p) => p.plotId);
            } else if (greenhouseData.rawData?.shapes) {
                // For raw data, get plot shapes
                allZoneIds = greenhouseData.rawData?.shapes.filter((s) => s.type === 'plot').map((s) => s.id);
            } else {
                allZoneIds = [];
            }
        } else if (projectData) {
            allZoneIds = projectData.zones.map((z) => z.id);
        }

        allZoneIds.forEach((zoneId) => {
            const zoneInput = zoneInputs[zoneId];
            const zoneSprinkler = zoneSprinklers[zoneId];

            if (zoneInput && zoneSprinkler) {
                let simultaneousZonesForCalc = 1;
                if (zoneOperationMode === 'simultaneous') {
                    simultaneousZonesForCalc = allZoneIds.length;
                } else if (zoneOperationMode === 'custom') {
                    const group = zoneOperationGroups.find((g) => g.zones.includes(zoneId));
                    simultaneousZonesForCalc = group ? group.zones.length : 1;
                }

                const adjustedInput = {
                    ...zoneInput,
                    simultaneousZones: simultaneousZonesForCalc,
                    numberOfZones: allZoneIds.length,
                };

                zoneCalcData.push({
                    zoneId,
                    input: adjustedInput,
                    sprinkler: zoneSprinkler,
                    projectMode,
                });
            }
        });

        return zoneCalcData;
    };

    const createGardenZoneInput = (
        zone: any,
        gardenStats: GardenStatistics,
        totalZones: number
    ): IrrigationInput => {
        const zoneStats = gardenStats.zones.find((z) => z.zoneId === zone.zoneId);

        if (!zoneStats) {
            throw new Error(`Zone statistics not found for zone ${zone.zoneId}`);
        }

        const areaInRai = zoneStats.area / 1600;

        // Fix: Use a more reasonable default based on area instead of sprinklerCount
        // Calculate sprinklers based on area: roughly 10-15 sprinklers per rai for home garden
        const sprinklerCount = zoneStats.sprinklerCount > 0 
            ? zoneStats.sprinklerCount 
            : Math.max(5, Math.ceil(areaInRai * 12)); // 12 sprinklers per rai as default
        


        // ใช้ข้อมูลจาก zone: sprinklerFlowRate * sprinklerCount
        const totalWaterRequirement = zoneStats.sprinklerFlowRate * zoneStats.sprinklerCount;
        const waterPerSprinkler = sprinklerCount > 0 ? totalWaterRequirement / sprinklerCount : zoneStats.sprinklerFlowRate;

        return {
            farmSizeRai: formatNumber(areaInRai, 3),
            totalTrees: sprinklerCount,
            waterPerTreeLiters: formatNumber(waterPerSprinkler, 3),
            numberOfZones: totalZones,
            sprinklersPerTree: 1,
            irrigationTimeMinutes: 30,
            staticHeadM: 0,
            pressureHeadM: 20,
            pipeAgeYears: 0,

            sprinklersPerBranch: Math.max(1, Math.ceil(sprinklerCount / 5)),
            branchesPerSecondary: 1,
            simultaneousZones: 1,

            sprinklersPerLongestBranch: Math.max(1, Math.ceil(sprinklerCount / 5)),
            branchesPerLongestSecondary: 1,
            secondariesPerLongestMain: 1,

            longestBranchPipeM: formatNumber(zoneStats.longestPipeFromSource || 20, 3),
            totalBranchPipeM: formatNumber(zoneStats.totalPipeLength || 100, 3),
            longestSecondaryPipeM: 0,
            totalSecondaryPipeM: 0,
            longestMainPipeM: 0,
            totalMainPipeM: 0,
        };
    };

    const createSingleGardenInput = (stats: GardenStatistics): IrrigationInput => {
        const summary = stats.summary;

        const areaInRai = summary.totalArea / 1600;

        // Fix: Use area-based calculation if no sprinklers are placed
        const totalSprinklers = summary.totalSprinklers > 0 
            ? summary.totalSprinklers 
            : Math.max(5, Math.ceil(areaInRai * 12)); // 12 sprinklers per rai as default

        return {
            farmSizeRai: formatNumber(areaInRai, 3),
            totalTrees: totalSprinklers,
            waterPerTreeLiters: formatNumber(50, 3),
            numberOfZones: 1,
            sprinklersPerTree: 1,
            irrigationTimeMinutes: 30,
            staticHeadM: 0,
            pressureHeadM: 20,
            pipeAgeYears: 0,

            sprinklersPerBranch: Math.max(1, Math.ceil(totalSprinklers / 5)),
            branchesPerSecondary: 1,
            simultaneousZones: 1,

            sprinklersPerLongestBranch: Math.max(1, Math.ceil(totalSprinklers / 5)),
            branchesPerLongestSecondary: 1,
            secondariesPerLongestMain: 1,

            longestBranchPipeM: formatNumber(summary.longestPipeFromSource || 20, 3),
            totalBranchPipeM: formatNumber(summary.totalPipeLength || 100, 3),
            longestSecondaryPipeM: 0,
            totalSecondaryPipeM: 0,
            longestMainPipeM: 0,
            totalMainPipeM: 0,
        };
    };

<<<<<<< HEAD
    // Simple replacement for removed createZoneInput function
    const createZoneInput = (zone: any, stats: any, pipes: any[], sprinklers: any[], plants: any[], totalZones: number): IrrigationInput => {
        return {
            farmSizeRai: zone.area || 0,
            totalTrees: zone.plantCount || 0,
            waterPerTreeLiters: zone.plantData?.waterNeed || 50,
            numberOfZones: totalZones,
            sprinklersPerTree: 1,
            irrigationTimeMinutes: 30,
            staticHeadM: 0,
            pressureHeadM: 20,
            pipeAgeYears: 0,
            sprinklersPerBranch: 1,
            branchesPerSecondary: 1,
            simultaneousZones: 1,
            sprinklersPerLongestBranch: 1,
            branchesPerLongestSecondary: 1,
            secondariesPerLongestMain: 1,
            longestBranchPipeM: 0,
            totalBranchPipeM: 0,
            longestSecondaryPipeM: 0,
            totalSecondaryPipeM: 0,
            longestMainPipeM: 0,
            totalMainPipeM: 0,
        };
    };
=======
    // สร้าง gardenSystemData เหมือน horticultureSystemData สำหรับ garden mode
    const createGardenSystemData = (gardenData: GardenPlannerData, gardenStats: GardenStatistics) => {
        if (!gardenData || !gardenStats) return null;

        const summary = gardenStats.summary;
        const zones = gardenStats.zones;

        // สร้าง sprinkler config จากข้อมูล garden
        const sprinklerConfig = {
            flowRatePerPlant: 6.0, // L/min ต่อหัวฉีด (default)
            pressureBar: 2.5, // บาร์ (default)
            radiusMeters: 8.0, // เมตร (default)
        };

        // สร้างข้อมูลโซนแบบ horticulture
        const systemZones = zones.length > 0 ? zones.map((zone) => {
            const sprinklerCount = zone.sprinklerCount || Math.max(1, Math.ceil(zone.area / 1600 * 12));
            
            return {
                id: zone.zoneId,
                name: zone.zoneName,
                sprinklerCount: sprinklerCount,
                waterNeedPerMinute: sprinklerCount * sprinklerConfig.flowRatePerPlant,
                bestPipes: {
                    // สร้าง BestPipeInfo สำหรับแต่ละประเภทท่อ
                    branch: {
                        id: `branch-${zone.zoneId}`,
                        length: zone.longestPipeFromSource || 20,
                        count: sprinklerCount, // จำนวนทางออก = จำนวนหัวฉีด
                        waterFlowRate: sprinklerCount * sprinklerConfig.flowRatePerPlant,
                        details: { type: 'branch', zoneId: zone.zoneId },
                    },
                    subMain: {
                        id: `submain-${zone.zoneId}`,
                        length: Math.max(zone.longestPipeFromSource * 0.7, 15),
                        count: Math.max(1, Math.ceil(sprinklerCount / 5)), // จำนวนท่อย่อยที่เชื่อมต่อ
                        waterFlowRate: sprinklerCount * sprinklerConfig.flowRatePerPlant,
                        details: { type: 'subMain', zoneId: zone.zoneId },
                    },
                    main: {
                        id: `main-${zone.zoneId}`,
                        length: Math.max(zone.longestPipeFromSource * 0.5, 10),
                        count: 1, // จำนวนท่อเมนรองที่เชื่อมต่อ
                        waterFlowRate: sprinklerCount * sprinklerConfig.flowRatePerPlant,
                        details: { type: 'main', zoneId: zone.zoneId },
                    },
                },
            };
        }) : [{
            // Single zone สำหรับกรณีที่ไม่มีโซนแยก
            id: 'main-garden',
            name: 'สวนหลัก',
            sprinklerCount: summary.totalSprinklers || Math.max(5, Math.ceil(summary.totalArea / 1600 * 12)),
            waterNeedPerMinute: (summary.totalSprinklers || Math.max(5, Math.ceil(summary.totalArea / 1600 * 12))) * sprinklerConfig.flowRatePerPlant,
            bestPipes: {
                branch: {
                    id: 'branch-main-garden',
                    length: summary.longestPipeFromSource || 20,
                    count: summary.totalSprinklers || Math.max(5, Math.ceil(summary.totalArea / 1600 * 12)),
                    waterFlowRate: (summary.totalSprinklers || Math.max(5, Math.ceil(summary.totalArea / 1600 * 12))) * sprinklerConfig.flowRatePerPlant,
                    details: { type: 'branch', zoneId: 'main-garden' },
                },
                subMain: {
                    id: 'submain-main-garden',
                    length: Math.max((summary.longestPipeFromSource || 20) * 0.7, 15),
                    count: Math.max(1, Math.ceil((summary.totalSprinklers || 5) / 5)),
                    waterFlowRate: (summary.totalSprinklers || Math.max(5, Math.ceil(summary.totalArea / 1600 * 12))) * sprinklerConfig.flowRatePerPlant,
                    details: { type: 'subMain', zoneId: 'main-garden' },
                },
                main: {
                    id: 'main-main-garden',
                    length: Math.max((summary.longestPipeFromSource || 20) * 0.5, 10),
                    count: 1,
                    waterFlowRate: (summary.totalSprinklers || Math.max(5, Math.ceil(summary.totalArea / 1600 * 12))) * sprinklerConfig.flowRatePerPlant,
                    details: { type: 'main', zoneId: 'main-garden' },
                },
            },
        }];

        return {
            sprinklerConfig,
            zones: systemZones,
            isMultipleZones: zones.length > 1,
            projectMode: 'garden',
        };
    };

    // Removed old createZoneInput and createSingleZoneInput functions
    // Now using direct data creation based on horticultureSystemData
>>>>>>> 63046a15

    const currentInput = useMemo(() => {
        if (!activeZoneId) {
            console.log('⚠️ No activeZoneId set');
            return null;
        }
        
        if (!zoneInputs[activeZoneId]) {
            console.log('⚠️ No zone inputs for activeZoneId:', activeZoneId);
            // Try to create default zone inputs if they don't exist
            if (projectData && projectData.zones) {
                const zone = projectData.zones.find(z => z.id === activeZoneId);
                if (zone) {
                    console.log('🔄 Creating default zone inputs for zone:', activeZoneId);
                    const defaultInput = createZoneInput(zone, {}, [], [], [], 1);
                    setZoneInputs(prev => ({
                        ...prev,
                        [activeZoneId]: defaultInput
                    }));
                    return defaultInput;
                }
            }
            return null;
        }

        const baseInput = zoneInputs[activeZoneId];

        let simultaneousZonesForCalc = 1;
        let allZoneIds: string[] = [];

        if (projectMode === 'garden' && gardenStats) {
            allZoneIds = gardenStats.zones.map((z) => z.zoneId);
        } else if (projectMode === 'field-crop' && fieldCropData) {
            allZoneIds = fieldCropData.zones.info.map((z) => z.id);
        } else if (projectMode === 'greenhouse' && greenhouseData) {
            // Handle both processed data (with summary) and raw data (without summary)
            if (greenhouseData.summary?.plotStats) {
                allZoneIds = greenhouseData.summary.plotStats.map((p) => p.plotId);
            } else if (greenhouseData.rawData?.shapes) {
                // For raw data, get plot shapes
                allZoneIds = greenhouseData.rawData?.shapes.filter((s) => s.type === 'plot').map((s) => s.id);
            } else {
                allZoneIds = [];
            }
        } else if (projectData) {
            allZoneIds = projectData.zones.map((z) => z.id);
        }

        if (zoneOperationMode === 'simultaneous') {
            simultaneousZonesForCalc = allZoneIds.length;
        } else if (zoneOperationMode === 'custom') {
            const group = zoneOperationGroups.find((g) => g.zones.includes(activeZoneId));
            simultaneousZonesForCalc = group ? group.zones.length : 1;
        }

        const updatedInput = {
            ...baseInput,
            simultaneousZones: simultaneousZonesForCalc,
            numberOfZones: allZoneIds.length,
        };

        return updatedInput;
    }, [
        activeZoneId,
        zoneInputs,
        zoneOperationMode,
        zoneOperationGroups,
        projectMode,
        gardenStats,
        fieldCropData,
        greenhouseData,
        projectData,
    ]);

    const handleZoneOperationModeChange = (mode: 'sequential' | 'simultaneous' | 'custom') => {
        setZoneOperationMode(mode);

        let allZoneIds: string[] = [];

        if (projectMode === 'garden' && gardenStats) {
            allZoneIds = gardenStats.zones.map((z) => z.zoneId);
        } else if (projectMode === 'field-crop' && fieldCropData) {
            allZoneIds = fieldCropData.zones.info.map((z) => z.id);
        } else if (projectMode === 'greenhouse' && greenhouseData) {
            // Handle both processed data (with summary) and raw data (without summary)
            if (greenhouseData.summary?.plotStats) {
                allZoneIds = greenhouseData.summary.plotStats.map((p) => p.plotId);
            } else if (greenhouseData.rawData?.shapes) {
                // For raw data, get plot shapes
                allZoneIds = greenhouseData.rawData?.shapes.filter((s) => s.type === 'plot').map((s) => s.id);
            } else {
                allZoneIds = [];
            }
        } else if (projectData) {
            allZoneIds = projectData.zones.map((z) => z.id);
        }

        if (mode === 'sequential') {
            const groups = allZoneIds.map((zoneId, index) => ({
                id: `group-${index}`,
                zones: [zoneId],
                order: index + 1,
                label: `${getZoneName(zoneId)}`,
            }));
            setZoneOperationGroups(groups);
        } else if (mode === 'simultaneous') {
            setZoneOperationGroups([
                {
                    id: 'group-all',
                    zones: allZoneIds,
                    order: 1,
                    label: t('เปิดทุกโซนพร้อมกัน'),
                },
            ]);
        }
    };

    const addOperationGroup = () => {
        const newGroup: ZoneOperationGroup = {
            id: `group-${Date.now()}`,
            zones: [],
            order: zoneOperationGroups.length + 1,
            label: t(`กลุ่มที่ ${zoneOperationGroups.length + 1}`),
        };
        setZoneOperationGroups([...zoneOperationGroups, newGroup]);
    };

    const updateOperationGroup = (groupId: string, zones: string[]) => {
        setZoneOperationGroups((groups) =>
            groups.map((g) => (g.id === groupId ? { ...g, zones } : g))
        );
    };

    const removeOperationGroup = (groupId: string) => {
        setZoneOperationGroups((groups) =>
            groups
                .filter((g) => g.id !== groupId)
                .map((g, index) => ({
                    ...g,
                    order: index + 1,
                    label: t(`กลุ่มที่ ${index + 1}`),
                }))
        );
    };

    useEffect(() => {
        const urlParams = new URLSearchParams(window.location.search);
        let mode = urlParams.get('mode') as ProjectMode;
        const storedType = localStorage.getItem('projectType');

        if (!mode && storedType === 'greenhouse') {
            mode = 'greenhouse';
        } else if (!mode && storedType === 'field-crop') {
            mode = 'field-crop';
        } else if (!mode && storedType === 'home-garden') {
            mode = 'garden';
        } else if (!mode && storedType === 'horticulture') {
            mode = 'horticulture';
        }

        if (mode === 'greenhouse') {
            setProjectMode('greenhouse');
            // Clear global default sprinkler เมื่อเปลี่ยน mode
            localStorage.removeItem('horticulture_defaultSprinkler');
            localStorage.removeItem('garden_defaultSprinkler');

            let data = getGreenhouseData();

            if (!data) {
                data = migrateLegacyGreenhouseData();
            }

            if (data) {
                setGreenhouseData(data);

                const initialZoneInputs: { [zoneId: string]: IrrigationInput } = {};
                const initialSelectedPipes: {
                    [zoneId: string]: { branch?: any; secondary?: any; main?: any };
                } = {};

                if (data.summary.plotStats.length > 1) {
                    data.summary.plotStats.forEach((plot) => {
                        initialZoneInputs[plot.plotId] = createGreenhouseZoneInput(
                            plot,
                            data,
                            data.summary.plotStats.length
                        );
                        initialSelectedPipes[plot.plotId] = {
                            branch: undefined,
                            secondary: undefined,
                            main: undefined,
                        };
                    });

                    setZoneInputs(initialZoneInputs);
                    setSelectedPipes(initialSelectedPipes);
                    setActiveZoneId(data.summary.plotStats[0].plotId);
                    handleZoneOperationModeChange('sequential');
                } else if (data.summary.plotStats.length === 1) {
                    const plot = data.summary.plotStats[0];
                    const singleInput = createGreenhouseZoneInput(plot, data, 1);
                    setZoneInputs({ [plot.plotId]: singleInput });
                    setSelectedPipes({
                        [plot.plotId]: { branch: undefined, secondary: undefined, main: undefined },
                    });
                    setActiveZoneId(plot.plotId);
                } else {
                    const singleInput = createSingleGreenhouseInput(data);
                    setZoneInputs({ 'main-area': singleInput });
                    setSelectedPipes({
                        'main-area': { branch: undefined, secondary: undefined, main: undefined },
                    });
                    setActiveZoneId('main-area');
                }
            } else {
                console.warn('⚠️ No greenhouse data found');
                router.visit('/greenhouse-crop');
            }
        } else if (mode === 'field-crop') {
            setProjectMode('field-crop');
            // Clear global default sprinkler เมื่อเปลี่ยน mode
            localStorage.removeItem('horticulture_defaultSprinkler');
            localStorage.removeItem('garden_defaultSprinkler');

            let fieldData = getEnhancedFieldCropData();

            if (!fieldData) {
                fieldData = migrateToEnhancedFieldCropData();
            }

            if (fieldData) {
                setFieldCropData(fieldData);

                const initialZoneInputs: { [zoneId: string]: IrrigationInput } = {};
                const initialSelectedPipes: {
                    [zoneId: string]: { branch?: any; secondary?: any; main?: any };
                } = {};

                if (fieldData.zones.info.length > 1) {
                    fieldData.zones.info.forEach((zone) => {
                        initialZoneInputs[zone.id] = createFieldCropZoneInput(
                            zone,
                            fieldData,
                            fieldData.zones.info.length
                        );
                        initialSelectedPipes[zone.id] = {
                            branch: undefined,
                            secondary: undefined,
                            main: undefined,
                        };
                    });

                    setZoneInputs(initialZoneInputs);
                    setSelectedPipes(initialSelectedPipes);
                    setActiveZoneId(fieldData.zones.info[0].id);
                    handleZoneOperationModeChange('sequential');
                } else if (fieldData.zones.info.length === 1) {
                    const zone = fieldData.zones.info[0];
                    const singleInput = createFieldCropZoneInput(zone, fieldData, 1);
                    setZoneInputs({ [zone.id]: singleInput });
                    setSelectedPipes({
                        [zone.id]: { branch: undefined, secondary: undefined, main: undefined },
                    });
                    setActiveZoneId(zone.id);
                } else {
                    const singleInput = createSingleFieldCropInput(fieldData);
                    setZoneInputs({ 'main-area': singleInput });
                    setSelectedPipes({
                        'main-area': { branch: undefined, secondary: undefined, main: undefined },
                    });
                    setActiveZoneId('main-area');
                }
            } else {
                console.warn('⚠️ No field crop data found');
                router.visit('/field-map');
            }
        } else if (mode === 'garden') {
            setProjectMode('garden');
<<<<<<< HEAD
            
            // Check if we have a field ID - if so, prioritize database data over localStorage
            const fieldId = localStorage.getItem('currentFieldId');
            if (fieldId && !fieldId.startsWith('mock-')) {
                // Try to load from database first
                console.log('🔄 Attempting to load home garden data from database for field:', fieldId);
                loadFieldDataFromDatabase(fieldId).then((loadedFromDb) => {
                    if (loadedFromDb) {
                        console.log('✅ Loaded home garden data from database for field:', fieldId);
                        return; // Exit early since we loaded from database
                    }
                    
                    // Fallback to localStorage if database loading failed
                    console.log('🔄 Falling back to localStorage for home garden data');
                    loadGardenDataFromLocalStorage();
                }).catch((error) => {
                    console.warn('⚠️ Database loading failed, using localStorage for home garden data:', error);
                    loadGardenDataFromLocalStorage();
                });
            } else {
                // No field ID, use localStorage directly
                loadGardenDataFromLocalStorage();
            }
            
            // Helper function to load garden data from localStorage
            function loadGardenDataFromLocalStorage() {
                const gardenPlannerData = loadGardenData();
                if (gardenPlannerData) {
                    setGardenData(gardenPlannerData);
                    const stats = calculateGardenStatistics(gardenPlannerData);
                    setGardenStats(stats);

                    const initialZoneInputs: { [zoneId: string]: IrrigationInput } = {};
                    const initialSelectedPipes: {
                        [zoneId: string]: { branch?: any; secondary?: any; main?: any };
                    } = {};

                    if (stats.zones.length > 1) {
                        stats.zones.forEach((zone) => {
                            initialZoneInputs[zone.zoneId] = createGardenZoneInput(
                                zone,
                                stats,
                                stats.zones.length
                            );
                            initialSelectedPipes[zone.zoneId] = {
                                branch: undefined,
                                secondary: undefined,
                                main: undefined,
                            };
                        });

                        setZoneInputs(initialZoneInputs);
                        setSelectedPipes(initialSelectedPipes);
                        setActiveZoneId(stats.zones[0].zoneId);
                        handleZoneOperationModeChange('sequential');
                    } else {
                        const singleInput = createSingleGardenInput(stats);
                        setZoneInputs({ 'main-area': singleInput });
                        setSelectedPipes({
                            'main-area': { branch: undefined, secondary: undefined, main: undefined },
                        });
                        setActiveZoneId('main-area');
                    }
=======
            // Clear global default sprinkler เมื่อเปลี่ยน mode (ยกเว้น garden_defaultSprinkler)
            localStorage.removeItem('horticulture_defaultSprinkler');
            const gardenPlannerData = loadGardenData();
            if (gardenPlannerData) {
                setGardenData(gardenPlannerData);
                const stats = calculateGardenStatistics(gardenPlannerData);
                setGardenStats(stats);

                // สร้าง gardenSystemData เหมือน horticultureSystemData
                const systemData = createGardenSystemData(gardenPlannerData, stats);
                setGardenSystemData(systemData);

                const initialZoneInputs: { [zoneId: string]: IrrigationInput } = {};
                const initialSelectedPipes: {
                    [zoneId: string]: { branch?: any; secondary?: any; main?: any; emitter?: any };
                } = {};

                if (stats.zones.length > 1) {
                    stats.zones.forEach((zone) => {
                        initialZoneInputs[zone.zoneId] = createGardenZoneInput(
                            zone,
                            stats,
                            stats.zones.length
                        );
                        initialSelectedPipes[zone.zoneId] = {
                            branch: undefined,
                            secondary: undefined,
                            main: undefined,
                            emitter: undefined,
                        };
                    });

                    setZoneInputs(initialZoneInputs);
                    setSelectedPipes(initialSelectedPipes);
                    setActiveZoneId(stats.zones[0].zoneId);
                    handleZoneOperationModeChange('sequential');
                } else {
                    const singleInput = createSingleGardenInput(stats);
                    setZoneInputs({ 'main-area': singleInput });
                    setSelectedPipes({
                        'main-area': { branch: undefined, secondary: undefined, main: undefined, emitter: undefined },
                    });
                    setActiveZoneId('main-area');
>>>>>>> 63046a15
                }
            }
                } else {
            setProjectMode('horticulture');
            // Clear global default sprinkler เมื่อเปลี่ยน mode (ยกเว้น horticulture_defaultSprinkler)
            localStorage.removeItem('garden_defaultSprinkler');
            
            // โหลดข้อมูลระบบหัวฉีดและโซนจาก HorticultureResultsPage
            const horticultureSystemDataStr = localStorage.getItem('horticultureSystemData');
            let horticultureSystemData: any = null;
            if (horticultureSystemDataStr) {
                try {
                    horticultureSystemData = JSON.parse(horticultureSystemDataStr);
                    setHorticultureSystemData(horticultureSystemData);
                } catch (error) {
                    console.warn('Failed to parse horticulture system data:', error);
                }
            } else {
                console.warn('No horticultureSystemData found in localStorage');
            }
            
            // โหลดข้อมูลโปรเจกต์จาก localStorage โดยตรง (ไม่ใช้ฟังก์ชันเก่า)
            const currentProjectDataStr = localStorage.getItem('horticultureIrrigationData');
            let data: HorticultureProject | null = null;
            if (currentProjectDataStr) {
                try {
                    data = JSON.parse(currentProjectDataStr);
                    console.log('📊 Loaded project data:', {
                        hasTotalArea: !!data?.totalArea,
                        totalArea: data?.totalArea,
                        hasMainArea: !!data?.mainArea,
                        mainAreaLength: data?.mainArea?.length
                    });
                } catch (error) {
                    console.warn('Failed to parse current project data:', error);
                }
            } else {
                console.warn('No horticultureIrrigationData found in localStorage');
            }
            
            // สร้าง stats object แทนการใช้ getProjectStats()
            let stats: any = null;
            if (data) {
                console.log('📊 Creating stats from data:', {
                    totalArea: data.totalArea,
                    totalAreaInRai: data.totalArea / 1600,
                    plantsLength: data.plants?.length,
                    zonesLength: data.zones?.length
                });
                stats = {
                    totalAreaInRai: data.totalArea / 1600,
                    totalPlants: data.plants?.length || 0,
                    zoneDetails: data.zones?.map((zone: Zone) => ({
                        zoneId: zone.id,
                        zoneName: zone.name,
                        areaInRai: zone.area / 1600,
                        plantCount: zone.plantCount || 0
                    })) || []
                };
            }

            // ถ้าไม่มีข้อมูลโปรเจกต์ ให้สร้างข้อมูล default
            if (!data && horticultureSystemData) {
                data = {
                    projectName: 'Default Project',
                    totalArea: horticultureSystemData.zones[0]?.area || 1600,
                    zones: horticultureSystemData.zones.map((zone: any) => ({
                        id: zone.id,
                        name: zone.name,
                        plantCount: zone.plantCount,
                        area: zone.area
                    })),
                    plants: [],
                    useZones: horticultureSystemData.isMultipleZones,
                    irrigationZones: horticultureSystemData.isMultipleZones ? horticultureSystemData.zones : []
                };
                
                stats = {
                    totalAreaInRai: data.totalArea / 1600,
                    totalPlants: horticultureSystemData.totalPlants || 0,
                    zoneDetails: horticultureSystemData.zones.map((zone: any) => ({
                        zoneId: zone.id,
                        zoneName: zone.name,
                        areaInRai: zone.area / 1600,
                        plantCount: zone.plantCount || 0
                    }))
                };
            }

            if (data && stats) {
                setProjectData(data);
                setProjectStats(stats);

                // ตรวจสอบข้อมูลโซนจาก horticultureSystemData ก่อน
                if (horticultureSystemData && horticultureSystemData.isMultipleZones && horticultureSystemData.zones.length > 0) {
                    // Multiple zones based on horticultureSystemData
                    const initialZoneInputs: { [zoneId: string]: IrrigationInput } = {};
                    const initialSelectedPipes: {
                        [zoneId: string]: { branch?: any; secondary?: any; main?: any; emitter?: any };
                    } = {};

                    horticultureSystemData.zones.forEach((zone: any) => {


                        initialZoneInputs[zone.id] = {
                            farmSizeRai: formatNumber(zone.area / 1600, 3),
                            totalTrees: zone.plantCount,
                            waterPerTreeLiters: formatNumber(zone.waterNeedPerMinute || 50, 3), // ใช้ waterNeedPerMinute (ลิตร/นาที)
                            numberOfZones: horticultureSystemData.zones.length,
                            sprinklersPerTree: 1,
                            irrigationTimeMinutes: 20,
                            staticHeadM: 0,
                            pressureHeadM: 20,
                            pipeAgeYears: 0,
                            sprinklersPerBranch: Math.max(1, Math.ceil(zone.plantCount / 5)),
                            branchesPerSecondary: 1,
                            simultaneousZones: 1,
                            sprinklersPerLongestBranch: Math.max(1, Math.ceil(zone.plantCount / 5)),
                            branchesPerLongestSecondary: 1,
                            secondariesPerLongestMain: 1,
                            // ใช้ข้อมูลท่อจริงจาก Zone Details
                            longestBranchPipeM: zone.pipes?.branchPipes?.longest || 30,
                            totalBranchPipeM: zone.pipes?.branchPipes?.totalLength || 100,
                            longestSecondaryPipeM: zone.pipes?.subMainPipes?.longest || 0,
                            totalSecondaryPipeM: zone.pipes?.subMainPipes?.totalLength || 0,
                            longestMainPipeM: zone.pipes?.mainPipes?.longest || 0,
                            totalMainPipeM: zone.pipes?.mainPipes?.totalLength || 0,
                            longestEmitterPipeM: zone.pipes?.emitterPipes?.longest || 0,
                            totalEmitterPipeM: zone.pipes?.emitterPipes?.totalLength || 0,
                        };

                        initialSelectedPipes[zone.id] = {
                            branch: undefined,
                            secondary: undefined,
                            main: undefined,
                            emitter: undefined,
                        };
                    });

                    setZoneInputs(initialZoneInputs);
                    setSelectedPipes(initialSelectedPipes);
                    setActiveZoneId(horticultureSystemData.zones[0].id);
                    handleZoneOperationModeChange('sequential');
                    
                } else if (data && data.useZones && data.zones.length > 0) {
                    // Fallback to old zone detection method - แต่สร้าง input เองแทน
                    const initialZoneInputs: { [zoneId: string]: IrrigationInput } = {};
                    const initialSelectedPipes: {
                        [zoneId: string]: { branch?: any; secondary?: any; main?: any; emitter?: any };
                    } = {};

                            data.zones.forEach((zone) => {
                                initialZoneInputs[zone.id] = {
                                    farmSizeRai: formatNumber(zone.area / 1600, 3),
                                    totalTrees: zone.plantCount || 100,
                                    waterPerTreeLiters: formatNumber(50, 3), // default water per tree
                                    numberOfZones: data.zones.length,
                                    sprinklersPerTree: 1,
                                    irrigationTimeMinutes: 20,
                                    staticHeadM: 0,
                                    pressureHeadM: 20,
                                    pipeAgeYears: 0,
                                    sprinklersPerBranch: Math.max(1, Math.ceil(zone.plantCount / 5)),
                                    branchesPerSecondary: 1,
                                    simultaneousZones: 1,
                                    sprinklersPerLongestBranch: Math.max(1, Math.ceil(zone.plantCount / 5)),
                                    branchesPerLongestSecondary: 1,
                                    secondariesPerLongestMain: 1,
                                    longestBranchPipeM: 30,
                                    totalBranchPipeM: 100,
                                    longestSecondaryPipeM: 0,
                                    totalSecondaryPipeM: 0,
                                    longestMainPipeM: 0,
                                    totalMainPipeM: 0,
                                    longestEmitterPipeM: 0,
                                    totalEmitterPipeM: 0,
                                };

                        initialSelectedPipes[zone.id] = {
                            branch: undefined,
                            secondary: undefined,
                            main: undefined,
                            emitter: undefined,
                        };
                    });

                    setZoneInputs(initialZoneInputs);
                    setSelectedPipes(initialSelectedPipes);
                    setActiveZoneId(data.zones[0].id);

                    handleZoneOperationModeChange('sequential');
                } else {
                    // Single zone 
                    const singleInput: IrrigationInput = {
                        farmSizeRai: formatNumber(
                            horticultureSystemData?.zones?.[0]?.area / 1600 || 
                            data?.totalArea / 1600 || 
                            1, 
                            3
                        ),
                        totalTrees: 
                            horticultureSystemData?.zones?.[0]?.plantCount || 
                            data?.plants?.length || 
                            100,
                        waterPerTreeLiters: formatNumber(
                            horticultureSystemData?.zones?.[0]?.waterNeedPerMinute || 50, 
                            3
                        ),
                        numberOfZones: 1,
                        sprinklersPerTree: 1,
                        irrigationTimeMinutes: 20,
                        staticHeadM: 0,
                        pressureHeadM: 20,
                        pipeAgeYears: 0,
                        sprinklersPerBranch: 4,
                        branchesPerSecondary: 5,
                        simultaneousZones: 1,
                        sprinklersPerLongestBranch: 4,
                        branchesPerLongestSecondary: 5,
                        secondariesPerLongestMain: 1,
                        // ใช้ข้อมูลท่อจริงจาก Zone Details (single zone)
                        longestBranchPipeM: horticultureSystemData?.zones?.[0]?.pipes?.branchPipes?.longest || 30,
                        totalBranchPipeM: horticultureSystemData?.zones?.[0]?.pipes?.branchPipes?.totalLength || 100,
                        longestSecondaryPipeM: horticultureSystemData?.zones?.[0]?.pipes?.subMainPipes?.longest || 0,
                        totalSecondaryPipeM: horticultureSystemData?.zones?.[0]?.pipes?.subMainPipes?.totalLength || 0,
                        longestMainPipeM: horticultureSystemData?.zones?.[0]?.pipes?.mainPipes?.longest || 0,
                        totalMainPipeM: horticultureSystemData?.zones?.[0]?.pipes?.mainPipes?.totalLength || 0,
                        longestEmitterPipeM: horticultureSystemData?.zones?.[0]?.pipes?.emitterPipes?.longest || 0,
                        totalEmitterPipeM: horticultureSystemData?.zones?.[0]?.pipes?.emitterPipes?.totalLength || 0,
                    };
                    setZoneInputs({ 'main-area': singleInput });
                    setSelectedPipes({
                        'main-area': { branch: undefined, secondary: undefined, main: undefined, emitter: undefined },
                    });
                    setActiveZoneId('main-area');
                }
            } else {
                // ถ้าไม่มีข้อมูลเลย ให้สร้าง default
                const defaultInput: IrrigationInput = {
                    farmSizeRai: 1,
                    totalTrees: 100,
                    waterPerTreeLiters: 50,
                    numberOfZones: 1,
                    sprinklersPerTree: 1,
                    irrigationTimeMinutes: 20,
                    staticHeadM: 0,
                    pressureHeadM: 20,
                    pipeAgeYears: 0,
                    sprinklersPerBranch: 4,
                    branchesPerSecondary: 5,
                    simultaneousZones: 1,
                    sprinklersPerLongestBranch: 4,
                    branchesPerLongestSecondary: 5,
                    secondariesPerLongestMain: 1,
                    longestBranchPipeM: 30,
                    totalBranchPipeM: 100,
                    longestSecondaryPipeM: 0,
                    totalSecondaryPipeM: 0,
                    longestMainPipeM: 0,
                    totalMainPipeM: 0,
                    longestEmitterPipeM: 0,
                    totalEmitterPipeM: 0,
                };
                
                setZoneInputs({ 'main-area': defaultInput });
                setSelectedPipes({
                    'main-area': { branch: undefined, secondary: undefined, main: undefined, emitter: undefined },
                });
                setActiveZoneId('main-area');
            }
        }
    }, []);

    const currentSprinkler = zoneSprinklers[activeZoneId] || null;

    const handleSprinklerChange = (sprinkler: any) => {
        if (activeZoneId && sprinkler) {
            setZoneSprinklers((prev) => ({
                ...prev,
                [activeZoneId]: sprinkler,
            }));
        }
    };

    const handlePipeChange = (pipeType: 'branch' | 'secondary' | 'main' | 'emitter', pipe: any) => {
        if (activeZoneId) {
            setSelectedPipes((prev) => ({
                ...prev,
                [activeZoneId]: {
                    ...prev[activeZoneId],
                    [pipeType]: pipe,
                },
            }));
        }
    };

    const handlePumpChange = (pump: any) => {
        setSelectedPump(pump);
    };

    const allZoneData = useMemo(() => {
        return createZoneCalculationData();
    }, [zoneInputs, zoneSprinklers, zoneOperationMode, zoneOperationGroups]);

    const results = useCalculations(
        currentInput as IrrigationInput,
        currentSprinkler,
        allZoneData,
        zoneOperationGroups
    );

    const hasValidMainPipeData = results?.hasValidMainPipe ?? false;
    const hasValidSubmainPipeData = results?.hasValidSecondaryPipe ?? false;
    
    // สำหรับ garden mode ให้แสดงเฉพาะท่อย่อย (branch) เท่านั้น
    const shouldShowSecondaryPipe = projectMode === 'garden' ? false : hasValidSubmainPipeData;
    const shouldShowMainPipe = projectMode === 'garden' ? false : hasValidMainPipeData;

    const handleInputChange = (input: IrrigationInput) => {
        if (activeZoneId) {
            setZoneInputs((prev) => ({
                ...prev,
                [activeZoneId]: input,
            }));
        }
    };

    const handleQuotationModalConfirm = () => {
        setShowQuotationModal(false);
        setShowQuotation(true);
    };

    const getEffectiveEquipment = () => {
        const currentZonePipes = selectedPipes[activeZoneId] || {};

        return {
            branchPipe: currentZonePipes.branch || results?.autoSelectedBranchPipe,
            secondaryPipe: currentZonePipes.secondary || results?.autoSelectedSecondaryPipe,
            mainPipe: currentZonePipes.main || results?.autoSelectedMainPipe,
            emitterPipe: currentZonePipes.emitter || results?.autoSelectedEmitterPipe,
            pump: selectedPump || results?.autoSelectedPump,
        };
    };

    const getZonesData = () => {
        if (projectMode === 'garden' && gardenStats) {
            return gardenStats.zones.map((z) => ({
                id: z.zoneId,
                name: z.zoneName,
                area: z.area,
                plantCount: z.sprinklerCount,
                totalWaterNeed: z.sprinklerCount * 50,
                plantData: null,
            }));
        }
        if (projectMode === 'field-crop' && fieldCropData) {
            return fieldCropData.zones.info.map((z) => {
                const assignedCropValue = fieldCropData.crops.zoneAssignments[z.id];
                const crop = assignedCropValue ? getCropByValue(assignedCropValue) : null;

                return {
                    id: z.id,
                    name: z.name,
                    area: z.area,
                    plantCount:
                        z.sprinklerCount || Math.max(1, Math.ceil(z.totalPlantingPoints / 10)),
                    totalWaterNeed: z.totalWaterRequirementPerDay,
                    plantData: crop
                        ? {
                              name: crop.name,
                              waterNeed: crop.waterRequirement || 50,
                              category: crop.category,
                          }
                        : null,
                };
            });
        }
        if (projectMode === 'greenhouse' && greenhouseData) {
            // Handle both processed data (with summary) and raw data (without summary)
            if (greenhouseData.summary?.plotStats) {
                return greenhouseData.summary.plotStats.map((p) => {
                    const crop = getCropByValue(p.cropType || '');

                    return {
                        id: p.plotId,
                        name: p.plotName,
                        area: p.area,
                        plantCount: p.production.totalPlants,
                        totalWaterNeed: p.production.waterRequirementPerIrrigation,
                        plantData: crop
                            ? {
                                  name: crop.name,
                                  waterNeed: crop.waterRequirement || 50,
                                  category: crop.category,
                              }
                            : null,
                    };
                });
            } else if (greenhouseData.rawData?.shapes) {
                // For raw data, return basic plot information
                const plots = greenhouseData.rawData?.shapes.filter((s) => s.type === 'plot');
                return plots.map((plot) => {
                    const crop = getCropByValue(plot.cropType || '');

                    return {
                        id: plot.id,
                        name: plot.name,
                        area: 100, // Default area for raw data
                        plantCount: 0, // Will be calculated later
                        totalWaterNeed: 0, // Will be calculated later
                        plantData: crop
                            ? {
                                  name: crop.name,
                                  waterNeed: crop.waterRequirement || 50,
                                  category: crop.category,
                              }
                            : null,
                    };
                });
            }
            return [];
        }
        // For horticulture projects, use irrigationZones instead of zones
        if (projectData?.irrigationZones && projectData.irrigationZones.length > 0) {
            return projectData.irrigationZones.map((zone: any) => ({
                id: zone.id,
                name: zone.name,
                area: zone.area || 0,
                plantCount: zone.plantCount || 0,
                totalWaterNeed: zone.totalWaterNeed || 0,
                plantData: zone.plantData || null,
            }));
        }
        return projectData?.zones || [];
    };

    const getZoneNameForSummary = (zoneId: string): string => {
        if (projectMode === 'garden' && gardenStats) {
            const zone = gardenStats.zones.find((z) => z.zoneId === zoneId);
            return zone?.zoneName || zoneId;
        }
        if (projectMode === 'field-crop' && fieldCropData) {
            const zone = fieldCropData.zones.info.find((z) => z.id === zoneId);
            return zone?.name || zoneId;
        }
        if (projectMode === 'greenhouse' && greenhouseData) {
            // Handle both processed data (with summary) and raw data (without summary)
            if (greenhouseData.summary?.plotStats) {
                const plot = greenhouseData.summary.plotStats.find((p) => p.plotId === zoneId);
                return plot?.plotName || zoneId;
            } else if (greenhouseData.rawData?.shapes) {
                // For raw data, find the shape by ID
                const shape = greenhouseData.rawData?.shapes.find((s) => s.id === zoneId);
                return shape?.name || zoneId;
            }
            return zoneId;
        }
        const zone = projectData?.zones.find((z) => z.id === zoneId);
        return zone?.name || zoneId;
    };

    const getActiveZone = () => {
        if (projectMode === 'garden' && gardenStats) {
            const zone = gardenStats.zones.find((z) => z.zoneId === activeZoneId);
            if (zone) {
                return {
                    id: zone.zoneId,
                    name: zone.zoneName,
                    area: zone.area,
                    plantCount: zone.sprinklerCount,
                    totalWaterNeed: zone.sprinklerCount * 50,
                    plantData: null,
                } as any;
            }
        }
        if (projectMode === 'field-crop' && fieldCropData) {
            const zone = fieldCropData.zones.info.find((z) => z.id === activeZoneId);
            if (zone) {
                const assignedCropValue = fieldCropData.crops.zoneAssignments[zone.id];
                const crop = assignedCropValue ? getCropByValue(assignedCropValue) : null;

                return {
                    id: zone.id,
                    name: zone.name,
                    area: zone.area,
                    plantCount: zone.totalPlantingPoints,
                    totalWaterNeed: zone.totalWaterRequirementPerDay,
                    plantData: crop
                        ? {
                              name: crop.name,
                              waterNeed: crop.waterRequirement || 50,
                              category: crop.category,
                          }
                        : null,
                } as any;
            }
        }
        if (projectMode === 'greenhouse' && greenhouseData) {
            // Handle both processed data (with summary) and raw data (without summary)
            if (greenhouseData.summary?.plotStats) {
                const plot = greenhouseData.summary.plotStats.find((p) => p.plotId === activeZoneId);
                if (plot) {
                    const crop = getCropByValue(plot.cropType || '');

                    return {
                        id: plot.plotId,
                        name: plot.plotName,
                        area: plot.area,
                        plantCount: plot.production.totalPlants,
                        totalWaterNeed: plot.production.waterRequirementPerIrrigation,
                        plantData: crop
                            ? {
                                  name: crop.name,
                                  waterNeed: crop.waterRequirement || 50,
                                  category: crop.category,
                              }
                            : null,
                    } as any;
                }
            } else if (greenhouseData.rawData?.shapes) {
                // For raw data, find the shape by ID
                const shape = greenhouseData.rawData?.shapes.find((s) => s.id === activeZoneId);
                if (shape) {
                    const crop = getCropByValue(shape.cropType || '');

                    return {
                        id: shape.id,
                        name: shape.name,
                        area: 100, // Default area for raw data
                        plantCount: 0, // Will be calculated later
                        totalWaterNeed: 0, // Will be calculated later
                        plantData: crop
                            ? {
                                  name: crop.name,
                                  waterNeed: crop.waterRequirement || 50,
                                  category: crop.category,
                              }
                            : null,
                    } as any;
                }
            }
        }
        return projectData?.zones.find((z) => z.id === activeZoneId);
    };

    // ฟังก์ชันดึงข้อมูลพื้นที่โซนจาก horticultureSystemData หรือข้อมูลโซนที่มีอยู่
    const getZoneAreaData = (): {
        zoneId: string;
        zoneName: string;
        areaInRai: number;
        coordinates?: { lat: number; lng: number }[];
    } | undefined => {
        if (!activeZoneId) return undefined;

        // ลองดึงจาก horticultureSystemData ก่อน (จาก HorticultureResultsPage.tsx)
        if (horticultureSystemData && horticultureSystemData.zones) {
            const zoneFromHorticultureData = horticultureSystemData.zones.find(
                (zone: any) => zone.id === activeZoneId
            );
            
            if (zoneFromHorticultureData) {
                // ถ้ามี area ใน horticultureSystemData ให้ใช้เลย (เพราะคำนวณจาก coordinates แล้ว)
                if (zoneFromHorticultureData.area && zoneFromHorticultureData.area > 0) {
                    return {
                        zoneId: zoneFromHorticultureData.id as string,
                        zoneName: zoneFromHorticultureData.name as string,
                        areaInRai: zoneFromHorticultureData.area / 1600, // แปลงจากตร.ม. เป็นไร่
                        coordinates: undefined,
                    };
                }
                
                // ถ้าไม่มี area ให้ลองหาจากข้อมูลโซนต้นฉบับที่มี coordinates
                const originalZone = projectData?.zones?.find((z: any) => z.id === activeZoneId) as any;
                if (originalZone?.coordinates && originalZone.coordinates.length > 0) {
                    return {
                        zoneId: zoneFromHorticultureData.id as string,
                        zoneName: zoneFromHorticultureData.name as string,
                        areaInRai: 0, // จะคำนวณใน InputForm.tsx
                        coordinates: originalZone.coordinates,
                    };
                }
                
                // fallback
                return {
                    zoneId: zoneFromHorticultureData.id as string,
                    zoneName: zoneFromHorticultureData.name as string,
                    areaInRai: 0,
                    coordinates: undefined,
                };
            }
        }

        // ถ้าไม่เจอใน horticultureSystemData ให้ลองดึงจากข้อมูลโซนปกติ
        const activeZone = getActiveZone();
        if (activeZone && activeZone.area) {
            return {
                zoneId: activeZone.id as string,
                zoneName: (activeZone.name || `โซน ${activeZone.id}`) as string,
                areaInRai: activeZone.area / 1600, // แปลงจากตร.ม. เป็นไร่
                coordinates: undefined,
            };
        }

        return undefined;
    };

    const hasEssentialData =
        (projectMode === 'horticulture' && projectData && projectStats) ||
        (projectMode === 'garden' && gardenData && gardenStats) ||
        (projectMode === 'field-crop' && fieldCropData) ||
        (projectMode === 'greenhouse' && greenhouseData);

    if (!hasEssentialData) {
        return (
            <div className="flex min-h-screen items-center justify-center bg-gray-900 p-6 text-white">
                <div className="text-center">
                    <div className="mb-6 text-6xl">
                        {projectMode === 'garden'
                            ? '🏡'
                            : projectMode === 'field-crop'
                              ? '🌾'
                              : projectMode === 'greenhouse'
                                ? '🏠'
                                : '🌱'}
                    </div>
                    <h1 className="mb-4 text-2xl font-bold text-blue-400">
                        {projectMode === 'garden'
                            ? 'Chaiyo Irrigation System'
                            : projectMode === 'field-crop'
                              ? 'Chaiyo Field Crop Irrigation'
                              : projectMode === 'greenhouse'
                                ? 'Chaiyo Greenhouse Irrigation'
                                : 'Chaiyo Irrigation System'}
                    </h1>
                    <p className="mb-6 text-gray-300">{t('ไม่พบข้อมูลโครงการ')}</p>
                    <button
                        onClick={() =>
                            router.visit(
                                projectMode === 'garden'
                                    ? '/home-garden-planner'
                                    : projectMode === 'field-crop'
                                      ? '/field-map'
                                      : projectMode === 'greenhouse'
                                        ? '/greenhouse-crop'
                                        : '/horticulture/planner'
                            )
                        }
                        className="rounded-lg bg-blue-600 px-6 py-3 font-medium text-white transition-colors hover:bg-blue-700"
                    >
                        📐 {t('ไปหน้าวางแผน')}
                    </button>
                </div>
            </div>
        );
    }

    // Add debugging for loading state
    console.log('🔍 Loading state check:', {
        hasResults: !!results,
        hasCurrentInput: !!currentInput,
        activeZoneId,
        zoneInputsKeys: Object.keys(zoneInputs),
        projectData: !!projectData,
        projectMode
    });

    if (!results || !currentInput) {
        return (
            <div className="flex min-h-screen items-center justify-center bg-gray-900 p-6 text-white">
                <div className="text-center">
                    <div className="mb-4 inline-block h-8 w-8 animate-spin rounded-full border-b-2 border-blue-400"></div>
                    <p className="text-gray-300">{t('กำลังโหลดข้อมูล...')}</p>
                    <p className="text-xs text-gray-500 mt-2">
                        Results: {!!results}, CurrentInput: {!!currentInput}, ActiveZone: {activeZoneId}
                    </p>
                </div>
            </div>
        );
    }

    const effectiveEquipment = getEffectiveEquipment();
    const zones = getZonesData();
    const activeZone = getActiveZone();

    const extraPipeInput = zoneInputs[activeZoneId]?.extraPipePerSprinkler;
    let selectedExtraPipe: any = null;
    if (extraPipeInput && extraPipeInput.pipeId && extraPipeInput.lengthPerHead > 0) {
        let pipe: any = null;
        const pipes = selectedPipes[activeZoneId] || {};
        if (pipes.branch && pipes.branch.id === extraPipeInput.pipeId) pipe = pipes.branch;
        if (pipes.secondary && pipes.secondary.id === extraPipeInput.pipeId) pipe = pipes.secondary;
        if (pipes.main && pipes.main.id === extraPipeInput.pipeId) pipe = pipes.main;
        if (!pipe && results) {
            if (
                results.autoSelectedBranchPipe &&
                results.autoSelectedBranchPipe.id === extraPipeInput.pipeId
            )
                pipe = results.autoSelectedBranchPipe;
            if (
                results.autoSelectedSecondaryPipe &&
                results.autoSelectedSecondaryPipe.id === extraPipeInput.pipeId
            )
                pipe = results.autoSelectedSecondaryPipe;
            if (
                results.autoSelectedMainPipe &&
                results.autoSelectedMainPipe.id === extraPipeInput.pipeId
            )
                pipe = results.autoSelectedMainPipe;
        }
        if (pipe) {
            selectedExtraPipe = {
                pipe,
                lengthPerHead: extraPipeInput.lengthPerHead,
                totalLength: (results?.totalSprinklers || 0) * extraPipeInput.lengthPerHead,
            };
        }
    }

    const handleOpenQuotationModal = () => {
        if (projectData) {
            setQuotationDataCustomer((prev) => ({
                ...prev,
                projectName: projectData.projectName || prev.projectName,
                name: projectData.customerName || prev.name,
            }));
        }
        setShowQuotationModal(true);
    };



    return (
        <div className="min-h-screen bg-gray-900 text-white">
            <Navbar />
            
            {/* Action Buttons */}
            <div className="max-w-8xl mx-auto px-6 py-4">
                <div className="flex items-center justify-between">
                    <div className="flex items-center gap-4">
                        <h1 className="text-2xl font-bold text-white">
                            {projectMode === 'garden'
                                ? t('🏡 สวนบ้าน')
                                : projectMode === 'field-crop'
                                  ? t('🌾 พืชไร่')
                                  : projectMode === 'greenhouse'
                                    ? t('🏠 โรงเรือน')
                                    : t('🌱 พืชสวน')} - {t('ผลิตภัณฑ์')}
                        </h1>
                        
                        {/* Save Status Indicator */}
                        {lastSaved && (
                            <div className="flex items-center gap-2 text-sm text-green-400">
                                <span>💾</span>
                                <span>{t('บันทึกล่าสุด:')} {lastSaved.toLocaleTimeString()}</span>
                            </div>
                        )}
                    </div>
                    
                    <div className="flex items-center gap-3">
                        {/* Edit Mode Toggle */}
                        <button
                            onClick={handleEditProject}
                            className={`flex items-center gap-2 rounded-lg px-4 py-2 text-sm font-medium transition-colors ${
                                isEditing
                                    ? 'bg-yellow-600 text-white hover:bg-yellow-700'
                                    : 'bg-blue-600 text-white hover:bg-blue-700'
                            }`}
                            title={`${isEditing ? t('ปิดโหมดแก้ไข') : t('เปิดโหมดแก้ไข')} (Ctrl+E)`}
                        >
                            {isEditing ? '✏️' : '✏️'} {isEditing ? t('ปิดแก้ไข') : t('แก้ไข')}
                        </button>
                        
                        {/* Save Project Button */}
                        <button
                            onClick={handleSaveProject}
                            disabled={isSaving}
                            className="flex items-center gap-2 rounded-lg bg-green-600 px-4 py-2 text-sm font-medium text-white transition-colors hover:bg-green-700 disabled:opacity-50 disabled:cursor-not-allowed"
                            title={`${t('บันทึกโครงการ')} (Ctrl+S)`}
                        >
                            {isSaving ? (
                                <>
                                    <div className="h-4 w-4 animate-spin rounded-full border-b-2 border-white"></div>
                                    {t('กำลังบันทึก...')}
                                </>
                            ) : (
                                <>💾 {t('บันทึก')}</>
                            )}
                        </button>
                    </div>
                </div>
            </div>

            {/* Edit Mode Banner */}
            {isEditing && (
                <div className="max-w-8xl mx-auto px-6 pb-2">
                    <div className="rounded-lg bg-yellow-600/20 border border-yellow-500/50 p-3">
                        <div className="flex items-center gap-2 text-yellow-300">
                            <span className="text-lg">✏️</span>
                            <span className="font-medium">{t('โหมดแก้ไขเปิดใช้งาน - คุณสามารถแก้ไขการตั้งค่าต่างๆ ได้')}</span>
                        </div>
                    </div>
                </div>
            )}
            
            <div className="max-w-8xl mx-auto p-6">
                <div className="grid grid-cols-1 gap-6 lg:grid-cols-12">
                    <div className="lg:col-span-4">
                        <div className="sticky top-6">
                            <div 
                                className="rounded-lg bg-gray-800 p-4 overflow-auto max-h-[90vh]"
                                style={getEditModeStyle('project-map')}
                            >
                                {renderEditIndicator('project-map')}
                                <div className="mb-3 flex items-center justify-between">
                                    <h2 className="text-lg font-semibold text-blue-400">
                                        📐 {t('แผนผัง')}
                                    </h2>
                                    {/* Enhanced image status indicator */}
                                    {imageLoading && (
                                        <div className="flex items-center gap-2">
                                            <div className="h-4 w-4 animate-spin rounded-full border-b-2 border-blue-400"></div>
                                            <span className="text-xs text-blue-400">
                                                Loading...
                                            </span>
                                        </div>
                                    )}
                                </div>

                                {imageLoading ? (
                                    <div className="flex h-[280px] items-center justify-center rounded-lg bg-gray-700">
                                        <div className="text-center">
                                            <div className="mb-2 inline-block h-8 w-8 animate-spin rounded-full border-b-2 border-blue-400"></div>
                                            <p className="text-sm text-gray-400">กำลังโหลดภาพ...</p>
                                        </div>
                                    </div>
                                ) : projectImage ? (
                                    <div
                                        className="group relative flex items-center justify-center"
                                        style={{ minHeight: 0 }}
                                    >
                                        <img
                                            src={projectImage}
                                            alt={`${
                                                projectMode === 'garden'
                                                    ? t('สวนบ้าน')
                                                    : projectMode === 'field-crop'
                                                      ? t('พืชไร่')
                                                      : projectMode === 'greenhouse'
                                                        ? t('โรงเรือน')
                                                        : t('พืชสวน')
                                            } Project`}
                                            className="aspect-video max-h-[280px] w-full cursor-pointer rounded-lg object-contain transition-transform hover:scale-105"
                                            style={{ maxHeight: '280px', minHeight: '280px' }}
                                            onClick={() => setShowImageModal(true)}
                                            onError={() => {
                                                console.warn('Failed to load project image');
                                                setImageLoadError('Failed to load image');
                                                setProjectImage(null);
                                            }}
                                        />
                                        <div className="absolute right-2 top-2 flex gap-2 opacity-0 transition-opacity group-hover:opacity-100">
                                            <label className="h-6 w-6 cursor-pointer rounded-full bg-blue-600 text-xs hover:bg-blue-700">
                                                📷
                                                <input
                                                    type="file"
                                                    accept="image/*"
                                                    onChange={handleImageUpload}
                                                    className="hidden"
                                                />
                                            </label>
                                            <button
                                                onClick={handleImageDelete}
                                                className="h-6 w-6 rounded-full bg-red-600 text-xs hover:bg-red-700"
                                                title="Delete image"
                                            >
                                                ×
                                            </button>
                                        </div>
                                    </div>
                                ) : (
                                    <div className="rounded-lg border-2 border-dashed border-gray-600">
                                        <label className="flex h-[280px] cursor-pointer flex-col items-center justify-center hover:border-blue-500">
                                            <div className="text-4xl text-gray-500">📷</div>
                                            <p className="mt-2 text-sm text-gray-400">
                                                {projectMode === 'garden'
                                                    ? t('เพิ่มรูปแผนผังสวนบ้าน')
                                                    : projectMode === 'field-crop'
                                                      ? t('เพิ่มรูปแผนผังพืชไร่')
                                                      : projectMode === 'greenhouse'
                                                        ? t('เพิ่มรูปแผนผังโรงเรือน')
                                                        : t('เพิ่มรูปแผนผังพืชสวน')}
                                            </p>
                                            <p className="mt-1 text-xs text-gray-500">
                                                {projectMode === 'garden'
                                                    ? t('หรือส่งออกจากหน้าสรุปผลสวนบ้าน')
                                                    : projectMode === 'field-crop'
                                                      ? t('หรือส่งออกจากหน้าสรุปผลพืชไร่')
                                                      : projectMode === 'greenhouse'
                                                        ? t('หรือส่งออกจากหน้าสรุปผลโรงเรือน')
                                                        : t('หรือส่งออกจากหน้าสรุปผลพืชสวน')}
                                            </p>
                                            {imageLoadError && (
                                                <p className="mt-2 text-xs text-red-400">
                                                    {imageLoadError}
                                                </p>
                                            )}
                                            <input
                                                type="file"
                                                accept="image/*"
                                                onChange={handleImageUpload}
                                                className="hidden"
                                            />
                                        </label>
                                    </div>
                                )}
                            </div>
                            {zones.length > 1 && (
                                <div className="mb-4 mt-4 flex flex-wrap gap-2">
                                    {zones.map((zone) => {
                                        const isActive = activeZoneId === zone.id;
                                        const hasSprinkler = !!zoneSprinklers[zone.id];
                                        
                                        // หาสีของโซนจาก horticultureSystemData
                                        let zoneColor = null;
                                        if (horticultureSystemData && horticultureSystemData.zones) {
                                            const systemZone = horticultureSystemData.zones.find((hz: any) => hz.id === zone.id);
                                            zoneColor = systemZone?.color;
                                        }

                                        const buttonStyle = zoneColor
                                            ? {
                                                backgroundColor: zoneColor,
                                                color: 'black',
                                            }
                                            : {};

                                        return (
                                            <button
                                                key={zone.id}
                                                onClick={() => setActiveZoneId(zone.id)}
                                                className={`relative rounded-lg px-4 py-2 text-sm font-medium transition-all duration-200 ${
                                                    isActive
                                                        ? 'border-2 border-blue-600 text-blue-400 ring-2 ring-blue-400'
                                                        : 'opacity-80'
                                                }`}
                                                style={buttonStyle}
                                            >
                                                <div className="flex items-center gap-2">
                                                    <span>{zone.name}</span>
                                                    {hasSprinkler && (
                                                        <span className="text-xs text-green-700">
                                                            ✓
                                                        </span>
                                                    )}
                                                </div>
                                            </button>
                                        );
                                    })}
                                </div>
                            )}
                            {zones.length > 1 && (
                                <div className="mb-6 rounded-lg bg-gray-800 p-4">
                                    <div className="rounded bg-blue-900 p-3">
                                        <h4 className="mb-2 text-sm font-medium text-blue-300">
                                            🎯 {t('เลือกรูปแบบการเปิดโซน:')}
                                        </h4>
                                        <div className="grid grid-cols-1 gap-3 md:grid-cols-3">
                                            <label className="flex cursor-pointer items-center gap-2 rounded bg-blue-800 p-1 hover:bg-blue-700">
                                                <input
                                                    type="radio"
                                                    name="zoneOperation"
                                                    value="sequential"
                                                    checked={zoneOperationMode === 'sequential'}
                                                    onChange={() =>
                                                        handleZoneOperationModeChange('sequential')
                                                    }
                                                    className="rounded"
                                                />
                                                <div>
                                                    <p className="text-xs font-medium">
                                                        {t('เปิดทีละโซน')}
                                                    </p>
                                                </div>
                                            </label>
                                            <label className="flex cursor-pointer items-center gap-2 rounded bg-blue-800 p-1 hover:bg-blue-700">
                                                <input
                                                    type="radio"
                                                    name="zoneOperation"
                                                    value="simultaneous"
                                                    checked={zoneOperationMode === 'simultaneous'}
                                                    onChange={() =>
                                                        handleZoneOperationModeChange(
                                                            'simultaneous'
                                                        )
                                                    }
                                                    className="rounded"
                                                />
                                                <div>
                                                    <p className="text-xs font-medium">
                                                        {t('เปิดพร้อมกันทุกโซน')}
                                                    </p>
                                                </div>
                                            </label>
                                            <label className="flex cursor-pointer items-center gap-2 rounded bg-blue-800 p-1 hover:bg-blue-700">
                                                <input
                                                    type="radio"
                                                    name="zoneOperation"
                                                    value="custom"
                                                    checked={zoneOperationMode === 'custom'}
                                                    onChange={() =>
                                                        handleZoneOperationModeChange('custom')
                                                    }
                                                    className="rounded"
                                                />
                                                <div>
                                                    <p className="text-xs font-medium">
                                                        {t('กำหนดเอง')}
                                                    </p>
                                                </div>
                                            </label>
                                        </div>
                                    </div>

                                    {zoneOperationMode === 'custom' && (
                                        <div className="mt-4 rounded bg-purple-900 p-3">
                                            <div className="mb-3 flex items-center justify-between">
                                                <h4 className="text-sm font-medium text-purple-300">
                                                    📋 {t('จัดการกลุ่มการเปิดโซน:')}
                                                </h4>
                                                <button
                                                    onClick={addOperationGroup}
                                                    className="rounded bg-purple-600 px-3 py-1 text-xs hover:bg-purple-700"
                                                >
                                                    + {t('เพิ่มกลุ่ม')}
                                                </button>
                                            </div>
                                            <div className="space-y-2">
                                                {zoneOperationGroups.map((group) => (
                                                    <div
                                                        key={group.id}
                                                        className="rounded bg-purple-800 p-2"
                                                    >
                                                        <div className="mb-2 flex items-center justify-between">
                                                            <p className="text-sm font-medium text-purple-200">
                                                                {group.label} ({t('ลำดับที่')}{' '}
                                                                {group.order})
                                                                {group.zones.length === 0 && (
                                                                    <span className="ml-2 text-red-300">
                                                                        ({t('ไม่มีโซน')})
                                                                    </span>
                                                                )}
                                                            </p>
                                                            {zoneOperationGroups.length > 1 && (
                                                                <button
                                                                    onClick={() =>
                                                                        removeOperationGroup(
                                                                            group.id
                                                                        )
                                                                    }
                                                                    className="text-xs text-red-400 hover:text-red-300"
                                                                >
                                                                    {t('ลบ')}
                                                                </button>
                                                            )}
                                                        </div>
                                                        <div className="grid grid-cols-2 gap-2 md:grid-cols-4">
                                                            {zones.map((zone) => (
                                                                <label
                                                                    key={zone.id}
                                                                    className="flex cursor-pointer items-center gap-1 text-xs"
                                                                >
                                                                    <input
                                                                        type="checkbox"
                                                                        checked={group.zones.includes(
                                                                            zone.id
                                                                        )}
                                                                        onChange={(e) => {
                                                                            if (e.target.checked) {
                                                                                const otherGroups =
                                                                                    zoneOperationGroups.filter(
                                                                                        (g) =>
                                                                                            g.id !==
                                                                                            group.id
                                                                                    );
                                                                                otherGroups.forEach(
                                                                                    (g) => {
                                                                                        updateOperationGroup(
                                                                                            g.id,
                                                                                            g.zones.filter(
                                                                                                (
                                                                                                    z
                                                                                                ) =>
                                                                                                    z !==
                                                                                                    zone.id
                                                                                            )
                                                                                        );
                                                                                    }
                                                                                );
                                                                                updateOperationGroup(
                                                                                    group.id,
                                                                                    [
                                                                                        ...group.zones,
                                                                                        zone.id,
                                                                                    ]
                                                                                );
                                                                            } else {
                                                                                updateOperationGroup(
                                                                                    group.id,
                                                                                    group.zones.filter(
                                                                                        (z) =>
                                                                                            z !==
                                                                                            zone.id
                                                                                    )
                                                                                );
                                                                            }
                                                                        }}
                                                                        className="rounded"
                                                                    />
                                                                    <span>{zone.name}</span>
                                                                </label>
                                                            ))}
                                                        </div>
                                                    </div>
                                                ))}
                                            </div>
                                            <div className="mt-2 text-xs text-purple-200">
                                                💡 {t('โซนที่อยู่ในกลุ่มเดียวกันจะเปิดพร้อมกัน')}
                                            </div>
                                        </div>
                                    )}
                                </div>
                            )}
                        </div>
                    </div>

                    <div 
                        className="space-y-6 lg:col-span-8"
                        style={getEditModeStyle('main-content')}
                    >
                        <div className="mb-6 rounded-lg bg-gray-800 p-4">
                            <h3 className="mb-3 text-lg font-semibold text-purple-400">
                                ⚡ {t('ตัวเลือกปั๊มน้ำ')}
                            </h3>
                            <div className="flex items-center gap-4">
                                <label className="flex items-center gap-2">
                                    <input
                                        type="checkbox"
                                        checked={showPumpOption}
                                        onChange={(e) => setShowPumpOption(e.target.checked)}
                                        className="rounded"
                                    />
                                    <span className="text-sm font-medium">
                                        {t('ต้องการใช้ปั๊มน้ำในระบบ')}
                                    </span>
                                </label>
                                {!showPumpOption && (
                                    <p className="text-sm text-gray-400">
                                        ({t('ใช้แรงดันจากระบบประปาบ้าน')})
                                    </p>
                                )}
                            </div>
                        </div>
                        <InputForm
                            key={activeZoneId}
                            input={currentInput}
                            onInputChange={handleInputChange}
                            selectedSprinkler={currentSprinkler}
                            activeZone={activeZone}
                            projectMode={projectMode}
                            zoneAreaData={getZoneAreaData()}
                        />

                        <SprinklerSelector
                            selectedSprinkler={currentSprinkler}
                            onSprinklerChange={handleSprinklerChange}
                            results={results}
                            activeZone={activeZone}
                            allZoneSprinklers={zoneSprinklers}
                            projectMode={projectMode}
                            gardenStats={gardenStats}
                        />

                        {currentSprinkler && (
                            <>
                            <div className="mb-6 grid grid-cols-1 gap-6 md:grid-cols-2 lg:grid-cols-2">
                                    <PipeSelector
                                        pipeType="branch"
                                        results={results}
                                        input={currentInput}
                                        selectedPipe={effectiveEquipment.branchPipe}
                                        onPipeChange={(pipe) => handlePipeChange('branch', pipe)}
                                        horticultureSystemData={horticultureSystemData}
                                        gardenSystemData={gardenSystemData}
                                        activeZoneId={activeZoneId}
                                        selectedSprinkler={currentSprinkler}
                                        projectMode={projectMode}
                                    />

                                    {shouldShowSecondaryPipe ? (
                                        <PipeSelector
                                            pipeType="secondary"
                                            results={results}
                                            input={currentInput}
                                            selectedPipe={effectiveEquipment.secondaryPipe}
                                            onPipeChange={(pipe) =>
                                                handlePipeChange('secondary', pipe)
                                            }
                                            horticultureSystemData={horticultureSystemData}
                                            gardenSystemData={gardenSystemData}
                                            activeZoneId={activeZoneId}
                                            selectedSprinkler={currentSprinkler}
                                            projectMode={projectMode}
                                        />
                                    ) : (
                                        <div className="flex items-center justify-center rounded-lg bg-gray-800 p-8">
                                            <div className="text-center text-gray-500">
                                                <div className="mb-2 text-4xl">➖</div>
                                                <p>ไม่ใช้ท่อรอง</p>
                                            </div>
                                        </div>
                                    )}

                                    {shouldShowMainPipe && (
                                        <PipeSelector
                                            pipeType="main"
                                            results={results}
                                            input={currentInput}
                                            selectedPipe={effectiveEquipment.mainPipe}
                                            onPipeChange={(pipe) => handlePipeChange('main', pipe)}
                                            horticultureSystemData={horticultureSystemData}
                                            gardenSystemData={gardenSystemData}
                                            activeZoneId={activeZoneId}
                                            selectedSprinkler={currentSprinkler}
                                            projectMode={projectMode}
                                        />
                                    )}

                                    {(currentInput.longestEmitterPipeM && currentInput.longestEmitterPipeM > 0) ? (
                                        <PipeSelector
                                            pipeType="emitter"
                                            results={results}
                                            input={currentInput}
                                            selectedPipe={effectiveEquipment.emitterPipe}
                                            onPipeChange={(pipe) => handlePipeChange('emitter', pipe)}
                                            horticultureSystemData={horticultureSystemData}
                                            gardenSystemData={gardenSystemData}
                                            activeZoneId={activeZoneId}
                                            selectedSprinkler={currentSprinkler}
                                            projectMode={projectMode}
                                        />
                                    ) : projectMode === 'horticulture' ? (
                                        <div className="flex items-center justify-center rounded-lg bg-gray-800 p-8">
                                            <div className="text-center text-gray-500">
                                                <div className="mb-2 text-4xl">➖</div>
                                                <p>ไม่ใช้ท่อย่อยแยก</p>
                                            </div>
                                        </div>
                                    ) : null}

                                   
                                </div>

                                {/* สรุปการคำนวณระบบท่อทั้งหมด */}
                                <PipeSystemSummary
                                    horticultureSystemData={horticultureSystemData}
                                    gardenSystemData={gardenSystemData}
                                    activeZoneId={activeZoneId}
                                    selectedPipes={{
                                        branch: effectiveEquipment.branchPipe,
                                        secondary: effectiveEquipment.secondaryPipe,
                                        main: effectiveEquipment.mainPipe,
                                        emitter: effectiveEquipment.emitterPipe
                                    }}
                                    sprinklerPressure={
                                        projectMode === 'garden' && gardenSystemData?.sprinklerConfig?.pressureBar
                                            ? {
                                                pressureBar: gardenSystemData.sprinklerConfig.pressureBar,
                                                headM: gardenSystemData.sprinklerConfig.pressureBar * 10,
                                                head20PercentM: (gardenSystemData.sprinklerConfig.pressureBar * 10) * 0.2
                                            }
                                            : horticultureSystemData?.sprinklerConfig?.pressureBar
                                            ? {
                                                pressureBar: horticultureSystemData.sprinklerConfig.pressureBar,
                                                headM: horticultureSystemData.sprinklerConfig.pressureBar * 10,
                                                head20PercentM: (horticultureSystemData.sprinklerConfig.pressureBar * 10) * 0.2
                                            }
                                            : undefined
                                    }
                                    projectMode={projectMode}
                                />

<CalculationSummary
                                    results={results}
                                    input={currentInput}
                                    selectedSprinkler={currentSprinkler}
                                    selectedPump={effectiveEquipment.pump}
                                    selectedBranchPipe={effectiveEquipment.branchPipe}
                                    selectedSecondaryPipe={effectiveEquipment.secondaryPipe}
                                    selectedMainPipe={effectiveEquipment.mainPipe}
                                    activeZone={activeZone}
                                    selectedZones={zones.map((z) => z.id)}
                                    allZoneSprinklers={zoneSprinklers}
                                    projectMode={projectMode}
                                    showPump={projectMode === 'horticulture' || showPumpOption}
                                    simultaneousZonesCount={
                                        zoneOperationMode === 'simultaneous'
                                            ? zones.length
                                            : zoneOperationMode === 'custom'
                                              ? Math.max(
                                                    ...zoneOperationGroups.map(
                                                        (g) => g.zones.length
                                                    )
                                                )
                                              : 1
                                    }
                                    zoneOperationGroups={zoneOperationGroups}
                                    getZoneName={getZoneNameForSummary}
                                    fieldCropData={fieldCropData}
                                    greenhouseData={greenhouseData}
                                    gardenStats={gardenStats}
                                />

                                {(projectMode === 'horticulture' || showPumpOption) && (
                                        <PumpSelector
                                            results={results}
                                            selectedPump={effectiveEquipment.pump}
                                            onPumpChange={handlePumpChange}
                                            zoneOperationGroups={zoneOperationGroups}
                                            zoneInputs={zoneInputs}
                                            zoneOperationMode={zoneOperationMode}
                                            simultaneousZonesCount={
                                                zoneOperationMode === 'simultaneous'
                                                    ? zones.length
                                                    : zoneOperationMode === 'custom'
                                                      ? Math.max(
                                                            ...zoneOperationGroups.map(
                                                                (g) => g.zones.length
                                                            )
                                                        )
                                                      : 1
                                            }
                                            selectedZones={zones.map((z) => z.id)}
                                            allZoneResults={results?.allZoneResults}
                                            projectSummary={results?.projectSummary}
                                            projectMode={projectMode}
                                        />
                                    )}
                                
                                

                                

                                <CostSummary
                                    results={results}
                                    zoneSprinklers={zoneSprinklers}
                                    selectedPipes={selectedPipes}
                                    selectedPump={effectiveEquipment.pump}
                                    activeZoneId={activeZoneId}
                                    projectData={projectData as any}
                                    gardenData={gardenData}
                                    gardenStats={gardenStats}
                                    zoneInputs={zoneInputs}
                                    onQuotationClick={handleOpenQuotationModal}
                                    projectMode={projectMode}
                                    showPump={projectMode === 'horticulture' || showPumpOption}
                                    fieldCropData={fieldCropData}
                                    greenhouseData={greenhouseData}
                                />
                            </>
                        )}
                    </div>
                </div>
            </div>

            {showImageModal && projectImage && (
                <div
                    className="fixed inset-0 z-50 flex items-center justify-center bg-black bg-opacity-75"
                    onClick={() => setShowImageModal(false)}
                >
                    <div
                        className="relative max-h-[90vh] max-w-[90vw]"
                        onClick={(e) => e.stopPropagation()}
                    >
                        <button
                            onClick={() => setShowImageModal(false)}
                            className="absolute -right-4 -top-4 rounded-full bg-red-600 p-2 text-white hover:bg-red-700"
                        >
                            ×
                        </button>
                        <div className="relative flex h-[90vh] w-[90vw] items-center justify-center">
                            <img
                                src={projectImage}
                                alt={`${
                                    projectMode === 'garden'
                                        ? t('สวนบ้าน')
                                        : projectMode === 'field-crop'
                                          ? t('พืชไร่')
                                          : projectMode === 'greenhouse'
                                            ? t('โรงเรือน')
                                            : t('พืชสวน')
                                } Project`}
                                className="max-h-full max-w-full rounded-lg"
                            />
                            <div className="absolute left-4 top-4">
                                <div
                                    className={`rounded-lg px-3 py-1 text-sm font-medium ${
                                        projectMode === 'garden'
                                            ? 'bg-green-600 text-white'
                                            : projectMode === 'field-crop'
                                              ? 'bg-yellow-600 text-white'
                                              : projectMode === 'greenhouse'
                                                ? 'bg-purple-600 text-white'
                                                : 'bg-orange-600 text-white'
                                    }`}
                                >
                                    {projectMode === 'garden'
                                        ? t('🏡 สวนบ้าน')
                                        : projectMode === 'field-crop'
                                          ? t('🌾 พืชไร่')
                                          : projectMode === 'greenhouse'
                                            ? t('🏠 โรงเรือน')
                                            : t('🌱 พืชสวน')}
                                </div>
                            </div>
                        </div>
                    </div>
                </div>
            )}

            <QuotationModal
                show={showQuotationModal}
                quotationData={quotationData}
                quotationDataCustomer={quotationDataCustomer}
                onQuotationDataChange={setQuotationData}
                onQuotationDataCustomerChange={setQuotationDataCustomer}
                onClose={() => setShowQuotationModal(false)}
                onConfirm={handleQuotationModalConfirm}
                t={t}
            />

            <QuotationDocument
                show={showQuotation}
                results={results}
                quotationData={quotationData}
                quotationDataCustomer={quotationDataCustomer}
                selectedSprinkler={currentSprinkler}
                selectedPump={effectiveEquipment.pump}
                selectedBranchPipe={effectiveEquipment.branchPipe}
                selectedSecondaryPipe={effectiveEquipment.secondaryPipe}
                selectedMainPipe={effectiveEquipment.mainPipe}
                selectedExtraPipe={selectedExtraPipe}
                projectImage={projectImage}
                projectData={projectData}
                gardenData={gardenData}
                zoneSprinklers={zoneSprinklers}
                selectedPipes={selectedPipes}
                onClose={() => setShowQuotation(false)}
                projectMode={projectMode}
                showPump={projectMode === 'horticulture' || showPumpOption}
            />
            <Footer />

            {/* Save Confirmation Modal */}
            {showSaveConfirmModal && (
                <div className="fixed inset-0 z-[9999] flex items-center justify-center bg-black bg-opacity-50">
                    <div className="relative z-[10000] mx-4 w-full max-w-md rounded-lg bg-gray-800 p-6">
                        <div className="mb-4 flex items-center">
                            <div className="flex-shrink-0">
                                <svg
                                    className="h-6 w-6 text-blue-400"
                                    fill="none"
                                    stroke="currentColor"
                                    viewBox="0 0 24 24"
                                >
                                    <path
                                        strokeLinecap="round"
                                        strokeLinejoin="round"
                                        strokeWidth={2}
                                        d="M8.228 9c.549-1.165 2.03-2 3.772-2 2.21 0 4 1.343 4 3 0 1.4-1.278 2.575-3.006 2.907-.542.104-.994.54-.994 1.093m0 3h.01M21 12a9 9 0 11-18 0 9 9 0 0118 0z"
                                    />
                                </svg>
                            </div>
                            <div className="ml-3">
                                <h3 className="text-lg font-medium text-white">
                                    {t('save_confirmation')}
                                </h3>
                            </div>
                        </div>
                        <div className="mb-6">
                            <p className="text-gray-300">
                                {t('save_confirmation_message')}
                            </p>
                        </div>
                        <div className="flex justify-end space-x-3">
                            <button
                                onClick={() => setShowSaveConfirmModal(false)}
                                disabled={isSaving}
                                className="rounded px-4 py-2 text-gray-300 transition-colors hover:bg-gray-700 hover:text-white disabled:opacity-50"
                            >
                                {t('cancel')}
                            </button>
                            <button
                                onClick={() => performSaveProject('new')}
                                disabled={isSaving}
                                className="rounded bg-green-600 px-4 py-2 text-white transition-colors hover:bg-green-700 disabled:opacity-50"
                            >
                                {isSaving ? (
                                    <>
                                        <svg
                                            className="-ml-1 mr-2 h-4 w-4 animate-spin text-white"
                                            xmlns="http://www.w3.org/2000/svg"
                                            fill="none"
                                            viewBox="0 0 24 24"
                                        >
                                            <circle
                                                className="opacity-25"
                                                cx="12"
                                                cy="12"
                                                r="10"
                                                stroke="currentColor"
                                                strokeWidth="4"
                                            ></circle>
                                            <path
                                                className="opacity-75"
                                                fill="currentColor"
                                                d="M4 12a8 8 0 018-8V0C5.373 0 0 5.373 0 12h4zm2 5.291A7.962 7.962 0 014 12H0c0 3.042 1.135 5.824 3 7.938l3-2.647z"
                                            ></path>
                                        </svg>
                                        {t('saving')}
                                    </>
                                ) : (
                                    t('save_as_new')
                                )}
                            </button>
                            <button
                                onClick={() => performSaveProject('update')}
                                disabled={isSaving}
                                className="rounded bg-blue-600 px-4 py-2 text-white transition-colors hover:bg-blue-700 disabled:opacity-50"
                            >
                                {isSaving ? (
                                    <>
                                        <svg
                                            className="-ml-1 mr-2 h-4 w-4 animate-spin text-white"
                                            xmlns="http://www.w3.org/2000/svg"
                                            fill="none"
                                            viewBox="0 0 24 24"
                                        >
                                            <circle
                                                className="opacity-25"
                                                cx="12"
                                                cy="12"
                                                r="10"
                                                stroke="currentColor"
                                                strokeWidth="4"
                                            ></circle>
                                            <path
                                                className="opacity-75"
                                                fill="currentColor"
                                                d="M4 12a8 8 0 018-8V0C5.373 0 0 5.373 0 12h4zm2 5.291A7.962 7.962 0 014 12H0c0 3.042 1.135 5.824 3 7.938l3-2.647z"
                                            ></path>
                                        </svg>
                                        {t('saving')}
                                    </>
                                ) : (
                                    t('update_existing')
                                )}
                            </button>
                        </div>
                    </div>
                </div>
            )}
        </div>
    );
}<|MERGE_RESOLUTION|>--- conflicted
+++ resolved
@@ -3,14 +3,12 @@
 /* eslint-disable @typescript-eslint/no-unused-vars */
 /* eslint-disable @typescript-eslint/no-explicit-any */
 import React, { useState, useEffect, useMemo } from 'react';
-import axios from 'axios';
 import { IrrigationInput, QuotationData, QuotationDataCustomer } from './types/interfaces';
 import { useCalculations, ZoneCalculationData } from './hooks/useCalculations';
 import { calculatePipeRolls, formatNumber } from './utils/calculations';
 import Navbar from '../components/Navbar';
 import Footer from '../components/Footer';
 import { useLanguage } from '../contexts/LanguageContext';
-import { refreshCsrfToken } from '../bootstrap';
 
 // Removed old imports from horticultureProjectStats and horticultureUtils
 // Will use data directly from HorticultureResultsPage.tsx via localStorage
@@ -96,8 +94,7 @@
     label: string;
 }
 
-const getStoredProjectImage = async (projectMode: ProjectMode): Promise<string | null> => {
-    // First check localStorage for backward compatibility
+const getStoredProjectImage = (projectMode: ProjectMode): string | null => {
     const imageKeys = ['projectMapImage', `${projectMode}PlanImage`, 'mapCaptureImage'];
 
     if (projectMode === 'field-crop') {
@@ -124,24 +121,6 @@
             }
 
             return image;
-        }
-    }
-
-    // If no image in localStorage, try to get from database
-    const currentFieldId = localStorage.getItem('currentFieldId');
-    if (currentFieldId && !currentFieldId.startsWith('mock-')) {
-        try {
-            console.log(`🔍 Attempting to load image from database for field: ${currentFieldId}`);
-            const response = await axios.get(`/api/fields/${currentFieldId}/image`);
-            
-            if (response.data.success && response.data.project_image) {
-                console.log(`✅ Found project image in database for field: ${currentFieldId}`);
-                return response.data.project_image;
-            } else {
-                console.log(`ℹ️ No image found in database for field: ${currentFieldId}`);
-            }
-        } catch (error) {
-            console.warn(`⚠️ Failed to load image from database for field ${currentFieldId}:`, error);
         }
     }
 
@@ -218,31 +197,12 @@
         };
     }>({});
     const [selectedPump, setSelectedPump] = useState<any>(null);
-    const [showPumpOption, setShowPumpOption] = useState(false);
+    const [showPumpOption, setShowPumpOption] = useState(true);
 
     const [projectImage, setProjectImage] = useState<string | null>(null);
-    const [imageLoading, setImageLoading] = useState(false);
+    const [imageLoading, setImageLoading] = useState<boolean>(false);
     const [imageLoadError, setImageLoadError] = useState<string | null>(null);
     const [showImageModal, setShowImageModal] = useState(false);
-    const [isEditing, setIsEditing] = useState(false);
-    const [isSaving, setIsSaving] = useState(false);
-    const [lastSaved, setLastSaved] = useState<Date | null>(null);
-    const [showQuotationModal, setShowQuotationModal] = useState(false);
-    const [showQuotation, setShowQuotation] = useState(false);
-    const [quotationData, setQuotationData] = useState<QuotationData>({
-        yourReference: '',
-        quotationDate: new Date().toLocaleString('th-TH'),
-        salesperson: '',
-        paymentTerms: '0',
-    });
-    const [quotationDataCustomer, setQuotationDataCustomer] = useState<QuotationDataCustomer>({
-        name: '',
-        projectName: '',
-        address: '',
-        phone: '',
-    });
-    const [showSaveConfirmModal, setShowSaveConfirmModal] = useState(false);
-    const [saveAction, setSaveAction] = useState<'update' | 'new' | null>(null);
 
     const handleImageUpload = (e: React.ChangeEvent<HTMLInputElement>) => {
         const file = e.target.files?.[0];
@@ -305,754 +265,30 @@
         setImageLoadError(null);
     };
 
-    // Save and edit functions
-    // Clean up old localStorage data to prevent quota exceeded errors
-    const cleanupLocalStorage = () => {
-        try {
-            // Get all keys that start with savedProductProject
-            const keysToCheck = Object.keys(localStorage).filter(key => 
-                key.startsWith('savedProductProject')
-            );
-            
-            // If we have more than 5 saved projects, remove the oldest ones
-            if (keysToCheck.length > 5) {
-                const keysToRemove = keysToCheck
-                    .sort((a, b) => {
-                        try {
-                            const dataA = JSON.parse(localStorage.getItem(a) || '{}');
-                            const dataB = JSON.parse(localStorage.getItem(b) || '{}');
-                            const timeA = new Date(dataA.savedAt || 0).getTime();
-                            const timeB = new Date(dataB.savedAt || 0).getTime();
-                            return timeA - timeB; // Oldest first
-                        } catch {
-                            return 0;
-                        }
-                    })
-                    .slice(0, keysToCheck.length - 5); // Keep only the 5 most recent
-                
-                keysToRemove.forEach(key => {
-                    localStorage.removeItem(key);
-                    console.log(`🗑️ Removed old saved project: ${key}`);
-                });
-            }
-        } catch (error) {
-            console.warn('⚠️ Error cleaning up localStorage:', error);
-        }
-    };
-
-    // Compress project data by removing large images and unnecessary data
-    const compressProjectData = (data: any) => {
-        const compressed = { ...data };
-        
-        // Remove large image data to save space
-        if (compressed.projectImage && compressed.projectImage.length > 100000) {
-            compressed.projectImage = null; // Remove large images
-            console.log('📦 Compressed: Removed large project image to save space');
-        }
-        
-        // Remove unnecessary large data
-        if (compressed.projectData?.plants) {
-            // Keep all plants - don't limit to 100
-            // compressed.projectData.plants = compressed.projectData.plants.slice(0, 100); // Keep only first 100 plants
-        }
-        
-        return compressed;
-    };
-
-    // Auto-save function that saves without showing alerts
-    const autoSaveProject = async (showAlert: boolean = false) => {
-        try {
-            // Clean up old data first
-            cleanupLocalStorage();
-            
-            // Get field ID from localStorage (stored when field was opened from home page)
-            const fieldId = localStorage.getItem('currentFieldId');
-            
-            // Save all project data to localStorage
-            const projectToSave = {
-                projectMode,
-                projectData,
-                gardenData,
-                fieldCropData,
-                greenhouseData,
-                projectStats,
-                activeZoneId,
-                zoneInputs,
-                zoneSprinklers,
-                selectedPipes,
-                selectedPump,
-                showPumpOption,
-                zoneOperationMode,
-                zoneOperationGroups,
-                projectImage,
-                quotationData,
-                quotationDataCustomer,
-                savedAt: new Date().toISOString(),
-                fieldId: fieldId, // Include field ID for reference
-            };
-            
-            // Compress the data to save space
-            const compressedData = compressProjectData(projectToSave);
-            
-            // Save to localStorage with field-specific key if fieldId exists
-            const storageKey = fieldId ? `savedProductProject_${fieldId}` : 'savedProductProject';
-            
-            try {
-                localStorage.setItem(storageKey, JSON.stringify(compressedData));
-                
-                // Also save to general storage for backward compatibility
-                localStorage.setItem('savedProductProject', JSON.stringify(compressedData));
-                
-                setLastSaved(new Date());
-                console.log('✅ Project auto-saved successfully');
-                
-                if (showAlert) {
-                    alert(t('บันทึกโครงการสำเร็จ'));
-                    
-                    // Redirect to home page after successful save
-                    setTimeout(() => {
-                        router.visit('/');
-                    }, 1000); // Wait 1 second to show the success message
-                }
-            } catch (storageError: any) {
-                if (storageError.name === 'QuotaExceededError') {
-                    console.warn('⚠️ Storage quota exceeded, attempting to free more space...');
-                    
-                    // Remove all old saved projects to free space
-                    const allKeys = Object.keys(localStorage).filter(key => 
-                        key.startsWith('savedProductProject')
-                    );
-                    allKeys.forEach(key => localStorage.removeItem(key));
-                    
-                    // Try saving again with even more compression
-                    const minimalData = {
-                        projectMode: compressedData.projectMode,
-                        zoneInputs: compressedData.zoneInputs,
-                        zoneSprinklers: compressedData.zoneSprinklers,
-                        selectedPipes: compressedData.selectedPipes,
-                        selectedPump: compressedData.selectedPump,
-                        zoneOperationMode: compressedData.zoneOperationMode,
-                        zoneOperationGroups: compressedData.zoneOperationGroups,
-                        quotationData: compressedData.quotationData,
-                        quotationDataCustomer: compressedData.quotationDataCustomer,
-                        savedAt: compressedData.savedAt,
-                        fieldId: compressedData.fieldId,
-                    };
-                    
-                    localStorage.setItem(storageKey, JSON.stringify(minimalData));
-                    localStorage.setItem('savedProductProject', JSON.stringify(minimalData));
-                    
-                    setLastSaved(new Date());
-                    console.log('✅ Project saved with minimal data due to storage constraints');
-                    
-                    if (showAlert) {
-                        alert(t('บันทึกโครงการสำเร็จ (ข้อมูลถูกบีบอัดเพื่อประหยัดพื้นที่)'));
-                        
-                        setTimeout(() => {
-                            router.visit('/');
-                        }, 1000);
-                    }
-                } else {
-                    throw storageError;
-                }
-            }
-        } catch (error) {
-            console.error('❌ Error auto-saving project:', error);
-            if (showAlert) {
-                alert(t('เกิดข้อผิดพลาดในการบันทึกโครงการ'));
-            }
-        }
-    };
-
-    const handleSaveProject = async () => {
-        // Check if this is an existing field being edited
-        const fieldId = localStorage.getItem('currentFieldId');
-        
-        if (fieldId && !fieldId.startsWith('mock-')) {
-            // This is an existing field, show confirmation modal
-            setShowSaveConfirmModal(true);
-            return;
-        }
-        
-        // This is a new field, save directly
-        await performSaveProject('new');
-    };
-
-    const performSaveProject = async (action: 'update' | 'new') => {
-        setIsSaving(true);
-        try {
-            // Get field ID from localStorage (stored when field was opened from home page)
-            const fieldId = localStorage.getItem('currentFieldId');
-            console.log('🔍 Field ID from localStorage:', fieldId);
-            console.log('🔍 Current URL:', window.location.href);
-
-            // First save to localStorage
-            await autoSaveProject(false);
-
-            // Prepare complete project data (excluding images)
-            const projectDataToSave = {
-                status: 'finished',
-                is_completed: true,
-
-                // Core project data
-                project_mode: projectMode,
-                project_data: projectData,
-                project_stats: projectStats,
-
-                // Zone-specific data
-                zone_inputs: zoneInputs,
-                zone_sprinklers: zoneSprinklers,
-                zone_operation_mode: zoneOperationMode,
-                zone_operation_groups: zoneOperationGroups,
-                active_zone_id: activeZoneId,
-
-                // Equipment selections
-                selected_pipes: selectedPipes,
-                selected_pump: selectedPump,
-                show_pump_option: showPumpOption,
-
-                // Quotation data
-                quotation_data: quotationData,
-                quotation_data_customer: quotationDataCustomer,
-
-                // Calculations and equipment
-                effective_equipment: getEffectiveEquipment(),
-                zone_calculation_data: createZoneCalculationData(),
-
-                // Additional project data for different modes
-                garden_data: gardenData,
-                garden_stats: gardenStats,
-                field_crop_data: fieldCropData,
-                greenhouse_data: greenhouseData,
-
-                // UI state (for restoring user's view)
-                last_saved: lastSaved ? lastSaved.toISOString() : null,
-            };
-
-            try {
-                // Refresh CSRF token before making the API call
-                await refreshCsrfToken();
-                
-                let response;
-                
-                if (action === 'update' && fieldId && !fieldId.startsWith('mock-')) {
-                    // Update existing field
-                    console.log('🔄 Updating existing field data in database:', fieldId);
-                    console.log('📦 Data being saved:', Object.keys(projectDataToSave));
-                    
-                    response = await axios.put(`/api/fields/${fieldId}/data`, projectDataToSave);
-                } else {
-                    // Create new field
-                    console.log('🔄 Creating new field in database');
-                    console.log('📦 Data being saved:', Object.keys(projectDataToSave));
-                    console.log('📊 Project Stats:', projectStats);
-                    console.log('📊 Project Data:', projectData);
-                    
-                    // Get field name from localStorage or use default
-                    const fieldName = localStorage.getItem('currentFieldName') || 'New Field';
-                    
-                    // Calculate area and water need based on project mode
-                    let calculatedArea = 0;
-                    let calculatedWaterNeed = 0;
-                    let calculatedPlants = 0;
-                    let areaCoordinates: any[] = [];
-                    let category = 'horticulture';
-                    
-                    if (projectMode === 'garden' && gardenStats) {
-                        // Home garden project
-                        calculatedArea = gardenStats.summary?.totalArea || 0;
-                        calculatedWaterNeed = gardenStats.summary?.totalPipeLength || 0; // Use pipe length as water need estimate
-                        calculatedPlants = gardenStats.summary?.totalSprinklers || 0; // Use sprinkler count as plant count
-                        areaCoordinates = gardenData?.gardenZones?.[0]?.coordinates || [];
-                        category = 'home-garden';
-                        console.log('🏡 Home garden data:', { calculatedArea, calculatedWaterNeed, calculatedPlants });
-                    } else if (projectMode === 'field-crop' && fieldCropData) {
-                        // Field crop project - use available properties
-                        calculatedArea = fieldCropData.area?.sizeInRai || 0;
-                        calculatedWaterNeed = fieldCropData.summary?.totalWaterRequirementPerDay || 0;
-                        calculatedPlants = fieldCropData.summary?.totalPlantingPoints || 0;
-                        areaCoordinates = fieldCropData.area?.coordinates || [];
-                        category = 'field-crop';
-                        console.log('🌾 Field crop data:', { calculatedArea, calculatedWaterNeed, calculatedPlants });
-                    } else if (projectMode === 'greenhouse' && greenhouseData) {
-                        // Greenhouse project - use available properties
-                        calculatedArea = greenhouseData.summary?.totalGreenhouseArea || 0;
-                        calculatedWaterNeed = greenhouseData.summary?.waterManagement?.dailyRequirement?.optimal || 0;
-                        calculatedPlants = greenhouseData.summary?.overallProduction?.totalPlants || 0;
-                        areaCoordinates = greenhouseData.rawData?.shapes?.[0]?.points || [];
-                        category = 'greenhouse';
-                        console.log('🌱 Greenhouse data:', { calculatedArea, calculatedWaterNeed, calculatedPlants });
-                    } else if (projectStats) {
-                        // Horticulture project
-                        calculatedArea = projectStats.totalAreaInRai || projectStats.totalArea || 0;
-                        calculatedWaterNeed = projectStats.totalWaterNeedPerSession || projectStats.totalWaterNeed || 0;
-                        calculatedPlants = projectStats.totalPlants || 0;
-                        areaCoordinates = projectData?.mainArea || [];
-                        console.log('🌳 Horticulture data:', { calculatedArea, calculatedWaterNeed, calculatedPlants });
-                    } else if (projectData) {
-                        // Fallback calculation from project data
-                        if (projectData.mainArea && projectData.mainArea.length > 2) {
-                            // Calculate area from coordinates (simplified)
-                            calculatedArea = projectData.mainArea.length * 0.1; // Rough estimate
-                        }
-                        if (projectData.zones && projectData.zones.length > 0) {
-                            calculatedPlants = projectData.zones.reduce((total, zone) => total + (zone.plantCount || 0), 0);
-                            calculatedWaterNeed = projectData.zones.reduce((total, zone) => total + (zone.plantCount || 0) * (zone.plantData?.waterNeed || 0), 0);
-                        }
-                        areaCoordinates = projectData?.mainArea || [];
-                        console.log('🔄 Fallback data:', { calculatedArea, calculatedWaterNeed, calculatedPlants });
-                    }
-                    
-                    console.log('🧮 Final calculated values:', {
-                        area: calculatedArea,
-                        waterNeed: calculatedWaterNeed,
-                        plants: calculatedPlants,
-                        category,
-                        areaCoordinatesLength: areaCoordinates.length
-                    });
-                    
-                    const newFieldData = {
-                        name: fieldName,
-                        customer_name: 'Customer',
-                        category: category,
-                        area_coordinates: areaCoordinates,
-                        plant_type_id: 21, // Default plant type
-                        total_plants: calculatedPlants,
-                        total_area: calculatedArea,
-                        total_water_need: calculatedWaterNeed,
-                        area_type: 'polygon',
-                        ...projectDataToSave
-                    };
-                    
-                    response = await axios.post('/api/fields', newFieldData);
-                }
-                
-                if (response.data.success) {
-                    console.log('✅ Field data saved to database successfully');
-                    console.log('📊 Response:', response.data);
-                    
-                    // Store the field ID (either new or existing)
-                    if (response.data.field?.id) {
-                        localStorage.setItem('currentFieldId', response.data.field.id);
-                        console.log('🆔 Field ID stored:', response.data.field.id);
-                    }
-                } else {
-                    console.warn('⚠️ Failed to save field data to database:', response.data);
-                }
-            } catch (dbError: any) {
-                console.error('❌ Error saving field data to database:', dbError);
-                console.error('Error response:', dbError.response?.data);
-                console.error('Error status:', dbError.response?.status);
-                
-                // If it's a CSRF error, try refreshing the token and retry
-                if (dbError.response?.status === 419) {
-                    console.log('🔄 CSRF token error, attempting to refresh and retry...');
-                    try {
-                        await refreshCsrfToken();
-                        
-                        // Always try to create a new field on retry if there was an error
-                        const fieldName = localStorage.getItem('currentFieldName') || 'New Field';
-                        
-                        // Calculate area and water need from project data
-                        let calculatedArea = 0;
-                        let calculatedWaterNeed = 0;
-                        let calculatedPlants = 0;
-                        
-                        if (projectStats) {
-                            calculatedArea = projectStats.totalAreaInRai || projectStats.totalArea || 0;
-                            calculatedWaterNeed = projectStats.totalWaterNeedPerSession || projectStats.totalWaterNeed || 0;
-                            calculatedPlants = projectStats.totalPlants || 0;
-                        } else if (projectData) {
-                            // Fallback calculation from project data
-                            if (projectData.mainArea && projectData.mainArea.length > 2) {
-                                calculatedArea = projectData.mainArea.length * 0.1; // Rough estimate
-                            }
-                            if (projectData.zones && projectData.zones.length > 0) {
-                                calculatedPlants = projectData.zones.reduce((total, zone) => total + (zone.plantCount || 0), 0);
-                                calculatedWaterNeed = projectData.zones.reduce((total, zone) => total + (zone.plantCount || 0) * (zone.plantData?.waterNeed || 0), 0);
-                            }
-                        }
-                        
-                        const newFieldData = {
-                            name: fieldName,
-                            customer_name: 'Customer',
-                            category: 'horticulture',
-                            area_coordinates: projectData?.mainArea || [],
-                            plant_type_id: 21,
-                            total_plants: calculatedPlants,
-                            total_area: calculatedArea,
-                            total_water_need: calculatedWaterNeed,
-                            area_type: 'polygon',
-                            ...projectDataToSave
-                        };
-                        
-                        const retryResponse = await axios.post('/api/fields', newFieldData);
-                        
-                        if (retryResponse.data.success) {
-                            console.log('✅ Field data saved to database after retry');
-                            if (retryResponse.data.field?.id) {
-                                localStorage.setItem('currentFieldId', retryResponse.data.field.id);
-                            }
-                        } else {
-                            console.warn('⚠️ Failed to save field data to database after retry:', retryResponse.data);
-                        }
-                    } catch (retryError: any) {
-                        console.error('❌ Error saving field data to database after retry:', retryError);
-                    }
-                }
-            }
-
-            console.log('✅ Project saved successfully');
-            alert(t('บันทึกโครงการสำเร็จ'));
-
-            // Redirect to home page after successful save
-            setTimeout(() => {
-                router.visit('/');
-            }, 1000); // Wait 1 second to show the success message
-        } catch (error) {
-            console.error('❌ Error saving project:', error);
-            alert(t('เกิดข้อผิดพลาดในการบันทึกโครงการ'));
-        } finally {
-            setIsSaving(false);
-            setShowSaveConfirmModal(false);
-        }
-    };
-
-    const handleEditProject = () => {
-        // Get the current field ID
-        const fieldId = localStorage.getItem('currentFieldId');
-        
-        if (!fieldId || fieldId.startsWith('mock-')) {
-            alert(t('no_field_to_edit'));
-            return;
-        }
-        
-        // Navigate to appropriate planner based on project mode
-        let plannerRoute = '/horticulture/planner';
-        
-        if (projectMode === 'garden') {
-            plannerRoute = '/home-garden/planner';
-        } else if (projectMode === 'field-crop') {
-            plannerRoute = '/field-crop';
-        } else if (projectMode === 'greenhouse') {
-            plannerRoute = '/greenhouse-crop';
-        }
-        
-        console.log('🔄 Editing project:', { projectMode, fieldId, plannerRoute });
-        
-        // For horticulture, pass editFieldId as parameter
-        if (projectMode === 'horticulture') {
-            router.visit(`${plannerRoute}?editFieldId=${fieldId}`);
-        } else {
-            // For other modes, the planner will load data using currentFieldId from localStorage
-            router.visit(plannerRoute);
-        }
-    };
-
-    // Manual cleanup function for storage issues
-    const handleClearStorage = () => {
-        try {
-            const keysToRemove = Object.keys(localStorage).filter(key => 
-                key.startsWith('savedProductProject')
-            );
-            keysToRemove.forEach(key => localStorage.removeItem(key));
-            console.log(`🗑️ Manually cleared ${keysToRemove.length} saved projects`);
-            alert(t('ล้างข้อมูลที่บันทึกไว้แล้ว'));
-        } catch (error) {
-            console.error('❌ Error clearing storage:', error);
-            alert(t('เกิดข้อผิดพลาดในการล้างข้อมูล'));
-        }
-    };
-
-    // Clear invalid field IDs
-    const clearInvalidFieldIds = () => {
-        try {
-            localStorage.removeItem('currentFieldId');
-            localStorage.removeItem('currentFieldName');
-            console.log('🗑️ Cleared invalid field IDs from localStorage');
-        } catch (error) {
-            console.error('❌ Error clearing field IDs:', error);
-        }
-    };
-
-    // Load field data from database
-    const loadFieldDataFromDatabase = async (fieldId: string) => {
-        try {
-            console.log('🔄 Loading field data from database:', fieldId);
-            const response = await axios.get(`/api/fields/${fieldId}`);
-            
-            if (response.data.success && response.data.field) {
-                const field = response.data.field;
-                console.log('📦 Field data loaded from database:', Object.keys(field));
-                console.log('📊 Database field structure:', {
-                    hasProjectData: !!field.project_data,
-                    hasProjectStats: !!field.project_stats,
-                    hasZoneInputs: !!field.zone_inputs,
-                    hasActiveZoneId: !!field.active_zone_id,
-                    projectDataKeys: field.project_data ? Object.keys(field.project_data) : [],
-                    zoneInputsKeys: field.zone_inputs ? Object.keys(field.zone_inputs) : []
-                });
-                
-                // Debug the actual project_data content
-                if (field.project_data) {
-                    console.log('🔍 Project data content:', {
-                        hasZones: !!field.project_data.zones,
-                        zonesCount: field.project_data.zones?.length || 0,
-                        hasPlants: !!field.project_data.plants,
-                        plantsCount: field.project_data.plants?.length || 0,
-                        hasPump: !!field.project_data.pump,
-                        hasMainPipes: !!field.project_data.mainPipes,
-                        mainPipesCount: field.project_data.mainPipes?.length || 0,
-                        hasSubMainPipes: !!field.project_data.subMainPipes,
-                        subMainPipesCount: field.project_data.subMainPipes?.length || 0,
-                        hasExclusionAreas: !!field.project_data.exclusionAreas,
-                        exclusionAreasCount: field.project_data.exclusionAreas?.length || 0,
-                        totalArea: field.project_data.totalArea,
-                        selectedPlantType: field.project_data.selectedPlantType
-                    });
-                }
-                
-                // Restore all field data
-                if (field.project_mode) setProjectMode(field.project_mode);
-                if (field.project_data) setProjectData(field.project_data);
-                if (field.project_stats) setProjectStats(field.project_stats);
-                
-                // Set active zone - this is critical for loading
-                if (field.active_zone_id) {
-                    setActiveZoneId(field.active_zone_id);
-                } else if (field.project_data?.zones && field.project_data.zones.length > 0) {
-                    // If no active zone is set, use the first zone
-                    setActiveZoneId(field.project_data.zones[0].id);
-                    console.log('🔄 Set active zone to first zone:', field.project_data.zones[0].id);
-                } else {
-                    // If no zones, use a default
-                    setActiveZoneId('main-area');
-                    console.log('🔄 Set active zone to default: main-area');
-                }
-                
-                if (field.zone_inputs) setZoneInputs(field.zone_inputs);
-                if (field.zone_sprinklers) setZoneSprinklers(field.zone_sprinklers);
-                
-                // Ensure zone inputs exist for all zones
-                if (field.project_data?.zones && (!field.zone_inputs || Object.keys(field.zone_inputs).length === 0)) {
-                    console.log('🔄 Creating zone inputs for all zones...');
-                    const newZoneInputs: { [key: string]: any } = {};
-                    field.project_data.zones.forEach(zone => {
-                        newZoneInputs[zone.id] = createZoneInput(zone, {}, [], [], [], 1);
-                    });
-                    setZoneInputs(newZoneInputs);
-                    console.log('✅ Created zone inputs for zones:', Object.keys(newZoneInputs));
-                }
-                
-                // If no zones exist, create zone inputs for main-area
-                if ((!field.project_data?.zones || field.project_data.zones.length === 0) && 
-                    (!field.zone_inputs || Object.keys(field.zone_inputs).length === 0)) {
-                    console.log('🔄 Creating zone inputs for main-area (no zones found)...');
-                    const mainAreaZone = {
-                        id: 'main-area',
-                        name: 'Main Area',
-                        coordinates: field.project_data?.mainArea || [],
-                        plantData: field.project_data?.selectedPlantType || { id: 1, name: 'Default', plantSpacing: 8, rowSpacing: 8, waterNeed: 50 },
-                        plantCount: field.project_data?.plants?.length || 0,
-                        totalWaterNeed: (field.project_data?.plants?.length || 0) * (field.project_data?.selectedPlantType?.waterNeed || 50),
-                        area: field.project_data?.totalArea || 0,
-                        color: '#3b82f6'
-                    };
-                    const newZoneInputs = {
-                        'main-area': createZoneInput(mainAreaZone, {}, [], [], [], 1)
-                    };
-                    setZoneInputs(newZoneInputs);
-                    console.log('✅ Created zone inputs for main-area');
-                }
-                if (field.selected_pipes) setSelectedPipes(field.selected_pipes);
-                if (field.selected_pump) setSelectedPump(field.selected_pump);
-                if (field.show_pump_option !== undefined) setShowPumpOption(field.show_pump_option);
-                if (field.zone_operation_mode) setZoneOperationMode(field.zone_operation_mode);
-                if (field.zone_operation_groups) setZoneOperationGroups(field.zone_operation_groups);
-                if (field.quotation_data) setQuotationData(field.quotation_data);
-                if (field.quotation_data_customer) setQuotationDataCustomer(field.quotation_data_customer);
-                if (field.garden_data) {
-                    setGardenData(field.garden_data);
-                    console.log('✅ Garden data loaded from database');
-                }
-                if (field.garden_stats) {
-                    setGardenStats(field.garden_stats);
-                    console.log('✅ Garden stats loaded from database');
-                    
-                    // If we have garden data, set up zone inputs for garden mode
-                    if (field.garden_data && field.garden_stats && field.project_mode === 'home-garden') {
-                        console.log('🔄 Setting up zone inputs for home garden from database data...');
-                        const initialZoneInputs: { [zoneId: string]: IrrigationInput } = {};
-                        const initialSelectedPipes: {
-                            [zoneId: string]: { branch?: any; secondary?: any; main?: any };
-                        } = {};
-
-                        if (field.garden_stats.zones.length > 1) {
-                            field.garden_stats.zones.forEach((zone: any) => {
-                                initialZoneInputs[zone.zoneId] = createGardenZoneInput(
-                                    zone,
-                                    field.garden_stats,
-                                    field.garden_stats.zones.length
-                                );
-                                initialSelectedPipes[zone.zoneId] = {
-                                    branch: undefined,
-                                    secondary: undefined,
-                                    main: undefined,
-                                };
-                            });
-
-                            setZoneInputs(initialZoneInputs);
-                            setSelectedPipes(initialSelectedPipes);
-                            setActiveZoneId(field.garden_stats.zones[0].zoneId);
-                            handleZoneOperationModeChange('sequential');
-                            console.log('✅ Zone inputs created for home garden (multi-zone)');
-                        } else {
-                            const singleInput = createSingleGardenInput(field.garden_stats);
-                            setZoneInputs({ 'main-area': singleInput });
-                            setSelectedPipes({
-                                'main-area': { branch: undefined, secondary: undefined, main: undefined },
-                            });
-                            setActiveZoneId('main-area');
-                            console.log('✅ Zone inputs created for home garden (single zone)');
-                        }
-                    }
-                }
-                if (field.field_crop_data) setFieldCropData(field.field_crop_data);
-                if (field.greenhouse_data) setGreenhouseData(field.greenhouse_data);
-                if (field.last_saved) setLastSaved(new Date(field.last_saved));
-                
-                console.log('✅ Field data restored from database');
-                return true;
-            }
-        } catch (error) {
-            console.error('❌ Error loading field data from database:', error);
-        }
-        return false;
-    };
-
-
-
-    const hasUnsavedChanges = () => {
-        return isEditing && lastSaved;
-    };
-
     useEffect(() => {
         return () => {
             if (projectImage && projectImage.startsWith('blob:')) {
                 URL.revokeObjectURL(projectImage);
             }
             cleanupOldImages();
-            
-            // Clean up localStorage when component unmounts
-            cleanupLocalStorage();
         };
     }, [projectImage]);
 
     useEffect(() => {
         const urlParams = new URLSearchParams(window.location.search);
         const mode = urlParams.get('mode') as ProjectMode;
-        
         if (mode) {
             setProjectMode(mode);
         }
-        
-        // Auto-load saved project data if fieldId is present
-        const fieldId = localStorage.getItem('currentFieldId');
-        console.log('🔍 Product page - currentFieldId from localStorage:', fieldId);
-        
-        // Check if we have horticultureIrrigationData (new field case)
-        const horticultureData = localStorage.getItem('horticultureIrrigationData');
-        if (horticultureData) {
-            try {
-                const parsedHorticultureData = JSON.parse(horticultureData);
-                console.log('📊 horticultureIrrigationData structure:', {
-                    hasZones: !!parsedHorticultureData.zones,
-                    zonesCount: parsedHorticultureData.zones?.length || 0,
-                    hasPlants: !!parsedHorticultureData.plants,
-                    plantsCount: parsedHorticultureData.plants?.length || 0,
-                    hasPump: !!parsedHorticultureData.pump,
-                    hasMainPipes: !!parsedHorticultureData.mainPipes,
-                    mainPipesCount: parsedHorticultureData.mainPipes?.length || 0
-                });
-            } catch (error) {
-                console.error('❌ Error parsing horticultureIrrigationData:', error);
-            }
-        }
-        
-        if (fieldId && fieldId.trim() !== '' && !fieldId.startsWith('mock-')) {
-            // First try to load from database (most complete data)
-            loadFieldDataFromDatabase(fieldId).then((loadedFromDb) => {
-                if (!loadedFromDb) {
-                    // Fallback to localStorage if database load fails
-                    const fieldSpecificKey = `savedProductProject_${fieldId}`;
-                    const savedProject = localStorage.getItem(fieldSpecificKey);
-                    
-                    if (savedProject) {
-                        try {
-                            const parsedProject = JSON.parse(savedProject);
-                            console.log('📊 localStorage project structure:', {
-                                hasProjectData: !!parsedProject.projectData,
-                                hasProjectStats: !!parsedProject.projectStats,
-                                hasZoneInputs: !!parsedProject.zoneInputs,
-                                hasActiveZoneId: !!parsedProject.activeZoneId,
-                                projectDataKeys: parsedProject.projectData ? Object.keys(parsedProject.projectData) : [],
-                                zoneInputsKeys: parsedProject.zoneInputs ? Object.keys(parsedProject.zoneInputs) : []
-                            });
-                            
-                            // Restore all saved state
-                            setProjectMode(parsedProject.projectMode || 'horticulture');
-                            setProjectData(parsedProject.projectData || null);
-                            setGardenData(parsedProject.gardenData || null);
-                            setFieldCropData(parsedProject.fieldCropData || null);
-                            setGreenhouseData(parsedProject.greenhouseData || null);
-                            setProjectStats(parsedProject.projectStats || null);
-                            setActiveZoneId(parsedProject.activeZoneId || '');
-                            setZoneInputs(parsedProject.zoneInputs || {});
-                            setZoneSprinklers(parsedProject.zoneSprinklers || {});
-                            setSelectedPipes(parsedProject.selectedPipes || {});
-                            setSelectedPump(parsedProject.selectedPump || null);
-                            setShowPumpOption(parsedProject.showPumpOption !== undefined ? parsedProject.showPumpOption : true);
-                            setZoneOperationMode(parsedProject.zoneOperationMode || 'sequential');
-                            setZoneOperationGroups(parsedProject.zoneOperationGroups || []);
-                            setProjectImage(parsedProject.projectImage || null);
-                            setQuotationData(parsedProject.quotationData || {
-                                yourReference: '',
-                                quotationDate: new Date().toLocaleString('th-TH'),
-                                salesperson: '',
-                                paymentTerms: '0',
-                            });
-                            setQuotationDataCustomer(parsedProject.quotationDataCustomer || {
-                                name: '',
-                                projectName: '',
-                                address: '',
-                                phone: '',
-                            });
-                            
-                            // Set last saved time if available
-                            if (parsedProject.savedAt) {
-                                setLastSaved(new Date(parsedProject.savedAt));
-                            }
-                            
-                            console.log('✅ Auto-loaded saved project data from localStorage for field:', fieldId);
-                        } catch (error) {
-                            console.error('❌ Error auto-loading saved project from localStorage:', error);
-                        }
-                    }
-                }
-            });
-        }
     }, []);
 
     useEffect(() => {
         if (!projectMode) return;
 
-        const loadProjectImage = async () => {
-            setImageLoading(true);
-            setImageLoadError(null);
-            cleanupOldImages();
-            
-            try {
-                const image = await getStoredProjectImage(projectMode);
+        setImageLoading(true);
+        setImageLoadError(null);
+        cleanupOldImages();
+        const image = getStoredProjectImage(projectMode);
 
         if (image && validateImageData(image)) {
             setProjectImage(image);
@@ -1065,20 +301,12 @@
                 horticulture: 'Horticulture Planner',
             };
 
-                    setImageLoadError(
-                        `No map image found. Please capture one from ${modeNames[projectMode]} page.`
-                    );
-                }
-            } catch (error) {
-                console.error('❌ Error loading project image:', error);
-                setProjectImage(null);
-                setImageLoadError('Failed to load project image');
-            } finally {
-                setImageLoading(false);
-            }
-        };
-
-        loadProjectImage();
+            setImageLoadError(
+                `No map image found. Please capture one from ${modeNames[projectMode]} page.`
+            );
+        }
+
+        setImageLoading(false);
     }, [projectMode]);
 
     useEffect(() => {
@@ -1087,117 +315,16 @@
             if (!isValid) {
                 console.warn('⚠️ Current project image is invalid, attempting to reload...');
                 setProjectImage(null);
-                
-                const reloadImage = async () => {
-                    try {
-                        const validImage = await getStoredProjectImage(projectMode);
-                        if (validImage && validateImageData(validImage)) {
-                            setProjectImage(validImage);
-                            setImageLoadError(null);
-                        } else {
-                            setImageLoadError('Invalid or corrupted image data');
-                        }
-                    } catch (error) {
-                        console.error('❌ Error reloading project image:', error);
-                        setImageLoadError('Failed to reload project image');
-                    }
-                };
-                
-                reloadImage();
+                const validImage = getStoredProjectImage(projectMode);
+                if (validImage && validateImageData(validImage)) {
+                    setProjectImage(validImage);
+                    setImageLoadError(null);
+                } else {
+                    setImageLoadError('Invalid or corrupted image data');
+                }
             }
         }
     }, [projectImage, projectMode]);
-
-    // Auto-save when important data changes
-    useEffect(() => {
-        // Only auto-save if we have a fieldId (meaning we're editing an existing field)
-        const fieldId = localStorage.getItem('currentFieldId');
-        
-        if (fieldId && (zoneInputs || selectedPipes || selectedPump || zoneOperationMode)) {
-            // Debounce auto-save to avoid too frequent saves
-            const timeoutId = setTimeout(() => {
-                autoSaveProject(false);
-            }, 2000); // Save after 2 seconds of no changes
-            
-            return () => clearTimeout(timeoutId);
-        }
-    }, [zoneInputs, selectedPipes, selectedPump, zoneOperationMode, zoneOperationGroups, quotationData, quotationDataCustomer]);
-
-    // Auto-save when sprinkler selections change
-    useEffect(() => {
-        const fieldId = localStorage.getItem('currentFieldId');
-        
-        if (fieldId && Object.keys(zoneSprinklers).length > 0) {
-            const timeoutId = setTimeout(() => {
-                autoSaveProject(false);
-            }, 2000);
-            
-            return () => clearTimeout(timeoutId);
-        }
-    }, [zoneSprinklers]);
-
-    // Add keyboard shortcuts
-    useEffect(() => {
-        const handleKeyDown = (e: KeyboardEvent) => {
-            // Ctrl+S for save
-            if ((e.ctrlKey || e.metaKey) && e.key === 's') {
-                e.preventDefault();
-                handleSaveProject();
-            }
-            // Ctrl+E for edit mode toggle
-            if ((e.ctrlKey || e.metaKey) && e.key === 'e') {
-                e.preventDefault();
-                handleEditProject();
-            }
-        };
-
-        window.addEventListener('keydown', handleKeyDown);
-        return () => window.removeEventListener('keydown', handleKeyDown);
-    }, []);
-
-    // Add beforeunload event listener
-    useEffect(() => {
-        const handleBeforeUnload = (e: BeforeUnloadEvent) => {
-            if (hasUnsavedChanges()) {
-                e.preventDefault();
-                e.returnValue = t('คุณมีข้อมูลที่ยังไม่ได้บันทึก ต้องการออกจากหน้าหรือไม่?');
-                return t('คุณมีข้อมูลที่ยังไม่ได้บันทึก ต้องการออกจากหน้าหรือไม่?');
-            }
-        };
-
-        window.addEventListener('beforeunload', handleBeforeUnload);
-        return () => window.removeEventListener('beforeunload', handleBeforeUnload);
-    }, [isEditing, lastSaved, t]);
-
-    // Check for canceled edit session
-    useEffect(() => {
-        const editSessionCanceled = localStorage.getItem('editSessionCanceled');
-        if (editSessionCanceled === 'true') {
-            // Clear the flag silently
-            localStorage.removeItem('editSessionCanceled');
-        }
-    }, []);
-
-    // Helper function to get edit mode styling
-    const getEditModeStyle = (componentName: string) => {
-        if (!isEditing) return {};
-        
-        return {
-            border: '2px dashed #f59e0b',
-            backgroundColor: '#fef3c7',
-            position: 'relative' as const,
-        };
-    };
-
-    const renderEditIndicator = (componentName: string) => {
-        if (!isEditing) return null;
-        
-        return (
-            <div className="absolute -top-2 -right-2 bg-yellow-500 text-white text-xs px-2 py-1 rounded-full font-medium">
-                ✏️ {t('แก้ไขได้')}
-            </div>
-        );
-    };
 
     const getZoneName = (zoneId: string): string => {
         if (projectMode === 'garden' && gardenStats) {
@@ -1209,16 +336,8 @@
             return zone?.name || zoneId;
         }
         if (projectMode === 'greenhouse' && greenhouseData) {
-            // Handle both processed data (with summary) and raw data (without summary)
-            if (greenhouseData.summary?.plotStats) {
-                const plot = greenhouseData.summary.plotStats.find((p) => p.plotId === zoneId);
-                return plot?.plotName || zoneId;
-            } else if (greenhouseData.rawData?.shapes) {
-                // For raw data, find the shape by ID
-                const shape = greenhouseData.rawData?.shapes.find((s) => s.id === zoneId);
-                return shape?.name || zoneId;
-            }
-            return zoneId;
+            const plot = greenhouseData.summary.plotStats.find((p) => p.plotId === zoneId);
+            return plot?.plotName || zoneId;
         }
         
         // Check horticultureSystemData first
@@ -1459,15 +578,7 @@
         } else if (projectMode === 'field-crop' && fieldCropData) {
             allZoneIds = fieldCropData.zones.info.map((z) => z.id);
         } else if (projectMode === 'greenhouse' && greenhouseData) {
-            // Handle both processed data (with summary) and raw data (without summary)
-            if (greenhouseData.summary?.plotStats) {
-                allZoneIds = greenhouseData.summary.plotStats.map((p) => p.plotId);
-            } else if (greenhouseData.rawData?.shapes) {
-                // For raw data, get plot shapes
-                allZoneIds = greenhouseData.rawData?.shapes.filter((s) => s.type === 'plot').map((s) => s.id);
-            } else {
-                allZoneIds = [];
-            }
+            allZoneIds = greenhouseData.summary.plotStats.map((p) => p.plotId);
         } else if (projectData) {
             allZoneIds = projectData.zones.map((z) => z.id);
         }
@@ -1594,34 +705,6 @@
         };
     };
 
-<<<<<<< HEAD
-    // Simple replacement for removed createZoneInput function
-    const createZoneInput = (zone: any, stats: any, pipes: any[], sprinklers: any[], plants: any[], totalZones: number): IrrigationInput => {
-        return {
-            farmSizeRai: zone.area || 0,
-            totalTrees: zone.plantCount || 0,
-            waterPerTreeLiters: zone.plantData?.waterNeed || 50,
-            numberOfZones: totalZones,
-            sprinklersPerTree: 1,
-            irrigationTimeMinutes: 30,
-            staticHeadM: 0,
-            pressureHeadM: 20,
-            pipeAgeYears: 0,
-            sprinklersPerBranch: 1,
-            branchesPerSecondary: 1,
-            simultaneousZones: 1,
-            sprinklersPerLongestBranch: 1,
-            branchesPerLongestSecondary: 1,
-            secondariesPerLongestMain: 1,
-            longestBranchPipeM: 0,
-            totalBranchPipeM: 0,
-            longestSecondaryPipeM: 0,
-            totalSecondaryPipeM: 0,
-            longestMainPipeM: 0,
-            totalMainPipeM: 0,
-        };
-    };
-=======
     // สร้าง gardenSystemData เหมือน horticultureSystemData สำหรับ garden mode
     const createGardenSystemData = (gardenData: GardenPlannerData, gardenStats: GardenStatistics) => {
         if (!gardenData || !gardenStats) return null;
@@ -1711,29 +794,9 @@
 
     // Removed old createZoneInput and createSingleZoneInput functions
     // Now using direct data creation based on horticultureSystemData
->>>>>>> 63046a15
 
     const currentInput = useMemo(() => {
-        if (!activeZoneId) {
-            console.log('⚠️ No activeZoneId set');
-            return null;
-        }
-        
-        if (!zoneInputs[activeZoneId]) {
-            console.log('⚠️ No zone inputs for activeZoneId:', activeZoneId);
-            // Try to create default zone inputs if they don't exist
-            if (projectData && projectData.zones) {
-                const zone = projectData.zones.find(z => z.id === activeZoneId);
-                if (zone) {
-                    console.log('🔄 Creating default zone inputs for zone:', activeZoneId);
-                    const defaultInput = createZoneInput(zone, {}, [], [], [], 1);
-                    setZoneInputs(prev => ({
-                        ...prev,
-                        [activeZoneId]: defaultInput
-                    }));
-                    return defaultInput;
-                }
-            }
+        if (!activeZoneId || !zoneInputs[activeZoneId]) {
             return null;
         }
 
@@ -1747,15 +810,7 @@
         } else if (projectMode === 'field-crop' && fieldCropData) {
             allZoneIds = fieldCropData.zones.info.map((z) => z.id);
         } else if (projectMode === 'greenhouse' && greenhouseData) {
-            // Handle both processed data (with summary) and raw data (without summary)
-            if (greenhouseData.summary?.plotStats) {
-                allZoneIds = greenhouseData.summary.plotStats.map((p) => p.plotId);
-            } else if (greenhouseData.rawData?.shapes) {
-                // For raw data, get plot shapes
-                allZoneIds = greenhouseData.rawData?.shapes.filter((s) => s.type === 'plot').map((s) => s.id);
-            } else {
-                allZoneIds = [];
-            }
+            allZoneIds = greenhouseData.summary.plotStats.map((p) => p.plotId);
         } else if (projectData) {
             allZoneIds = projectData.zones.map((z) => z.id);
         }
@@ -1796,15 +851,7 @@
         } else if (projectMode === 'field-crop' && fieldCropData) {
             allZoneIds = fieldCropData.zones.info.map((z) => z.id);
         } else if (projectMode === 'greenhouse' && greenhouseData) {
-            // Handle both processed data (with summary) and raw data (without summary)
-            if (greenhouseData.summary?.plotStats) {
-                allZoneIds = greenhouseData.summary.plotStats.map((p) => p.plotId);
-            } else if (greenhouseData.rawData?.shapes) {
-                // For raw data, get plot shapes
-                allZoneIds = greenhouseData.rawData?.shapes.filter((s) => s.type === 'plot').map((s) => s.id);
-            } else {
-                allZoneIds = [];
-            }
+            allZoneIds = greenhouseData.summary.plotStats.map((p) => p.plotId);
         } else if (projectData) {
             allZoneIds = projectData.zones.map((z) => z.id);
         }
@@ -1990,71 +1037,6 @@
             }
         } else if (mode === 'garden') {
             setProjectMode('garden');
-<<<<<<< HEAD
-            
-            // Check if we have a field ID - if so, prioritize database data over localStorage
-            const fieldId = localStorage.getItem('currentFieldId');
-            if (fieldId && !fieldId.startsWith('mock-')) {
-                // Try to load from database first
-                console.log('🔄 Attempting to load home garden data from database for field:', fieldId);
-                loadFieldDataFromDatabase(fieldId).then((loadedFromDb) => {
-                    if (loadedFromDb) {
-                        console.log('✅ Loaded home garden data from database for field:', fieldId);
-                        return; // Exit early since we loaded from database
-                    }
-                    
-                    // Fallback to localStorage if database loading failed
-                    console.log('🔄 Falling back to localStorage for home garden data');
-                    loadGardenDataFromLocalStorage();
-                }).catch((error) => {
-                    console.warn('⚠️ Database loading failed, using localStorage for home garden data:', error);
-                    loadGardenDataFromLocalStorage();
-                });
-            } else {
-                // No field ID, use localStorage directly
-                loadGardenDataFromLocalStorage();
-            }
-            
-            // Helper function to load garden data from localStorage
-            function loadGardenDataFromLocalStorage() {
-                const gardenPlannerData = loadGardenData();
-                if (gardenPlannerData) {
-                    setGardenData(gardenPlannerData);
-                    const stats = calculateGardenStatistics(gardenPlannerData);
-                    setGardenStats(stats);
-
-                    const initialZoneInputs: { [zoneId: string]: IrrigationInput } = {};
-                    const initialSelectedPipes: {
-                        [zoneId: string]: { branch?: any; secondary?: any; main?: any };
-                    } = {};
-
-                    if (stats.zones.length > 1) {
-                        stats.zones.forEach((zone) => {
-                            initialZoneInputs[zone.zoneId] = createGardenZoneInput(
-                                zone,
-                                stats,
-                                stats.zones.length
-                            );
-                            initialSelectedPipes[zone.zoneId] = {
-                                branch: undefined,
-                                secondary: undefined,
-                                main: undefined,
-                            };
-                        });
-
-                        setZoneInputs(initialZoneInputs);
-                        setSelectedPipes(initialSelectedPipes);
-                        setActiveZoneId(stats.zones[0].zoneId);
-                        handleZoneOperationModeChange('sequential');
-                    } else {
-                        const singleInput = createSingleGardenInput(stats);
-                        setZoneInputs({ 'main-area': singleInput });
-                        setSelectedPipes({
-                            'main-area': { branch: undefined, secondary: undefined, main: undefined },
-                        });
-                        setActiveZoneId('main-area');
-                    }
-=======
             // Clear global default sprinkler เมื่อเปลี่ยน mode (ยกเว้น garden_defaultSprinkler)
             localStorage.removeItem('horticulture_defaultSprinkler');
             const gardenPlannerData = loadGardenData();
@@ -2098,10 +1080,9 @@
                         'main-area': { branch: undefined, secondary: undefined, main: undefined, emitter: undefined },
                     });
                     setActiveZoneId('main-area');
->>>>>>> 63046a15
                 }
             }
-                } else {
+        } else {
             setProjectMode('horticulture');
             // Clear global default sprinkler เมื่อเปลี่ยน mode (ยกเว้น horticulture_defaultSprinkler)
             localStorage.removeItem('garden_defaultSprinkler');
@@ -2121,33 +1102,19 @@
             }
             
             // โหลดข้อมูลโปรเจกต์จาก localStorage โดยตรง (ไม่ใช้ฟังก์ชันเก่า)
-            const currentProjectDataStr = localStorage.getItem('horticultureIrrigationData');
+            const currentProjectDataStr = localStorage.getItem('currentHorticultureProject');
             let data: HorticultureProject | null = null;
             if (currentProjectDataStr) {
                 try {
                     data = JSON.parse(currentProjectDataStr);
-                    console.log('📊 Loaded project data:', {
-                        hasTotalArea: !!data?.totalArea,
-                        totalArea: data?.totalArea,
-                        hasMainArea: !!data?.mainArea,
-                        mainAreaLength: data?.mainArea?.length
-                    });
                 } catch (error) {
                     console.warn('Failed to parse current project data:', error);
                 }
-            } else {
-                console.warn('No horticultureIrrigationData found in localStorage');
             }
             
             // สร้าง stats object แทนการใช้ getProjectStats()
             let stats: any = null;
             if (data) {
-                console.log('📊 Creating stats from data:', {
-                    totalArea: data.totalArea,
-                    totalAreaInRai: data.totalArea / 1600,
-                    plantsLength: data.plants?.length,
-                    zonesLength: data.zones?.length
-                });
                 stats = {
                     totalAreaInRai: data.totalArea / 1600,
                     totalPlants: data.plants?.length || 0,
@@ -2417,6 +1384,21 @@
     const shouldShowSecondaryPipe = projectMode === 'garden' ? false : hasValidSubmainPipeData;
     const shouldShowMainPipe = projectMode === 'garden' ? false : hasValidMainPipeData;
 
+    const [showQuotationModal, setShowQuotationModal] = useState(false);
+    const [showQuotation, setShowQuotation] = useState(false);
+    const [quotationData, setQuotationData] = useState<QuotationData>({
+        yourReference: '',
+        quotationDate: new Date().toLocaleString('th-TH'),
+        salesperson: '',
+        paymentTerms: '0',
+    });
+    const [quotationDataCustomer, setQuotationDataCustomer] = useState<QuotationDataCustomer>({
+        name: '',
+        projectName: '',
+        address: '',
+        phone: '',
+    });
+
     const handleInputChange = (input: IrrigationInput) => {
         if (activeZoneId) {
             setZoneInputs((prev) => ({
@@ -2477,60 +1459,24 @@
             });
         }
         if (projectMode === 'greenhouse' && greenhouseData) {
-            // Handle both processed data (with summary) and raw data (without summary)
-            if (greenhouseData.summary?.plotStats) {
-                return greenhouseData.summary.plotStats.map((p) => {
-                    const crop = getCropByValue(p.cropType || '');
-
-                    return {
-                        id: p.plotId,
-                        name: p.plotName,
-                        area: p.area,
-                        plantCount: p.production.totalPlants,
-                        totalWaterNeed: p.production.waterRequirementPerIrrigation,
-                        plantData: crop
-                            ? {
-                                  name: crop.name,
-                                  waterNeed: crop.waterRequirement || 50,
-                                  category: crop.category,
-                              }
-                            : null,
-                    };
-                });
-            } else if (greenhouseData.rawData?.shapes) {
-                // For raw data, return basic plot information
-                const plots = greenhouseData.rawData?.shapes.filter((s) => s.type === 'plot');
-                return plots.map((plot) => {
-                    const crop = getCropByValue(plot.cropType || '');
-
-                    return {
-                        id: plot.id,
-                        name: plot.name,
-                        area: 100, // Default area for raw data
-                        plantCount: 0, // Will be calculated later
-                        totalWaterNeed: 0, // Will be calculated later
-                        plantData: crop
-                            ? {
-                                  name: crop.name,
-                                  waterNeed: crop.waterRequirement || 50,
-                                  category: crop.category,
-                              }
-                            : null,
-                    };
-                });
-            }
-            return [];
-        }
-        // For horticulture projects, use irrigationZones instead of zones
-        if (projectData?.irrigationZones && projectData.irrigationZones.length > 0) {
-            return projectData.irrigationZones.map((zone: any) => ({
-                id: zone.id,
-                name: zone.name,
-                area: zone.area || 0,
-                plantCount: zone.plantCount || 0,
-                totalWaterNeed: zone.totalWaterNeed || 0,
-                plantData: zone.plantData || null,
-            }));
+            return greenhouseData.summary.plotStats.map((p) => {
+                const crop = getCropByValue(p.cropType || '');
+
+                return {
+                    id: p.plotId,
+                    name: p.plotName,
+                    area: p.area,
+                    plantCount: p.production.totalPlants,
+                    totalWaterNeed: p.production.waterRequirementPerIrrigation,
+                    plantData: crop
+                        ? {
+                              name: crop.name,
+                              waterNeed: crop.waterRequirement || 50,
+                              category: crop.category,
+                          }
+                        : null,
+                };
+            });
         }
         return projectData?.zones || [];
     };
@@ -2545,16 +1491,8 @@
             return zone?.name || zoneId;
         }
         if (projectMode === 'greenhouse' && greenhouseData) {
-            // Handle both processed data (with summary) and raw data (without summary)
-            if (greenhouseData.summary?.plotStats) {
-                const plot = greenhouseData.summary.plotStats.find((p) => p.plotId === zoneId);
-                return plot?.plotName || zoneId;
-            } else if (greenhouseData.rawData?.shapes) {
-                // For raw data, find the shape by ID
-                const shape = greenhouseData.rawData?.shapes.find((s) => s.id === zoneId);
-                return shape?.name || zoneId;
-            }
-            return zoneId;
+            const plot = greenhouseData.summary.plotStats.find((p) => p.plotId === zoneId);
+            return plot?.plotName || zoneId;
         }
         const zone = projectData?.zones.find((z) => z.id === zoneId);
         return zone?.name || zoneId;
@@ -2597,48 +1535,24 @@
             }
         }
         if (projectMode === 'greenhouse' && greenhouseData) {
-            // Handle both processed data (with summary) and raw data (without summary)
-            if (greenhouseData.summary?.plotStats) {
-                const plot = greenhouseData.summary.plotStats.find((p) => p.plotId === activeZoneId);
-                if (plot) {
-                    const crop = getCropByValue(plot.cropType || '');
-
-                    return {
-                        id: plot.plotId,
-                        name: plot.plotName,
-                        area: plot.area,
-                        plantCount: plot.production.totalPlants,
-                        totalWaterNeed: plot.production.waterRequirementPerIrrigation,
-                        plantData: crop
-                            ? {
-                                  name: crop.name,
-                                  waterNeed: crop.waterRequirement || 50,
-                                  category: crop.category,
-                              }
-                            : null,
-                    } as any;
-                }
-            } else if (greenhouseData.rawData?.shapes) {
-                // For raw data, find the shape by ID
-                const shape = greenhouseData.rawData?.shapes.find((s) => s.id === activeZoneId);
-                if (shape) {
-                    const crop = getCropByValue(shape.cropType || '');
-
-                    return {
-                        id: shape.id,
-                        name: shape.name,
-                        area: 100, // Default area for raw data
-                        plantCount: 0, // Will be calculated later
-                        totalWaterNeed: 0, // Will be calculated later
-                        plantData: crop
-                            ? {
-                                  name: crop.name,
-                                  waterNeed: crop.waterRequirement || 50,
-                                  category: crop.category,
-                              }
-                            : null,
-                    } as any;
-                }
+            const plot = greenhouseData.summary.plotStats.find((p) => p.plotId === activeZoneId);
+            if (plot) {
+                const crop = getCropByValue(plot.cropType || '');
+
+                return {
+                    id: plot.plotId,
+                    name: plot.plotName,
+                    area: plot.area,
+                    plantCount: plot.production.totalPlants,
+                    totalWaterNeed: plot.production.waterRequirementPerIrrigation,
+                    plantData: crop
+                        ? {
+                              name: crop.name,
+                              waterNeed: crop.waterRequirement || 50,
+                              category: crop.category,
+                          }
+                        : null,
+                } as any;
             }
         }
         return projectData?.zones.find((z) => z.id === activeZoneId);
@@ -2755,25 +1669,12 @@
         );
     }
 
-    // Add debugging for loading state
-    console.log('🔍 Loading state check:', {
-        hasResults: !!results,
-        hasCurrentInput: !!currentInput,
-        activeZoneId,
-        zoneInputsKeys: Object.keys(zoneInputs),
-        projectData: !!projectData,
-        projectMode
-    });
-
     if (!results || !currentInput) {
         return (
             <div className="flex min-h-screen items-center justify-center bg-gray-900 p-6 text-white">
                 <div className="text-center">
                     <div className="mb-4 inline-block h-8 w-8 animate-spin rounded-full border-b-2 border-blue-400"></div>
                     <p className="text-gray-300">{t('กำลังโหลดข้อมูล...')}</p>
-                    <p className="text-xs text-gray-500 mt-2">
-                        Results: {!!results}, CurrentInput: {!!currentInput}, ActiveZone: {activeZoneId}
-                    </p>
                 </div>
             </div>
         );
@@ -2828,90 +1729,14 @@
         setShowQuotationModal(true);
     };
 
-
-
     return (
         <div className="min-h-screen bg-gray-900 text-white">
             <Navbar />
-            
-            {/* Action Buttons */}
-            <div className="max-w-8xl mx-auto px-6 py-4">
-                <div className="flex items-center justify-between">
-                    <div className="flex items-center gap-4">
-                        <h1 className="text-2xl font-bold text-white">
-                            {projectMode === 'garden'
-                                ? t('🏡 สวนบ้าน')
-                                : projectMode === 'field-crop'
-                                  ? t('🌾 พืชไร่')
-                                  : projectMode === 'greenhouse'
-                                    ? t('🏠 โรงเรือน')
-                                    : t('🌱 พืชสวน')} - {t('ผลิตภัณฑ์')}
-                        </h1>
-                        
-                        {/* Save Status Indicator */}
-                        {lastSaved && (
-                            <div className="flex items-center gap-2 text-sm text-green-400">
-                                <span>💾</span>
-                                <span>{t('บันทึกล่าสุด:')} {lastSaved.toLocaleTimeString()}</span>
-                            </div>
-                        )}
-                    </div>
-                    
-                    <div className="flex items-center gap-3">
-                        {/* Edit Mode Toggle */}
-                        <button
-                            onClick={handleEditProject}
-                            className={`flex items-center gap-2 rounded-lg px-4 py-2 text-sm font-medium transition-colors ${
-                                isEditing
-                                    ? 'bg-yellow-600 text-white hover:bg-yellow-700'
-                                    : 'bg-blue-600 text-white hover:bg-blue-700'
-                            }`}
-                            title={`${isEditing ? t('ปิดโหมดแก้ไข') : t('เปิดโหมดแก้ไข')} (Ctrl+E)`}
-                        >
-                            {isEditing ? '✏️' : '✏️'} {isEditing ? t('ปิดแก้ไข') : t('แก้ไข')}
-                        </button>
-                        
-                        {/* Save Project Button */}
-                        <button
-                            onClick={handleSaveProject}
-                            disabled={isSaving}
-                            className="flex items-center gap-2 rounded-lg bg-green-600 px-4 py-2 text-sm font-medium text-white transition-colors hover:bg-green-700 disabled:opacity-50 disabled:cursor-not-allowed"
-                            title={`${t('บันทึกโครงการ')} (Ctrl+S)`}
-                        >
-                            {isSaving ? (
-                                <>
-                                    <div className="h-4 w-4 animate-spin rounded-full border-b-2 border-white"></div>
-                                    {t('กำลังบันทึก...')}
-                                </>
-                            ) : (
-                                <>💾 {t('บันทึก')}</>
-                            )}
-                        </button>
-                    </div>
-                </div>
-            </div>
-
-            {/* Edit Mode Banner */}
-            {isEditing && (
-                <div className="max-w-8xl mx-auto px-6 pb-2">
-                    <div className="rounded-lg bg-yellow-600/20 border border-yellow-500/50 p-3">
-                        <div className="flex items-center gap-2 text-yellow-300">
-                            <span className="text-lg">✏️</span>
-                            <span className="font-medium">{t('โหมดแก้ไขเปิดใช้งาน - คุณสามารถแก้ไขการตั้งค่าต่างๆ ได้')}</span>
-                        </div>
-                    </div>
-                </div>
-            )}
-            
             <div className="max-w-8xl mx-auto p-6">
                 <div className="grid grid-cols-1 gap-6 lg:grid-cols-12">
                     <div className="lg:col-span-4">
                         <div className="sticky top-6">
-                            <div 
-                                className="rounded-lg bg-gray-800 p-4 overflow-auto max-h-[90vh]"
-                                style={getEditModeStyle('project-map')}
-                            >
-                                {renderEditIndicator('project-map')}
+                            <div className="rounded-lg bg-gray-800 p-4 overflow-auto max-h-[90vh]">
                                 <div className="mb-3 flex items-center justify-between">
                                     <h2 className="text-lg font-semibold text-blue-400">
                                         📐 {t('แผนผัง')}
@@ -3234,10 +2059,7 @@
                         </div>
                     </div>
 
-                    <div 
-                        className="space-y-6 lg:col-span-8"
-                        style={getEditModeStyle('main-content')}
-                    >
+                    <div className="space-y-6 lg:col-span-8">
                         <div className="mb-6 rounded-lg bg-gray-800 p-4">
                             <h3 className="mb-3 text-lg font-semibold text-purple-400">
                                 ⚡ {t('ตัวเลือกปั๊มน้ำ')}
@@ -3457,7 +2279,7 @@
                                     selectedPipes={selectedPipes}
                                     selectedPump={effectiveEquipment.pump}
                                     activeZoneId={activeZoneId}
-                                    projectData={projectData as any}
+                                    projectData={null}
                                     gardenData={gardenData}
                                     gardenStats={gardenStats}
                                     zoneInputs={zoneInputs}
@@ -3560,116 +2382,6 @@
                 showPump={projectMode === 'horticulture' || showPumpOption}
             />
             <Footer />
-
-            {/* Save Confirmation Modal */}
-            {showSaveConfirmModal && (
-                <div className="fixed inset-0 z-[9999] flex items-center justify-center bg-black bg-opacity-50">
-                    <div className="relative z-[10000] mx-4 w-full max-w-md rounded-lg bg-gray-800 p-6">
-                        <div className="mb-4 flex items-center">
-                            <div className="flex-shrink-0">
-                                <svg
-                                    className="h-6 w-6 text-blue-400"
-                                    fill="none"
-                                    stroke="currentColor"
-                                    viewBox="0 0 24 24"
-                                >
-                                    <path
-                                        strokeLinecap="round"
-                                        strokeLinejoin="round"
-                                        strokeWidth={2}
-                                        d="M8.228 9c.549-1.165 2.03-2 3.772-2 2.21 0 4 1.343 4 3 0 1.4-1.278 2.575-3.006 2.907-.542.104-.994.54-.994 1.093m0 3h.01M21 12a9 9 0 11-18 0 9 9 0 0118 0z"
-                                    />
-                                </svg>
-                            </div>
-                            <div className="ml-3">
-                                <h3 className="text-lg font-medium text-white">
-                                    {t('save_confirmation')}
-                                </h3>
-                            </div>
-                        </div>
-                        <div className="mb-6">
-                            <p className="text-gray-300">
-                                {t('save_confirmation_message')}
-                            </p>
-                        </div>
-                        <div className="flex justify-end space-x-3">
-                            <button
-                                onClick={() => setShowSaveConfirmModal(false)}
-                                disabled={isSaving}
-                                className="rounded px-4 py-2 text-gray-300 transition-colors hover:bg-gray-700 hover:text-white disabled:opacity-50"
-                            >
-                                {t('cancel')}
-                            </button>
-                            <button
-                                onClick={() => performSaveProject('new')}
-                                disabled={isSaving}
-                                className="rounded bg-green-600 px-4 py-2 text-white transition-colors hover:bg-green-700 disabled:opacity-50"
-                            >
-                                {isSaving ? (
-                                    <>
-                                        <svg
-                                            className="-ml-1 mr-2 h-4 w-4 animate-spin text-white"
-                                            xmlns="http://www.w3.org/2000/svg"
-                                            fill="none"
-                                            viewBox="0 0 24 24"
-                                        >
-                                            <circle
-                                                className="opacity-25"
-                                                cx="12"
-                                                cy="12"
-                                                r="10"
-                                                stroke="currentColor"
-                                                strokeWidth="4"
-                                            ></circle>
-                                            <path
-                                                className="opacity-75"
-                                                fill="currentColor"
-                                                d="M4 12a8 8 0 018-8V0C5.373 0 0 5.373 0 12h4zm2 5.291A7.962 7.962 0 014 12H0c0 3.042 1.135 5.824 3 7.938l3-2.647z"
-                                            ></path>
-                                        </svg>
-                                        {t('saving')}
-                                    </>
-                                ) : (
-                                    t('save_as_new')
-                                )}
-                            </button>
-                            <button
-                                onClick={() => performSaveProject('update')}
-                                disabled={isSaving}
-                                className="rounded bg-blue-600 px-4 py-2 text-white transition-colors hover:bg-blue-700 disabled:opacity-50"
-                            >
-                                {isSaving ? (
-                                    <>
-                                        <svg
-                                            className="-ml-1 mr-2 h-4 w-4 animate-spin text-white"
-                                            xmlns="http://www.w3.org/2000/svg"
-                                            fill="none"
-                                            viewBox="0 0 24 24"
-                                        >
-                                            <circle
-                                                className="opacity-25"
-                                                cx="12"
-                                                cy="12"
-                                                r="10"
-                                                stroke="currentColor"
-                                                strokeWidth="4"
-                                            ></circle>
-                                            <path
-                                                className="opacity-75"
-                                                fill="currentColor"
-                                                d="M4 12a8 8 0 018-8V0C5.373 0 0 5.373 0 12h4zm2 5.291A7.962 7.962 0 014 12H0c0 3.042 1.135 5.824 3 7.938l3-2.647z"
-                                            ></path>
-                                        </svg>
-                                        {t('saving')}
-                                    </>
-                                ) : (
-                                    t('update_existing')
-                                )}
-                            </button>
-                        </div>
-                    </div>
-                </div>
-            )}
         </div>
     );
 }