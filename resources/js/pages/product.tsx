// resources/js/pages/product.tsx
/* eslint-disable react-hooks/exhaustive-deps */
/* eslint-disable @typescript-eslint/no-unused-vars */
/* eslint-disable @typescript-eslint/no-explicit-any */
import React, { useState, useEffect, useMemo, useCallback } from 'react';
import { IrrigationInput, QuotationData, QuotationDataCustomer } from './types/interfaces';
import { useCalculations, ZoneCalculationData } from './hooks/useCalculations';
import { calculatePipeRolls, formatNumber } from './utils/calculations';
import Navbar from '../components/Navbar';
import Footer from '../components/Footer';
import { useLanguage } from '../contexts/LanguageContext';

// Removed old imports from horticultureProjectStats and horticultureUtils
// Will use data directly from HorticultureResultsPage.tsx via localStorage

// Define minimal interfaces we need
interface HorticultureProject {
    projectName: string;
    customerName?: string;
    totalArea: number;
    mainArea?: any[];
    pump?: any;
    zones: Zone[];
    mainPipes?: MainPipe[];
    subMainPipes?: SubMainPipe[];
    plants: any[];
    useZones: boolean;
    irrigationZones?: any[];
    selectedPlantType?: any;
    exclusionAreas?: any[];
    createdAt?: string;
    updatedAt?: string;
}

interface Zone {
    id: string;
    name: string;
    plantCount: number;
    area: number;
    plantData?: any;
}

interface MainPipe {
    id: string;
    toZone: string;
    length?: number;
}

interface SubMainPipe {
    id: string;
    zoneId: string;
    length?: number;
    branchPipes?: any[];
}

import { loadGardenData, GardenPlannerData, GardenZone } from '../utils/homeGardenData';
import { calculateGardenStatistics, GardenStatistics } from '../utils/gardenStatistics';

import {
    getEnhancedFieldCropData,
    migrateToEnhancedFieldCropData,
    FieldCropData,
    calculateEnhancedFieldStats,
    saveEnhancedFieldCropData,
} from '../utils/fieldCropData';

import {
    getGreenhouseData,
    migrateLegacyGreenhouseData,
    GreenhousePlanningData,
    EnhancedPlotStats,
    PIXELS_PER_METER,
} from '../utils/greenHouseData';

import { getCropByValue } from './utils/cropData';

import InputForm from './components/InputForm';
import CalculationSummary from './components/CalculationSummary';
import SprinklerSelector from './components/SprinklerSelector';
import PumpSelector from './components/PumpSelector';
import PipeSelector from './components/PipeSelector';
import PipeSystemSummary from './components/PipeSystemSummary';
import CostSummary from './components/CostSummary';
import QuotationModal from './components/QuotationModal';
import QuotationDocument from './components/QuotationDocument';

import { router } from '@inertiajs/react';

type ProjectMode = 'horticulture' | 'garden' | 'field-crop' | 'greenhouse';

interface ZoneOperationGroup {
    id: string;
    zones: string[];
    order: number;
    label: string;
}

const getStoredProjectImage = (projectMode: ProjectMode): string | null => {
    const imageKeys = ['projectMapImage', `${projectMode}PlanImage`, 'mapCaptureImage'];

    if (projectMode === 'field-crop') {
        imageKeys.push('fieldCropPlanImage');
    } else if (projectMode === 'garden') {
        imageKeys.push('gardenPlanImage', 'homeGardenPlanImage');
    } else if (projectMode === 'greenhouse') {
        imageKeys.push('greenhousePlanImage');
    } else if (projectMode === 'horticulture') {
        imageKeys.push('horticulturePlanImage');
    }

    for (const key of imageKeys) {
        const image = localStorage.getItem(key);
        if (image && image.startsWith('data:image/')) {
            try {
                const metadata = localStorage.getItem('projectMapMetadata');
                if (metadata) {
                    const parsedMetadata = JSON.parse(metadata);
                }
            } catch (error) {
                console.warn('⚠️ Could not parse image metadata:', error);
            }

            return image;
        }
    }

    console.warn(`⚠️ No project image found for mode: ${projectMode}`);
    return null;
};

const validateImageData = (imageData: string): boolean => {
    if (!imageData || !imageData.startsWith('data:image/')) {
        return false;
    }

    if (imageData.length < 1000) {
        console.warn('⚠️ Image data appears to be too small');
        return false;
    }

    return true;
};

const cleanupOldImages = (): void => {
    const imageKeys = [
        'projectMapImage',
        'fieldCropPlanImage',
        'gardenPlanImage',
        'homeGardenPlanImage',
        'greenhousePlanImage',
        'horticulturePlanImage',
        'mapCaptureImage',
    ];

    let cleanedCount = 0;
    imageKeys.forEach((key) => {
        const image = localStorage.getItem(key);
        if (image && image.startsWith('blob:')) {
            URL.revokeObjectURL(image);
            localStorage.removeItem(key);
            cleanedCount++;
        }
    });
};

export default function Product() {
    const [projectMode, setProjectMode] = useState<ProjectMode>('horticulture');
    const [gardenData, setGardenData] = useState<GardenPlannerData | null>(null);
    const [gardenStats, setGardenStats] = useState<GardenStatistics | null>(null);

    const [fieldCropData, setFieldCropData] = useState<FieldCropData | null>(null);

    const [greenhouseData, setGreenhouseData] = useState<GreenhousePlanningData | null>(null);

    const [projectData, setProjectData] = useState<HorticultureProject | null>(null);
    const [projectStats, setProjectStats] = useState<any>(null);
    const [activeZoneId, setActiveZoneId] = useState<string>('');
    const [zoneInputs, setZoneInputs] = useState<{ [zoneId: string]: IrrigationInput }>({});
    const [zoneSprinklers, setZoneSprinklers] = useState<{ [zoneId: string]: any }>({});
    const [horticultureSystemData, setHorticultureSystemData] = useState<any>(null);
    const [connectionStats, setConnectionStats] = useState<any[]>([]);
    const [gardenSystemData, setGardenSystemData] = useState<any>(null);

    const [zoneOperationMode, setZoneOperationMode] = useState<
        'sequential' | 'simultaneous' | 'custom'
    >('sequential');
    const [zoneOperationGroups, setZoneOperationGroups] = useState<ZoneOperationGroup[]>([]);

    const { t } = useLanguage();

    const [selectedPipes, setSelectedPipes] = useState<{
        [zoneId: string]: {
            branch?: any;
            secondary?: any;
            main?: any;
            emitter?: any;
        };
    }>({});
    const [selectedPump, setSelectedPump] = useState<any>(null);
    const [showPumpOption, setShowPumpOption] = useState(true);

    // เพิ่ม state สำหรับเก็บข้อมูลอุปกรณ์เสริม
    const [sprinklerEquipmentSets, setSprinklerEquipmentSets] = useState<{ [zoneId: string]: any }>(
        {}
    );
    const [connectionEquipments, setConnectionEquipments] = useState<{ [zoneId: string]: any[] }>(
        {}
    );

    const [projectImage, setProjectImage] = useState<string | null>(null);
    const [imageLoading, setImageLoading] = useState<boolean>(false);
    const [imageLoadError, setImageLoadError] = useState<string | null>(null);
    const [showImageModal, setShowImageModal] = useState(false);

    const handleImageUpload = (e: React.ChangeEvent<HTMLInputElement>) => {
        const file = e.target.files?.[0];
        if (file) {
            setImageLoading(true);
            setImageLoadError(null);

            const reader = new FileReader();
            reader.onload = (event) => {
                const imageData = event.target?.result as string;
                if (validateImageData(imageData)) {
                    setProjectImage(imageData);

                    const saveKeys = [
                        'projectMapImage',
                        `${projectMode}PlanImage`,
                        'userUploadedImage',
                    ];

                    saveKeys.forEach((key) => {
                        try {
                            localStorage.setItem(key, imageData);
                        } catch (error) {
                            console.warn(`Failed to save uploaded image with key ${key}:`, error);
                        }
                    });
                } else {
                    setImageLoadError('Invalid image format');
                }
                setImageLoading(false);
            };

            reader.onerror = () => {
                setImageLoadError('Failed to read image file');
                setImageLoading(false);
            };

            reader.readAsDataURL(file);
        }
    };

    const handleImageDelete = () => {
        if (projectImage && projectImage.startsWith('blob:')) {
            URL.revokeObjectURL(projectImage);
        }

        const keysToRemove = [
            'projectMapImage',
            `${projectMode}PlanImage`,
            'userUploadedImage',
            'mapCaptureImage',
        ];

        keysToRemove.forEach((key) => {
            localStorage.removeItem(key);
        });

        setProjectImage(null);
        setImageLoadError(null);
    };

    useEffect(() => {
        return () => {
            if (projectImage && projectImage.startsWith('blob:')) {
                URL.revokeObjectURL(projectImage);
            }
            cleanupOldImages();
        };
    }, [projectImage]);

    useEffect(() => {
        const urlParams = new URLSearchParams(window.location.search);
        const mode = urlParams.get('mode') as ProjectMode;
        if (mode) {
            setProjectMode(mode);
        }
    }, []);

    useEffect(() => {
        if (!projectMode) return;

        setImageLoading(true);
        setImageLoadError(null);
        cleanupOldImages();
        const image = getStoredProjectImage(projectMode);

        if (image && validateImageData(image)) {
            setProjectImage(image);
        } else {
            setProjectImage(null);
            const modeNames = {
                'field-crop': 'Field Crop Summary',
                garden: 'Garden Planner',
                greenhouse: 'Greenhouse Planner',
                horticulture: 'Horticulture Planner',
            };

            setImageLoadError(
                `No map image found. Please capture one from ${modeNames[projectMode]} page.`
            );
        }

        setImageLoading(false);
    }, [projectMode]);

    useEffect(() => {
        if (projectImage && projectMode) {
            const isValid = validateImageData(projectImage);
            if (!isValid) {
                console.warn('⚠️ Current project image is invalid, attempting to reload...');
                setProjectImage(null);
                const validImage = getStoredProjectImage(projectMode);
                if (validImage && validateImageData(validImage)) {
                    setProjectImage(validImage);
                    setImageLoadError(null);
                } else {
                    setImageLoadError('Invalid or corrupted image data');
                }
            }
        }
    }, [projectImage, projectMode]);

    const getZoneName = (zoneId: string): string => {
        if (projectMode === 'garden' && gardenStats) {
            const zone = gardenStats.zones.find((z) => z.zoneId === zoneId);
            return zone?.zoneName || zoneId;
        }
        if (projectMode === 'field-crop' && fieldCropData) {
            const zone = fieldCropData.zones.info.find((z) => z.id === zoneId);
            return zone?.name || zoneId;
        }
        if (projectMode === 'greenhouse' && greenhouseData) {
            const plot = greenhouseData.summary.plotStats.find((p) => p.plotId === zoneId);
            return plot?.plotName || zoneId;
        }

        // Check horticultureSystemData first
        const horticultureSystemDataStr = localStorage.getItem('horticultureSystemData');
        if (horticultureSystemDataStr) {
            try {
                const horticultureSystemData = JSON.parse(horticultureSystemDataStr);
                if (horticultureSystemData && horticultureSystemData.zones) {
                    const zone = horticultureSystemData.zones.find((z: any) => z.id === zoneId);
                    if (zone?.name) {
                        return zone.name;
                    }
                }
            } catch (error) {
                // Fall through to default
            }
        }

        const zone = projectData?.zones.find((z) => z.id === zoneId);
        return zone?.name || zoneId;
    };

    // แก้ใน product.tsx ประมาณบรรทัด 191-220
    const createGreenhouseZoneInput = (
        plot: EnhancedPlotStats,
        greenhouseData: GreenhousePlanningData,
        totalZones: number
    ): IrrigationInput => {
        const areaInSqm = plot.area;
        // Fix: Convert square meters to rai for consistency
        const areaInRai = areaInSqm / 1600;
        const crop = getCropByValue(plot.cropType || '');
        const totalSprinklers = plot.equipmentCount.sprinklers || plot.production.totalPlants;

        const waterPerSprinkler =
            plot.production.waterRequirementPerIrrigation / Math.max(totalSprinklers, 1);

        const longestBranch = plot.pipeStats.drip.longest || plot.pipeStats.sub.longest || 30;
        const totalBranchLength =
            plot.pipeStats.drip.totalLength || plot.pipeStats.sub.totalLength || 100;
        const longestSubmain = plot.pipeStats.main.longest || 0;
        const totalSubmainLength = plot.pipeStats.main.totalLength || 0;

        return {
            farmSizeRai: formatNumber(areaInRai, 3), // Fix: Now consistently in rai
            totalTrees: totalSprinklers,
            waterPerTreeLiters: formatNumber(waterPerSprinkler, 3),
            numberOfZones: totalZones,
            sprinklersPerTree: 1,
            irrigationTimeMinutes: 30,
            staticHeadM: 0,
            pressureHeadM: 20,
            pipeAgeYears: 0,

            sprinklersPerBranch: Math.max(1, Math.ceil(totalSprinklers / 5)),
            branchesPerSecondary: 1,
            simultaneousZones: 1,

            sprinklersPerLongestBranch: Math.max(1, Math.ceil(totalSprinklers / 5)),
            branchesPerLongestSecondary: 1,
            secondariesPerLongestMain: 1,

            longestBranchPipeM: formatNumber(longestBranch, 3),
            totalBranchPipeM: formatNumber(totalBranchLength, 3),
            longestSecondaryPipeM: formatNumber(longestSubmain, 3),
            totalSecondaryPipeM: formatNumber(totalSubmainLength, 3),
            longestMainPipeM: 0,
            totalMainPipeM: 0,
        };
    };

    const createSingleGreenhouseInput = (
        greenhouseData: GreenhousePlanningData
    ): IrrigationInput => {
        const areaInSqm = greenhouseData.summary.totalPlotArea;
        // Fix: Convert square meters to rai for consistency
        const areaInRai = areaInSqm / 1600;
        const totalSprinklers =
            greenhouseData.summary.overallEquipmentCount.sprinklers ||
            greenhouseData.summary.overallProduction.totalPlants;

        const waterPerSprinkler =
            greenhouseData.summary.overallProduction.waterRequirementPerIrrigation /
            Math.max(totalSprinklers, 1);

        return {
            farmSizeRai: formatNumber(areaInRai, 3), // Fix: Now consistently in rai
            totalTrees: totalSprinklers,
            waterPerTreeLiters: formatNumber(waterPerSprinkler, 3),
            numberOfZones: 1,
            sprinklersPerTree: 1,
            irrigationTimeMinutes: 30,
            staticHeadM: 0,
            pressureHeadM: 20,
            pipeAgeYears: 0,

            sprinklersPerBranch: Math.max(1, Math.ceil(totalSprinklers / 5)),
            branchesPerSecondary: 1,
            simultaneousZones: 1,

            sprinklersPerLongestBranch: Math.max(1, Math.ceil(totalSprinklers / 5)),
            branchesPerLongestSecondary: 1,
            secondariesPerLongestMain: 1,

            longestBranchPipeM: formatNumber(
                greenhouseData.summary.overallPipeStats.drip.longest ||
                    greenhouseData.summary.overallPipeStats.sub.longest ||
                    30,
                3
            ),
            totalBranchPipeM: formatNumber(
                greenhouseData.summary.overallPipeStats.drip.totalLength ||
                    greenhouseData.summary.overallPipeStats.sub.totalLength ||
                    100,
                3
            ),
            longestSecondaryPipeM: formatNumber(
                greenhouseData.summary.overallPipeStats.main.longest || 0,
                3
            ),
            totalSecondaryPipeM: formatNumber(
                greenhouseData.summary.overallPipeStats.main.totalLength || 0,
                3
            ),
            longestMainPipeM: 0,
            totalMainPipeM: 0,
        };
    };

    const createFieldCropZoneInput = (
        zone: FieldCropData['zones']['info'][0],
        fieldData: FieldCropData,
        totalZones: number
    ): IrrigationInput => {
        const areaInRai = zone.area / 1600;
        const assignedCropValue = fieldData.crops.zoneAssignments[zone.id];
        const crop = assignedCropValue ? getCropByValue(assignedCropValue) : null;

        // Use the actual sprinkler count from the field crop data
        const totalSprinklers = zone.sprinklerCount || Math.max(1, Math.ceil(zone.totalPlantingPoints / 10));
        
        console.log(`🔍 Zone ${zone.id} sprinkler count calculation:`, {
            zoneSprinklerCount: zone.sprinklerCount,
            totalPlantingPoints: zone.totalPlantingPoints,
            calculatedTotalSprinklers: totalSprinklers,
            fallbackCalculation: Math.max(1, Math.ceil(zone.totalPlantingPoints / 10))
        });

        // Calculate water per sprinkler based on calculated flow rates from field crop summary
        let waterPerSprinklerLPM = 2.0; // Default fallback
        
        // First priority: Use calculated flow rates from field crop summary
        if (zone.flowRates && zone.flowRates.lateral > 0 && zone.flowRates.sprinklerCount > 0) {
            waterPerSprinklerLPM = zone.flowRates.lateral / zone.flowRates.sprinklerCount;
            console.log(`🔍 Using calculated flow rate for zone ${zone.id}: ${zone.flowRates.lateral} L/min ÷ ${zone.flowRates.sprinklerCount} sprinklers = ${waterPerSprinklerLPM} L/min per sprinkler`);
        } else if (fieldData.irrigation?.settings) {
            // Fallback: Try to get the actual flow rate per sprinkler from irrigation settings
            const irrigationSettings = fieldData.irrigation.settings;
            // Look for sprinkler flow rate in irrigation settings
            if (irrigationSettings.sprinkler_system?.flow) {
                waterPerSprinklerLPM = irrigationSettings.sprinkler_system.flow;
            } else if (irrigationSettings.sprinkler?.flow) {
                waterPerSprinklerLPM = irrigationSettings.sprinkler.flow;
            }
        }
        
        // Final fallback: if no irrigation settings, try to calculate from total flow and sprinkler count
        if (waterPerSprinklerLPM === 2.0 && zone.totalWaterRequirementPerDay > 0 && totalSprinklers > 0) {
            // This is a fallback calculation - should not be the primary method
            const avgIrrigationTimeHours = 0.5;
            waterPerSprinklerLPM = zone.totalWaterRequirementPerDay / totalSprinklers / (avgIrrigationTimeHours * 60);
        } else if (waterPerSprinklerLPM === 2.0 && crop && crop.waterRequirement) {
            // Final fallback to crop water requirement
            waterPerSprinklerLPM = crop.waterRequirement;
        }

        console.log(`🔍 Field crop zone input for zone ${zone.id}:`, {
            totalSprinklers,
            totalWaterRequirementPerDay: zone.totalWaterRequirementPerDay,
            waterPerSprinklerLPM,
            areaInRai,
            irrigationSettings: fieldData.irrigation?.settings,
            hasIrrigationSettings: !!fieldData.irrigation?.settings,
            pipeStats: zone.pipeStats
        });

        const zonePipeStats = zone.pipeStats;
        const longestBranch = zonePipeStats.lateral.longest || 30;
        const totalBranchLength = zonePipeStats.lateral.totalLength || 100;
        const longestSubmain = zonePipeStats.submain.longest || 0;
        const totalSubmainLength = zonePipeStats.submain.totalLength || 0;
        const longestMain = zonePipeStats.main.longest || 0;
        const totalMainLength = zonePipeStats.main.totalLength || 0;

        return {
            farmSizeRai: formatNumber(areaInRai, 3),
            totalTrees: totalSprinklers,
            waterPerTreeLiters: formatNumber(waterPerSprinklerLPM, 3),
            numberOfZones: totalZones,
            sprinklersPerTree: 1,
            irrigationTimeMinutes: 30,
            staticHeadM: 0,
            pressureHeadM: 20,
            pipeAgeYears: 0,

            sprinklersPerBranch: Math.max(1, Math.ceil(totalSprinklers / 5)),
            branchesPerSecondary: 1,
            simultaneousZones: 1,

            sprinklersPerLongestBranch: Math.max(1, Math.ceil(totalSprinklers / 5)),
            branchesPerLongestSecondary: 1,
            secondariesPerLongestMain: 1,

            longestBranchPipeM: formatNumber(longestBranch, 3),
            totalBranchPipeM: formatNumber(totalBranchLength, 3),
            longestSecondaryPipeM: formatNumber(longestSubmain, 3),
            totalSecondaryPipeM: formatNumber(totalSubmainLength, 3),
            longestMainPipeM: formatNumber(longestMain, 3),
            totalMainPipeM: formatNumber(totalMainLength, 3),
        };
    };

<<<<<<< HEAD
=======
    const createFieldCropZoneInputFromSystemData = (
        zone: any,
        totalZones: number
    ): IrrigationInput => {
        const areaInRai = zone.area / 1600;
        const totalSprinklers = zone.plantCount || 0;
        const waterPerSprinklerLPM = zone.waterPerTree || 2.0;

        return {
            farmSizeRai: formatNumber(areaInRai, 3),
            totalTrees: totalSprinklers, // ในโหมดพืชไร่ totalTrees หมายถึงจำนวนหัวฉีด (สปริงเกลอร์)
            waterPerTreeLiters: formatNumber(waterPerSprinklerLPM, 3),
            numberOfZones: totalZones,
            sprinklersPerTree: 1,
            irrigationTimeMinutes: 30,
            staticHeadM: 0,
            pressureHeadM: 20,
            pipeAgeYears: 0,

            sprinklersPerBranch: Math.max(1, Math.ceil(totalSprinklers / 5)),
            branchesPerSecondary: 1,
            simultaneousZones: 1,

            sprinklersPerLongestBranch: Math.max(1, Math.ceil(totalSprinklers / 5)),
            branchesPerLongestSecondary: 1,
            secondariesPerLongestMain: 1,

            longestBranchPipeM: formatNumber(zone.pipes?.branchPipes?.longest || 30, 3),
            totalBranchPipeM: formatNumber(zone.pipes?.branchPipes?.totalLength || 100, 3),
            longestSecondaryPipeM: formatNumber(zone.pipes?.subMainPipes?.longest || 0, 3),
            totalSecondaryPipeM: formatNumber(zone.pipes?.subMainPipes?.totalLength || 0, 3),
            longestMainPipeM: formatNumber(zone.pipes?.mainPipes?.longest || 0, 3),
            totalMainPipeM: formatNumber(zone.pipes?.mainPipes?.totalLength || 0, 3),
        };
    };

>>>>>>> 75977d6b
    const createSingleFieldCropInput = (fieldData: FieldCropData): IrrigationInput => {
        const areaInRai = fieldData.area.size / 1600;

        const totalSprinklers =
            fieldData.irrigation.totalCount ||
            fieldData.summary.totalPlantingPoints ||
            Math.max(1, Math.ceil(fieldData.summary.totalPlantingPoints / 10));

        let waterPerSprinklerLPM = 2.0;
        if (fieldData.summary.totalWaterRequirementPerDay > 0 && totalSprinklers > 0) {
            const avgIrrigationTimeHours = 0.5;
            waterPerSprinklerLPM =
                fieldData.summary.totalWaterRequirementPerDay /
                totalSprinklers /
                (avgIrrigationTimeHours * 60);
        }

        return {
            farmSizeRai: formatNumber(areaInRai, 3),
            totalTrees: totalSprinklers,
            waterPerTreeLiters: formatNumber(waterPerSprinklerLPM, 3),
            numberOfZones: 1,
            sprinklersPerTree: 1,
            irrigationTimeMinutes: 30,
            staticHeadM: 0,
            pressureHeadM: 20,
            pipeAgeYears: 0,

            sprinklersPerBranch: Math.max(1, Math.ceil(totalSprinklers / 5)),
            branchesPerSecondary: 1,
            simultaneousZones: 1,

            sprinklersPerLongestBranch: Math.max(1, Math.ceil(totalSprinklers / 5)),
            branchesPerLongestSecondary: 1,
            secondariesPerLongestMain: 1,

            longestBranchPipeM: formatNumber(fieldData.pipes.stats.lateral.longest || 30, 3),
            totalBranchPipeM: formatNumber(fieldData.pipes.stats.lateral.totalLength || 100, 3),
            longestSecondaryPipeM: formatNumber(fieldData.pipes.stats.submain.longest || 0, 3),
            totalSecondaryPipeM: formatNumber(fieldData.pipes.stats.submain.totalLength || 0, 3),
            longestMainPipeM: formatNumber(fieldData.pipes.stats.main.longest || 0, 3),
            totalMainPipeM: formatNumber(fieldData.pipes.stats.main.totalLength || 0, 3),
        };
    };

    const createZoneCalculationData = (): ZoneCalculationData[] => {
        const zoneCalcData: ZoneCalculationData[] = [];
        let allZoneIds: string[] = [];

        if (projectMode === 'garden' && gardenStats) {
            allZoneIds = gardenStats.zones.map((z) => z.zoneId);
        } else if (projectMode === 'field-crop' && fieldCropData) {
            allZoneIds = fieldCropData.zones.info.map((z) => z.id);
        } else if (projectMode === 'greenhouse' && greenhouseData) {
            allZoneIds = greenhouseData.summary.plotStats.map((p) => p.plotId);
        } else if (projectData) {
            allZoneIds = projectData.zones.map((z) => z.id);
        }

        allZoneIds.forEach((zoneId) => {
            const zoneInput = zoneInputs[zoneId];
            const zoneSprinkler = zoneSprinklers[zoneId];

            if (zoneInput && zoneSprinkler) {
                let simultaneousZonesForCalc = 1;
                if (zoneOperationMode === 'simultaneous') {
                    simultaneousZonesForCalc = allZoneIds.length;
                } else if (zoneOperationMode === 'custom') {
                    const group = zoneOperationGroups.find((g) => g.zones.includes(zoneId));
                    simultaneousZonesForCalc = group ? group.zones.length : 1;
                }

                const adjustedInput = {
                    ...zoneInput,
                    simultaneousZones: simultaneousZonesForCalc,
                    numberOfZones: allZoneIds.length,
                };

                zoneCalcData.push({
                    zoneId,
                    input: adjustedInput,
                    sprinkler: zoneSprinkler,
                    projectMode,
                });
            }
        });

        return zoneCalcData;
    };

    const createGardenZoneInput = (
        zone: any,
        gardenStats: GardenStatistics,
        totalZones: number
    ): IrrigationInput => {
        const zoneStats = gardenStats.zones.find((z) => z.zoneId === zone.zoneId);

        if (!zoneStats) {
            throw new Error(`Zone statistics not found for zone ${zone.zoneId}`);
        }

        const areaInRai = zoneStats.area / 1600;

        // Fix: Use a more reasonable default based on area instead of sprinklerCount
        // Calculate sprinklers based on area: roughly 10-15 sprinklers per rai for home garden
        const sprinklerCount =
            zoneStats.sprinklerCount > 0
                ? zoneStats.sprinklerCount
                : Math.max(5, Math.ceil(areaInRai * 12)); // 12 sprinklers per rai as default

        // ใช้ข้อมูลจาก zone: sprinklerFlowRate * sprinklerCount
        const totalWaterRequirement = zoneStats.sprinklerFlowRate * zoneStats.sprinklerCount;
        const waterPerSprinkler =
            sprinklerCount > 0
                ? totalWaterRequirement / sprinklerCount
                : zoneStats.sprinklerFlowRate;

        return {
            farmSizeRai: formatNumber(areaInRai, 3),
            totalTrees: sprinklerCount,
            waterPerTreeLiters: formatNumber(waterPerSprinkler, 3),
            numberOfZones: totalZones,
            sprinklersPerTree: 1,
            irrigationTimeMinutes: 30,
            staticHeadM: 0,
            pressureHeadM: 20,
            pipeAgeYears: 0,

            sprinklersPerBranch: Math.max(1, Math.ceil(sprinklerCount / 5)),
            branchesPerSecondary: 1,
            simultaneousZones: 1,

            sprinklersPerLongestBranch: Math.max(1, Math.ceil(sprinklerCount / 5)),
            branchesPerLongestSecondary: 1,
            secondariesPerLongestMain: 1,

            longestBranchPipeM: formatNumber(zoneStats.longestPipeFromSource || 20, 3),
            totalBranchPipeM: formatNumber(zoneStats.totalPipeLength || 100, 3),
            longestSecondaryPipeM: 0,
            totalSecondaryPipeM: 0,
            longestMainPipeM: 0,
            totalMainPipeM: 0,
        };
    };

    const createSingleGardenInput = (stats: GardenStatistics): IrrigationInput => {
        const summary = stats.summary;

        const areaInRai = summary.totalArea / 1600;

        // Fix: Use area-based calculation if no sprinklers are placed
        const totalSprinklers =
            summary.totalSprinklers > 0
                ? summary.totalSprinklers
                : Math.max(5, Math.ceil(areaInRai * 12)); // 12 sprinklers per rai as default

        return {
            farmSizeRai: formatNumber(areaInRai, 3),
            totalTrees: totalSprinklers,
            waterPerTreeLiters: formatNumber(50, 3),
            numberOfZones: 1,
            sprinklersPerTree: 1,
            irrigationTimeMinutes: 30,
            staticHeadM: 0,
            pressureHeadM: 20,
            pipeAgeYears: 0,

            sprinklersPerBranch: Math.max(1, Math.ceil(totalSprinklers / 5)),
            branchesPerSecondary: 1,
            simultaneousZones: 1,

            sprinklersPerLongestBranch: Math.max(1, Math.ceil(totalSprinklers / 5)),
            branchesPerLongestSecondary: 1,
            secondariesPerLongestMain: 1,

            longestBranchPipeM: formatNumber(summary.longestPipeFromSource || 20, 3),
            totalBranchPipeM: formatNumber(summary.totalPipeLength || 100, 3),
            longestSecondaryPipeM: 0,
            totalSecondaryPipeM: 0,
            longestMainPipeM: 0,
            totalMainPipeM: 0,
        };
    };

    // สร้าง gardenSystemData เหมือน horticultureSystemData สำหรับ garden mode
    const createGardenSystemData = (
        gardenData: GardenPlannerData,
        gardenStats: GardenStatistics
    ) => {
        if (!gardenData || !gardenStats) return null;

        const summary = gardenStats.summary;
        const zones = gardenStats.zones;

        // สร้าง sprinkler config จากข้อมูล garden
        const sprinklerConfig = {
            flowRatePerPlant: 6.0, // L/min ต่อหัวฉีด (default)
            pressureBar: 2.5, // บาร์ (default)
            radiusMeters: 8.0, // เมตร (default)
        };

        // สร้างข้อมูลโซนแบบ horticulture
        const systemZones =
            zones.length > 0
                ? zones.map((zone) => {
                      const sprinklerCount =
                          zone.sprinklerCount || Math.max(1, Math.ceil((zone.area / 1600) * 12));

                      return {
                          id: zone.zoneId,
                          name: zone.zoneName,
                          sprinklerCount: sprinklerCount,
                          waterNeedPerMinute: sprinklerCount * sprinklerConfig.flowRatePerPlant,
                          bestPipes: {
                              // สร้าง BestPipeInfo สำหรับแต่ละประเภทท่อ
                              branch: {
                                  id: `branch-${zone.zoneId}`,
                                  length: zone.longestPipeFromSource || 20,
                                  count: sprinklerCount, // จำนวนทางออก = จำนวนหัวฉีด
                                  waterFlowRate: sprinklerCount * sprinklerConfig.flowRatePerPlant,
                                  details: { type: 'branch', zoneId: zone.zoneId },
                              },
                              subMain: {
                                  id: `submain-${zone.zoneId}`,
                                  length: Math.max(zone.longestPipeFromSource * 0.7, 15),
                                  count: Math.max(1, Math.ceil(sprinklerCount / 5)), // จำนวนท่อย่อยที่เชื่อมต่อ
                                  waterFlowRate: sprinklerCount * sprinklerConfig.flowRatePerPlant,
                                  details: { type: 'subMain', zoneId: zone.zoneId },
                              },
                              main: {
                                  id: `main-${zone.zoneId}`,
                                  length: Math.max(zone.longestPipeFromSource * 0.5, 10),
                                  count: 1, // จำนวนท่อเมนรองที่เชื่อมต่อ
                                  waterFlowRate: sprinklerCount * sprinklerConfig.flowRatePerPlant,
                                  details: { type: 'main', zoneId: zone.zoneId },
                              },
                          },
                      };
                  })
                : [
                      {
                          // Single zone สำหรับกรณีที่ไม่มีโซนแยก
                          id: 'main-garden',
                          name: 'สวนหลัก',
                          sprinklerCount:
                              summary.totalSprinklers ||
                              Math.max(5, Math.ceil((summary.totalArea / 1600) * 12)),
                          waterNeedPerMinute:
                              (summary.totalSprinklers ||
                                  Math.max(5, Math.ceil((summary.totalArea / 1600) * 12))) *
                              sprinklerConfig.flowRatePerPlant,
                          bestPipes: {
                              branch: {
                                  id: 'branch-main-garden',
                                  length: summary.longestPipeFromSource || 20,
                                  count:
                                      summary.totalSprinklers ||
                                      Math.max(5, Math.ceil((summary.totalArea / 1600) * 12)),
                                  waterFlowRate:
                                      (summary.totalSprinklers ||
                                          Math.max(5, Math.ceil((summary.totalArea / 1600) * 12))) *
                                      sprinklerConfig.flowRatePerPlant,
                                  details: { type: 'branch', zoneId: 'main-garden' },
                              },
                              subMain: {
                                  id: 'submain-main-garden',
                                  length: Math.max((summary.longestPipeFromSource || 20) * 0.7, 15),
                                  count: Math.max(1, Math.ceil((summary.totalSprinklers || 5) / 5)),
                                  waterFlowRate:
                                      (summary.totalSprinklers ||
                                          Math.max(5, Math.ceil((summary.totalArea / 1600) * 12))) *
                                      sprinklerConfig.flowRatePerPlant,
                                  details: { type: 'subMain', zoneId: 'main-garden' },
                              },
                              main: {
                                  id: 'main-main-garden',
                                  length: Math.max((summary.longestPipeFromSource || 20) * 0.5, 10),
                                  count: 1,
                                  waterFlowRate:
                                      (summary.totalSprinklers ||
                                          Math.max(5, Math.ceil((summary.totalArea / 1600) * 12))) *
                                      sprinklerConfig.flowRatePerPlant,
                                  details: { type: 'main', zoneId: 'main-garden' },
                              },
                          },
                      },
                  ];

        return {
            sprinklerConfig,
            zones: systemZones,
            isMultipleZones: zones.length > 1,
            projectMode: 'garden',
        };
    };

    // Removed old createZoneInput and createSingleZoneInput functions
    // Now using direct data creation based on horticultureSystemData

    const currentInput = useMemo(() => {
        if (!activeZoneId || !zoneInputs[activeZoneId]) {
            return null;
        }

        const baseInput = zoneInputs[activeZoneId];

        let simultaneousZonesForCalc = 1;
        let allZoneIds: string[] = [];

        if (projectMode === 'garden' && gardenStats) {
            allZoneIds = gardenStats.zones.map((z) => z.zoneId);
        } else if (projectMode === 'field-crop' && fieldCropData) {
            allZoneIds = fieldCropData.zones.info.map((z) => z.id);
        } else if (projectMode === 'greenhouse' && greenhouseData) {
            allZoneIds = greenhouseData.summary.plotStats.map((p) => p.plotId);
        } else if (projectData) {
            allZoneIds = projectData.zones.map((z) => z.id);
        }

        if (zoneOperationMode === 'simultaneous') {
            simultaneousZonesForCalc = allZoneIds.length;
        } else if (zoneOperationMode === 'custom') {
            const group = zoneOperationGroups.find((g) => g.zones.includes(activeZoneId));
            simultaneousZonesForCalc = group ? group.zones.length : 1;
        }

        const updatedInput = {
            ...baseInput,
            simultaneousZones: simultaneousZonesForCalc,
            numberOfZones: allZoneIds.length,
        };

        return updatedInput;
    }, [
        activeZoneId,
        zoneInputs,
        zoneOperationMode,
        zoneOperationGroups,
        projectMode,
        gardenStats,
        fieldCropData,
        greenhouseData,
        projectData,
    ]);

    const handleZoneOperationModeChange = (mode: 'sequential' | 'simultaneous' | 'custom') => {
        setZoneOperationMode(mode);

        let allZoneIds: string[] = [];

        if (projectMode === 'garden' && gardenStats) {
            allZoneIds = gardenStats.zones.map((z) => z.zoneId);
        } else if (projectMode === 'field-crop' && fieldCropData) {
            allZoneIds = fieldCropData.zones.info.map((z) => z.id);
        } else if (projectMode === 'greenhouse' && greenhouseData) {
            allZoneIds = greenhouseData.summary.plotStats.map((p) => p.plotId);
        } else if (projectData) {
            allZoneIds = projectData.zones.map((z) => z.id);
        }

        if (mode === 'sequential') {
            const groups = allZoneIds.map((zoneId, index) => ({
                id: `group-${index}`,
                zones: [zoneId],
                order: index + 1,
                label: `${getZoneName(zoneId)}`,
            }));
            setZoneOperationGroups(groups);
        } else if (mode === 'simultaneous') {
            setZoneOperationGroups([
                {
                    id: 'group-all',
                    zones: allZoneIds,
                    order: 1,
                    label: t('เปิดทุกโซนพร้อมกัน'),
                },
            ]);
        }
    };

    const addOperationGroup = () => {
        const newGroup: ZoneOperationGroup = {
            id: `group-${Date.now()}`,
            zones: [],
            order: zoneOperationGroups.length + 1,
            label: t(`กลุ่มที่ ${zoneOperationGroups.length + 1}`),
        };
        setZoneOperationGroups([...zoneOperationGroups, newGroup]);
    };

    const updateOperationGroup = (groupId: string, zones: string[]) => {
        setZoneOperationGroups((groups) =>
            groups.map((g) => (g.id === groupId ? { ...g, zones } : g))
        );
    };

    const removeOperationGroup = (groupId: string) => {
        setZoneOperationGroups((groups) =>
            groups
                .filter((g) => g.id !== groupId)
                .map((g, index) => ({
                    ...g,
                    order: index + 1,
                    label: t(`กลุ่มที่ ${index + 1}`),
                }))
        );
    };

    useEffect(() => {
        const urlParams = new URLSearchParams(window.location.search);
        let mode = urlParams.get('mode') as ProjectMode;
        const storedType = localStorage.getItem('projectType');

        if (!mode && storedType === 'greenhouse') {
            mode = 'greenhouse';
        } else if (!mode && storedType === 'field-crop') {
            mode = 'field-crop';
        } else if (!mode && storedType === 'home-garden') {
            mode = 'garden';
        } else if (!mode && storedType === 'horticulture') {
            mode = 'horticulture';
        }

        if (mode === 'greenhouse') {
            setProjectMode('greenhouse');
            // Clear global default sprinkler เมื่อเปลี่ยน mode
            localStorage.removeItem('horticulture_defaultSprinkler');
            localStorage.removeItem('garden_defaultSprinkler');

            let data = getGreenhouseData();

            if (!data) {
                data = migrateLegacyGreenhouseData();
            }

            if (data) {
                setGreenhouseData(data);

                const initialZoneInputs: { [zoneId: string]: IrrigationInput } = {};
                const initialSelectedPipes: {
                    [zoneId: string]: { branch?: any; secondary?: any; main?: any };
                } = {};

                if (data.summary.plotStats.length > 1) {
                    data.summary.plotStats.forEach((plot) => {
                        initialZoneInputs[plot.plotId] = createGreenhouseZoneInput(
                            plot,
                            data,
                            data.summary.plotStats.length
                        );
                        initialSelectedPipes[plot.plotId] = {
                            branch: undefined,
                            secondary: undefined,
                            main: undefined,
                        };
                    });

                    setZoneInputs(initialZoneInputs);
                    setSelectedPipes(initialSelectedPipes);
                    setActiveZoneId(data.summary.plotStats[0].plotId);
                    handleZoneOperationModeChange('sequential');
                } else if (data.summary.plotStats.length === 1) {
                    const plot = data.summary.plotStats[0];
                    const singleInput = createGreenhouseZoneInput(plot, data, 1);
                    setZoneInputs({ [plot.plotId]: singleInput });
                    setSelectedPipes({
                        [plot.plotId]: { branch: undefined, secondary: undefined, main: undefined },
                    });
                    setActiveZoneId(plot.plotId);
                } else {
                    const singleInput = createSingleGreenhouseInput(data);
                    setZoneInputs({ 'main-area': singleInput });
                    setSelectedPipes({
                        'main-area': { branch: undefined, secondary: undefined, main: undefined },
                    });
                    setActiveZoneId('main-area');
                }
            } else {
                console.warn('⚠️ No greenhouse data found');
                router.visit('/greenhouse-crop');
            }
        } else if (mode === 'field-crop') {
            setProjectMode('field-crop');
            // Clear global default sprinkler เมื่อเปลี่ยน mode
            localStorage.removeItem('horticulture_defaultSprinkler');
            localStorage.removeItem('garden_defaultSprinkler');

<<<<<<< HEAD
            console.log('🔍 Loading field crop data...');
            let fieldData = getEnhancedFieldCropData();
            console.log('🔍 Enhanced field crop data:', fieldData);

            if (!fieldData) {
                console.log('🔍 No enhanced data found, trying migration...');
                fieldData = migrateToEnhancedFieldCropData();
                console.log('🔍 Migrated field crop data:', fieldData);
=======
            // Load field crop system data from localStorage (similar to horticulture and greenhouse)
            let systemData: FieldCropSystemData | null = null;
            const systemDataStr = localStorage.getItem('fieldCropSystemData');
            if (systemDataStr) {
                try {
                    systemData = JSON.parse(systemDataStr);
                    setFieldCropSystemData(systemData);
                } catch (error) {
                    console.error('❌ Error parsing fieldCropSystemData from localStorage:', error);
                }
            } else {
                console.warn('⚠️ No fieldCropSystemData found in localStorage');
            }

            // Load field crop data from localStorage
            let fieldData: FieldCropData | null = null;
            const fieldDataStr = localStorage.getItem('fieldCropData');
            if (fieldDataStr) {
                try {
                    fieldData = JSON.parse(fieldDataStr);
                } catch (error) {
                    console.error('❌ Error parsing fieldCropData from localStorage:', error);
                }
>>>>>>> 75977d6b
            }

            // Additional fallback: try to load from fieldMapData directly
            if (!fieldData) {
                console.log('🔍 Trying to load from fieldMapData...');
                try {
                    const fieldMapDataStr = localStorage.getItem('fieldMapData');
                    if (fieldMapDataStr) {
                        const fieldMapData = JSON.parse(fieldMapDataStr);
                        console.log('🔍 Found fieldMapData:', fieldMapData);
                        // Convert to enhanced format
                        fieldData = calculateEnhancedFieldStats(fieldMapData);
                        if (fieldData) {
                            saveEnhancedFieldCropData(fieldData);
                            console.log('🔍 Converted and saved fieldMapData to enhanced format');
                        }
                    }
                } catch (error) {
                    console.error('❌ Error loading from fieldMapData:', error);
                }
            }

            if (fieldData) {
                setFieldCropData(fieldData);

                const initialZoneInputs: { [zoneId: string]: IrrigationInput } = {};
                const initialSelectedPipes: {
                    [zoneId: string]: { branch?: any; secondary?: any; main?: any };
                } = {};

                if (fieldData.zones.info.length > 1) {
                    fieldData.zones.info.forEach((zone) => {
                        initialZoneInputs[zone.id] = createFieldCropZoneInput(
                            zone,
                            fieldData,
                            fieldData.zones.info.length
                        );
                        initialSelectedPipes[zone.id] = {
                            branch: undefined,
                            secondary: undefined,
                            main: undefined,
                        };
                    });

                    setZoneInputs(initialZoneInputs);
                    setSelectedPipes(initialSelectedPipes);
                    setActiveZoneId(fieldData.zones.info[0].id);
                    handleZoneOperationModeChange('sequential');
                } else if (fieldData.zones.info.length === 1) {
                    const zone = fieldData.zones.info[0];
                    const singleInput = createFieldCropZoneInput(zone, fieldData, 1);
                    setZoneInputs({ [zone.id]: singleInput });
                    setSelectedPipes({
                        [zone.id]: { branch: undefined, secondary: undefined, main: undefined },
                    });
                    setActiveZoneId(zone.id);
                } else {
                    const singleInput = createSingleFieldCropInput(fieldData);
                    setZoneInputs({ 'main-area': singleInput });
                    setSelectedPipes({
                        'main-area': { branch: undefined, secondary: undefined, main: undefined },
                    });
                    setActiveZoneId('main-area');
                }
            } else {
                console.warn('⚠️ No field crop data found');
                router.visit('/field-map');
            }
        } else if (mode === 'garden') {
            setProjectMode('garden');
            // Clear global default sprinkler เมื่อเปลี่ยน mode (ยกเว้น garden_defaultSprinkler)
            localStorage.removeItem('horticulture_defaultSprinkler');
            const gardenPlannerData = loadGardenData();
            if (gardenPlannerData) {
                setGardenData(gardenPlannerData);
                const stats = calculateGardenStatistics(gardenPlannerData);
                setGardenStats(stats);

                // สร้าง gardenSystemData เหมือน horticultureSystemData
                const systemData = createGardenSystemData(gardenPlannerData, stats);
                setGardenSystemData(systemData);

                const initialZoneInputs: { [zoneId: string]: IrrigationInput } = {};
                const initialSelectedPipes: {
                    [zoneId: string]: { branch?: any; secondary?: any; main?: any; emitter?: any };
                } = {};

                if (stats.zones.length > 1) {
                    stats.zones.forEach((zone) => {
                        initialZoneInputs[zone.zoneId] = createGardenZoneInput(
                            zone,
                            stats,
                            stats.zones.length
                        );
                        initialSelectedPipes[zone.zoneId] = {
                            branch: undefined,
                            secondary: undefined,
                            main: undefined,
                            emitter: undefined,
                        };
                    });

                    setZoneInputs(initialZoneInputs);
                    setSelectedPipes(initialSelectedPipes);
                    setActiveZoneId(stats.zones[0].zoneId);
                    handleZoneOperationModeChange('sequential');
                } else {
                    const singleInput = createSingleGardenInput(stats);
                    setZoneInputs({ 'main-area': singleInput });
                    setSelectedPipes({
                        'main-area': {
                            branch: undefined,
                            secondary: undefined,
                            main: undefined,
                            emitter: undefined,
                        },
                    });
                    setActiveZoneId('main-area');
                }
            }
        } else {
            setProjectMode('horticulture');
            // Clear global default sprinkler เมื่อเปลี่ยน mode (ยกเว้น horticulture_defaultSprinkler)
            localStorage.removeItem('garden_defaultSprinkler');

            // โหลดข้อมูลระบบหัวฉีดและโซนจาก HorticultureResultsPage
            const horticultureSystemDataStr = localStorage.getItem('horticultureSystemData');
            let horticultureSystemData: any = null;
            if (horticultureSystemDataStr) {
                try {
                    horticultureSystemData = JSON.parse(horticultureSystemDataStr);
                    setHorticultureSystemData(horticultureSystemData);

                    // ตั้งค่า connection stats
                    if (horticultureSystemData.connectionStats) {
                        setConnectionStats(horticultureSystemData.connectionStats);
                    }
                } catch (error) {
                    console.warn('Failed to parse horticulture system data:', error);
                }
            } else {
                console.warn('No horticultureSystemData found in localStorage');
            }

            // โหลดข้อมูลโปรเจกต์จาก localStorage โดยตรง (ไม่ใช้ฟังก์ชันเก่า)
            const currentProjectDataStr = localStorage.getItem('currentHorticultureProject');
            let data: HorticultureProject | null = null;
            if (currentProjectDataStr) {
                try {
                    data = JSON.parse(currentProjectDataStr);
                } catch (error) {
                    console.warn('Failed to parse current project data:', error);
                }
            }

            // สร้าง stats object แทนการใช้ getProjectStats()
            let stats: any = null;
            if (data) {
                stats = {
                    totalAreaInRai: data.totalArea / 1600,
                    totalPlants: data.plants?.length || 0,
                    zoneDetails:
                        data.zones?.map((zone: Zone) => ({
                            zoneId: zone.id,
                            zoneName: zone.name,
                            areaInRai: zone.area / 1600,
                            plantCount: zone.plantCount || 0,
                        })) || [],
                };
            }

            // ถ้าไม่มีข้อมูลโปรเจกต์ ให้สร้างข้อมูล default
            if (!data && horticultureSystemData) {
                data = {
                    projectName: 'Default Project',
                    totalArea: horticultureSystemData.zones[0]?.area || 1600,
                    zones: horticultureSystemData.zones.map((zone: any) => ({
                        id: zone.id,
                        name: zone.name,
                        plantCount: zone.plantCount,
                        area: zone.area,
                    })),
                    plants: [],
                    useZones: horticultureSystemData.isMultipleZones,
                    irrigationZones: horticultureSystemData.isMultipleZones
                        ? horticultureSystemData.zones
                        : [],
                };

                stats = {
                    totalAreaInRai: data.totalArea / 1600,
                    totalPlants: horticultureSystemData.totalPlants || 0,
                    zoneDetails: horticultureSystemData.zones.map((zone: any) => ({
                        zoneId: zone.id,
                        zoneName: zone.name,
                        areaInRai: zone.area / 1600,
                        plantCount: zone.plantCount || 0,
                    })),
                };
            }

            if (data && stats) {
                setProjectData(data);
                setProjectStats(stats);

                // ตรวจสอบข้อมูลโซนจาก horticultureSystemData ก่อน
                if (
                    horticultureSystemData &&
                    horticultureSystemData.isMultipleZones &&
                    horticultureSystemData.zones.length > 0
                ) {
                    // Multiple zones based on horticultureSystemData
                    const initialZoneInputs: { [zoneId: string]: IrrigationInput } = {};
                    const initialSelectedPipes: {
                        [zoneId: string]: {
                            branch?: any;
                            secondary?: any;
                            main?: any;
                            emitter?: any;
                        };
                    } = {};

                    horticultureSystemData.zones.forEach((zone: any) => {
                        initialZoneInputs[zone.id] = {
                            farmSizeRai: formatNumber(zone.area / 1600, 3),
                            totalTrees: zone.plantCount,
                            waterPerTreeLiters: formatNumber(zone.waterNeedPerMinute || 50, 3), // ใช้ waterNeedPerMinute (ลิตร/นาที)
                            numberOfZones: horticultureSystemData.zones.length,
                            sprinklersPerTree: 1,
                            irrigationTimeMinutes: 20,
                            staticHeadM: 0,
                            pressureHeadM: 20,
                            pipeAgeYears: 0,
                            sprinklersPerBranch: Math.max(1, Math.ceil(zone.plantCount / 5)),
                            branchesPerSecondary: 1,
                            simultaneousZones: 1,
                            sprinklersPerLongestBranch: Math.max(1, Math.ceil(zone.plantCount / 5)),
                            branchesPerLongestSecondary: 1,
                            secondariesPerLongestMain: 1,
                            // ใช้ข้อมูลท่อจริงจาก Zone Details
                            longestBranchPipeM: zone.pipes?.branchPipes?.longest || 30,
                            totalBranchPipeM: zone.pipes?.branchPipes?.totalLength || 100,
                            longestSecondaryPipeM: zone.pipes?.subMainPipes?.longest || 0,
                            totalSecondaryPipeM: zone.pipes?.subMainPipes?.totalLength || 0,
                            longestMainPipeM: zone.pipes?.mainPipes?.longest || 0,
                            totalMainPipeM: zone.pipes?.mainPipes?.totalLength || 0,
                            longestEmitterPipeM: zone.pipes?.emitterPipes?.longest || 0,
                            totalEmitterPipeM: zone.pipes?.emitterPipes?.totalLength || 0,
                        };

                        initialSelectedPipes[zone.id] = {
                            branch: undefined,
                            secondary: undefined,
                            main: undefined,
                            emitter: undefined,
                        };
                    });

                    setZoneInputs(initialZoneInputs);
                    setSelectedPipes(initialSelectedPipes);
                    setActiveZoneId(horticultureSystemData.zones[0].id);
                    handleZoneOperationModeChange('sequential');
                } else if (data && data.useZones && data.zones.length > 0) {
                    // Fallback to old zone detection method - แต่สร้าง input เองแทน
                    const initialZoneInputs: { [zoneId: string]: IrrigationInput } = {};
                    const initialSelectedPipes: {
                        [zoneId: string]: {
                            branch?: any;
                            secondary?: any;
                            main?: any;
                            emitter?: any;
                        };
                    } = {};

                    data.zones.forEach((zone) => {
                        initialZoneInputs[zone.id] = {
                            farmSizeRai: formatNumber(zone.area / 1600, 3),
                            totalTrees: zone.plantCount || 100,
                            waterPerTreeLiters: formatNumber(50, 3), // default water per tree
                            numberOfZones: data.zones.length,
                            sprinklersPerTree: 1,
                            irrigationTimeMinutes: 20,
                            staticHeadM: 0,
                            pressureHeadM: 20,
                            pipeAgeYears: 0,
                            sprinklersPerBranch: Math.max(1, Math.ceil(zone.plantCount / 5)),
                            branchesPerSecondary: 1,
                            simultaneousZones: 1,
                            sprinklersPerLongestBranch: Math.max(1, Math.ceil(zone.plantCount / 5)),
                            branchesPerLongestSecondary: 1,
                            secondariesPerLongestMain: 1,
                            longestBranchPipeM: 30,
                            totalBranchPipeM: 100,
                            longestSecondaryPipeM: 0,
                            totalSecondaryPipeM: 0,
                            longestMainPipeM: 0,
                            totalMainPipeM: 0,
                            longestEmitterPipeM: 0,
                            totalEmitterPipeM: 0,
                        };

                        initialSelectedPipes[zone.id] = {
                            branch: undefined,
                            secondary: undefined,
                            main: undefined,
                            emitter: undefined,
                        };
                    });

                    setZoneInputs(initialZoneInputs);
                    setSelectedPipes(initialSelectedPipes);
                    setActiveZoneId(data.zones[0].id);

                    handleZoneOperationModeChange('sequential');
                } else {
                    // Single zone
                    const singleInput: IrrigationInput = {
                        farmSizeRai: formatNumber(
                            horticultureSystemData?.zones?.[0]?.area / 1600 ||
                                data?.totalArea / 1600 ||
                                1,
                            3
                        ),
                        totalTrees:
                            horticultureSystemData?.zones?.[0]?.plantCount ||
                            data?.plants?.length ||
                            100,
                        waterPerTreeLiters: formatNumber(
                            horticultureSystemData?.zones?.[0]?.waterNeedPerMinute || 50,
                            3
                        ),
                        numberOfZones: 1,
                        sprinklersPerTree: 1,
                        irrigationTimeMinutes: 20,
                        staticHeadM: 0,
                        pressureHeadM: 20,
                        pipeAgeYears: 0,
                        sprinklersPerBranch: 4,
                        branchesPerSecondary: 5,
                        simultaneousZones: 1,
                        sprinklersPerLongestBranch: 4,
                        branchesPerLongestSecondary: 5,
                        secondariesPerLongestMain: 1,
                        // ใช้ข้อมูลท่อจริงจาก Zone Details (single zone)
                        longestBranchPipeM:
                            horticultureSystemData?.zones?.[0]?.pipes?.branchPipes?.longest || 30,
                        totalBranchPipeM:
                            horticultureSystemData?.zones?.[0]?.pipes?.branchPipes?.totalLength ||
                            100,
                        longestSecondaryPipeM:
                            horticultureSystemData?.zones?.[0]?.pipes?.subMainPipes?.longest || 0,
                        totalSecondaryPipeM:
                            horticultureSystemData?.zones?.[0]?.pipes?.subMainPipes?.totalLength ||
                            0,
                        longestMainPipeM:
                            horticultureSystemData?.zones?.[0]?.pipes?.mainPipes?.longest || 0,
                        totalMainPipeM:
                            horticultureSystemData?.zones?.[0]?.pipes?.mainPipes?.totalLength || 0,
                        longestEmitterPipeM:
                            horticultureSystemData?.zones?.[0]?.pipes?.emitterPipes?.longest || 0,
                        totalEmitterPipeM:
                            horticultureSystemData?.zones?.[0]?.pipes?.emitterPipes?.totalLength ||
                            0,
                    };
                    setZoneInputs({ 'main-area': singleInput });
                    setSelectedPipes({
                        'main-area': {
                            branch: undefined,
                            secondary: undefined,
                            main: undefined,
                            emitter: undefined,
                        },
                    });
                    setActiveZoneId('main-area');
                }
            } else {
                // ถ้าไม่มีข้อมูลเลย ให้สร้าง default
                const defaultInput: IrrigationInput = {
                    farmSizeRai: 1,
                    totalTrees: 100,
                    waterPerTreeLiters: 50,
                    numberOfZones: 1,
                    sprinklersPerTree: 1,
                    irrigationTimeMinutes: 20,
                    staticHeadM: 0,
                    pressureHeadM: 20,
                    pipeAgeYears: 0,
                    sprinklersPerBranch: 4,
                    branchesPerSecondary: 5,
                    simultaneousZones: 1,
                    sprinklersPerLongestBranch: 4,
                    branchesPerLongestSecondary: 5,
                    secondariesPerLongestMain: 1,
                    longestBranchPipeM: 30,
                    totalBranchPipeM: 100,
                    longestSecondaryPipeM: 0,
                    totalSecondaryPipeM: 0,
                    longestMainPipeM: 0,
                    totalMainPipeM: 0,
                    longestEmitterPipeM: 0,
                    totalEmitterPipeM: 0,
                };

                setZoneInputs({ 'main-area': defaultInput });
                setSelectedPipes({
                    'main-area': {
                        branch: undefined,
                        secondary: undefined,
                        main: undefined,
                        emitter: undefined,
                    },
                });
                setActiveZoneId('main-area');
            }
        }
    }, []);

    const currentSprinkler = zoneSprinklers[activeZoneId] || null;

    const handleSprinklerChange = (sprinkler: any) => {
        if (activeZoneId && sprinkler) {
            setZoneSprinklers((prev) => ({
                ...prev,
                [activeZoneId]: sprinkler,
            }));
        }
    };

    const handlePipeChange = (pipeType: 'branch' | 'secondary' | 'main' | 'emitter', pipe: any) => {
        if (activeZoneId) {
            setSelectedPipes((prev) => ({
                ...prev,
                [activeZoneId]: {
                    ...prev[activeZoneId],
                    [pipeType]: pipe,
                },
            }));
        }
    };

    const handlePumpChange = (pump: any) => {
        setSelectedPump(pump);
    };

    const allZoneData = useMemo(() => {
        return createZoneCalculationData();
    }, [zoneInputs, zoneSprinklers, zoneOperationMode, zoneOperationGroups]);

    const results = useCalculations(
        currentInput as IrrigationInput,
        currentSprinkler,
        allZoneData,
        zoneOperationGroups
    );

    const hasValidMainPipeData = results?.hasValidMainPipe ?? false;
    const hasValidSubmainPipeData = results?.hasValidSecondaryPipe ?? false;

    // สำหรับ garden mode ให้แสดงเฉพาะท่อย่อย (branch) เท่านั้น
    const shouldShowSecondaryPipe = projectMode === 'garden' ? false : hasValidSubmainPipeData;
    const shouldShowMainPipe = projectMode === 'garden' ? false : hasValidMainPipeData;

    const [showQuotationModal, setShowQuotationModal] = useState(false);
    const [showQuotation, setShowQuotation] = useState(false);
    const [quotationData, setQuotationData] = useState<QuotationData>({
        yourReference: '',
        quotationDate: new Date().toLocaleString('th-TH'),
        salesperson: '',
        paymentTerms: '0',
    });
    const [quotationDataCustomer, setQuotationDataCustomer] = useState<QuotationDataCustomer>({
        name: '',
        projectName: '',
        address: '',
        phone: '',
    });

    const handleInputChange = (input: IrrigationInput) => {
        if (activeZoneId) {
            setZoneInputs((prev) => ({
                ...prev,
                [activeZoneId]: input,
            }));

            // เก็บข้อมูลอุปกรณ์เสริมสปริงเกอร์
            if (input.sprinklerEquipmentSet) {
                setSprinklerEquipmentSets((prev) => ({
                    ...prev,
                    [activeZoneId]: input.sprinklerEquipmentSet,
                }));
            }
        }
    };

    const handleConnectionEquipmentsChange = useCallback(
        (equipments: any[]) => {
            if (activeZoneId) {
                setConnectionEquipments((prev) => ({
                    ...prev,
                    [activeZoneId]: equipments,
                }));
            }
        },
        [activeZoneId]
    );

    const handleQuotationModalConfirm = () => {
        setShowQuotationModal(false);
        setShowQuotation(true);
    };

    const getEffectiveEquipment = () => {
        const currentZonePipes = selectedPipes[activeZoneId] || {};

        return {
            branchPipe: currentZonePipes.branch || results?.autoSelectedBranchPipe,
            secondaryPipe: currentZonePipes.secondary || results?.autoSelectedSecondaryPipe,
            mainPipe: currentZonePipes.main || results?.autoSelectedMainPipe,
            emitterPipe: currentZonePipes.emitter || results?.autoSelectedEmitterPipe,
            pump: selectedPump || results?.autoSelectedPump,
        };
    };

    const getZonesData = () => {
        // Consolidated console.log for all zone data
        console.log('📦 [PRODUCT] ===== ALL ZONE DATA =====');
        console.log('📦 [PRODUCT] Project Mode:', projectMode);
        console.log('📦 [PRODUCT] Garden Data:', gardenData);
        console.log('📦 [PRODUCT] Garden Stats:', gardenStats);
        console.log('📦 [PRODUCT] Field Crop Data:', fieldCropData);
        console.log('📦 [PRODUCT] Field Crop System Data:', fieldCropSystemData);
        if (fieldCropData?.crops?.zoneAssignments) {
            console.log('📦 [PRODUCT] Field Crop Zone Assignments:', fieldCropData.crops.zoneAssignments);
        }
        if (fieldCropSystemData?.zones) {
            console.log('📦 [PRODUCT] Field Crop System Zones:', fieldCropSystemData.zones);
        }
        console.log('📦 [PRODUCT] Greenhouse Data:', greenhouseData);
        console.log('📦 [PRODUCT] Project Data:', projectData);
        console.log('📦 [PRODUCT] Zone Inputs:', zoneInputs);
        console.log('📦 [PRODUCT] Zone Sprinklers:', zoneSprinklers);
        console.log('📦 [PRODUCT] Selected Pipes:', selectedPipes);
        console.log('📦 [PRODUCT] Active Zone ID:', activeZoneId);
        console.log('📦 [PRODUCT] Zone Operation Mode:', zoneOperationMode);
        console.log('📦 [PRODUCT] Zone Operation Groups:', zoneOperationGroups);
        
        if (projectMode === 'garden' && gardenStats) {
            const zones = gardenStats.zones.map((z) => ({
                id: z.zoneId,
                name: z.zoneName,
                area: z.area,
                plantCount: z.sprinklerCount,
                totalWaterNeed: z.sprinklerCount * 50,
                plantData: null,
            }));
            console.log('🏡 [PRODUCT] Garden Zones Data:', zones);
            console.log('📦 [PRODUCT] ===== END ZONE DATA =====');
            return zones;
        }
<<<<<<< HEAD
        if (projectMode === 'field-crop' && fieldCropData) {
            return fieldCropData.zones.info.map((z) => {
                const assignedCropValue = fieldCropData.crops.zoneAssignments[z.id];
                const crop = assignedCropValue ? getCropByValue(assignedCropValue) : null;

                return {
                    id: z.id,
                    name: z.name,
                    area: z.area,
                    plantCount:
                        z.sprinklerCount || Math.max(1, Math.ceil(z.totalPlantingPoints / 10)),
                    totalWaterNeed: z.totalWaterRequirementPerDay,
                    plantData: crop
                        ? {
                              name: crop.name,
                              waterNeed: crop.waterRequirement || 50,
                              category: crop.category,
                          }
                        : null,
                };
            });
=======
        if (projectMode === 'field-crop') {
            // Use fieldCropSystemData if available, otherwise fallback to fieldCropData
            if (fieldCropSystemData && fieldCropSystemData.zones) {
                const zones = fieldCropSystemData.zones.map((z: any) => ({
                    id: z.id,
                    name: z.name,
                    area: z.area,
                    plantCount: z.plantCount, // ในโหมดพืชไร่ plantCount หมายถึงจำนวนหัวฉีด (สปริงเกลอร์)
                    totalWaterNeed: z.totalWaterNeed,
                    plantData: null, // Could be enhanced later with crop data
                }));
                console.log('🌾 [PRODUCT] Field Crop System Zones Data:', zones);
                console.log('📦 [PRODUCT] ===== END ZONE DATA =====');
                return zones;
            } else if (fieldCropData) {
                const zones = fieldCropData.zones.info.map((z) => {
                    const assignedCropValue = fieldCropData.crops.zoneAssignments[z.id];
                    const crop = assignedCropValue ? getCropByValue(assignedCropValue) : null;

                    return {
                        id: z.id,
                        name: z.name,
                        area: z.area,
                        plantCount:
                            z.sprinklerCount || Math.max(1, Math.ceil(z.totalPlantingPoints / 10)), // ในโหมดพืชไร่ plantCount หมายถึงจำนวนหัวฉีด (สปริงเกลอร์)
                        totalWaterNeed: z.totalWaterRequirementPerDay,
                        plantData: crop
                            ? {
                                  name: crop.name,
                                  waterNeed: crop.waterRequirement || 50,
                                  category: crop.category,
                              }
                            : null,
                    };
                });
                console.log('🌾 [PRODUCT] Field Crop Data Zones:', zones);
                console.log('📦 [PRODUCT] ===== END ZONE DATA =====');
                return zones;
            }
>>>>>>> 75977d6b
        }
        if (projectMode === 'greenhouse' && greenhouseData) {
            const zones = greenhouseData.summary.plotStats.map((p) => {
                const crop = getCropByValue(p.cropType || '');

                return {
                    id: p.plotId,
                    name: p.plotName,
                    area: p.area,
                    plantCount: p.production.totalPlants,
                    totalWaterNeed: p.production.waterRequirementPerIrrigation,
                    plantData: crop
                        ? {
                              name: crop.name,
                              waterNeed: crop.waterRequirement || 50,
                              category: crop.category,
                          }
                        : null,
                };
            });
            console.log('🏠 [PRODUCT] Greenhouse Zones Data:', zones);
            console.log('📦 [PRODUCT] ===== END ZONE DATA =====');
            return zones;
        }
        const zones = projectData?.zones || [];
        console.log('🌱 [PRODUCT] Horticulture Zones Data:', zones);
        console.log('📦 [PRODUCT] ===== END ZONE DATA =====');
        return zones;
    };

    const getZoneNameForSummary = (zoneId: string): string => {
        if (projectMode === 'garden' && gardenStats) {
            const zone = gardenStats.zones.find((z) => z.zoneId === zoneId);
            return zone?.zoneName || zoneId;
        }
        if (projectMode === 'field-crop' && fieldCropData) {
            const zone = fieldCropData.zones.info.find((z) => z.id === zoneId);
            return zone?.name || zoneId;
        }
        if (projectMode === 'greenhouse' && greenhouseData) {
            const plot = greenhouseData.summary.plotStats.find((p) => p.plotId === zoneId);
            return plot?.plotName || zoneId;
        }
        const zone = projectData?.zones.find((z) => z.id === zoneId);
        return zone?.name || zoneId;
    };

    const getActiveZone = () => {
        if (projectMode === 'garden' && gardenStats) {
            const zone = gardenStats.zones.find((z) => z.zoneId === activeZoneId);
            if (zone) {
                return {
                    id: zone.zoneId,
                    name: zone.zoneName,
                    area: zone.area,
                    plantCount: zone.sprinklerCount,
                    totalWaterNeed: zone.sprinklerCount * 50,
                    plantData: null,
                } as any;
            }
        }
        if (projectMode === 'field-crop' && fieldCropData) {
            const zone = fieldCropData.zones.info.find((z) => z.id === activeZoneId);
            if (zone) {
                const assignedCropValue = fieldCropData.crops.zoneAssignments[zone.id];
                const crop = assignedCropValue ? getCropByValue(assignedCropValue) : null;

                return {
                    id: zone.id,
                    name: zone.name,
                    area: zone.area,
                    plantCount: zone.totalPlantingPoints,
                    totalWaterNeed: zone.totalWaterRequirementPerDay,
                    plantData: crop
                        ? {
                              name: crop.name,
                              waterNeed: crop.waterRequirement || 50,
                              category: crop.category,
                          }
                        : null,
                } as any;
            }
        }
        if (projectMode === 'greenhouse' && greenhouseData) {
            const plot = greenhouseData.summary.plotStats.find((p) => p.plotId === activeZoneId);
            if (plot) {
                const crop = getCropByValue(plot.cropType || '');

                return {
                    id: plot.plotId,
                    name: plot.plotName,
                    area: plot.area,
                    plantCount: plot.production.totalPlants,
                    totalWaterNeed: plot.production.waterRequirementPerIrrigation,
                    plantData: crop
                        ? {
                              name: crop.name,
                              waterNeed: crop.waterRequirement || 50,
                              category: crop.category,
                          }
                        : null,
                } as any;
            }
        }
        return projectData?.zones.find((z) => z.id === activeZoneId);
    };

    // ฟังก์ชันดึงข้อมูลพื้นที่โซนจาก horticultureSystemData หรือข้อมูลโซนที่มีอยู่
    const getZoneAreaData = ():
        | {
              zoneId: string;
              zoneName: string;
              areaInRai: number;
              coordinates?: { lat: number; lng: number }[];
          }
        | undefined => {
        if (!activeZoneId) return undefined;

        // ลองดึงจาก horticultureSystemData ก่อน (จาก HorticultureResultsPage.tsx)
        if (horticultureSystemData && horticultureSystemData.zones) {
            const zoneFromHorticultureData = horticultureSystemData.zones.find(
                (zone: any) => zone.id === activeZoneId
            );

            if (zoneFromHorticultureData) {
                // ถ้ามี area ใน horticultureSystemData ให้ใช้เลย (เพราะคำนวณจาก coordinates แล้ว)
                if (zoneFromHorticultureData.area && zoneFromHorticultureData.area > 0) {
                    return {
                        zoneId: zoneFromHorticultureData.id as string,
                        zoneName: zoneFromHorticultureData.name as string,
                        areaInRai: zoneFromHorticultureData.area / 1600, // แปลงจากตร.ม. เป็นไร่
                        coordinates: undefined,
                    };
                }

                // ถ้าไม่มี area ให้ลองหาจากข้อมูลโซนต้นฉบับที่มี coordinates
                const originalZone = projectData?.zones?.find(
                    (z: any) => z.id === activeZoneId
                ) as any;
                if (originalZone?.coordinates && originalZone.coordinates.length > 0) {
                    return {
                        zoneId: zoneFromHorticultureData.id as string,
                        zoneName: zoneFromHorticultureData.name as string,
                        areaInRai: 0, // จะคำนวณใน InputForm.tsx
                        coordinates: originalZone.coordinates,
                    };
                }

                // fallback
                return {
                    zoneId: zoneFromHorticultureData.id as string,
                    zoneName: zoneFromHorticultureData.name as string,
                    areaInRai: 0,
                    coordinates: undefined,
                };
            }
        }

        // ถ้าไม่เจอใน horticultureSystemData ให้ลองดึงจากข้อมูลโซนปกติ
        const activeZone = getActiveZone();
        if (activeZone && activeZone.area) {
            return {
                zoneId: activeZone.id as string,
                zoneName: (activeZone.name || `โซน ${activeZone.id}`) as string,
                areaInRai: activeZone.area / 1600, // แปลงจากตร.ม. เป็นไร่
                coordinates: undefined,
            };
        }

        return undefined;
    };

    const hasEssentialData =
        (projectMode === 'horticulture' && projectData && projectStats) ||
        (projectMode === 'garden' && gardenData && gardenStats) ||
        (projectMode === 'field-crop' && fieldCropData) ||
        (projectMode === 'greenhouse' && greenhouseData);

    if (!hasEssentialData) {
        return (
            <div className="flex min-h-screen items-center justify-center bg-gray-900 p-6 text-white">
                <div className="text-center">
                    <div className="mb-6 text-6xl">
                        {projectMode === 'garden'
                            ? '🏡'
                            : projectMode === 'field-crop'
                              ? '🌾'
                              : projectMode === 'greenhouse'
                                ? '🏠'
                                : '🌱'}
                    </div>
                    <h1 className="mb-4 text-2xl font-bold text-blue-400">
                        {projectMode === 'garden'
                            ? 'Chaiyo Irrigation System'
                            : projectMode === 'field-crop'
                              ? 'Chaiyo Field Crop Irrigation'
                              : projectMode === 'greenhouse'
                                ? 'Chaiyo Greenhouse Irrigation'
                                : 'Chaiyo Irrigation System'}
                    </h1>
                    <p className="mb-6 text-gray-300">{t('ไม่พบข้อมูลโครงการ')}</p>
                    <button
                        onClick={() =>
                            router.visit(
                                projectMode === 'garden'
                                    ? '/home-garden-planner'
                                    : projectMode === 'field-crop'
                                      ? '/field-map'
                                      : projectMode === 'greenhouse'
                                        ? '/greenhouse-crop'
                                        : '/horticulture/planner'
                            )
                        }
                        className="rounded-lg bg-blue-600 px-6 py-3 font-medium text-white transition-colors hover:bg-blue-700"
                    >
                        📐 {t('ไปหน้าวางแผน')}
                    </button>
                </div>
            </div>
        );
    }

    if (!results || !currentInput) {
        return (
            <div className="flex min-h-screen items-center justify-center bg-gray-900 p-6 text-white">
                <div className="text-center">
                    <div className="mb-4 inline-block h-8 w-8 animate-spin rounded-full border-b-2 border-blue-400"></div>
                    <p className="text-gray-300">{t('กำลังโหลดข้อมูล...')}</p>
                </div>
            </div>
        );
    }

    const effectiveEquipment = getEffectiveEquipment();
    const zones = getZonesData();
    const activeZone = getActiveZone();

    const extraPipeInput = zoneInputs[activeZoneId]?.extraPipePerSprinkler;
    let selectedExtraPipe: any = null;
    if (extraPipeInput && extraPipeInput.pipeId && extraPipeInput.lengthPerHead > 0) {
        let pipe: any = null;
        const pipes = selectedPipes[activeZoneId] || {};
        if (pipes.branch && pipes.branch.id === extraPipeInput.pipeId) pipe = pipes.branch;
        if (pipes.secondary && pipes.secondary.id === extraPipeInput.pipeId) pipe = pipes.secondary;
        if (pipes.main && pipes.main.id === extraPipeInput.pipeId) pipe = pipes.main;
        if (!pipe && results) {
            if (
                results.autoSelectedBranchPipe &&
                results.autoSelectedBranchPipe.id === extraPipeInput.pipeId
            )
                pipe = results.autoSelectedBranchPipe;
            if (
                results.autoSelectedSecondaryPipe &&
                results.autoSelectedSecondaryPipe.id === extraPipeInput.pipeId
            )
                pipe = results.autoSelectedSecondaryPipe;
            if (
                results.autoSelectedMainPipe &&
                results.autoSelectedMainPipe.id === extraPipeInput.pipeId
            )
                pipe = results.autoSelectedMainPipe;
        }
        if (pipe) {
            selectedExtraPipe = {
                pipe,
                lengthPerHead: extraPipeInput.lengthPerHead,
                totalLength: (results?.totalSprinklers || 0) * extraPipeInput.lengthPerHead,
            };
        }
    }

    const handleOpenQuotationModal = () => {
        if (projectData) {
            setQuotationDataCustomer((prev) => ({
                ...prev,
                projectName: projectData.projectName || prev.projectName,
                name: projectData.customerName || prev.name,
            }));
        }
        setShowQuotationModal(true);
    };

    return (
        <div className="min-h-screen bg-gray-900 text-white">
            <Navbar />
            <div className="max-w-8xl mx-auto p-6">
                <div className="grid grid-cols-1 gap-6 lg:grid-cols-12">
                    <div className="lg:col-span-4">
                        <div className="sticky top-6">
                            <div className="max-h-[90vh] overflow-auto rounded-lg bg-gray-800 p-4">
                                <div className="mb-3 flex items-center justify-between">
                                    <h2 className="text-lg font-semibold text-blue-400">
                                        📐 {t('แผนผัง')}
                                    </h2>
                                    {/* Enhanced image status indicator */}
                                    {imageLoading && (
                                        <div className="flex items-center gap-2">
                                            <div className="h-4 w-4 animate-spin rounded-full border-b-2 border-blue-400"></div>
                                            <span className="text-xs text-blue-400">
                                                Loading...
                                            </span>
                                        </div>
                                    )}
                                </div>

                                {imageLoading ? (
                                    <div className="flex h-[280px] items-center justify-center rounded-lg bg-gray-700">
                                        <div className="text-center">
                                            <div className="mb-2 inline-block h-8 w-8 animate-spin rounded-full border-b-2 border-blue-400"></div>
                                            <p className="text-sm text-gray-400">กำลังโหลดภาพ...</p>
                                        </div>
                                    </div>
                                ) : projectImage ? (
                                    <div
                                        className="group relative flex items-center justify-center"
                                        style={{ minHeight: 0 }}
                                    >
                                        <img
                                            src={projectImage}
                                            alt={`${
                                                projectMode === 'garden'
                                                    ? t('สวนบ้าน')
                                                    : projectMode === 'field-crop'
                                                      ? t('พืชไร่')
                                                      : projectMode === 'greenhouse'
                                                        ? t('โรงเรือน')
                                                        : t('พืชสวน')
                                            } Project`}
                                            className="aspect-video max-h-[280px] w-full cursor-pointer rounded-lg object-contain transition-transform hover:scale-105"
                                            style={{ maxHeight: '280px', minHeight: '280px' }}
                                            onClick={() => setShowImageModal(true)}
                                            onError={() => {
                                                console.warn('Failed to load project image');
                                                setImageLoadError('Failed to load image');
                                                setProjectImage(null);
                                            }}
                                        />
                                        <div className="absolute right-2 top-2 flex gap-2 opacity-0 transition-opacity group-hover:opacity-100">
                                            <label className="h-6 w-6 cursor-pointer rounded-full bg-blue-600 text-xs hover:bg-blue-700">
                                                📷
                                                <input
                                                    type="file"
                                                    accept="image/*"
                                                    onChange={handleImageUpload}
                                                    className="hidden"
                                                />
                                            </label>
                                            <button
                                                onClick={handleImageDelete}
                                                className="h-6 w-6 rounded-full bg-red-600 text-xs hover:bg-red-700"
                                                title="Delete image"
                                            >
                                                ×
                                            </button>
                                        </div>
                                    </div>
                                ) : (
                                    <div className="rounded-lg border-2 border-dashed border-gray-600">
                                        <label className="flex h-[280px] cursor-pointer flex-col items-center justify-center hover:border-blue-500">
                                            <div className="text-4xl text-gray-500">📷</div>
                                            <p className="mt-2 text-sm text-gray-400">
                                                {projectMode === 'garden'
                                                    ? t('เพิ่มรูปแผนผังสวนบ้าน')
                                                    : projectMode === 'field-crop'
                                                      ? t('เพิ่มรูปแผนผังพืชไร่')
                                                      : projectMode === 'greenhouse'
                                                        ? t('เพิ่มรูปแผนผังโรงเรือน')
                                                        : t('เพิ่มรูปแผนผังพืชสวน')}
                                            </p>
                                            <p className="mt-1 text-xs text-gray-500">
                                                {projectMode === 'garden'
                                                    ? t('หรือส่งออกจากหน้าสรุปผลสวนบ้าน')
                                                    : projectMode === 'field-crop'
                                                      ? t('หรือส่งออกจากหน้าสรุปผลพืชไร่')
                                                      : projectMode === 'greenhouse'
                                                        ? t('หรือส่งออกจากหน้าสรุปผลโรงเรือน')
                                                        : t('หรือส่งออกจากหน้าสรุปผลพืชสวน')}
                                            </p>
                                            {imageLoadError && (
                                                <p className="mt-2 text-xs text-red-400">
                                                    {imageLoadError}
                                                </p>
                                            )}
                                            <input
                                                type="file"
                                                accept="image/*"
                                                onChange={handleImageUpload}
                                                className="hidden"
                                            />
                                        </label>
                                    </div>
                                )}
                            </div>
                            {zones.length > 1 && (
                                <div className="mb-4 mt-4 flex flex-wrap gap-2">
                                    {zones.map((zone) => {
                                        const isActive = activeZoneId === zone.id;
                                        const hasSprinkler = !!zoneSprinklers[zone.id];

                                        // หาสีของโซนจาก horticultureSystemData
                                        let zoneColor = null;
                                        if (
                                            horticultureSystemData &&
                                            horticultureSystemData.zones
                                        ) {
                                            const systemZone = horticultureSystemData.zones.find(
                                                (hz: any) => hz.id === zone.id
                                            );
                                            zoneColor = systemZone?.color;
                                        }

                                        const buttonStyle = zoneColor
                                            ? {
                                                  backgroundColor: zoneColor,
                                                  color: 'black',
                                              }
                                            : {};

                                        return (
                                            <button
                                                key={zone.id}
                                                onClick={() => setActiveZoneId(zone.id)}
                                                className={`relative rounded-lg px-4 py-2 text-sm font-medium transition-all duration-200 ${
                                                    isActive
                                                        ? 'border-2 border-blue-600 text-blue-400 ring-2 ring-blue-400'
                                                        : 'opacity-80'
                                                }`}
                                                style={buttonStyle}
                                            >
                                                <div className="flex items-center gap-2">
                                                    <span>{zone.name}</span>
                                                    {hasSprinkler && (
                                                        <span className="text-xs text-green-700">
                                                            ✓
                                                        </span>
                                                    )}
                                                </div>
                                            </button>
                                        );
                                    })}
                                </div>
                            )}
                            {zones.length > 1 && (
                                <div className="mb-6 rounded-lg bg-gray-800 p-4">
                                    <div className="rounded bg-blue-900 p-3">
                                        <h4 className="mb-2 text-sm font-medium text-blue-300">
                                            🎯 {t('เลือกรูปแบบการเปิดโซน:')}
                                        </h4>
                                        <div className="grid grid-cols-1 gap-3 md:grid-cols-3">
                                            <label className="flex cursor-pointer items-center gap-2 rounded bg-blue-800 p-1 hover:bg-blue-700">
                                                <input
                                                    type="radio"
                                                    name="zoneOperation"
                                                    value="sequential"
                                                    checked={zoneOperationMode === 'sequential'}
                                                    onChange={() =>
                                                        handleZoneOperationModeChange('sequential')
                                                    }
                                                    className="rounded"
                                                />
                                                <div>
                                                    <p className="text-xs font-medium">
                                                        {t('เปิดทีละโซน')}
                                                    </p>
                                                </div>
                                            </label>
                                            <label className="flex cursor-pointer items-center gap-2 rounded bg-blue-800 p-1 hover:bg-blue-700">
                                                <input
                                                    type="radio"
                                                    name="zoneOperation"
                                                    value="simultaneous"
                                                    checked={zoneOperationMode === 'simultaneous'}
                                                    onChange={() =>
                                                        handleZoneOperationModeChange(
                                                            'simultaneous'
                                                        )
                                                    }
                                                    className="rounded"
                                                />
                                                <div>
                                                    <p className="text-xs font-medium">
                                                        {t('เปิดพร้อมกันทุกโซน')}
                                                    </p>
                                                </div>
                                            </label>
                                            <label className="flex cursor-pointer items-center gap-2 rounded bg-blue-800 p-1 hover:bg-blue-700">
                                                <input
                                                    type="radio"
                                                    name="zoneOperation"
                                                    value="custom"
                                                    checked={zoneOperationMode === 'custom'}
                                                    onChange={() =>
                                                        handleZoneOperationModeChange('custom')
                                                    }
                                                    className="rounded"
                                                />
                                                <div>
                                                    <p className="text-xs font-medium">
                                                        {t('กำหนดเอง')}
                                                    </p>
                                                </div>
                                            </label>
                                        </div>
                                    </div>

                                    {zoneOperationMode === 'custom' && (
                                        <div className="mt-4 rounded bg-purple-900 p-3">
                                            <div className="mb-3 flex items-center justify-between">
                                                <h4 className="text-sm font-medium text-purple-300">
                                                    📋 {t('จัดการกลุ่มการเปิดโซน:')}
                                                </h4>
                                                <button
                                                    onClick={addOperationGroup}
                                                    className="rounded bg-purple-600 px-3 py-1 text-xs hover:bg-purple-700"
                                                >
                                                    + {t('เพิ่มกลุ่ม')}
                                                </button>
                                            </div>
                                            <div className="space-y-2">
                                                {zoneOperationGroups.map((group) => (
                                                    <div
                                                        key={group.id}
                                                        className="rounded bg-purple-800 p-2"
                                                    >
                                                        <div className="mb-2 flex items-center justify-between">
                                                            <p className="text-sm font-medium text-purple-200">
                                                                {group.label} ({t('ลำดับที่')}{' '}
                                                                {group.order})
                                                                {group.zones.length === 0 && (
                                                                    <span className="ml-2 text-red-300">
                                                                        ({t('ไม่มีโซน')})
                                                                    </span>
                                                                )}
                                                            </p>
                                                            {zoneOperationGroups.length > 1 && (
                                                                <button
                                                                    onClick={() =>
                                                                        removeOperationGroup(
                                                                            group.id
                                                                        )
                                                                    }
                                                                    className="text-xs text-red-400 hover:text-red-300"
                                                                >
                                                                    {t('ลบ')}
                                                                </button>
                                                            )}
                                                        </div>
                                                        <div className="grid grid-cols-2 gap-2 md:grid-cols-4">
                                                            {zones.map((zone) => (
                                                                <label
                                                                    key={zone.id}
                                                                    className="flex cursor-pointer items-center gap-1 text-xs"
                                                                >
                                                                    <input
                                                                        type="checkbox"
                                                                        checked={group.zones.includes(
                                                                            zone.id
                                                                        )}
                                                                        onChange={(e) => {
                                                                            if (e.target.checked) {
                                                                                const otherGroups =
                                                                                    zoneOperationGroups.filter(
                                                                                        (g) =>
                                                                                            g.id !==
                                                                                            group.id
                                                                                    );
                                                                                otherGroups.forEach(
                                                                                    (g) => {
                                                                                        updateOperationGroup(
                                                                                            g.id,
                                                                                            g.zones.filter(
                                                                                                (
                                                                                                    z
                                                                                                ) =>
                                                                                                    z !==
                                                                                                    zone.id
                                                                                            )
                                                                                        );
                                                                                    }
                                                                                );
                                                                                updateOperationGroup(
                                                                                    group.id,
                                                                                    [
                                                                                        ...group.zones,
                                                                                        zone.id,
                                                                                    ]
                                                                                );
                                                                            } else {
                                                                                updateOperationGroup(
                                                                                    group.id,
                                                                                    group.zones.filter(
                                                                                        (z) =>
                                                                                            z !==
                                                                                            zone.id
                                                                                    )
                                                                                );
                                                                            }
                                                                        }}
                                                                        className="rounded"
                                                                    />
                                                                    <span>{zone.name}</span>
                                                                </label>
                                                            ))}
                                                        </div>
                                                    </div>
                                                ))}
                                            </div>
                                            <div className="mt-2 text-xs text-purple-200">
                                                💡 {t('โซนที่อยู่ในกลุ่มเดียวกันจะเปิดพร้อมกัน')}
                                            </div>
                                        </div>
                                    )}
                                </div>
                            )}
                        </div>
                    </div>

                    <div className="space-y-6 lg:col-span-8">
                        <div className="mb-6 rounded-lg bg-gray-800 p-4">
                            <h3 className="mb-3 text-lg font-semibold text-purple-400">
                                ⚡ {t('ตัวเลือกปั๊มน้ำ')}
                            </h3>
                            <div className="flex items-center gap-4">
                                <label className="flex items-center gap-2">
                                    <input
                                        type="checkbox"
                                        checked={showPumpOption}
                                        onChange={(e) => setShowPumpOption(e.target.checked)}
                                        className="rounded"
                                    />
                                    <span className="text-sm font-medium">
                                        {t('ต้องการใช้ปั๊มน้ำในระบบ')}
                                    </span>
                                </label>
                                {!showPumpOption && (
                                    <p className="text-sm text-gray-400">
                                        ({t('ใช้แรงดันจากระบบประปาบ้าน')})
                                    </p>
                                )}
                            </div>
                        </div>
                        <InputForm
                            key={activeZoneId}
                            input={currentInput}
                            onInputChange={handleInputChange}
                            selectedSprinkler={currentSprinkler}
                            activeZone={activeZone}
                            projectMode={projectMode}
                            zoneAreaData={getZoneAreaData()}
                            connectionStats={connectionStats}
                            onConnectionEquipmentsChange={handleConnectionEquipmentsChange}
                            greenhouseData={greenhouseData}
                        />

                        <SprinklerSelector
                            selectedSprinkler={currentSprinkler}
                            onSprinklerChange={handleSprinklerChange}
                            results={results}
                            activeZone={activeZone}
                            allZoneSprinklers={zoneSprinklers}
                            projectMode={projectMode}
                            gardenStats={gardenStats}
                            greenhouseData={greenhouseData}
                        />

                        {currentSprinkler && (
                            <>
                                <div className="mb-6 grid grid-cols-1 gap-6 md:grid-cols-2 lg:grid-cols-2">
                                    <PipeSelector
                                        pipeType="branch"
                                        results={results}
                                        input={currentInput}
                                        selectedPipe={effectiveEquipment.branchPipe}
                                        onPipeChange={(pipe) => handlePipeChange('branch', pipe)}
                                        horticultureSystemData={horticultureSystemData}
                                        gardenSystemData={gardenSystemData}
                                        greenhouseSystemData={greenhouseData}
                                        activeZoneId={activeZoneId}
                                        selectedSprinkler={currentSprinkler}
                                        projectMode={projectMode}
                                    />

                                    {shouldShowSecondaryPipe ? (
                                        <PipeSelector
                                            pipeType="secondary"
                                            results={results}
                                            input={currentInput}
                                            selectedPipe={effectiveEquipment.secondaryPipe}
                                            onPipeChange={(pipe) =>
                                                handlePipeChange('secondary', pipe)
                                            }
                                            horticultureSystemData={horticultureSystemData}
                                            gardenSystemData={gardenSystemData}
                                            greenhouseSystemData={greenhouseData}
                                            activeZoneId={activeZoneId}
                                            selectedSprinkler={currentSprinkler}
                                            projectMode={projectMode}
                                        />
                                    ) : (
                                        <div className="flex items-center justify-center rounded-lg bg-gray-800 p-8">
                                            <div className="text-center text-gray-500">
                                                <div className="mb-2 text-4xl">➖</div>
                                                <p>ไม่ใช้ท่อรอง</p>
                                            </div>
                                        </div>
                                    )}

                                    {shouldShowMainPipe && (
                                        <PipeSelector
                                            pipeType="main"
                                            results={results}
                                            input={currentInput}
                                            selectedPipe={effectiveEquipment.mainPipe}
                                            onPipeChange={(pipe) => handlePipeChange('main', pipe)}
                                            horticultureSystemData={horticultureSystemData}
                                            gardenSystemData={gardenSystemData}
                                            greenhouseSystemData={greenhouseData}
                                            activeZoneId={activeZoneId}
                                            selectedSprinkler={currentSprinkler}
                                            projectMode={projectMode}
                                        />
                                    )}

                                    {currentInput.longestEmitterPipeM &&
                                    currentInput.longestEmitterPipeM > 0 ? (
                                        <PipeSelector
                                            pipeType="emitter"
                                            results={results}
                                            input={currentInput}
                                            selectedPipe={effectiveEquipment.emitterPipe}
                                            onPipeChange={(pipe) =>
                                                handlePipeChange('emitter', pipe)
                                            }
                                            horticultureSystemData={horticultureSystemData}
                                            gardenSystemData={gardenSystemData}
                                            greenhouseSystemData={greenhouseData}
                                            activeZoneId={activeZoneId}
                                            selectedSprinkler={currentSprinkler}
                                            projectMode={projectMode}
                                        />
                                    ) : projectMode === 'horticulture' ? (
                                        <div className="flex items-center justify-center rounded-lg bg-gray-800 p-8">
                                            <div className="text-center text-gray-500">
                                                <div className="mb-2 text-4xl">➖</div>
                                                <p>ไม่ใช้ท่อย่อยแยก</p>
                                            </div>
                                        </div>
                                    ) : null}
                                </div>

                                {/* สรุปการคำนวณระบบท่อทั้งหมด */}
                                <PipeSystemSummary
                                    horticultureSystemData={horticultureSystemData}
                                    gardenSystemData={gardenSystemData}
                                    activeZoneId={activeZoneId}
                                    selectedPipes={{
                                        branch: effectiveEquipment.branchPipe,
                                        secondary: effectiveEquipment.secondaryPipe,
                                        main: effectiveEquipment.mainPipe,
                                        emitter: effectiveEquipment.emitterPipe,
                                    }}
                                    sprinklerPressure={
                                        projectMode === 'garden' &&
                                        gardenSystemData?.sprinklerConfig?.pressureBar
                                            ? {
                                                  pressureBar:
                                                      gardenSystemData.sprinklerConfig.pressureBar,
                                                  headM:
                                                      gardenSystemData.sprinklerConfig.pressureBar *
                                                      10,
                                                  head20PercentM:
                                                      gardenSystemData.sprinklerConfig.pressureBar *
                                                      10 *
                                                      0.2,
                                              }
                                            : projectMode === 'field-crop'
                                              ? {
                                                    pressureBar: 2.5, // Default pressure for field-crop
                                                    headM: 25,
                                                    head20PercentM: 5,
                                                }
                                              : projectMode === 'greenhouse'
                                                ? {
                                                      pressureBar: 2.0, // Default pressure for greenhouse
                                                      headM: 20,
                                                      head20PercentM: 4,
                                                  }
                                                : horticultureSystemData?.sprinklerConfig?.pressureBar
                                                ? {
                                                      pressureBar:
                                                          horticultureSystemData.sprinklerConfig
                                                              .pressureBar,
                                                      headM:
                                                          horticultureSystemData.sprinklerConfig
                                                              .pressureBar * 10,
                                                      head20PercentM:
                                                          horticultureSystemData.sprinklerConfig
                                                              .pressureBar *
                                                          10 *
                                                          0.2,
                                                  }
                                                : undefined
                                    }
                                    projectMode={projectMode}
                                />

                                <CalculationSummary
                                    results={results}
                                    input={currentInput}
                                    selectedSprinkler={currentSprinkler}
                                    selectedPump={effectiveEquipment.pump}
                                    selectedBranchPipe={effectiveEquipment.branchPipe}
                                    selectedSecondaryPipe={effectiveEquipment.secondaryPipe}
                                    selectedMainPipe={effectiveEquipment.mainPipe}
                                    activeZone={activeZone}
                                    selectedZones={zones.map((z) => z.id)}
                                    allZoneSprinklers={zoneSprinklers}
                                    projectMode={projectMode}
                                    showPump={showPumpOption}
                                    simultaneousZonesCount={
                                        zoneOperationMode === 'simultaneous'
                                            ? zones.length
                                            : zoneOperationMode === 'custom'
                                              ? Math.max(
                                                    ...zoneOperationGroups.map(
                                                        (g) => g.zones.length
                                                    )
                                                )
                                              : 1
                                    }
                                    zoneOperationGroups={zoneOperationGroups}
                                    getZoneName={getZoneNameForSummary}
                                    fieldCropData={fieldCropData}
                                    greenhouseData={greenhouseData}
                                    gardenStats={gardenStats}
                                />

                                {showPumpOption && (
                                    <PumpSelector
                                        results={results}
                                        selectedPump={effectiveEquipment.pump}
                                        onPumpChange={handlePumpChange}
                                        zoneOperationGroups={zoneOperationGroups}
                                        zoneInputs={zoneInputs}
                                        zoneOperationMode={zoneOperationMode}
                                        simultaneousZonesCount={
                                            zoneOperationMode === 'simultaneous'
                                                ? zones.length
                                                : zoneOperationMode === 'custom'
                                                  ? Math.max(
                                                        ...zoneOperationGroups.map(
                                                            (g) => g.zones.length
                                                        )
                                                    )
                                                  : 1
                                        }
                                        selectedZones={zones.map((z) => z.id)}
                                        allZoneResults={results?.allZoneResults}
                                        projectSummary={results?.projectSummary}
                                        projectMode={projectMode}
                                    />
                                )}

                                <CostSummary
                                    results={results}
                                    zoneSprinklers={zoneSprinklers}
                                    selectedPipes={selectedPipes}
                                    selectedPump={effectiveEquipment.pump}
                                    activeZoneId={activeZoneId}
                                    projectData={null}
                                    gardenData={gardenData}
                                    gardenStats={gardenStats}
                                    zoneInputs={zoneInputs}
                                    onQuotationClick={handleOpenQuotationModal}
                                    projectMode={projectMode}
                                    showPump={showPumpOption}
                                    fieldCropData={fieldCropData}
                                    greenhouseData={greenhouseData}
                                    sprinklerEquipmentSets={sprinklerEquipmentSets}
                                    connectionEquipments={connectionEquipments}
                                />
                            </>
                        )}
                    </div>
                </div>
            </div>

            {showImageModal && projectImage && (
                <div
                    className="fixed inset-0 z-50 flex items-center justify-center bg-black bg-opacity-75"
                    onClick={() => setShowImageModal(false)}
                >
                    <div
                        className="relative max-h-[90vh] max-w-[90vw]"
                        onClick={(e) => e.stopPropagation()}
                    >
                        <button
                            onClick={() => setShowImageModal(false)}
                            className="absolute -right-4 -top-4 rounded-full bg-red-600 p-2 text-white hover:bg-red-700"
                        >
                            ×
                        </button>
                        <div className="relative flex h-[90vh] w-[90vw] items-center justify-center">
                            <img
                                src={projectImage}
                                alt={`${
                                    projectMode === 'garden'
                                        ? t('สวนบ้าน')
                                        : projectMode === 'field-crop'
                                          ? t('พืชไร่')
                                          : projectMode === 'greenhouse'
                                            ? t('โรงเรือน')
                                            : t('พืชสวน')
                                } Project`}
                                className="max-h-full max-w-full rounded-lg"
                            />
                            <div className="absolute left-4 top-4">
                                <div
                                    className={`rounded-lg px-3 py-1 text-sm font-medium ${
                                        projectMode === 'garden'
                                            ? 'bg-green-600 text-white'
                                            : projectMode === 'field-crop'
                                              ? 'bg-yellow-600 text-white'
                                              : projectMode === 'greenhouse'
                                                ? 'bg-purple-600 text-white'
                                                : 'bg-orange-600 text-white'
                                    }`}
                                >
                                    {projectMode === 'garden'
                                        ? t('🏡 สวนบ้าน')
                                        : projectMode === 'field-crop'
                                          ? t('🌾 พืชไร่')
                                          : projectMode === 'greenhouse'
                                            ? t('🏠 โรงเรือน')
                                            : t('🌱 พืชสวน')}
                                </div>
                            </div>
                        </div>
                    </div>
                </div>
            )}

            <QuotationModal
                show={showQuotationModal}
                quotationData={quotationData}
                quotationDataCustomer={quotationDataCustomer}
                onQuotationDataChange={setQuotationData}
                onQuotationDataCustomerChange={setQuotationDataCustomer}
                onClose={() => setShowQuotationModal(false)}
                onConfirm={handleQuotationModalConfirm}
                t={t}
            />

            <QuotationDocument
                show={showQuotation}
                results={results}
                quotationData={quotationData}
                quotationDataCustomer={quotationDataCustomer}
                selectedSprinkler={currentSprinkler}
                selectedPump={effectiveEquipment.pump}
                selectedBranchPipe={effectiveEquipment.branchPipe}
                selectedSecondaryPipe={effectiveEquipment.secondaryPipe}
                selectedMainPipe={effectiveEquipment.mainPipe}
                selectedExtraPipe={selectedExtraPipe}
                projectImage={projectImage}
                projectData={projectData}
                gardenData={gardenData}
                greenhouseData={greenhouseData}
                zoneSprinklers={zoneSprinklers}
                selectedPipes={selectedPipes}
                sprinklerEquipmentSets={sprinklerEquipmentSets}
                connectionEquipments={connectionEquipments}
                onClose={() => setShowQuotation(false)}
                projectMode={projectMode}
                showPump={showPumpOption}
            />
            <Footer />
        </div>
    );
}<|MERGE_RESOLUTION|>--- conflicted
+++ resolved
@@ -567,8 +567,6 @@
         };
     };
 
-<<<<<<< HEAD
-=======
     const createFieldCropZoneInputFromSystemData = (
         zone: any,
         totalZones: number
@@ -605,7 +603,6 @@
         };
     };
 
->>>>>>> 75977d6b
     const createSingleFieldCropInput = (fieldData: FieldCropData): IrrigationInput => {
         const areaInRai = fieldData.area.size / 1600;
 
@@ -1093,23 +1090,13 @@
             localStorage.removeItem('horticulture_defaultSprinkler');
             localStorage.removeItem('garden_defaultSprinkler');
 
-<<<<<<< HEAD
-            console.log('🔍 Loading field crop data...');
-            let fieldData = getEnhancedFieldCropData();
-            console.log('🔍 Enhanced field crop data:', fieldData);
-
-            if (!fieldData) {
-                console.log('🔍 No enhanced data found, trying migration...');
-                fieldData = migrateToEnhancedFieldCropData();
-                console.log('🔍 Migrated field crop data:', fieldData);
-=======
             // Load field crop system data from localStorage (similar to horticulture and greenhouse)
-            let systemData: FieldCropSystemData | null = null;
+            let systemData: FieldCropData | null = null;
             const systemDataStr = localStorage.getItem('fieldCropSystemData');
             if (systemDataStr) {
                 try {
                     systemData = JSON.parse(systemDataStr);
-                    setFieldCropSystemData(systemData);
+                    setFieldCropData(systemData);
                 } catch (error) {
                     console.error('❌ Error parsing fieldCropSystemData from localStorage:', error);
                 }
@@ -1126,7 +1113,13 @@
                 } catch (error) {
                     console.error('❌ Error parsing fieldCropData from localStorage:', error);
                 }
->>>>>>> 75977d6b
+            }
+
+            // Fallback to utility functions if localStorage data is not available
+            if (!fieldData) {
+                console.log('🔍 No enhanced data found, trying migration...');
+                fieldData = migrateToEnhancedFieldCropData();
+                console.log('🔍 Migrated field crop data:', fieldData);
             }
 
             // Additional fallback: try to load from fieldMapData directly
@@ -1657,12 +1650,12 @@
         console.log('📦 [PRODUCT] Garden Data:', gardenData);
         console.log('📦 [PRODUCT] Garden Stats:', gardenStats);
         console.log('📦 [PRODUCT] Field Crop Data:', fieldCropData);
-        console.log('📦 [PRODUCT] Field Crop System Data:', fieldCropSystemData);
+        console.log('📦 [PRODUCT] Field Crop System Data:', fieldCropData);
         if (fieldCropData?.crops?.zoneAssignments) {
             console.log('📦 [PRODUCT] Field Crop Zone Assignments:', fieldCropData.crops.zoneAssignments);
         }
-        if (fieldCropSystemData?.zones) {
-            console.log('📦 [PRODUCT] Field Crop System Zones:', fieldCropSystemData.zones);
+        if (fieldCropData?.zones) {
+            console.log('📦 [PRODUCT] Field Crop System Zones:', fieldCropData.zones);
         }
         console.log('📦 [PRODUCT] Greenhouse Data:', greenhouseData);
         console.log('📦 [PRODUCT] Project Data:', projectData);
@@ -1686,33 +1679,10 @@
             console.log('📦 [PRODUCT] ===== END ZONE DATA =====');
             return zones;
         }
-<<<<<<< HEAD
-        if (projectMode === 'field-crop' && fieldCropData) {
-            return fieldCropData.zones.info.map((z) => {
-                const assignedCropValue = fieldCropData.crops.zoneAssignments[z.id];
-                const crop = assignedCropValue ? getCropByValue(assignedCropValue) : null;
-
-                return {
-                    id: z.id,
-                    name: z.name,
-                    area: z.area,
-                    plantCount:
-                        z.sprinklerCount || Math.max(1, Math.ceil(z.totalPlantingPoints / 10)),
-                    totalWaterNeed: z.totalWaterRequirementPerDay,
-                    plantData: crop
-                        ? {
-                              name: crop.name,
-                              waterNeed: crop.waterRequirement || 50,
-                              category: crop.category,
-                          }
-                        : null,
-                };
-            });
-=======
         if (projectMode === 'field-crop') {
-            // Use fieldCropSystemData if available, otherwise fallback to fieldCropData
-            if (fieldCropSystemData && fieldCropSystemData.zones) {
-                const zones = fieldCropSystemData.zones.map((z: any) => ({
+            // Use fieldCropData if available, otherwise fallback to fieldCropData
+            if (fieldCropData && fieldCropData.zones && fieldCropData.zones.info) {
+                const zones = fieldCropData.zones.info.map((z: any) => ({
                     id: z.id,
                     name: z.name,
                     area: z.area,
@@ -1748,7 +1718,6 @@
                 console.log('📦 [PRODUCT] ===== END ZONE DATA =====');
                 return zones;
             }
->>>>>>> 75977d6b
         }
         if (projectMode === 'greenhouse' && greenhouseData) {
             const zones = greenhouseData.summary.plotStats.map((p) => {
