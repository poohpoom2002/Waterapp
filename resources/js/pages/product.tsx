// resources/js/pages/product.tsx
/* eslint-disable react-hooks/exhaustive-deps */
/* eslint-disable @typescript-eslint/no-unused-vars */
/* eslint-disable @typescript-eslint/no-explicit-any */
import React, { useState, useEffect, useMemo } from 'react';
import axios from 'axios';
import { IrrigationInput, QuotationData, QuotationDataCustomer } from './types/interfaces';
import { useCalculations, ZoneCalculationData } from './hooks/useCalculations';
import { calculatePipeRolls, formatNumber } from './utils/calculations';
import Navbar from '../components/Navbar';
import Footer from '../components/Footer';
import { useLanguage } from '../contexts/LanguageContext';
import { refreshCsrfToken } from '../bootstrap';

// Removed old imports from horticultureProjectStats and horticultureUtils
// Will use data directly from HorticultureResultsPage.tsx via localStorage

// Define minimal interfaces we need
interface HorticultureProject {
    projectName: string;
    customerName?: string;
    totalArea: number;
    mainArea?: any[];
    pump?: any;
    zones: Zone[];
    mainPipes?: MainPipe[];
    subMainPipes?: SubMainPipe[];
    plants: any[];
    useZones: boolean;
    irrigationZones?: any[];
    selectedPlantType?: any;
    exclusionAreas?: any[];
    createdAt?: string;
    updatedAt?: string;
}

interface Zone {
    id: string;
    name: string;
    plantCount: number;
    area: number;
    plantData?: any;
}

interface MainPipe {
    id: string;
    toZone: string;
    length?: number;
}

interface SubMainPipe {
    id: string;
    zoneId: string;
    length?: number;
    branchPipes?: any[];
}

import { loadGardenData, GardenPlannerData, GardenZone } from '../utils/homeGardenData';
import { calculateGardenStatistics, GardenStatistics } from '../utils/gardenStatistics';

import {
    getEnhancedFieldCropData,
    migrateToEnhancedFieldCropData,
    FieldCropData,
    calculateEnhancedFieldStats,
} from '../utils/fieldCropData';

import {
    getGreenhouseData,
    migrateLegacyGreenhouseData,
    GreenhousePlanningData,
    EnhancedPlotStats,
    PIXELS_PER_METER,
} from '../utils/greenHouseData';

import { getCropByValue } from './utils/cropData';

import InputForm from './components/InputForm';
import CalculationSummary from './components/CalculationSummary';
import SprinklerSelector from './components/SprinklerSelector';
import PumpSelector from './components/PumpSelector';
import PipeSelector from './components/PipeSelector';
import PipeSystemSummary from './components/PipeSystemSummary';
import CostSummary from './components/CostSummary';
import QuotationModal from './components/QuotationModal';
import QuotationDocument from './components/QuotationDocument';

import { router } from '@inertiajs/react';

type ProjectMode = 'horticulture' | 'garden' | 'field-crop' | 'greenhouse';

interface ZoneOperationGroup {
    id: string;
    zones: string[];
    order: number;
    label: string;
}

const getStoredProjectImage = async (projectMode: ProjectMode): Promise<string | null> => {
    // First check localStorage for backward compatibility
    const imageKeys = ['projectMapImage', `${projectMode}PlanImage`, 'mapCaptureImage'];

    if (projectMode === 'field-crop') {
        imageKeys.push('fieldCropPlanImage');
    } else if (projectMode === 'garden') {
        imageKeys.push('gardenPlanImage', 'homeGardenPlanImage');
    } else if (projectMode === 'greenhouse') {
        imageKeys.push('greenhousePlanImage');
    } else if (projectMode === 'horticulture') {
        imageKeys.push('horticulturePlanImage');
    }

    for (const key of imageKeys) {
        const image = localStorage.getItem(key);
        if (image && image.startsWith('data:image/')) {

            try {
                const metadata = localStorage.getItem('projectMapMetadata');
                if (metadata) {
                    const parsedMetadata = JSON.parse(metadata);
                }
            } catch (error) {
                console.warn('⚠️ Could not parse image metadata:', error);
            }

            return image;
        }
    }

    // If no image in localStorage, try to get from database
    const currentFieldId = localStorage.getItem('currentFieldId');
    if (currentFieldId && !currentFieldId.startsWith('mock-')) {
        try {
            console.log(`🔍 Attempting to load image from database for field: ${currentFieldId}`);
            const response = await axios.get(`/api/fields/${currentFieldId}/image`);
            
            if (response.data.success && response.data.project_image) {
                console.log(`✅ Found project image in database for field: ${currentFieldId}`);
                return response.data.project_image;
            } else {
                console.log(`ℹ️ No image found in database for field: ${currentFieldId}`);
            }
        } catch (error) {
            console.warn(`⚠️ Failed to load image from database for field ${currentFieldId}:`, error);
        }
    }

    console.warn(`⚠️ No project image found for mode: ${projectMode}`);
    return null;
};

const validateImageData = (imageData: string): boolean => {
    if (!imageData || !imageData.startsWith('data:image/')) {
        return false;
    }

    if (imageData.length < 1000) {
        console.warn('⚠️ Image data appears to be too small');
        return false;
    }

    return true;
};

const cleanupOldImages = (): void => {
    const imageKeys = [
        'projectMapImage',
        'fieldCropPlanImage',
        'gardenPlanImage',
        'homeGardenPlanImage',
        'greenhousePlanImage',
        'horticulturePlanImage',
        'mapCaptureImage',
    ];

    let cleanedCount = 0;
    imageKeys.forEach((key) => {
        const image = localStorage.getItem(key);
        if (image && image.startsWith('blob:')) {
            URL.revokeObjectURL(image);
            localStorage.removeItem(key);
            cleanedCount++;
        }
    });

};

export default function Product() {
    const [projectMode, setProjectMode] = useState<ProjectMode>('horticulture');
    const [gardenData, setGardenData] = useState<GardenPlannerData | null>(null);
    const [gardenStats, setGardenStats] = useState<GardenStatistics | null>(null);

    const [fieldCropData, setFieldCropData] = useState<FieldCropData | null>(null);

    const [greenhouseData, setGreenhouseData] = useState<GreenhousePlanningData | null>(null);

    const [projectData, setProjectData] = useState<HorticultureProject | null>(null);
    const [projectStats, setProjectStats] = useState<any>(null);
    const [activeZoneId, setActiveZoneId] = useState<string>('');
    const [zoneInputs, setZoneInputs] = useState<{ [zoneId: string]: IrrigationInput }>({});
    const [zoneSprinklers, setZoneSprinklers] = useState<{ [zoneId: string]: any }>({});
    const [horticultureSystemData, setHorticultureSystemData] = useState<any>(null);

    const [zoneOperationMode, setZoneOperationMode] = useState<
        'sequential' | 'simultaneous' | 'custom'
    >('sequential');
    const [zoneOperationGroups, setZoneOperationGroups] = useState<ZoneOperationGroup[]>([]);

    const { t } = useLanguage();

    const [selectedPipes, setSelectedPipes] = useState<{
        [zoneId: string]: {
            branch?: any;
            secondary?: any;
            main?: any;
            emitter?: any;
        };
    }>({});
    const [selectedPump, setSelectedPump] = useState<any>(null);
    const [showPumpOption, setShowPumpOption] = useState(false);

    const [projectImage, setProjectImage] = useState<string | null>(null);
    const [imageLoading, setImageLoading] = useState(false);
    const [imageLoadError, setImageLoadError] = useState<string | null>(null);
    const [showImageModal, setShowImageModal] = useState(false);
    const [isEditing, setIsEditing] = useState(false);
    const [isSaving, setIsSaving] = useState(false);
    const [lastSaved, setLastSaved] = useState<Date | null>(null);
    const [showQuotationModal, setShowQuotationModal] = useState(false);
    const [showQuotation, setShowQuotation] = useState(false);
    const [quotationData, setQuotationData] = useState<QuotationData>({
        yourReference: '',
        quotationDate: new Date().toLocaleString('th-TH'),
        salesperson: '',
        paymentTerms: '0',
    });
    const [quotationDataCustomer, setQuotationDataCustomer] = useState<QuotationDataCustomer>({
        name: '',
        projectName: '',
        address: '',
        phone: '',
    });
    const [showSaveConfirmModal, setShowSaveConfirmModal] = useState(false);
    const [saveAction, setSaveAction] = useState<'update' | 'new' | null>(null);

    const handleImageUpload = (e: React.ChangeEvent<HTMLInputElement>) => {
        const file = e.target.files?.[0];
        if (file) {
            setImageLoading(true);
            setImageLoadError(null);

            const reader = new FileReader();
            reader.onload = (event) => {
                const imageData = event.target?.result as string;
                if (validateImageData(imageData)) {
                    setProjectImage(imageData);

                    const saveKeys = [
                        'projectMapImage',
                        `${projectMode}PlanImage`,
                        'userUploadedImage',
                    ];

                    saveKeys.forEach((key) => {
                        try {
                            localStorage.setItem(key, imageData);
                        } catch (error) {
                            console.warn(`Failed to save uploaded image with key ${key}:`, error);
                        }
                    });

                } else {
                    setImageLoadError('Invalid image format');
                }
                setImageLoading(false);
            };

            reader.onerror = () => {
                setImageLoadError('Failed to read image file');
                setImageLoading(false);
            };

            reader.readAsDataURL(file);
        }
    };

    const handleImageDelete = () => {
        if (projectImage && projectImage.startsWith('blob:')) {
            URL.revokeObjectURL(projectImage);
        }

        const keysToRemove = [
            'projectMapImage',
            `${projectMode}PlanImage`,
            'userUploadedImage',
            'mapCaptureImage',
        ];

        keysToRemove.forEach((key) => {
            localStorage.removeItem(key);
        });

        setProjectImage(null);
        setImageLoadError(null);
    };

    // Save and edit functions
    // Clean up old localStorage data to prevent quota exceeded errors
    const cleanupLocalStorage = () => {
        try {
            // Get all keys that start with savedProductProject
            const keysToCheck = Object.keys(localStorage).filter(key => 
                key.startsWith('savedProductProject')
            );
            
            // If we have more than 5 saved projects, remove the oldest ones
            if (keysToCheck.length > 5) {
                const keysToRemove = keysToCheck
                    .sort((a, b) => {
                        try {
                            const dataA = JSON.parse(localStorage.getItem(a) || '{}');
                            const dataB = JSON.parse(localStorage.getItem(b) || '{}');
                            const timeA = new Date(dataA.savedAt || 0).getTime();
                            const timeB = new Date(dataB.savedAt || 0).getTime();
                            return timeA - timeB; // Oldest first
                        } catch {
                            return 0;
                        }
                    })
                    .slice(0, keysToCheck.length - 5); // Keep only the 5 most recent
                
                keysToRemove.forEach(key => {
                    localStorage.removeItem(key);
                    console.log(`🗑️ Removed old saved project: ${key}`);
                });
            }
        } catch (error) {
            console.warn('⚠️ Error cleaning up localStorage:', error);
        }
    };

    // Compress project data by removing large images and unnecessary data
    const compressProjectData = (data: any) => {
        const compressed = { ...data };
        
        // Remove large image data to save space
        if (compressed.projectImage && compressed.projectImage.length > 100000) {
            compressed.projectImage = null; // Remove large images
            console.log('📦 Compressed: Removed large project image to save space');
        }
        
        // Remove unnecessary large data
        if (compressed.projectData?.plants) {
            compressed.projectData.plants = compressed.projectData.plants.slice(0, 100); // Keep only first 100 plants
        }
        
        return compressed;
    };

    // Auto-save function that saves without showing alerts
    const autoSaveProject = async (showAlert: boolean = false) => {
        try {
            // Clean up old data first
            cleanupLocalStorage();
            
            // Get field ID from localStorage (stored when field was opened from home page)
            const fieldId = localStorage.getItem('currentFieldId');
            
            // Save all project data to localStorage
            const projectToSave = {
                projectMode,
                projectData,
                gardenData,
                fieldCropData,
                greenhouseData,
                projectStats,
                activeZoneId,
                zoneInputs,
                zoneSprinklers,
                selectedPipes,
                selectedPump,
                showPumpOption,
                zoneOperationMode,
                zoneOperationGroups,
                projectImage,
                quotationData,
                quotationDataCustomer,
                savedAt: new Date().toISOString(),
                fieldId: fieldId, // Include field ID for reference
            };
            
            // Compress the data to save space
            const compressedData = compressProjectData(projectToSave);
            
            // Save to localStorage with field-specific key if fieldId exists
            const storageKey = fieldId ? `savedProductProject_${fieldId}` : 'savedProductProject';
            
            try {
                localStorage.setItem(storageKey, JSON.stringify(compressedData));
                
                // Also save to general storage for backward compatibility
                localStorage.setItem('savedProductProject', JSON.stringify(compressedData));
                
                setLastSaved(new Date());
                console.log('✅ Project auto-saved successfully');
                
                if (showAlert) {
                    alert(t('บันทึกโครงการสำเร็จ'));
                    
                    // Redirect to home page after successful save
                    setTimeout(() => {
                        router.visit('/');
                    }, 1000); // Wait 1 second to show the success message
                }
            } catch (storageError: any) {
                if (storageError.name === 'QuotaExceededError') {
                    console.warn('⚠️ Storage quota exceeded, attempting to free more space...');
                    
                    // Remove all old saved projects to free space
                    const allKeys = Object.keys(localStorage).filter(key => 
                        key.startsWith('savedProductProject')
                    );
                    allKeys.forEach(key => localStorage.removeItem(key));
                    
                    // Try saving again with even more compression
                    const minimalData = {
                        projectMode: compressedData.projectMode,
                        zoneInputs: compressedData.zoneInputs,
                        zoneSprinklers: compressedData.zoneSprinklers,
                        selectedPipes: compressedData.selectedPipes,
                        selectedPump: compressedData.selectedPump,
                        zoneOperationMode: compressedData.zoneOperationMode,
                        zoneOperationGroups: compressedData.zoneOperationGroups,
                        quotationData: compressedData.quotationData,
                        quotationDataCustomer: compressedData.quotationDataCustomer,
                        savedAt: compressedData.savedAt,
                        fieldId: compressedData.fieldId,
                    };
                    
                    localStorage.setItem(storageKey, JSON.stringify(minimalData));
                    localStorage.setItem('savedProductProject', JSON.stringify(minimalData));
                    
                    setLastSaved(new Date());
                    console.log('✅ Project saved with minimal data due to storage constraints');
                    
                    if (showAlert) {
                        alert(t('บันทึกโครงการสำเร็จ (ข้อมูลถูกบีบอัดเพื่อประหยัดพื้นที่)'));
                        
                        setTimeout(() => {
                            router.visit('/');
                        }, 1000);
                    }
                } else {
                    throw storageError;
                }
            }
        } catch (error) {
            console.error('❌ Error auto-saving project:', error);
            if (showAlert) {
                alert(t('เกิดข้อผิดพลาดในการบันทึกโครงการ'));
            }
        }
    };

    const handleSaveProject = async () => {
        // Check if this is an existing field being edited
        const fieldId = localStorage.getItem('currentFieldId');
        
        if (fieldId && !fieldId.startsWith('mock-')) {
            // This is an existing field, show confirmation modal
            setShowSaveConfirmModal(true);
            return;
        }
        
        // This is a new field, save directly
        await performSaveProject('new');
    };

    const performSaveProject = async (action: 'update' | 'new') => {
        setIsSaving(true);
        try {
            // Get field ID from localStorage (stored when field was opened from home page)
            const fieldId = localStorage.getItem('currentFieldId');
            console.log('🔍 Field ID from localStorage:', fieldId);
            console.log('🔍 Current URL:', window.location.href);

            // First save to localStorage
            await autoSaveProject(false);

            // Prepare complete project data (excluding images)
            const projectDataToSave = {
                status: 'finished',
                is_completed: true,

                // Core project data
                project_mode: projectMode,
                project_data: projectData,
                project_stats: projectStats,

                // Zone-specific data
                zone_inputs: zoneInputs,
                zone_sprinklers: zoneSprinklers,
                zone_operation_mode: zoneOperationMode,
                zone_operation_groups: zoneOperationGroups,
                active_zone_id: activeZoneId,

                // Equipment selections
                selected_pipes: selectedPipes,
                selected_pump: selectedPump,
                show_pump_option: showPumpOption,

                // Quotation data
                quotation_data: quotationData,
                quotation_data_customer: quotationDataCustomer,

                // Calculations and equipment
                effective_equipment: getEffectiveEquipment(),
                zone_calculation_data: createZoneCalculationData(),

                // Additional project data for different modes
                garden_data: gardenData,
                garden_stats: gardenStats,
                field_crop_data: fieldCropData,
                greenhouse_data: greenhouseData,

                // UI state (for restoring user's view)
                last_saved: lastSaved ? lastSaved.toISOString() : null,
            };

            try {
                // Refresh CSRF token before making the API call
                await refreshCsrfToken();
                
                let response;
                
                if (action === 'update' && fieldId && !fieldId.startsWith('mock-')) {
                    // Update existing field
                    console.log('🔄 Updating existing field data in database:', fieldId);
                    console.log('📦 Data being saved:', Object.keys(projectDataToSave));
                    
                    response = await axios.put(`/api/fields/${fieldId}/data`, projectDataToSave);
                } else {
                    // Create new field
                    console.log('🔄 Creating new field in database');
                    console.log('📦 Data being saved:', Object.keys(projectDataToSave));
                    console.log('📊 Project Stats:', projectStats);
                    console.log('📊 Project Data:', projectData);
                    
                    // Get field name from localStorage or use default
                    const fieldName = localStorage.getItem('currentFieldName') || 'New Field';
                    
                    // Calculate area and water need based on project mode
                    let calculatedArea = 0;
                    let calculatedWaterNeed = 0;
                    let calculatedPlants = 0;
                    let areaCoordinates: any[] = [];
                    let category = 'horticulture';
                    
                    if (projectMode === 'garden' && gardenStats) {
                        // Home garden project
                        calculatedArea = gardenStats.summary?.totalArea || 0;
                        calculatedWaterNeed = gardenStats.summary?.totalPipeLength || 0; // Use pipe length as water need estimate
                        calculatedPlants = gardenStats.summary?.totalSprinklers || 0; // Use sprinkler count as plant count
                        areaCoordinates = gardenData?.gardenZones?.[0]?.coordinates || [];
                        category = 'home-garden';
                        console.log('🏡 Home garden data:', { calculatedArea, calculatedWaterNeed, calculatedPlants });
                    } else if (projectMode === 'field-crop' && fieldCropData) {
                        // Field crop project - use available properties
                        calculatedArea = fieldCropData.area?.sizeInRai || 0;
                        calculatedWaterNeed = fieldCropData.summary?.totalWaterRequirementPerDay || 0;
                        calculatedPlants = fieldCropData.summary?.totalPlantingPoints || 0;
                        areaCoordinates = fieldCropData.area?.coordinates || [];
                        category = 'field-crop';
                        console.log('🌾 Field crop data:', { calculatedArea, calculatedWaterNeed, calculatedPlants });
                    } else if (projectMode === 'greenhouse' && greenhouseData) {
                        // Greenhouse project - use available properties
                        calculatedArea = greenhouseData.summary?.totalGreenhouseArea || 0;
                        calculatedWaterNeed = greenhouseData.summary?.waterManagement?.dailyRequirement?.optimal || 0;
                        calculatedPlants = greenhouseData.summary?.overallProduction?.totalPlants || 0;
                        areaCoordinates = greenhouseData.rawData?.shapes?.[0]?.points || [];
                        category = 'greenhouse';
                        console.log('🌱 Greenhouse data:', { calculatedArea, calculatedWaterNeed, calculatedPlants });
                    } else if (projectStats) {
                        // Horticulture project
                        calculatedArea = projectStats.totalAreaInRai || projectStats.totalArea || 0;
                        calculatedWaterNeed = projectStats.totalWaterNeedPerSession || projectStats.totalWaterNeed || 0;
                        calculatedPlants = projectStats.totalPlants || 0;
                        areaCoordinates = projectData?.mainArea || [];
                        console.log('🌳 Horticulture data:', { calculatedArea, calculatedWaterNeed, calculatedPlants });
                    } else if (projectData) {
                        // Fallback calculation from project data
                        if (projectData.mainArea && projectData.mainArea.length > 2) {
                            // Calculate area from coordinates (simplified)
                            calculatedArea = projectData.mainArea.length * 0.1; // Rough estimate
                        }
                        if (projectData.zones && projectData.zones.length > 0) {
                            calculatedPlants = projectData.zones.reduce((total, zone) => total + (zone.plantCount || 0), 0);
                            calculatedWaterNeed = projectData.zones.reduce((total, zone) => total + (zone.totalWaterNeed || 0), 0);
                        }
                        areaCoordinates = projectData?.mainArea || [];
                        console.log('🔄 Fallback data:', { calculatedArea, calculatedWaterNeed, calculatedPlants });
                    }
                    
                    console.log('🧮 Final calculated values:', {
                        area: calculatedArea,
                        waterNeed: calculatedWaterNeed,
                        plants: calculatedPlants,
                        category,
                        areaCoordinatesLength: areaCoordinates.length
                    });
                    
                    const newFieldData = {
                        name: fieldName,
                        customer_name: 'Customer',
                        category: category,
                        area_coordinates: areaCoordinates,
                        plant_type_id: 21, // Default plant type
                        total_plants: calculatedPlants,
                        total_area: calculatedArea,
                        total_water_need: calculatedWaterNeed,
                        area_type: 'polygon',
                        ...projectDataToSave
                    };
                    
                    response = await axios.post('/api/fields', newFieldData);
                }
                
                if (response.data.success) {
                    console.log('✅ Field data saved to database successfully');
                    console.log('📊 Response:', response.data);
                    
                    // Store the field ID (either new or existing)
                    if (response.data.field?.id) {
                        localStorage.setItem('currentFieldId', response.data.field.id);
                        console.log('🆔 Field ID stored:', response.data.field.id);
                    }
                } else {
                    console.warn('⚠️ Failed to save field data to database:', response.data);
                }
            } catch (dbError: any) {
                console.error('❌ Error saving field data to database:', dbError);
                console.error('Error response:', dbError.response?.data);
                console.error('Error status:', dbError.response?.status);
                
                // If it's a CSRF error, try refreshing the token and retry
                if (dbError.response?.status === 419) {
                    console.log('🔄 CSRF token error, attempting to refresh and retry...');
                    try {
                        await refreshCsrfToken();
                        
                        // Always try to create a new field on retry if there was an error
                        const fieldName = localStorage.getItem('currentFieldName') || 'New Field';
                        
                        // Calculate area and water need from project data
                        let calculatedArea = 0;
                        let calculatedWaterNeed = 0;
                        let calculatedPlants = 0;
                        
                        if (projectStats) {
                            calculatedArea = projectStats.totalAreaInRai || projectStats.totalArea || 0;
                            calculatedWaterNeed = projectStats.totalWaterNeedPerSession || projectStats.totalWaterNeed || 0;
                            calculatedPlants = projectStats.totalPlants || 0;
                        } else if (projectData) {
                            // Fallback calculation from project data
                            if (projectData.mainArea && projectData.mainArea.length > 2) {
                                calculatedArea = projectData.mainArea.length * 0.1; // Rough estimate
                            }
                            if (projectData.zones && projectData.zones.length > 0) {
                                calculatedPlants = projectData.zones.reduce((total, zone) => total + (zone.plantCount || 0), 0);
                                calculatedWaterNeed = projectData.zones.reduce((total, zone) => total + (zone.totalWaterNeed || 0), 0);
                            }
                        }
                        
                        const newFieldData = {
                            name: fieldName,
                            customer_name: 'Customer',
                            category: 'horticulture',
                            area_coordinates: projectData?.mainArea || [],
                            plant_type_id: 21,
                            total_plants: calculatedPlants,
                            total_area: calculatedArea,
                            total_water_need: calculatedWaterNeed,
                            area_type: 'polygon',
                            ...projectDataToSave
                        };
                        
                        const retryResponse = await axios.post('/api/fields', newFieldData);
                        
                        if (retryResponse.data.success) {
                            console.log('✅ Field data saved to database after retry');
                            if (retryResponse.data.field?.id) {
                                localStorage.setItem('currentFieldId', retryResponse.data.field.id);
                            }
                        } else {
                            console.warn('⚠️ Failed to save field data to database after retry:', retryResponse.data);
                        }
                    } catch (retryError: any) {
                        console.error('❌ Error saving field data to database after retry:', retryError);
                    }
                }
            }

            console.log('✅ Project saved successfully');
            alert(t('บันทึกโครงการสำเร็จ'));

            // Redirect to home page after successful save
            setTimeout(() => {
                router.visit('/');
            }, 1000); // Wait 1 second to show the success message
        } catch (error) {
            console.error('❌ Error saving project:', error);
            alert(t('เกิดข้อผิดพลาดในการบันทึกโครงการ'));
        } finally {
            setIsSaving(false);
            setShowSaveConfirmModal(false);
        }
    };

    const handleEditProject = () => {
        // Get the current field ID
        const fieldId = localStorage.getItem('currentFieldId');
        
        if (!fieldId || fieldId.startsWith('mock-')) {
            alert(t('no_field_to_edit'));
            return;
        }
        
        // Navigate to appropriate planner based on project mode
        let plannerRoute = '/horticulture/planner';
        
        if (projectMode === 'garden') {
            plannerRoute = '/home-garden/planner';
        } else if (projectMode === 'field-crop') {
            plannerRoute = '/field-crop';
        } else if (projectMode === 'greenhouse') {
            plannerRoute = '/greenhouse-crop';
        }
        
        console.log('🔄 Editing project:', { projectMode, fieldId, plannerRoute });
        
        // For horticulture, pass editFieldId as parameter
        if (projectMode === 'horticulture') {
            router.visit(`${plannerRoute}?editFieldId=${fieldId}`);
        } else {
            // For other modes, the planner will load data using currentFieldId from localStorage
            router.visit(plannerRoute);
        }
    };

    // Manual cleanup function for storage issues
    const handleClearStorage = () => {
        try {
            const keysToRemove = Object.keys(localStorage).filter(key => 
                key.startsWith('savedProductProject')
            );
            keysToRemove.forEach(key => localStorage.removeItem(key));
            console.log(`🗑️ Manually cleared ${keysToRemove.length} saved projects`);
            alert(t('ล้างข้อมูลที่บันทึกไว้แล้ว'));
        } catch (error) {
            console.error('❌ Error clearing storage:', error);
            alert(t('เกิดข้อผิดพลาดในการล้างข้อมูล'));
        }
    };

    // Clear invalid field IDs
    const clearInvalidFieldIds = () => {
        try {
            localStorage.removeItem('currentFieldId');
            localStorage.removeItem('currentFieldName');
            console.log('🗑️ Cleared invalid field IDs from localStorage');
        } catch (error) {
            console.error('❌ Error clearing field IDs:', error);
        }
    };

    // Load field data from database
    const loadFieldDataFromDatabase = async (fieldId: string) => {
        try {
            console.log('🔄 Loading field data from database:', fieldId);
            const response = await axios.get(`/api/fields/${fieldId}`);
            
            if (response.data.success && response.data.field) {
                const field = response.data.field;
                console.log('📦 Field data loaded from database:', Object.keys(field));
                console.log('📊 Database field structure:', {
                    hasProjectData: !!field.project_data,
                    hasProjectStats: !!field.project_stats,
                    hasZoneInputs: !!field.zone_inputs,
                    hasActiveZoneId: !!field.active_zone_id,
                    projectDataKeys: field.project_data ? Object.keys(field.project_data) : [],
                    zoneInputsKeys: field.zone_inputs ? Object.keys(field.zone_inputs) : []
                });
                
                // Debug the actual project_data content
                if (field.project_data) {
                    console.log('🔍 Project data content:', {
                        hasZones: !!field.project_data.zones,
                        zonesCount: field.project_data.zones?.length || 0,
                        hasPlants: !!field.project_data.plants,
                        plantsCount: field.project_data.plants?.length || 0,
                        hasPump: !!field.project_data.pump,
                        hasMainPipes: !!field.project_data.mainPipes,
                        mainPipesCount: field.project_data.mainPipes?.length || 0,
                        hasSubMainPipes: !!field.project_data.subMainPipes,
                        subMainPipesCount: field.project_data.subMainPipes?.length || 0,
                        hasExclusionAreas: !!field.project_data.exclusionAreas,
                        exclusionAreasCount: field.project_data.exclusionAreas?.length || 0,
                        totalArea: field.project_data.totalArea,
                        selectedPlantType: field.project_data.selectedPlantType
                    });
                }
                
                // Restore all field data
                if (field.project_mode) setProjectMode(field.project_mode);
                if (field.project_data) setProjectData(field.project_data);
                if (field.project_stats) setProjectStats(field.project_stats);
                
                // Set active zone - this is critical for loading
                if (field.active_zone_id) {
                    setActiveZoneId(field.active_zone_id);
                } else if (field.project_data?.zones && field.project_data.zones.length > 0) {
                    // If no active zone is set, use the first zone
                    setActiveZoneId(field.project_data.zones[0].id);
                    console.log('🔄 Set active zone to first zone:', field.project_data.zones[0].id);
                } else {
                    // If no zones, use a default
                    setActiveZoneId('main-area');
                    console.log('🔄 Set active zone to default: main-area');
                }
                
                if (field.zone_inputs) setZoneInputs(field.zone_inputs);
                if (field.zone_sprinklers) setZoneSprinklers(field.zone_sprinklers);
                
                // Ensure zone inputs exist for all zones
                if (field.project_data?.zones && (!field.zone_inputs || Object.keys(field.zone_inputs).length === 0)) {
                    console.log('🔄 Creating zone inputs for all zones...');
                    const newZoneInputs: { [key: string]: any } = {};
                    field.project_data.zones.forEach(zone => {
                        newZoneInputs[zone.id] = createZoneInput(zone, {}, [], [], [], 1);
                    });
                    setZoneInputs(newZoneInputs);
                    console.log('✅ Created zone inputs for zones:', Object.keys(newZoneInputs));
                }
                
                // If no zones exist, create zone inputs for main-area
                if ((!field.project_data?.zones || field.project_data.zones.length === 0) && 
                    (!field.zone_inputs || Object.keys(field.zone_inputs).length === 0)) {
                    console.log('🔄 Creating zone inputs for main-area (no zones found)...');
                    const mainAreaZone = {
                        id: 'main-area',
                        name: 'Main Area',
                        coordinates: field.project_data?.mainArea || [],
                        plantData: field.project_data?.selectedPlantType || { id: 1, name: 'Default', plantSpacing: 8, rowSpacing: 8, waterNeed: 50 },
                        plantCount: field.project_data?.plants?.length || 0,
                        totalWaterNeed: (field.project_data?.plants?.length || 0) * (field.project_data?.selectedPlantType?.waterNeed || 50),
                        area: field.project_data?.totalArea || 0,
                        color: '#3b82f6'
                    };
                    const newZoneInputs = {
                        'main-area': createZoneInput(mainAreaZone, {}, [], [], [], 1)
                    };
                    setZoneInputs(newZoneInputs);
                    console.log('✅ Created zone inputs for main-area');
                }
                if (field.selected_pipes) setSelectedPipes(field.selected_pipes);
                if (field.selected_pump) setSelectedPump(field.selected_pump);
                if (field.show_pump_option !== undefined) setShowPumpOption(field.show_pump_option);
                if (field.zone_operation_mode) setZoneOperationMode(field.zone_operation_mode);
                if (field.zone_operation_groups) setZoneOperationGroups(field.zone_operation_groups);
                if (field.quotation_data) setQuotationData(field.quotation_data);
                if (field.quotation_data_customer) setQuotationDataCustomer(field.quotation_data_customer);
                if (field.garden_data) {
                    setGardenData(field.garden_data);
                    console.log('✅ Garden data loaded from database');
                }
                if (field.garden_stats) {
                    setGardenStats(field.garden_stats);
                    console.log('✅ Garden stats loaded from database');
                    
                    // If we have garden data, set up zone inputs for garden mode
                    if (field.garden_data && field.garden_stats && field.project_mode === 'home-garden') {
                        console.log('🔄 Setting up zone inputs for home garden from database data...');
                        const initialZoneInputs: { [zoneId: string]: IrrigationInput } = {};
                        const initialSelectedPipes: {
                            [zoneId: string]: { branch?: any; secondary?: any; main?: any };
                        } = {};

                        if (field.garden_stats.zones.length > 1) {
                            field.garden_stats.zones.forEach((zone: any) => {
                                initialZoneInputs[zone.zoneId] = createGardenZoneInput(
                                    zone,
                                    field.garden_stats,
                                    field.garden_stats.zones.length
                                );
                                initialSelectedPipes[zone.zoneId] = {
                                    branch: undefined,
                                    secondary: undefined,
                                    main: undefined,
                                };
                            });

                            setZoneInputs(initialZoneInputs);
                            setSelectedPipes(initialSelectedPipes);
                            setActiveZoneId(field.garden_stats.zones[0].zoneId);
                            handleZoneOperationModeChange('sequential');
                            console.log('✅ Zone inputs created for home garden (multi-zone)');
                        } else {
                            const singleInput = createSingleGardenInput(field.garden_stats);
                            setZoneInputs({ 'main-area': singleInput });
                            setSelectedPipes({
                                'main-area': { branch: undefined, secondary: undefined, main: undefined },
                            });
                            setActiveZoneId('main-area');
                            console.log('✅ Zone inputs created for home garden (single zone)');
                        }
                    }
                }
                if (field.field_crop_data) setFieldCropData(field.field_crop_data);
                if (field.greenhouse_data) setGreenhouseData(field.greenhouse_data);
                if (field.last_saved) setLastSaved(new Date(field.last_saved));
                
                console.log('✅ Field data restored from database');
                return true;
            }
        } catch (error) {
            console.error('❌ Error loading field data from database:', error);
        }
        return false;
    };



    const hasUnsavedChanges = () => {
        return isEditing && lastSaved;
    };

    useEffect(() => {
        return () => {
            if (projectImage && projectImage.startsWith('blob:')) {
                URL.revokeObjectURL(projectImage);
            }
            cleanupOldImages();
            
            // Clean up localStorage when component unmounts
            cleanupLocalStorage();
        };
    }, [projectImage]);

    useEffect(() => {
        const urlParams = new URLSearchParams(window.location.search);
        const mode = urlParams.get('mode') as ProjectMode;
        
        if (mode) {
            setProjectMode(mode);
        }
        
        // Auto-load saved project data if fieldId is present
        const fieldId = localStorage.getItem('currentFieldId');
        console.log('🔍 Product page - currentFieldId from localStorage:', fieldId);
        
        // Check if we have horticultureIrrigationData (new field case)
        const horticultureData = localStorage.getItem('horticultureIrrigationData');
        if (horticultureData) {
            try {
                const parsedHorticultureData = JSON.parse(horticultureData);
                console.log('📊 horticultureIrrigationData structure:', {
                    hasZones: !!parsedHorticultureData.zones,
                    zonesCount: parsedHorticultureData.zones?.length || 0,
                    hasPlants: !!parsedHorticultureData.plants,
                    plantsCount: parsedHorticultureData.plants?.length || 0,
                    hasPump: !!parsedHorticultureData.pump,
                    hasMainPipes: !!parsedHorticultureData.mainPipes,
                    mainPipesCount: parsedHorticultureData.mainPipes?.length || 0
                });
            } catch (error) {
                console.error('❌ Error parsing horticultureIrrigationData:', error);
            }
        }
        
        if (fieldId && fieldId.trim() !== '' && !fieldId.startsWith('mock-')) {
            // First try to load from database (most complete data)
            loadFieldDataFromDatabase(fieldId).then((loadedFromDb) => {
                if (!loadedFromDb) {
                    // Fallback to localStorage if database load fails
                    const fieldSpecificKey = `savedProductProject_${fieldId}`;
                    const savedProject = localStorage.getItem(fieldSpecificKey);
                    
                    if (savedProject) {
                        try {
                            const parsedProject = JSON.parse(savedProject);
                            console.log('📊 localStorage project structure:', {
                                hasProjectData: !!parsedProject.projectData,
                                hasProjectStats: !!parsedProject.projectStats,
                                hasZoneInputs: !!parsedProject.zoneInputs,
                                hasActiveZoneId: !!parsedProject.activeZoneId,
                                projectDataKeys: parsedProject.projectData ? Object.keys(parsedProject.projectData) : [],
                                zoneInputsKeys: parsedProject.zoneInputs ? Object.keys(parsedProject.zoneInputs) : []
                            });
                            
                            // Restore all saved state
                            setProjectMode(parsedProject.projectMode || 'horticulture');
                            setProjectData(parsedProject.projectData || null);
                            setGardenData(parsedProject.gardenData || null);
                            setFieldCropData(parsedProject.fieldCropData || null);
                            setGreenhouseData(parsedProject.greenhouseData || null);
                            setProjectStats(parsedProject.projectStats || null);
                            setActiveZoneId(parsedProject.activeZoneId || '');
                            setZoneInputs(parsedProject.zoneInputs || {});
                            setZoneSprinklers(parsedProject.zoneSprinklers || {});
                            setSelectedPipes(parsedProject.selectedPipes || {});
                            setSelectedPump(parsedProject.selectedPump || null);
                            setShowPumpOption(parsedProject.showPumpOption !== undefined ? parsedProject.showPumpOption : true);
                            setZoneOperationMode(parsedProject.zoneOperationMode || 'sequential');
                            setZoneOperationGroups(parsedProject.zoneOperationGroups || []);
                            setProjectImage(parsedProject.projectImage || null);
                            setQuotationData(parsedProject.quotationData || {
                                yourReference: '',
                                quotationDate: new Date().toLocaleString('th-TH'),
                                salesperson: '',
                                paymentTerms: '0',
                            });
                            setQuotationDataCustomer(parsedProject.quotationDataCustomer || {
                                name: '',
                                projectName: '',
                                address: '',
                                phone: '',
                            });
                            
                            // Set last saved time if available
                            if (parsedProject.savedAt) {
                                setLastSaved(new Date(parsedProject.savedAt));
                            }
                            
                            console.log('✅ Auto-loaded saved project data from localStorage for field:', fieldId);
                        } catch (error) {
                            console.error('❌ Error auto-loading saved project from localStorage:', error);
                        }
                    }
                }
            });
        }
    }, []);

    useEffect(() => {
        if (!projectMode) return;

<<<<<<< HEAD
        const loadProjectImage = async () => {
            setImageLoading(true);
            setImageLoadError(null);
            cleanupOldImages();
            
            try {
                const image = await getStoredProjectImage(projectMode);
=======
        setImageLoading(true);
        setImageLoadError(null);
        cleanupOldImages();
        const image = getStoredProjectImage(projectMode);

        if (image && validateImageData(image)) {
            setProjectImage(image);
        } else {
            setProjectImage(null);
            const modeNames = {
                'field-crop': 'Field Crop Summary',
                garden: 'Garden Planner',
                greenhouse: 'Greenhouse Planner',
                horticulture: 'Horticulture Planner',
            };
>>>>>>> 14712155

                if (image && validateImageData(image)) {
                    setProjectImage(image);
                    console.log(`✅ Successfully loaded project image for ${projectMode} mode`);
                } else {
                    console.log(`ℹ️ No valid project image found for ${projectMode} mode`);
                    setProjectImage(null);
                    const modeNames = {
                        'field-crop': 'Field Crop Summary',
                        garden: 'Garden Planner',
                        greenhouse: 'Greenhouse Planner',
                        horticulture: 'Horticulture Planner',
                    };

                    setImageLoadError(
                        `No map image found. Please capture one from ${modeNames[projectMode]} page.`
                    );
                }
            } catch (error) {
                console.error('❌ Error loading project image:', error);
                setProjectImage(null);
                setImageLoadError('Failed to load project image');
            } finally {
                setImageLoading(false);
            }
        };

        loadProjectImage();
    }, [projectMode]);

    useEffect(() => {
        if (projectImage && projectMode) {
            const isValid = validateImageData(projectImage);
            if (!isValid) {
                console.warn('⚠️ Current project image is invalid, attempting to reload...');
                setProjectImage(null);
                
                const reloadImage = async () => {
                    try {
                        const validImage = await getStoredProjectImage(projectMode);
                        if (validImage && validateImageData(validImage)) {
                            setProjectImage(validImage);
                            setImageLoadError(null);
                        } else {
                            setImageLoadError('Invalid or corrupted image data');
                        }
                    } catch (error) {
                        console.error('❌ Error reloading project image:', error);
                        setImageLoadError('Failed to reload project image');
                    }
                };
                
                reloadImage();
            }
        }
    }, [projectImage, projectMode]);

    // Auto-save when important data changes
    useEffect(() => {
        // Only auto-save if we have a fieldId (meaning we're editing an existing field)
        const fieldId = localStorage.getItem('currentFieldId');
        
        if (fieldId && (zoneInputs || selectedPipes || selectedPump || zoneOperationMode)) {
            // Debounce auto-save to avoid too frequent saves
            const timeoutId = setTimeout(() => {
                autoSaveProject(false);
            }, 2000); // Save after 2 seconds of no changes
            
            return () => clearTimeout(timeoutId);
        }
    }, [zoneInputs, selectedPipes, selectedPump, zoneOperationMode, zoneOperationGroups, quotationData, quotationDataCustomer]);

    // Auto-save when sprinkler selections change
    useEffect(() => {
        const fieldId = localStorage.getItem('currentFieldId');
        
        if (fieldId && Object.keys(zoneSprinklers).length > 0) {
            const timeoutId = setTimeout(() => {
                autoSaveProject(false);
            }, 2000);
            
            return () => clearTimeout(timeoutId);
        }
    }, [zoneSprinklers]);

    // Add keyboard shortcuts
    useEffect(() => {
        const handleKeyDown = (e: KeyboardEvent) => {
            // Ctrl+S for save
            if ((e.ctrlKey || e.metaKey) && e.key === 's') {
                e.preventDefault();
                handleSaveProject();
            }
            // Ctrl+E for edit mode toggle
            if ((e.ctrlKey || e.metaKey) && e.key === 'e') {
                e.preventDefault();
                handleEditProject();
            }
        };

        window.addEventListener('keydown', handleKeyDown);
        return () => window.removeEventListener('keydown', handleKeyDown);
    }, []);

    // Add beforeunload event listener
    useEffect(() => {
        const handleBeforeUnload = (e: BeforeUnloadEvent) => {
            if (hasUnsavedChanges()) {
                e.preventDefault();
                e.returnValue = t('คุณมีข้อมูลที่ยังไม่ได้บันทึก ต้องการออกจากหน้าหรือไม่?');
                return t('คุณมีข้อมูลที่ยังไม่ได้บันทึก ต้องการออกจากหน้าหรือไม่?');
            }
        };

        window.addEventListener('beforeunload', handleBeforeUnload);
        return () => window.removeEventListener('beforeunload', handleBeforeUnload);
    }, [isEditing, lastSaved, t]);

    // Check for canceled edit session
    useEffect(() => {
        const editSessionCanceled = localStorage.getItem('editSessionCanceled');
        if (editSessionCanceled === 'true') {
            // Clear the flag silently
            localStorage.removeItem('editSessionCanceled');
        }
    }, []);

    // Helper function to get edit mode styling
    const getEditModeStyle = (componentName: string) => {
        if (!isEditing) return {};
        
        return {
            border: '2px dashed #f59e0b',
            backgroundColor: '#fef3c7',
            position: 'relative' as const,
        };
    };

    const renderEditIndicator = (componentName: string) => {
        if (!isEditing) return null;
        
        return (
            <div className="absolute -top-2 -right-2 bg-yellow-500 text-white text-xs px-2 py-1 rounded-full font-medium">
                ✏️ {t('แก้ไขได้')}
            </div>
        );
    };

    const getZoneName = (zoneId: string): string => {
        if (projectMode === 'garden' && gardenStats) {
            const zone = gardenStats.zones.find((z) => z.zoneId === zoneId);
            return zone?.zoneName || zoneId;
        }
        if (projectMode === 'field-crop' && fieldCropData) {
            const zone = fieldCropData.zones.info.find((z) => z.id === zoneId);
            return zone?.name || zoneId;
        }
        if (projectMode === 'greenhouse' && greenhouseData) {
            // Handle both processed data (with summary) and raw data (without summary)
            if (greenhouseData.summary?.plotStats) {
                const plot = greenhouseData.summary.plotStats.find((p) => p.plotId === zoneId);
                return plot?.plotName || zoneId;
            } else if (greenhouseData.rawData?.shapes) {
                // For raw data, find the shape by ID
                const shape = greenhouseData.rawData?.shapes.find((s) => s.id === zoneId);
                return shape?.name || zoneId;
            }
            return zoneId;
        }
        
        // Check horticultureSystemData first
        const horticultureSystemDataStr = localStorage.getItem('horticultureSystemData');
        if (horticultureSystemDataStr) {
            try {
                const horticultureSystemData = JSON.parse(horticultureSystemDataStr);
                if (horticultureSystemData && horticultureSystemData.zones) {
                    const zone = horticultureSystemData.zones.find((z: any) => z.id === zoneId);
                    if (zone?.name) {
                        return zone.name;
                    }
                }
            } catch (error) {
                // Fall through to default
            }
        }
        
        const zone = projectData?.zones.find((z) => z.id === zoneId);
        return zone?.name || zoneId;
    };

    // แก้ใน product.tsx ประมาณบรรทัด 191-220
    const createGreenhouseZoneInput = (
        plot: EnhancedPlotStats,
        greenhouseData: GreenhousePlanningData,
        totalZones: number
    ): IrrigationInput => {
        const areaInSqm = plot.area;
        // Fix: Convert square meters to rai for consistency
        const areaInRai = areaInSqm / 1600;
        const crop = getCropByValue(plot.cropType || '');
        const totalSprinklers = plot.equipmentCount.sprinklers || plot.production.totalPlants;

        const waterPerSprinkler =
            plot.production.waterRequirementPerIrrigation / Math.max(totalSprinklers, 1);

        const longestBranch = plot.pipeStats.drip.longest || plot.pipeStats.sub.longest || 30;
        const totalBranchLength =
            plot.pipeStats.drip.totalLength || plot.pipeStats.sub.totalLength || 100;
        const longestSubmain = plot.pipeStats.main.longest || 0;
        const totalSubmainLength = plot.pipeStats.main.totalLength || 0;

        return {
            farmSizeRai: formatNumber(areaInRai, 3), // Fix: Now consistently in rai
            totalTrees: totalSprinklers,
            waterPerTreeLiters: formatNumber(waterPerSprinkler, 3),
            numberOfZones: totalZones,
            sprinklersPerTree: 1,
            irrigationTimeMinutes: 30,
            staticHeadM: 0,
            pressureHeadM: 20,
            pipeAgeYears: 0,

            sprinklersPerBranch: Math.max(1, Math.ceil(totalSprinklers / 5)),
            branchesPerSecondary: 1,
            simultaneousZones: 1,

            sprinklersPerLongestBranch: Math.max(1, Math.ceil(totalSprinklers / 5)),
            branchesPerLongestSecondary: 1,
            secondariesPerLongestMain: 1,

            longestBranchPipeM: formatNumber(longestBranch, 3),
            totalBranchPipeM: formatNumber(totalBranchLength, 3),
            longestSecondaryPipeM: formatNumber(longestSubmain, 3),
            totalSecondaryPipeM: formatNumber(totalSubmainLength, 3),
            longestMainPipeM: 0,
            totalMainPipeM: 0,
        };
    };

    const createSingleGreenhouseInput = (
        greenhouseData: GreenhousePlanningData
    ): IrrigationInput => {
        const areaInSqm = greenhouseData.summary.totalPlotArea;
        // Fix: Convert square meters to rai for consistency
        const areaInRai = areaInSqm / 1600;
        const totalSprinklers =
            greenhouseData.summary.overallEquipmentCount.sprinklers ||
            greenhouseData.summary.overallProduction.totalPlants;

        const waterPerSprinkler =
            greenhouseData.summary.overallProduction.waterRequirementPerIrrigation /
            Math.max(totalSprinklers, 1);

        return {
            farmSizeRai: formatNumber(areaInRai, 3), // Fix: Now consistently in rai
            totalTrees: totalSprinklers,
            waterPerTreeLiters: formatNumber(waterPerSprinkler, 3),
            numberOfZones: 1,
            sprinklersPerTree: 1,
            irrigationTimeMinutes: 30,
            staticHeadM: 0,
            pressureHeadM: 20,
            pipeAgeYears: 0,

            sprinklersPerBranch: Math.max(1, Math.ceil(totalSprinklers / 5)),
            branchesPerSecondary: 1,
            simultaneousZones: 1,

            sprinklersPerLongestBranch: Math.max(1, Math.ceil(totalSprinklers / 5)),
            branchesPerLongestSecondary: 1,
            secondariesPerLongestMain: 1,

            longestBranchPipeM: formatNumber(
                greenhouseData.summary.overallPipeStats.drip.longest ||
                    greenhouseData.summary.overallPipeStats.sub.longest ||
                    30,
                3
            ),
            totalBranchPipeM: formatNumber(
                greenhouseData.summary.overallPipeStats.drip.totalLength ||
                    greenhouseData.summary.overallPipeStats.sub.totalLength ||
                    100,
                3
            ),
            longestSecondaryPipeM: formatNumber(
                greenhouseData.summary.overallPipeStats.main.longest || 0,
                3
            ),
            totalSecondaryPipeM: formatNumber(
                greenhouseData.summary.overallPipeStats.main.totalLength || 0,
                3
            ),
            longestMainPipeM: 0,
            totalMainPipeM: 0,
        };
    };

    const createFieldCropZoneInput = (
        zone: FieldCropData['zones']['info'][0],
        fieldData: FieldCropData,
        totalZones: number
    ): IrrigationInput => {
        const areaInRai = zone.area / 1600;
        const assignedCropValue = fieldData.crops.zoneAssignments[zone.id];
        const crop = assignedCropValue ? getCropByValue(assignedCropValue) : null;

        const totalSprinklers =
            zone.sprinklerCount || Math.max(1, Math.ceil(zone.totalPlantingPoints / 10));

        let waterPerSprinklerLPM = 2.0;
        if (crop && crop.waterRequirement) {
            waterPerSprinklerLPM = crop.waterRequirement;
        } else if (zone.totalWaterRequirementPerDay > 0 && totalSprinklers > 0) {
            const avgIrrigationTimeHours = 0.5;
            waterPerSprinklerLPM =
                zone.totalWaterRequirementPerDay / totalSprinklers / (avgIrrigationTimeHours * 60);
        }

        const zonePipeStats = zone.pipeStats;
        const longestBranch = zonePipeStats.lateral.longest || 30;
        const totalBranchLength = zonePipeStats.lateral.totalLength || 100;
        const longestSubmain = zonePipeStats.submain.longest || 0;
        const totalSubmainLength = zonePipeStats.submain.totalLength || 0;
        const longestMain = zonePipeStats.main.longest || 0;
        const totalMainLength = zonePipeStats.main.totalLength || 0;

        return {
            farmSizeRai: formatNumber(areaInRai, 3),
            totalTrees: totalSprinklers,
            waterPerTreeLiters: formatNumber(waterPerSprinklerLPM, 3),
            numberOfZones: totalZones,
            sprinklersPerTree: 1,
            irrigationTimeMinutes: 30,
            staticHeadM: 0,
            pressureHeadM: 20,
            pipeAgeYears: 0,

            sprinklersPerBranch: Math.max(1, Math.ceil(totalSprinklers / 5)),
            branchesPerSecondary: 1,
            simultaneousZones: 1,

            sprinklersPerLongestBranch: Math.max(1, Math.ceil(totalSprinklers / 5)),
            branchesPerLongestSecondary: 1,
            secondariesPerLongestMain: 1,

            longestBranchPipeM: formatNumber(longestBranch, 3),
            totalBranchPipeM: formatNumber(totalBranchLength, 3),
            longestSecondaryPipeM: formatNumber(longestSubmain, 3),
            totalSecondaryPipeM: formatNumber(totalSubmainLength, 3),
            longestMainPipeM: formatNumber(longestMain, 3),
            totalMainPipeM: formatNumber(totalMainLength, 3),
        };
    };

    const createSingleFieldCropInput = (fieldData: FieldCropData): IrrigationInput => {
        const areaInRai = fieldData.area.size / 1600;

        const totalSprinklers =
            fieldData.irrigation.totalCount ||
            fieldData.summary.totalPlantingPoints ||
            Math.max(1, Math.ceil(fieldData.summary.totalPlantingPoints / 10));

        let waterPerSprinklerLPM = 2.0;
        if (fieldData.summary.totalWaterRequirementPerDay > 0 && totalSprinklers > 0) {
            const avgIrrigationTimeHours = 0.5;
            waterPerSprinklerLPM =
                fieldData.summary.totalWaterRequirementPerDay /
                totalSprinklers /
                (avgIrrigationTimeHours * 60);
        }

        return {
            farmSizeRai: formatNumber(areaInRai, 3),
            totalTrees: totalSprinklers,
            waterPerTreeLiters: formatNumber(waterPerSprinklerLPM, 3),
            numberOfZones: 1,
            sprinklersPerTree: 1,
            irrigationTimeMinutes: 30,
            staticHeadM: 0,
            pressureHeadM: 20,
            pipeAgeYears: 0,

            sprinklersPerBranch: Math.max(1, Math.ceil(totalSprinklers / 5)),
            branchesPerSecondary: 1,
            simultaneousZones: 1,

            sprinklersPerLongestBranch: Math.max(1, Math.ceil(totalSprinklers / 5)),
            branchesPerLongestSecondary: 1,
            secondariesPerLongestMain: 1,

            longestBranchPipeM: formatNumber(fieldData.pipes.stats.lateral.longest || 30, 3),
            totalBranchPipeM: formatNumber(fieldData.pipes.stats.lateral.totalLength || 100, 3),
            longestSecondaryPipeM: formatNumber(fieldData.pipes.stats.submain.longest || 0, 3),
            totalSecondaryPipeM: formatNumber(fieldData.pipes.stats.submain.totalLength || 0, 3),
            longestMainPipeM: formatNumber(fieldData.pipes.stats.main.longest || 0, 3),
            totalMainPipeM: formatNumber(fieldData.pipes.stats.main.totalLength || 0, 3),
        };
    };

    const createZoneCalculationData = (): ZoneCalculationData[] => {
        const zoneCalcData: ZoneCalculationData[] = [];
        let allZoneIds: string[] = [];

        if (projectMode === 'garden' && gardenStats) {
            allZoneIds = gardenStats.zones.map((z) => z.zoneId);
        } else if (projectMode === 'field-crop' && fieldCropData) {
            allZoneIds = fieldCropData.zones.info.map((z) => z.id);
        } else if (projectMode === 'greenhouse' && greenhouseData) {
            // Handle both processed data (with summary) and raw data (without summary)
            if (greenhouseData.summary?.plotStats) {
                allZoneIds = greenhouseData.summary.plotStats.map((p) => p.plotId);
            } else if (greenhouseData.rawData?.shapes) {
                // For raw data, get plot shapes
                allZoneIds = greenhouseData.rawData?.shapes.filter((s) => s.type === 'plot').map((s) => s.id);
            } else {
                allZoneIds = [];
            }
        } else if (projectData) {
            allZoneIds = projectData.zones.map((z) => z.id);
        }

        allZoneIds.forEach((zoneId) => {
            const zoneInput = zoneInputs[zoneId];
            const zoneSprinkler = zoneSprinklers[zoneId];

            if (zoneInput && zoneSprinkler) {
                let simultaneousZonesForCalc = 1;
                if (zoneOperationMode === 'simultaneous') {
                    simultaneousZonesForCalc = allZoneIds.length;
                } else if (zoneOperationMode === 'custom') {
                    const group = zoneOperationGroups.find((g) => g.zones.includes(zoneId));
                    simultaneousZonesForCalc = group ? group.zones.length : 1;
                }

                const adjustedInput = {
                    ...zoneInput,
                    simultaneousZones: simultaneousZonesForCalc,
                    numberOfZones: allZoneIds.length,
                };

                zoneCalcData.push({
                    zoneId,
                    input: adjustedInput,
                    sprinkler: zoneSprinkler,
                    projectMode,
                });
            }
        });

        return zoneCalcData;
    };

    const createGardenZoneInput = (
        zone: any,
        gardenStats: GardenStatistics,
        totalZones: number
    ): IrrigationInput => {
        const zoneStats = gardenStats.zones.find((z) => z.zoneId === zone.zoneId);

        if (!zoneStats) {
            throw new Error(`Zone statistics not found for zone ${zone.zoneId}`);
        }

        const areaInRai = zoneStats.area / 1600;

        // Fix: Use a more reasonable default based on area instead of sprinklerCount
        // Calculate sprinklers based on area: roughly 10-15 sprinklers per rai for home garden
        const sprinklerCount = zoneStats.sprinklerCount > 0 
            ? zoneStats.sprinklerCount 
            : Math.max(5, Math.ceil(areaInRai * 12)); // 12 sprinklers per rai as default
        


        const waterPerSprinkler = 50;

        return {
            farmSizeRai: formatNumber(areaInRai, 3),
            totalTrees: sprinklerCount,
            waterPerTreeLiters: formatNumber(waterPerSprinkler, 3),
            numberOfZones: totalZones,
            sprinklersPerTree: 1,
            irrigationTimeMinutes: 30,
            staticHeadM: 0,
            pressureHeadM: 20,
            pipeAgeYears: 0,

            sprinklersPerBranch: Math.max(1, Math.ceil(sprinklerCount / 5)),
            branchesPerSecondary: 1,
            simultaneousZones: 1,

            sprinklersPerLongestBranch: Math.max(1, Math.ceil(sprinklerCount / 5)),
            branchesPerLongestSecondary: 1,
            secondariesPerLongestMain: 1,

            longestBranchPipeM: formatNumber(zoneStats.longestPipeFromSource || 20, 3),
            totalBranchPipeM: formatNumber(zoneStats.totalPipeLength || 100, 3),
            longestSecondaryPipeM: 0,
            totalSecondaryPipeM: 0,
            longestMainPipeM: 0,
            totalMainPipeM: 0,
        };
    };

    const createSingleGardenInput = (stats: GardenStatistics): IrrigationInput => {
        const summary = stats.summary;

        const areaInRai = summary.totalArea / 1600;

        // Fix: Use area-based calculation if no sprinklers are placed
        const totalSprinklers = summary.totalSprinklers > 0 
            ? summary.totalSprinklers 
            : Math.max(5, Math.ceil(areaInRai * 12)); // 12 sprinklers per rai as default

        return {
            farmSizeRai: formatNumber(areaInRai, 3),
            totalTrees: totalSprinklers,
            waterPerTreeLiters: formatNumber(50, 3),
            numberOfZones: 1,
            sprinklersPerTree: 1,
            irrigationTimeMinutes: 30,
            staticHeadM: 0,
            pressureHeadM: 20,
            pipeAgeYears: 0,

            sprinklersPerBranch: Math.max(1, Math.ceil(totalSprinklers / 5)),
            branchesPerSecondary: 1,
            simultaneousZones: 1,

            sprinklersPerLongestBranch: Math.max(1, Math.ceil(totalSprinklers / 5)),
            branchesPerLongestSecondary: 1,
            secondariesPerLongestMain: 1,

            longestBranchPipeM: formatNumber(summary.longestPipeFromSource || 20, 3),
            totalBranchPipeM: formatNumber(summary.totalPipeLength || 100, 3),
            longestSecondaryPipeM: 0,
            totalSecondaryPipeM: 0,
            longestMainPipeM: 0,
            totalMainPipeM: 0,
        };
    };

    // Removed old createZoneInput and createSingleZoneInput functions
    // Now using direct data creation based on horticultureSystemData

    const currentInput = useMemo(() => {
        if (!activeZoneId) {
            console.log('⚠️ No activeZoneId set');
            return null;
        }
        
        if (!zoneInputs[activeZoneId]) {
            console.log('⚠️ No zone inputs for activeZoneId:', activeZoneId);
            // Try to create default zone inputs if they don't exist
            if (projectData && projectData.zones) {
                const zone = projectData.zones.find(z => z.id === activeZoneId);
                if (zone) {
                    console.log('🔄 Creating default zone inputs for zone:', activeZoneId);
                    const defaultInput = createZoneInput(zone, {}, [], [], [], 1);
                    setZoneInputs(prev => ({
                        ...prev,
                        [activeZoneId]: defaultInput
                    }));
                    return defaultInput;
                }
            }
            return null;
        }

        const baseInput = zoneInputs[activeZoneId];

        let simultaneousZonesForCalc = 1;
        let allZoneIds: string[] = [];

        if (projectMode === 'garden' && gardenStats) {
            allZoneIds = gardenStats.zones.map((z) => z.zoneId);
        } else if (projectMode === 'field-crop' && fieldCropData) {
            allZoneIds = fieldCropData.zones.info.map((z) => z.id);
        } else if (projectMode === 'greenhouse' && greenhouseData) {
            // Handle both processed data (with summary) and raw data (without summary)
            if (greenhouseData.summary?.plotStats) {
                allZoneIds = greenhouseData.summary.plotStats.map((p) => p.plotId);
            } else if (greenhouseData.rawData?.shapes) {
                // For raw data, get plot shapes
                allZoneIds = greenhouseData.rawData?.shapes.filter((s) => s.type === 'plot').map((s) => s.id);
            } else {
                allZoneIds = [];
            }
        } else if (projectData) {
            allZoneIds = projectData.zones.map((z) => z.id);
        }

        if (zoneOperationMode === 'simultaneous') {
            simultaneousZonesForCalc = allZoneIds.length;
        } else if (zoneOperationMode === 'custom') {
            const group = zoneOperationGroups.find((g) => g.zones.includes(activeZoneId));
            simultaneousZonesForCalc = group ? group.zones.length : 1;
        }

        const updatedInput = {
            ...baseInput,
            simultaneousZones: simultaneousZonesForCalc,
            numberOfZones: allZoneIds.length,
        };

        return updatedInput;
    }, [
        activeZoneId,
        zoneInputs,
        zoneOperationMode,
        zoneOperationGroups,
        projectMode,
        gardenStats,
        fieldCropData,
        greenhouseData,
        projectData,
    ]);

    const handleZoneOperationModeChange = (mode: 'sequential' | 'simultaneous' | 'custom') => {
        setZoneOperationMode(mode);

        let allZoneIds: string[] = [];

        if (projectMode === 'garden' && gardenStats) {
            allZoneIds = gardenStats.zones.map((z) => z.zoneId);
        } else if (projectMode === 'field-crop' && fieldCropData) {
            allZoneIds = fieldCropData.zones.info.map((z) => z.id);
        } else if (projectMode === 'greenhouse' && greenhouseData) {
            // Handle both processed data (with summary) and raw data (without summary)
            if (greenhouseData.summary?.plotStats) {
                allZoneIds = greenhouseData.summary.plotStats.map((p) => p.plotId);
            } else if (greenhouseData.rawData?.shapes) {
                // For raw data, get plot shapes
                allZoneIds = greenhouseData.rawData?.shapes.filter((s) => s.type === 'plot').map((s) => s.id);
            } else {
                allZoneIds = [];
            }
        } else if (projectData) {
            allZoneIds = projectData.zones.map((z) => z.id);
        }

        if (mode === 'sequential') {
            const groups = allZoneIds.map((zoneId, index) => ({
                id: `group-${index}`,
                zones: [zoneId],
                order: index + 1,
                label: `${getZoneName(zoneId)}`,
            }));
            setZoneOperationGroups(groups);
        } else if (mode === 'simultaneous') {
            setZoneOperationGroups([
                {
                    id: 'group-all',
                    zones: allZoneIds,
                    order: 1,
                    label: t('เปิดทุกโซนพร้อมกัน'),
                },
            ]);
        }
    };

    const addOperationGroup = () => {
        const newGroup: ZoneOperationGroup = {
            id: `group-${Date.now()}`,
            zones: [],
            order: zoneOperationGroups.length + 1,
            label: t(`กลุ่มที่ ${zoneOperationGroups.length + 1}`),
        };
        setZoneOperationGroups([...zoneOperationGroups, newGroup]);
    };

    const updateOperationGroup = (groupId: string, zones: string[]) => {
        setZoneOperationGroups((groups) =>
            groups.map((g) => (g.id === groupId ? { ...g, zones } : g))
        );
    };

    const removeOperationGroup = (groupId: string) => {
        setZoneOperationGroups((groups) =>
            groups
                .filter((g) => g.id !== groupId)
                .map((g, index) => ({
                    ...g,
                    order: index + 1,
                    label: t(`กลุ่มที่ ${index + 1}`),
                }))
        );
    };

    useEffect(() => {
        const urlParams = new URLSearchParams(window.location.search);
        let mode = urlParams.get('mode') as ProjectMode;
        const storedType = localStorage.getItem('projectType');

        if (!mode && storedType === 'greenhouse') {
            mode = 'greenhouse';
        } else if (!mode && storedType === 'field-crop') {
            mode = 'field-crop';
        } else if (!mode && storedType === 'home-garden') {
            mode = 'garden';
        } else if (!mode && storedType === 'horticulture') {
            mode = 'horticulture';
        }

        if (mode === 'greenhouse') {
            setProjectMode('greenhouse');

            let data = getGreenhouseData();

            if (!data) {
                data = migrateLegacyGreenhouseData();
            }

            if (data) {
                setGreenhouseData(data);

                const initialZoneInputs: { [zoneId: string]: IrrigationInput } = {};
                const initialSelectedPipes: {
                    [zoneId: string]: { branch?: any; secondary?: any; main?: any };
                } = {};

                if (data.summary.plotStats.length > 1) {
                    data.summary.plotStats.forEach((plot) => {
                        initialZoneInputs[plot.plotId] = createGreenhouseZoneInput(
                            plot,
                            data,
                            data.summary.plotStats.length
                        );
                        initialSelectedPipes[plot.plotId] = {
                            branch: undefined,
                            secondary: undefined,
                            main: undefined,
                        };
                    });

                    setZoneInputs(initialZoneInputs);
                    setSelectedPipes(initialSelectedPipes);
                    setActiveZoneId(data.summary.plotStats[0].plotId);
                    handleZoneOperationModeChange('sequential');
                } else if (data.summary.plotStats.length === 1) {
                    const plot = data.summary.plotStats[0];
                    const singleInput = createGreenhouseZoneInput(plot, data, 1);
                    setZoneInputs({ [plot.plotId]: singleInput });
                    setSelectedPipes({
                        [plot.plotId]: { branch: undefined, secondary: undefined, main: undefined },
                    });
                    setActiveZoneId(plot.plotId);
                } else {
                    const singleInput = createSingleGreenhouseInput(data);
                    setZoneInputs({ 'main-area': singleInput });
                    setSelectedPipes({
                        'main-area': { branch: undefined, secondary: undefined, main: undefined },
                    });
                    setActiveZoneId('main-area');
                }
            } else {
                console.warn('⚠️ No greenhouse data found');
                router.visit('/greenhouse-crop');
            }
        } else if (mode === 'field-crop') {
            setProjectMode('field-crop');

            let fieldData = getEnhancedFieldCropData();

            if (!fieldData) {
                fieldData = migrateToEnhancedFieldCropData();
            }

            if (fieldData) {
                setFieldCropData(fieldData);

                const initialZoneInputs: { [zoneId: string]: IrrigationInput } = {};
                const initialSelectedPipes: {
                    [zoneId: string]: { branch?: any; secondary?: any; main?: any };
                } = {};

                if (fieldData.zones.info.length > 1) {
                    fieldData.zones.info.forEach((zone) => {
                        initialZoneInputs[zone.id] = createFieldCropZoneInput(
                            zone,
                            fieldData,
                            fieldData.zones.info.length
                        );
                        initialSelectedPipes[zone.id] = {
                            branch: undefined,
                            secondary: undefined,
                            main: undefined,
                        };
                    });

                    setZoneInputs(initialZoneInputs);
                    setSelectedPipes(initialSelectedPipes);
                    setActiveZoneId(fieldData.zones.info[0].id);
                    handleZoneOperationModeChange('sequential');
                } else if (fieldData.zones.info.length === 1) {
                    const zone = fieldData.zones.info[0];
                    const singleInput = createFieldCropZoneInput(zone, fieldData, 1);
                    setZoneInputs({ [zone.id]: singleInput });
                    setSelectedPipes({
                        [zone.id]: { branch: undefined, secondary: undefined, main: undefined },
                    });
                    setActiveZoneId(zone.id);
                } else {
                    const singleInput = createSingleFieldCropInput(fieldData);
                    setZoneInputs({ 'main-area': singleInput });
                    setSelectedPipes({
                        'main-area': { branch: undefined, secondary: undefined, main: undefined },
                    });
                    setActiveZoneId('main-area');
                }
            } else {
                console.warn('⚠️ No field crop data found');
                router.visit('/field-map');
            }
        } else if (mode === 'garden') {
            setProjectMode('garden');
            
            // Check if we have a field ID - if so, prioritize database data over localStorage
            const fieldId = localStorage.getItem('currentFieldId');
            if (fieldId && !fieldId.startsWith('mock-')) {
                // Try to load from database first
                console.log('🔄 Attempting to load home garden data from database for field:', fieldId);
                loadFieldDataFromDatabase(fieldId).then((loadedFromDb) => {
                    if (loadedFromDb) {
                        console.log('✅ Loaded home garden data from database for field:', fieldId);
                        return; // Exit early since we loaded from database
                    }
                    
                    // Fallback to localStorage if database loading failed
                    console.log('🔄 Falling back to localStorage for home garden data');
                    loadGardenDataFromLocalStorage();
                }).catch((error) => {
                    console.warn('⚠️ Database loading failed, using localStorage for home garden data:', error);
                    loadGardenDataFromLocalStorage();
                });
            } else {
                // No field ID, use localStorage directly
                loadGardenDataFromLocalStorage();
            }
            
            // Helper function to load garden data from localStorage
            function loadGardenDataFromLocalStorage() {
                const gardenPlannerData = loadGardenData();
                if (gardenPlannerData) {
                    setGardenData(gardenPlannerData);
                    const stats = calculateGardenStatistics(gardenPlannerData);
                    setGardenStats(stats);

                    const initialZoneInputs: { [zoneId: string]: IrrigationInput } = {};
                    const initialSelectedPipes: {
                        [zoneId: string]: { branch?: any; secondary?: any; main?: any };
                    } = {};

                    if (stats.zones.length > 1) {
                        stats.zones.forEach((zone) => {
                            initialZoneInputs[zone.zoneId] = createGardenZoneInput(
                                zone,
                                stats,
                                stats.zones.length
                            );
                            initialSelectedPipes[zone.zoneId] = {
                                branch: undefined,
                                secondary: undefined,
                                main: undefined,
                            };
                        });

                        setZoneInputs(initialZoneInputs);
                        setSelectedPipes(initialSelectedPipes);
                        setActiveZoneId(stats.zones[0].zoneId);
                        handleZoneOperationModeChange('sequential');
                    } else {
                        const singleInput = createSingleGardenInput(stats);
                        setZoneInputs({ 'main-area': singleInput });
                        setSelectedPipes({
                            'main-area': { branch: undefined, secondary: undefined, main: undefined },
                        });
                        setActiveZoneId('main-area');
                    }
                }
            }
                } else {
            setProjectMode('horticulture');
            
<<<<<<< HEAD
            // Check if we have a field ID - if so, try to load from database first
            const fieldId = localStorage.getItem('currentFieldId');
            if (fieldId && !fieldId.startsWith('mock-')) {
                // Try to load from database first, but don't block the UI
                loadFieldDataFromDatabase(fieldId).then((loadedFromDb) => {
                    if (loadedFromDb) {
                        console.log('✅ Loaded data from database for field:', fieldId);
                        return; // Exit early since we loaded from database
                    }
                    // Fallback to localStorage if database load failed
                    loadFromLocalStorage();
                });
            } else {
                // No field ID, load from localStorage
                loadFromLocalStorage();
            }
            
            function loadFromLocalStorage() {
                const data = loadProjectData();
                const stats = getProjectStats();

                if (data && stats) {
                    setProjectData(data);
                    setProjectStats(stats);
=======
            // โหลดข้อมูลระบบหัวฉีดและโซนจาก HorticultureResultsPage
            const horticultureSystemDataStr = localStorage.getItem('horticultureSystemData');
            let horticultureSystemData: any = null;
            if (horticultureSystemDataStr) {
                try {
                    horticultureSystemData = JSON.parse(horticultureSystemDataStr);
                    setHorticultureSystemData(horticultureSystemData);
                } catch (error) {
                    console.warn('Failed to parse horticulture system data:', error);
                }
            } else {
                console.warn('No horticultureSystemData found in localStorage');
            }
            
            // โหลดข้อมูลโปรเจกต์จาก localStorage โดยตรง (ไม่ใช้ฟังก์ชันเก่า)
            const currentProjectDataStr = localStorage.getItem('currentHorticultureProject');
            let data: HorticultureProject | null = null;
            if (currentProjectDataStr) {
                try {
                    data = JSON.parse(currentProjectDataStr);
                } catch (error) {
                    console.warn('Failed to parse current project data:', error);
                }
            }
            
            // สร้าง stats object แทนการใช้ getProjectStats()
            let stats: any = null;
            if (data) {
                stats = {
                    totalAreaInRai: data.totalArea / 1600,
                    totalPlants: data.plants?.length || 0,
                    zoneDetails: data.zones?.map((zone: Zone) => ({
                        zoneId: zone.id,
                        zoneName: zone.name,
                        areaInRai: zone.area / 1600,
                        plantCount: zone.plantCount || 0
                    })) || []
                };
            }

            // ถ้าไม่มีข้อมูลโปรเจกต์ ให้สร้างข้อมูล default
            if (!data && horticultureSystemData) {
                data = {
                    projectName: 'Default Project',
                    totalArea: horticultureSystemData.zones[0]?.area || 1600,
                    zones: horticultureSystemData.zones.map((zone: any) => ({
                        id: zone.id,
                        name: zone.name,
                        plantCount: zone.plantCount,
                        area: zone.area
                    })),
                    plants: [],
                    useZones: horticultureSystemData.isMultipleZones,
                    irrigationZones: horticultureSystemData.isMultipleZones ? horticultureSystemData.zones : []
                };
                
                stats = {
                    totalAreaInRai: data.totalArea / 1600,
                    totalPlants: horticultureSystemData.totalPlants || 0,
                    zoneDetails: horticultureSystemData.zones.map((zone: any) => ({
                        zoneId: zone.id,
                        zoneName: zone.name,
                        areaInRai: zone.area / 1600,
                        plantCount: zone.plantCount || 0
                    }))
                };
            }

            if (data && stats) {
                setProjectData(data);
                setProjectStats(stats);

                // ตรวจสอบข้อมูลโซนจาก horticultureSystemData ก่อน
                if (horticultureSystemData && horticultureSystemData.isMultipleZones && horticultureSystemData.zones.length > 0) {
                    // Multiple zones based on horticultureSystemData
>>>>>>> 14712155
                    const initialZoneInputs: { [zoneId: string]: IrrigationInput } = {};
                    const initialSelectedPipes: {
                        [zoneId: string]: { branch?: any; secondary?: any; main?: any; emitter?: any };
                    } = {};

                    horticultureSystemData.zones.forEach((zone: any) => {


                        initialZoneInputs[zone.id] = {
                            farmSizeRai: formatNumber(zone.area / 1600, 3),
                            totalTrees: zone.plantCount,
                            waterPerTreeLiters: formatNumber(zone.waterNeedPerMinute || 50, 3), // ใช้ waterNeedPerMinute (ลิตร/นาที)
                            numberOfZones: horticultureSystemData.zones.length,
                            sprinklersPerTree: 1,
                            irrigationTimeMinutes: 20,
                            staticHeadM: 0,
                            pressureHeadM: 20,
                            pipeAgeYears: 0,
                            sprinklersPerBranch: Math.max(1, Math.ceil(zone.plantCount / 5)),
                            branchesPerSecondary: 1,
                            simultaneousZones: 1,
                            sprinklersPerLongestBranch: Math.max(1, Math.ceil(zone.plantCount / 5)),
                            branchesPerLongestSecondary: 1,
                            secondariesPerLongestMain: 1,
                            // ใช้ข้อมูลท่อจริงจาก Zone Details
                            longestBranchPipeM: zone.pipes?.branchPipes?.longest || 30,
                            totalBranchPipeM: zone.pipes?.branchPipes?.totalLength || 100,
                            longestSecondaryPipeM: zone.pipes?.subMainPipes?.longest || 0,
                            totalSecondaryPipeM: zone.pipes?.subMainPipes?.totalLength || 0,
                            longestMainPipeM: zone.pipes?.mainPipes?.longest || 0,
                            totalMainPipeM: zone.pipes?.mainPipes?.totalLength || 0,
                            longestEmitterPipeM: zone.pipes?.emitterPipes?.longest || 0,
                            totalEmitterPipeM: zone.pipes?.emitterPipes?.totalLength || 0,
                        };

                        initialSelectedPipes[zone.id] = {
                            branch: undefined,
                            secondary: undefined,
                            main: undefined,
                            emitter: undefined,
                        };
                    });

                    setZoneInputs(initialZoneInputs);
                    setSelectedPipes(initialSelectedPipes);
                    setActiveZoneId(horticultureSystemData.zones[0].id);
                    handleZoneOperationModeChange('sequential');
                    
                } else if (data && data.useZones && data.zones.length > 0) {
                    // Fallback to old zone detection method - แต่สร้าง input เองแทน
                    const initialZoneInputs: { [zoneId: string]: IrrigationInput } = {};
                    const initialSelectedPipes: {
                        [zoneId: string]: { branch?: any; secondary?: any; main?: any; emitter?: any };
                    } = {};

                            data.zones.forEach((zone) => {
                                initialZoneInputs[zone.id] = {
                                    farmSizeRai: formatNumber(zone.area / 1600, 3),
                                    totalTrees: zone.plantCount || 100,
                                    waterPerTreeLiters: formatNumber(50, 3), // default water per tree
                                    numberOfZones: data.zones.length,
                                    sprinklersPerTree: 1,
                                    irrigationTimeMinutes: 20,
                                    staticHeadM: 0,
                                    pressureHeadM: 20,
                                    pipeAgeYears: 0,
                                    sprinklersPerBranch: Math.max(1, Math.ceil(zone.plantCount / 5)),
                                    branchesPerSecondary: 1,
                                    simultaneousZones: 1,
                                    sprinklersPerLongestBranch: Math.max(1, Math.ceil(zone.plantCount / 5)),
                                    branchesPerLongestSecondary: 1,
                                    secondariesPerLongestMain: 1,
                                    longestBranchPipeM: 30,
                                    totalBranchPipeM: 100,
                                    longestSecondaryPipeM: 0,
                                    totalSecondaryPipeM: 0,
                                    longestMainPipeM: 0,
                                    totalMainPipeM: 0,
                                    longestEmitterPipeM: 0,
                                    totalEmitterPipeM: 0,
                                };

                        initialSelectedPipes[zone.id] = {
                            branch: undefined,
                            secondary: undefined,
                            main: undefined,
                            emitter: undefined,
                        };
                    });

                    setZoneInputs(initialZoneInputs);
                    setSelectedPipes(initialSelectedPipes);
                    setActiveZoneId(data.zones[0].id);

                    handleZoneOperationModeChange('sequential');
<<<<<<< HEAD
                } else if (data) {
                    const singleInput = createSingleZoneInput(data, stats);
=======
                } else {
                    // Single zone 
                    const singleInput: IrrigationInput = {
                        farmSizeRai: formatNumber(
                            horticultureSystemData?.zones?.[0]?.area / 1600 || 
                            data?.totalArea / 1600 || 
                            1, 
                            3
                        ),
                        totalTrees: 
                            horticultureSystemData?.zones?.[0]?.plantCount || 
                            data?.plants?.length || 
                            100,
                        waterPerTreeLiters: formatNumber(
                            horticultureSystemData?.zones?.[0]?.waterNeedPerMinute || 50, 
                            3
                        ),
                        numberOfZones: 1,
                        sprinklersPerTree: 1,
                        irrigationTimeMinutes: 20,
                        staticHeadM: 0,
                        pressureHeadM: 20,
                        pipeAgeYears: 0,
                        sprinklersPerBranch: 4,
                        branchesPerSecondary: 5,
                        simultaneousZones: 1,
                        sprinklersPerLongestBranch: 4,
                        branchesPerLongestSecondary: 5,
                        secondariesPerLongestMain: 1,
                        // ใช้ข้อมูลท่อจริงจาก Zone Details (single zone)
                        longestBranchPipeM: horticultureSystemData?.zones?.[0]?.pipes?.branchPipes?.longest || 30,
                        totalBranchPipeM: horticultureSystemData?.zones?.[0]?.pipes?.branchPipes?.totalLength || 100,
                        longestSecondaryPipeM: horticultureSystemData?.zones?.[0]?.pipes?.subMainPipes?.longest || 0,
                        totalSecondaryPipeM: horticultureSystemData?.zones?.[0]?.pipes?.subMainPipes?.totalLength || 0,
                        longestMainPipeM: horticultureSystemData?.zones?.[0]?.pipes?.mainPipes?.longest || 0,
                        totalMainPipeM: horticultureSystemData?.zones?.[0]?.pipes?.mainPipes?.totalLength || 0,
                        longestEmitterPipeM: horticultureSystemData?.zones?.[0]?.pipes?.emitterPipes?.longest || 0,
                        totalEmitterPipeM: horticultureSystemData?.zones?.[0]?.pipes?.emitterPipes?.totalLength || 0,
                    };
>>>>>>> 14712155
                    setZoneInputs({ 'main-area': singleInput });
                    setSelectedPipes({
                        'main-area': { branch: undefined, secondary: undefined, main: undefined, emitter: undefined },
                    });
                    setActiveZoneId('main-area');
                }
            } else {
                // ถ้าไม่มีข้อมูลเลย ให้สร้าง default
                const defaultInput: IrrigationInput = {
                    farmSizeRai: 1,
                    totalTrees: 100,
                    waterPerTreeLiters: 50,
                    numberOfZones: 1,
                    sprinklersPerTree: 1,
                    irrigationTimeMinutes: 20,
                    staticHeadM: 0,
                    pressureHeadM: 20,
                    pipeAgeYears: 0,
                    sprinklersPerBranch: 4,
                    branchesPerSecondary: 5,
                    simultaneousZones: 1,
                    sprinklersPerLongestBranch: 4,
                    branchesPerLongestSecondary: 5,
                    secondariesPerLongestMain: 1,
                    longestBranchPipeM: 30,
                    totalBranchPipeM: 100,
                    longestSecondaryPipeM: 0,
                    totalSecondaryPipeM: 0,
                    longestMainPipeM: 0,
                    totalMainPipeM: 0,
                    longestEmitterPipeM: 0,
                    totalEmitterPipeM: 0,
                };
                
                setZoneInputs({ 'main-area': defaultInput });
                setSelectedPipes({
                    'main-area': { branch: undefined, secondary: undefined, main: undefined, emitter: undefined },
                });
                setActiveZoneId('main-area');
            }
        }
    }, []);

    const currentSprinkler = zoneSprinklers[activeZoneId] || null;

    const handleSprinklerChange = (sprinkler: any) => {
        if (activeZoneId && sprinkler) {
            setZoneSprinklers((prev) => ({
                ...prev,
                [activeZoneId]: sprinkler,
            }));
        }
    };

    const handlePipeChange = (pipeType: 'branch' | 'secondary' | 'main' | 'emitter', pipe: any) => {
        if (activeZoneId) {
            setSelectedPipes((prev) => ({
                ...prev,
                [activeZoneId]: {
                    ...prev[activeZoneId],
                    [pipeType]: pipe,
                },
            }));
        }
    };

    const handlePumpChange = (pump: any) => {
        setSelectedPump(pump);
    };

    const allZoneData = useMemo(() => {
        return createZoneCalculationData();
    }, [zoneInputs, zoneSprinklers, zoneOperationMode, zoneOperationGroups]);

    const results = useCalculations(
        currentInput as IrrigationInput,
        currentSprinkler,
        allZoneData,
        zoneOperationGroups
    );

    const hasValidMainPipeData = results?.hasValidMainPipe ?? false;
    const hasValidSubmainPipeData = results?.hasValidSecondaryPipe ?? false;

    const handleInputChange = (input: IrrigationInput) => {
        if (activeZoneId) {
            setZoneInputs((prev) => ({
                ...prev,
                [activeZoneId]: input,
            }));
        }
    };

    const handleQuotationModalConfirm = () => {
        setShowQuotationModal(false);
        setShowQuotation(true);
    };

    const getEffectiveEquipment = () => {
        const currentZonePipes = selectedPipes[activeZoneId] || {};

        return {
            branchPipe: currentZonePipes.branch || results?.autoSelectedBranchPipe,
            secondaryPipe: currentZonePipes.secondary || results?.autoSelectedSecondaryPipe,
            mainPipe: currentZonePipes.main || results?.autoSelectedMainPipe,
            emitterPipe: currentZonePipes.emitter || results?.autoSelectedEmitterPipe,
            pump: selectedPump || results?.autoSelectedPump,
        };
    };

    const getZonesData = () => {
        if (projectMode === 'garden' && gardenStats) {
            return gardenStats.zones.map((z) => ({
                id: z.zoneId,
                name: z.zoneName,
                area: z.area,
                plantCount: z.sprinklerCount,
                totalWaterNeed: z.sprinklerCount * 50,
                plantData: null,
            }));
        }
        if (projectMode === 'field-crop' && fieldCropData) {
            return fieldCropData.zones.info.map((z) => {
                const assignedCropValue = fieldCropData.crops.zoneAssignments[z.id];
                const crop = assignedCropValue ? getCropByValue(assignedCropValue) : null;

                return {
                    id: z.id,
                    name: z.name,
                    area: z.area,
                    plantCount:
                        z.sprinklerCount || Math.max(1, Math.ceil(z.totalPlantingPoints / 10)),
                    totalWaterNeed: z.totalWaterRequirementPerDay,
                    plantData: crop
                        ? {
                              name: crop.name,
                              waterNeed: crop.waterRequirement || 50,
                              category: crop.category,
                          }
                        : null,
                };
            });
        }
        if (projectMode === 'greenhouse' && greenhouseData) {
            // Handle both processed data (with summary) and raw data (without summary)
            if (greenhouseData.summary?.plotStats) {
                return greenhouseData.summary.plotStats.map((p) => {
                    const crop = getCropByValue(p.cropType || '');

                    return {
                        id: p.plotId,
                        name: p.plotName,
                        area: p.area,
                        plantCount: p.production.totalPlants,
                        totalWaterNeed: p.production.waterRequirementPerIrrigation,
                        plantData: crop
                            ? {
                                  name: crop.name,
                                  waterNeed: crop.waterRequirement || 50,
                                  category: crop.category,
                              }
                            : null,
                    };
                });
            } else if (greenhouseData.rawData?.shapes) {
                // For raw data, return basic plot information
                const plots = greenhouseData.rawData?.shapes.filter((s) => s.type === 'plot');
                return plots.map((plot) => {
                    const crop = getCropByValue(plot.cropType || '');

                    return {
                        id: plot.id,
                        name: plot.name,
                        area: 100, // Default area for raw data
                        plantCount: 0, // Will be calculated later
                        totalWaterNeed: 0, // Will be calculated later
                        plantData: crop
                            ? {
                                  name: crop.name,
                                  waterNeed: crop.waterRequirement || 50,
                                  category: crop.category,
                              }
                            : null,
                    };
                });
            }
            return [];
        }
        return projectData?.zones || [];
    };

    const getZoneNameForSummary = (zoneId: string): string => {
        if (projectMode === 'garden' && gardenStats) {
            const zone = gardenStats.zones.find((z) => z.zoneId === zoneId);
            return zone?.zoneName || zoneId;
        }
        if (projectMode === 'field-crop' && fieldCropData) {
            const zone = fieldCropData.zones.info.find((z) => z.id === zoneId);
            return zone?.name || zoneId;
        }
        if (projectMode === 'greenhouse' && greenhouseData) {
            // Handle both processed data (with summary) and raw data (without summary)
            if (greenhouseData.summary?.plotStats) {
                const plot = greenhouseData.summary.plotStats.find((p) => p.plotId === zoneId);
                return plot?.plotName || zoneId;
            } else if (greenhouseData.rawData?.shapes) {
                // For raw data, find the shape by ID
                const shape = greenhouseData.rawData?.shapes.find((s) => s.id === zoneId);
                return shape?.name || zoneId;
            }
            return zoneId;
        }
        const zone = projectData?.zones.find((z) => z.id === zoneId);
        return zone?.name || zoneId;
    };

    const getActiveZone = () => {
        if (projectMode === 'garden' && gardenStats) {
            const zone = gardenStats.zones.find((z) => z.zoneId === activeZoneId);
            if (zone) {
                return {
                    id: zone.zoneId,
                    name: zone.zoneName,
                    area: zone.area,
                    plantCount: zone.sprinklerCount,
                    totalWaterNeed: zone.sprinklerCount * 50,
                    plantData: null,
                } as any;
            }
        }
        if (projectMode === 'field-crop' && fieldCropData) {
            const zone = fieldCropData.zones.info.find((z) => z.id === activeZoneId);
            if (zone) {
                const assignedCropValue = fieldCropData.crops.zoneAssignments[zone.id];
                const crop = assignedCropValue ? getCropByValue(assignedCropValue) : null;

                return {
                    id: zone.id,
                    name: zone.name,
                    area: zone.area,
                    plantCount: zone.totalPlantingPoints,
                    totalWaterNeed: zone.totalWaterRequirementPerDay,
                    plantData: crop
                        ? {
                              name: crop.name,
                              waterNeed: crop.waterRequirement || 50,
                              category: crop.category,
                          }
                        : null,
                } as any;
            }
        }
        if (projectMode === 'greenhouse' && greenhouseData) {
            // Handle both processed data (with summary) and raw data (without summary)
            if (greenhouseData.summary?.plotStats) {
                const plot = greenhouseData.summary.plotStats.find((p) => p.plotId === activeZoneId);
                if (plot) {
                    const crop = getCropByValue(plot.cropType || '');

                    return {
                        id: plot.plotId,
                        name: plot.plotName,
                        area: plot.area,
                        plantCount: plot.production.totalPlants,
                        totalWaterNeed: plot.production.waterRequirementPerIrrigation,
                        plantData: crop
                            ? {
                                  name: crop.name,
                                  waterNeed: crop.waterRequirement || 50,
                                  category: crop.category,
                              }
                            : null,
                    } as any;
                }
            } else if (greenhouseData.rawData?.shapes) {
                // For raw data, find the shape by ID
                const shape = greenhouseData.rawData?.shapes.find((s) => s.id === activeZoneId);
                if (shape) {
                    const crop = getCropByValue(shape.cropType || '');

                    return {
                        id: shape.id,
                        name: shape.name,
                        area: 100, // Default area for raw data
                        plantCount: 0, // Will be calculated later
                        totalWaterNeed: 0, // Will be calculated later
                        plantData: crop
                            ? {
                                  name: crop.name,
                                  waterNeed: crop.waterRequirement || 50,
                                  category: crop.category,
                              }
                            : null,
                    } as any;
                }
            }
        }
        return projectData?.zones.find((z) => z.id === activeZoneId);
    };

    // ฟังก์ชันดึงข้อมูลพื้นที่โซนจาก horticultureSystemData หรือข้อมูลโซนที่มีอยู่
    const getZoneAreaData = (): {
        zoneId: string;
        zoneName: string;
        areaInRai: number;
        coordinates?: { lat: number; lng: number }[];
    } | undefined => {
        if (!activeZoneId) return undefined;

        // ลองดึงจาก horticultureSystemData ก่อน (จาก HorticultureResultsPage.tsx)
        if (horticultureSystemData && horticultureSystemData.zones) {
            const zoneFromHorticultureData = horticultureSystemData.zones.find(
                (zone: any) => zone.id === activeZoneId
            );
            
            if (zoneFromHorticultureData) {
                return {
                    zoneId: zoneFromHorticultureData.id as string,
                    zoneName: zoneFromHorticultureData.name as string,
                    areaInRai: zoneFromHorticultureData.area ? zoneFromHorticultureData.area / 1600 : 0, // แปลงจากตร.ม. เป็นไร่
                    coordinates: undefined, // ไม่มี coordinates ใน horticultureSystemData
                };
            }
        }

        // ถ้าไม่เจอใน horticultureSystemData ให้ลองดึงจากข้อมูลโซนปกติ
        const activeZone = getActiveZone();
        if (activeZone && activeZone.area) {
            return {
                zoneId: activeZone.id as string,
                zoneName: (activeZone.name || `โซน ${activeZone.id}`) as string,
                areaInRai: activeZone.area / 1600, // แปลงจากตร.ม. เป็นไร่
                coordinates: undefined,
            };
        }

        return undefined;
    };

    const hasEssentialData =
        (projectMode === 'horticulture' && projectData && projectStats) ||
        (projectMode === 'garden' && gardenData && gardenStats) ||
        (projectMode === 'field-crop' && fieldCropData) ||
        (projectMode === 'greenhouse' && greenhouseData);

    if (!hasEssentialData) {
        return (
            <div className="flex min-h-screen items-center justify-center bg-gray-900 p-6 text-white">
                <div className="text-center">
                    <div className="mb-6 text-6xl">
                        {projectMode === 'garden'
                            ? '🏡'
                            : projectMode === 'field-crop'
                              ? '🌾'
                              : projectMode === 'greenhouse'
                                ? '🏠'
                                : '🌱'}
                    </div>
                    <h1 className="mb-4 text-2xl font-bold text-blue-400">
                        {projectMode === 'garden'
                            ? 'Chaiyo Irrigation System'
                            : projectMode === 'field-crop'
                              ? 'Chaiyo Field Crop Irrigation'
                              : projectMode === 'greenhouse'
                                ? 'Chaiyo Greenhouse Irrigation'
                                : 'Chaiyo Irrigation System'}
                    </h1>
                    <p className="mb-6 text-gray-300">{t('ไม่พบข้อมูลโครงการ')}</p>
                    <button
                        onClick={() =>
                            router.visit(
                                projectMode === 'garden'
                                    ? '/home-garden-planner'
                                    : projectMode === 'field-crop'
                                      ? '/field-map'
                                      : projectMode === 'greenhouse'
                                        ? '/greenhouse-crop'
                                        : '/horticulture/planner'
                            )
                        }
                        className="rounded-lg bg-blue-600 px-6 py-3 font-medium text-white transition-colors hover:bg-blue-700"
                    >
                        📐 {t('ไปหน้าวางแผน')}
                    </button>
                </div>
            </div>
        );
    }

    // Add debugging for loading state
    console.log('🔍 Loading state check:', {
        hasResults: !!results,
        hasCurrentInput: !!currentInput,
        activeZoneId,
        zoneInputsKeys: Object.keys(zoneInputs),
        projectData: !!projectData,
        projectMode
    });

    if (!results || !currentInput) {
        return (
            <div className="flex min-h-screen items-center justify-center bg-gray-900 p-6 text-white">
                <div className="text-center">
                    <div className="mb-4 inline-block h-8 w-8 animate-spin rounded-full border-b-2 border-blue-400"></div>
                    <p className="text-gray-300">{t('กำลังโหลดข้อมูล...')}</p>
                    <p className="text-xs text-gray-500 mt-2">
                        Results: {!!results}, CurrentInput: {!!currentInput}, ActiveZone: {activeZoneId}
                    </p>
                </div>
            </div>
        );
    }

    const effectiveEquipment = getEffectiveEquipment();
    const zones = getZonesData();
    const activeZone = getActiveZone();

    const extraPipeInput = zoneInputs[activeZoneId]?.extraPipePerSprinkler;
    let selectedExtraPipe: any = null;
    if (extraPipeInput && extraPipeInput.pipeId && extraPipeInput.lengthPerHead > 0) {
        let pipe: any = null;
        const pipes = selectedPipes[activeZoneId] || {};
        if (pipes.branch && pipes.branch.id === extraPipeInput.pipeId) pipe = pipes.branch;
        if (pipes.secondary && pipes.secondary.id === extraPipeInput.pipeId) pipe = pipes.secondary;
        if (pipes.main && pipes.main.id === extraPipeInput.pipeId) pipe = pipes.main;
        if (!pipe && results) {
            if (
                results.autoSelectedBranchPipe &&
                results.autoSelectedBranchPipe.id === extraPipeInput.pipeId
            )
                pipe = results.autoSelectedBranchPipe;
            if (
                results.autoSelectedSecondaryPipe &&
                results.autoSelectedSecondaryPipe.id === extraPipeInput.pipeId
            )
                pipe = results.autoSelectedSecondaryPipe;
            if (
                results.autoSelectedMainPipe &&
                results.autoSelectedMainPipe.id === extraPipeInput.pipeId
            )
                pipe = results.autoSelectedMainPipe;
        }
        if (pipe) {
            selectedExtraPipe = {
                pipe,
                lengthPerHead: extraPipeInput.lengthPerHead,
                totalLength: (results?.totalSprinklers || 0) * extraPipeInput.lengthPerHead,
            };
        }
    }

    const handleOpenQuotationModal = () => {
        if (projectData) {
            setQuotationDataCustomer((prev) => ({
                ...prev,
                projectName: projectData.projectName || prev.projectName,
                name: projectData.customerName || prev.name,
            }));
        }
        setShowQuotationModal(true);
    };



    return (
        <div className="min-h-screen bg-gray-900 text-white">
            <Navbar />
            
            {/* Action Buttons */}
            <div className="max-w-8xl mx-auto px-6 py-4">
                <div className="flex items-center justify-between">
                    <div className="flex items-center gap-4">
                        <h1 className="text-2xl font-bold text-white">
                            {projectMode === 'garden'
                                ? t('🏡 สวนบ้าน')
                                : projectMode === 'field-crop'
                                  ? t('🌾 พืชไร่')
                                  : projectMode === 'greenhouse'
                                    ? t('🏠 โรงเรือน')
                                    : t('🌱 พืชสวน')} - {t('ผลิตภัณฑ์')}
                        </h1>
                        
                        {/* Save Status Indicator */}
                        {lastSaved && (
                            <div className="flex items-center gap-2 text-sm text-green-400">
                                <span>💾</span>
                                <span>{t('บันทึกล่าสุด:')} {lastSaved.toLocaleTimeString()}</span>
                            </div>
                        )}
                    </div>
                    
                    <div className="flex items-center gap-3">
                        {/* Edit Mode Toggle */}
                        <button
                            onClick={handleEditProject}
                            className={`flex items-center gap-2 rounded-lg px-4 py-2 text-sm font-medium transition-colors ${
                                isEditing
                                    ? 'bg-yellow-600 text-white hover:bg-yellow-700'
                                    : 'bg-blue-600 text-white hover:bg-blue-700'
                            }`}
                            title={`${isEditing ? t('ปิดโหมดแก้ไข') : t('เปิดโหมดแก้ไข')} (Ctrl+E)`}
                        >
                            {isEditing ? '✏️' : '✏️'} {isEditing ? t('ปิดแก้ไข') : t('แก้ไข')}
                        </button>
                        
                        {/* Save Project Button */}
                        <button
                            onClick={handleSaveProject}
                            disabled={isSaving}
                            className="flex items-center gap-2 rounded-lg bg-green-600 px-4 py-2 text-sm font-medium text-white transition-colors hover:bg-green-700 disabled:opacity-50 disabled:cursor-not-allowed"
                            title={`${t('บันทึกโครงการ')} (Ctrl+S)`}
                        >
                            {isSaving ? (
                                <>
                                    <div className="h-4 w-4 animate-spin rounded-full border-b-2 border-white"></div>
                                    {t('กำลังบันทึก...')}
                                </>
                            ) : (
                                <>💾 {t('บันทึก')}</>
                            )}
                        </button>
                    </div>
                </div>
            </div>

            {/* Edit Mode Banner */}
            {isEditing && (
                <div className="max-w-8xl mx-auto px-6 pb-2">
                    <div className="rounded-lg bg-yellow-600/20 border border-yellow-500/50 p-3">
                        <div className="flex items-center gap-2 text-yellow-300">
                            <span className="text-lg">✏️</span>
                            <span className="font-medium">{t('โหมดแก้ไขเปิดใช้งาน - คุณสามารถแก้ไขการตั้งค่าต่างๆ ได้')}</span>
                        </div>
                    </div>
                </div>
            )}
            
            <div className="max-w-8xl mx-auto p-6">
                <div className="grid grid-cols-1 gap-6 lg:grid-cols-12">
                    <div className="lg:col-span-4">
                        <div className="sticky top-6">
                            <div 
                                className="rounded-lg bg-gray-800 p-4 overflow-auto max-h-[90vh]"
                                style={getEditModeStyle('project-map')}
                            >
                                {renderEditIndicator('project-map')}
                                <div className="mb-3 flex items-center justify-between">
                                    <h2 className="text-lg font-semibold text-blue-400">
                                        📐 {t('แผนผัง')}
                                    </h2>
                                    {/* Enhanced image status indicator */}
                                    {imageLoading && (
                                        <div className="flex items-center gap-2">
                                            <div className="h-4 w-4 animate-spin rounded-full border-b-2 border-blue-400"></div>
                                            <span className="text-xs text-blue-400">
                                                Loading...
                                            </span>
                                        </div>
                                    )}
                                </div>

                                {imageLoading ? (
                                    <div className="flex h-[280px] items-center justify-center rounded-lg bg-gray-700">
                                        <div className="text-center">
                                            <div className="mb-2 inline-block h-8 w-8 animate-spin rounded-full border-b-2 border-blue-400"></div>
                                            <p className="text-sm text-gray-400">กำลังโหลดภาพ...</p>
                                        </div>
                                    </div>
                                ) : projectImage ? (
                                    <div
                                        className="group relative flex items-center justify-center"
                                        style={{ minHeight: 0 }}
                                    >
                                        <img
                                            src={projectImage}
                                            alt={`${
                                                projectMode === 'garden'
                                                    ? t('สวนบ้าน')
                                                    : projectMode === 'field-crop'
                                                      ? t('พืชไร่')
                                                      : projectMode === 'greenhouse'
                                                        ? t('โรงเรือน')
                                                        : t('พืชสวน')
                                            } Project`}
                                            className="aspect-video max-h-[280px] w-full cursor-pointer rounded-lg object-contain transition-transform hover:scale-105"
                                            style={{ maxHeight: '280px', minHeight: '280px' }}
                                            onClick={() => setShowImageModal(true)}
                                            onError={() => {
                                                console.warn('Failed to load project image');
                                                setImageLoadError('Failed to load image');
                                                setProjectImage(null);
                                            }}
                                        />
                                        <div className="absolute right-2 top-2 flex gap-2 opacity-0 transition-opacity group-hover:opacity-100">
                                            <label className="h-6 w-6 cursor-pointer rounded-full bg-blue-600 text-xs hover:bg-blue-700">
                                                📷
                                                <input
                                                    type="file"
                                                    accept="image/*"
                                                    onChange={handleImageUpload}
                                                    className="hidden"
                                                />
                                            </label>
                                            <button
                                                onClick={handleImageDelete}
                                                className="h-6 w-6 rounded-full bg-red-600 text-xs hover:bg-red-700"
                                                title="Delete image"
                                            >
                                                ×
                                            </button>
                                        </div>
                                    </div>
                                ) : (
                                    <div className="rounded-lg border-2 border-dashed border-gray-600">
                                        <label className="flex h-[280px] cursor-pointer flex-col items-center justify-center hover:border-blue-500">
                                            <div className="text-4xl text-gray-500">📷</div>
                                            <p className="mt-2 text-sm text-gray-400">
                                                {projectMode === 'garden'
                                                    ? t('เพิ่มรูปแผนผังสวนบ้าน')
                                                    : projectMode === 'field-crop'
                                                      ? t('เพิ่มรูปแผนผังพืชไร่')
                                                      : projectMode === 'greenhouse'
                                                        ? t('เพิ่มรูปแผนผังโรงเรือน')
                                                        : t('เพิ่มรูปแผนผังพืชสวน')}
                                            </p>
                                            <p className="mt-1 text-xs text-gray-500">
                                                {projectMode === 'garden'
                                                    ? t('หรือส่งออกจากหน้าสรุปผลสวนบ้าน')
                                                    : projectMode === 'field-crop'
                                                      ? t('หรือส่งออกจากหน้าสรุปผลพืชไร่')
                                                      : projectMode === 'greenhouse'
                                                        ? t('หรือส่งออกจากหน้าสรุปผลโรงเรือน')
                                                        : t('หรือส่งออกจากหน้าสรุปผลพืชสวน')}
                                            </p>
                                            {imageLoadError && (
                                                <p className="mt-2 text-xs text-red-400">
                                                    {imageLoadError}
                                                </p>
                                            )}
                                            <input
                                                type="file"
                                                accept="image/*"
                                                onChange={handleImageUpload}
                                                className="hidden"
                                            />
                                        </label>
                                    </div>
                                )}
                            </div>
                            {zones.length > 1 && (
                                <div className="mb-4 mt-4 flex flex-wrap gap-2">
                                    {zones.map((zone) => {
                                        const isActive = activeZoneId === zone.id;
                                        const hasSprinkler = !!zoneSprinklers[zone.id];
                                        
                                        // หาสีของโซนจาก horticultureSystemData
                                        let zoneColor = null;
                                        if (horticultureSystemData && horticultureSystemData.zones) {
                                            const systemZone = horticultureSystemData.zones.find((hz: any) => hz.id === zone.id);
                                            zoneColor = systemZone?.color;
                                        }

                                        const buttonStyle = zoneColor
                                            ? {
                                                backgroundColor: zoneColor,
                                                color: 'black',
                                            }
                                            : {};

                                        return (
                                            <button
                                                key={zone.id}
                                                onClick={() => setActiveZoneId(zone.id)}
                                                className={`relative rounded-lg px-4 py-2 text-sm font-medium transition-all duration-200 ${
                                                    isActive
                                                        ? 'border-2 border-blue-600 text-blue-400 ring-2 ring-blue-400'
                                                        : 'opacity-80'
                                                }`}
                                                style={buttonStyle}
                                            >
                                                <div className="flex items-center gap-2">
                                                    <span>{zone.name}</span>
                                                    {hasSprinkler && (
                                                        <span className="text-xs text-green-700">
                                                            ✓
                                                        </span>
                                                    )}
                                                </div>
                                            </button>
                                        );
                                    })}
                                </div>
                            )}
                            {zones.length > 1 && (
                                <div className="mb-6 rounded-lg bg-gray-800 p-4">
                                    <div className="rounded bg-blue-900 p-3">
                                        <h4 className="mb-2 text-sm font-medium text-blue-300">
                                            🎯 {t('เลือกรูปแบบการเปิดโซน:')}
                                        </h4>
                                        <div className="grid grid-cols-1 gap-3 md:grid-cols-3">
                                            <label className="flex cursor-pointer items-center gap-2 rounded bg-blue-800 p-1 hover:bg-blue-700">
                                                <input
                                                    type="radio"
                                                    name="zoneOperation"
                                                    value="sequential"
                                                    checked={zoneOperationMode === 'sequential'}
                                                    onChange={() =>
                                                        handleZoneOperationModeChange('sequential')
                                                    }
                                                    className="rounded"
                                                />
                                                <div>
                                                    <p className="text-xs font-medium">
                                                        {t('เปิดทีละโซน')}
                                                    </p>
                                                </div>
                                            </label>
                                            <label className="flex cursor-pointer items-center gap-2 rounded bg-blue-800 p-1 hover:bg-blue-700">
                                                <input
                                                    type="radio"
                                                    name="zoneOperation"
                                                    value="simultaneous"
                                                    checked={zoneOperationMode === 'simultaneous'}
                                                    onChange={() =>
                                                        handleZoneOperationModeChange(
                                                            'simultaneous'
                                                        )
                                                    }
                                                    className="rounded"
                                                />
                                                <div>
                                                    <p className="text-xs font-medium">
                                                        {t('เปิดพร้อมกันทุกโซน')}
                                                    </p>
                                                </div>
                                            </label>
                                            <label className="flex cursor-pointer items-center gap-2 rounded bg-blue-800 p-1 hover:bg-blue-700">
                                                <input
                                                    type="radio"
                                                    name="zoneOperation"
                                                    value="custom"
                                                    checked={zoneOperationMode === 'custom'}
                                                    onChange={() =>
                                                        handleZoneOperationModeChange('custom')
                                                    }
                                                    className="rounded"
                                                />
                                                <div>
                                                    <p className="text-xs font-medium">
                                                        {t('กำหนดเอง')}
                                                    </p>
                                                </div>
                                            </label>
                                        </div>
                                    </div>

                                    {zoneOperationMode === 'custom' && (
                                        <div className="mt-4 rounded bg-purple-900 p-3">
                                            <div className="mb-3 flex items-center justify-between">
                                                <h4 className="text-sm font-medium text-purple-300">
                                                    📋 {t('จัดการกลุ่มการเปิดโซน:')}
                                                </h4>
                                                <button
                                                    onClick={addOperationGroup}
                                                    className="rounded bg-purple-600 px-3 py-1 text-xs hover:bg-purple-700"
                                                >
                                                    + {t('เพิ่มกลุ่ม')}
                                                </button>
                                            </div>
                                            <div className="space-y-2">
                                                {zoneOperationGroups.map((group) => (
                                                    <div
                                                        key={group.id}
                                                        className="rounded bg-purple-800 p-2"
                                                    >
                                                        <div className="mb-2 flex items-center justify-between">
                                                            <p className="text-sm font-medium text-purple-200">
                                                                {group.label} ({t('ลำดับที่')}{' '}
                                                                {group.order})
                                                                {group.zones.length === 0 && (
                                                                    <span className="ml-2 text-red-300">
                                                                        ({t('ไม่มีโซน')})
                                                                    </span>
                                                                )}
                                                            </p>
                                                            {zoneOperationGroups.length > 1 && (
                                                                <button
                                                                    onClick={() =>
                                                                        removeOperationGroup(
                                                                            group.id
                                                                        )
                                                                    }
                                                                    className="text-xs text-red-400 hover:text-red-300"
                                                                >
                                                                    {t('ลบ')}
                                                                </button>
                                                            )}
                                                        </div>
                                                        <div className="grid grid-cols-2 gap-2 md:grid-cols-4">
                                                            {zones.map((zone) => (
                                                                <label
                                                                    key={zone.id}
                                                                    className="flex cursor-pointer items-center gap-1 text-xs"
                                                                >
                                                                    <input
                                                                        type="checkbox"
                                                                        checked={group.zones.includes(
                                                                            zone.id
                                                                        )}
                                                                        onChange={(e) => {
                                                                            if (e.target.checked) {
                                                                                const otherGroups =
                                                                                    zoneOperationGroups.filter(
                                                                                        (g) =>
                                                                                            g.id !==
                                                                                            group.id
                                                                                    );
                                                                                otherGroups.forEach(
                                                                                    (g) => {
                                                                                        updateOperationGroup(
                                                                                            g.id,
                                                                                            g.zones.filter(
                                                                                                (
                                                                                                    z
                                                                                                ) =>
                                                                                                    z !==
                                                                                                    zone.id
                                                                                            )
                                                                                        );
                                                                                    }
                                                                                );
                                                                                updateOperationGroup(
                                                                                    group.id,
                                                                                    [
                                                                                        ...group.zones,
                                                                                        zone.id,
                                                                                    ]
                                                                                );
                                                                            } else {
                                                                                updateOperationGroup(
                                                                                    group.id,
                                                                                    group.zones.filter(
                                                                                        (z) =>
                                                                                            z !==
                                                                                            zone.id
                                                                                    )
                                                                                );
                                                                            }
                                                                        }}
                                                                        className="rounded"
                                                                    />
                                                                    <span>{zone.name}</span>
                                                                </label>
                                                            ))}
                                                        </div>
                                                    </div>
                                                ))}
                                            </div>
                                            <div className="mt-2 text-xs text-purple-200">
                                                💡 {t('โซนที่อยู่ในกลุ่มเดียวกันจะเปิดพร้อมกัน')}
                                            </div>
                                        </div>
                                    )}
                                </div>
                            )}
                        </div>
                    </div>

                    <div 
                        className="space-y-6 lg:col-span-8"
                        style={getEditModeStyle('main-content')}
                    >
                        <div className="mb-6 rounded-lg bg-gray-800 p-4">
                            <h3 className="mb-3 text-lg font-semibold text-purple-400">
                                ⚡ {t('ตัวเลือกปั๊มน้ำ')}
                            </h3>
                            <div className="flex items-center gap-4">
                                <label className="flex items-center gap-2">
                                    <input
                                        type="checkbox"
                                        checked={showPumpOption}
                                        onChange={(e) => setShowPumpOption(e.target.checked)}
                                        className="rounded"
                                    />
                                    <span className="text-sm font-medium">
                                        {t('ต้องการใช้ปั๊มน้ำในระบบ')}
                                    </span>
                                </label>
                                {!showPumpOption && (
                                    <p className="text-sm text-gray-400">
                                        ({t('ใช้แรงดันจากระบบประปาบ้าน')})
                                    </p>
                                )}
                            </div>
                        </div>
                        <InputForm
                            key={activeZoneId}
                            input={currentInput}
                            onInputChange={handleInputChange}
                            selectedSprinkler={currentSprinkler}
                            activeZone={activeZone}
                            projectMode={projectMode}
                            zoneAreaData={getZoneAreaData()}
                        />

                        <SprinklerSelector
                            selectedSprinkler={currentSprinkler}
                            onSprinklerChange={handleSprinklerChange}
                            results={results}
                            activeZone={activeZone}
                            allZoneSprinklers={zoneSprinklers}
                            projectMode={projectMode}
                        />

                        {currentSprinkler && (
                            <>
                            <div className="mb-6 grid grid-cols-1 gap-6 md:grid-cols-2 lg:grid-cols-2">
                                    <PipeSelector
                                        pipeType="branch"
                                        results={results}
                                        input={currentInput}
                                        selectedPipe={effectiveEquipment.branchPipe}
                                        onPipeChange={(pipe) => handlePipeChange('branch', pipe)}
                                        horticultureSystemData={horticultureSystemData}
                                        activeZoneId={activeZoneId}
                                        selectedSprinkler={currentSprinkler}
                                        projectMode={projectMode}
                                    />

                                    {hasValidSubmainPipeData ? (
                                        <PipeSelector
                                            pipeType="secondary"
                                            results={results}
                                            input={currentInput}
                                            selectedPipe={effectiveEquipment.secondaryPipe}
                                            onPipeChange={(pipe) =>
                                                handlePipeChange('secondary', pipe)
                                            }
                                            horticultureSystemData={horticultureSystemData}
                                            activeZoneId={activeZoneId}
                                            selectedSprinkler={currentSprinkler}
                                            projectMode={projectMode}
                                        />
                                    ) : (
                                        <div className="flex items-center justify-center rounded-lg bg-gray-800 p-8">
                                            <div className="text-center text-gray-500">
                                                <div className="mb-2 text-4xl">➖</div>
                                                <p>ไม่ใช้ท่อรอง</p>
                                            </div>
                                        </div>
                                    )}

                                    {hasValidMainPipeData && (
                                        <PipeSelector
                                            pipeType="main"
                                            results={results}
                                            input={currentInput}
                                            selectedPipe={effectiveEquipment.mainPipe}
                                            onPipeChange={(pipe) => handlePipeChange('main', pipe)}
                                            horticultureSystemData={horticultureSystemData}
                                            activeZoneId={activeZoneId}
                                            selectedSprinkler={currentSprinkler}
                                            projectMode={projectMode}
                                        />
                                    )}

                                    {(currentInput.longestEmitterPipeM && currentInput.longestEmitterPipeM > 0) ? (
                                        <PipeSelector
                                            pipeType="emitter"
                                            results={results}
                                            input={currentInput}
                                            selectedPipe={effectiveEquipment.emitterPipe}
                                            onPipeChange={(pipe) => handlePipeChange('emitter', pipe)}
                                            horticultureSystemData={horticultureSystemData}
                                            activeZoneId={activeZoneId}
                                            selectedSprinkler={currentSprinkler}
                                            projectMode={projectMode}
                                        />
                                    ) : projectMode === 'horticulture' ? (
                                        <div className="flex items-center justify-center rounded-lg bg-gray-800 p-8">
                                            <div className="text-center text-gray-500">
                                                <div className="mb-2 text-4xl">➖</div>
                                                <p>ไม่ใช้ท่อย่อยแยก</p>
                                            </div>
                                        </div>
                                    ) : null}

                                   
                                </div>

                                {/* สรุปการคำนวณระบบท่อทั้งหมด */}
                                <PipeSystemSummary
                                    horticultureSystemData={horticultureSystemData}
                                    activeZoneId={activeZoneId}
                                    selectedPipes={{
                                        branch: effectiveEquipment.branchPipe,
                                        secondary: effectiveEquipment.secondaryPipe,
                                        main: effectiveEquipment.mainPipe,
                                        emitter: effectiveEquipment.emitterPipe
                                    }}
                                    sprinklerPressure={
                                        horticultureSystemData?.sprinklerConfig?.pressureBar
                                            ? {
                                                pressureBar: horticultureSystemData.sprinklerConfig.pressureBar,
                                                headM: horticultureSystemData.sprinklerConfig.pressureBar * 10,
                                                head20PercentM: (horticultureSystemData.sprinklerConfig.pressureBar * 10) * 0.2
                                            }
                                            : undefined
                                    }
                                    projectMode={projectMode}
                                />

                                {(projectMode === 'horticulture' || showPumpOption) && (
                                        <PumpSelector
                                            results={results}
                                            selectedPump={effectiveEquipment.pump}
                                            onPumpChange={handlePumpChange}
                                            zoneOperationGroups={zoneOperationGroups}
                                            zoneInputs={zoneInputs}
                                            zoneOperationMode={zoneOperationMode}
                                            simultaneousZonesCount={
                                                zoneOperationMode === 'simultaneous'
                                                    ? zones.length
                                                    : zoneOperationMode === 'custom'
                                                      ? Math.max(
                                                            ...zoneOperationGroups.map(
                                                                (g) => g.zones.length
                                                            )
                                                        )
                                                      : 1
                                            }
                                            selectedZones={zones.map((z) => z.id)}
                                            projectMode={projectMode}
                                        />
                                    )}
                                
                                <CalculationSummary
                                    results={results}
                                    input={currentInput}
                                    selectedSprinkler={currentSprinkler}
                                    selectedPump={effectiveEquipment.pump}
                                    selectedBranchPipe={effectiveEquipment.branchPipe}
                                    selectedSecondaryPipe={effectiveEquipment.secondaryPipe}
                                    selectedMainPipe={effectiveEquipment.mainPipe}
                                    activeZone={activeZone}
                                    selectedZones={zones.map((z) => z.id)}
                                    allZoneSprinklers={zoneSprinklers}
                                    projectMode={projectMode}
                                    showPump={projectMode === 'horticulture' || showPumpOption}
                                    simultaneousZonesCount={
                                        zoneOperationMode === 'simultaneous'
                                            ? zones.length
                                            : zoneOperationMode === 'custom'
                                              ? Math.max(
                                                    ...zoneOperationGroups.map(
                                                        (g) => g.zones.length
                                                    )
                                                )
                                              : 1
                                    }
                                    zoneOperationGroups={zoneOperationGroups}
                                    getZoneName={getZoneNameForSummary}
                                    fieldCropData={fieldCropData}
                                    greenhouseData={greenhouseData}
                                />

                                

                                <CostSummary
                                    results={results}
                                    zoneSprinklers={zoneSprinklers}
                                    selectedPipes={selectedPipes}
                                    selectedPump={effectiveEquipment.pump}
                                    activeZoneId={activeZoneId}
                                    projectData={null}
                                    gardenData={gardenData}
                                    gardenStats={gardenStats}
                                    zoneInputs={zoneInputs}
                                    onQuotationClick={handleOpenQuotationModal}
                                    projectMode={projectMode}
                                    showPump={projectMode === 'horticulture' || showPumpOption}
                                    fieldCropData={fieldCropData}
                                    greenhouseData={greenhouseData}
                                />
                            </>
                        )}
                    </div>
                </div>
            </div>

            {showImageModal && projectImage && (
                <div
                    className="fixed inset-0 z-50 flex items-center justify-center bg-black bg-opacity-75"
                    onClick={() => setShowImageModal(false)}
                >
                    <div
                        className="relative max-h-[90vh] max-w-[90vw]"
                        onClick={(e) => e.stopPropagation()}
                    >
                        <button
                            onClick={() => setShowImageModal(false)}
                            className="absolute -right-4 -top-4 rounded-full bg-red-600 p-2 text-white hover:bg-red-700"
                        >
                            ×
                        </button>
                        <div className="relative flex h-[90vh] w-[90vw] items-center justify-center">
                            <img
                                src={projectImage}
                                alt={`${
                                    projectMode === 'garden'
                                        ? t('สวนบ้าน')
                                        : projectMode === 'field-crop'
                                          ? t('พืชไร่')
                                          : projectMode === 'greenhouse'
                                            ? t('โรงเรือน')
                                            : t('พืชสวน')
                                } Project`}
                                className="max-h-full max-w-full rounded-lg"
                            />
                            <div className="absolute left-4 top-4">
                                <div
                                    className={`rounded-lg px-3 py-1 text-sm font-medium ${
                                        projectMode === 'garden'
                                            ? 'bg-green-600 text-white'
                                            : projectMode === 'field-crop'
                                              ? 'bg-yellow-600 text-white'
                                              : projectMode === 'greenhouse'
                                                ? 'bg-purple-600 text-white'
                                                : 'bg-orange-600 text-white'
                                    }`}
                                >
                                    {projectMode === 'garden'
                                        ? t('🏡 สวนบ้าน')
                                        : projectMode === 'field-crop'
                                          ? t('🌾 พืชไร่')
                                          : projectMode === 'greenhouse'
                                            ? t('🏠 โรงเรือน')
                                            : t('🌱 พืชสวน')}
                                </div>
                            </div>
                        </div>
                    </div>
                </div>
            )}

            <QuotationModal
                show={showQuotationModal}
                quotationData={quotationData}
                quotationDataCustomer={quotationDataCustomer}
                onQuotationDataChange={setQuotationData}
                onQuotationDataCustomerChange={setQuotationDataCustomer}
                onClose={() => setShowQuotationModal(false)}
                onConfirm={handleQuotationModalConfirm}
                t={t}
            />

            <QuotationDocument
                show={showQuotation}
                results={results}
                quotationData={quotationData}
                quotationDataCustomer={quotationDataCustomer}
                selectedSprinkler={currentSprinkler}
                selectedPump={effectiveEquipment.pump}
                selectedBranchPipe={effectiveEquipment.branchPipe}
                selectedSecondaryPipe={effectiveEquipment.secondaryPipe}
                selectedMainPipe={effectiveEquipment.mainPipe}
                selectedExtraPipe={selectedExtraPipe}
                projectImage={projectImage}
                projectData={projectData}
                gardenData={gardenData}
                zoneSprinklers={zoneSprinklers}
                selectedPipes={selectedPipes}
                onClose={() => setShowQuotation(false)}
                projectMode={projectMode}
                showPump={projectMode === 'horticulture' || showPumpOption}
            />
            <Footer />

            {/* Save Confirmation Modal */}
            {showSaveConfirmModal && (
                <div className="fixed inset-0 z-[9999] flex items-center justify-center bg-black bg-opacity-50">
                    <div className="relative z-[10000] mx-4 w-full max-w-md rounded-lg bg-gray-800 p-6">
                        <div className="mb-4 flex items-center">
                            <div className="flex-shrink-0">
                                <svg
                                    className="h-6 w-6 text-blue-400"
                                    fill="none"
                                    stroke="currentColor"
                                    viewBox="0 0 24 24"
                                >
                                    <path
                                        strokeLinecap="round"
                                        strokeLinejoin="round"
                                        strokeWidth={2}
                                        d="M8.228 9c.549-1.165 2.03-2 3.772-2 2.21 0 4 1.343 4 3 0 1.4-1.278 2.575-3.006 2.907-.542.104-.994.54-.994 1.093m0 3h.01M21 12a9 9 0 11-18 0 9 9 0 0118 0z"
                                    />
                                </svg>
                            </div>
                            <div className="ml-3">
                                <h3 className="text-lg font-medium text-white">
                                    {t('save_confirmation')}
                                </h3>
                            </div>
                        </div>
                        <div className="mb-6">
                            <p className="text-gray-300">
                                {t('save_confirmation_message')}
                            </p>
                        </div>
                        <div className="flex justify-end space-x-3">
                            <button
                                onClick={() => setShowSaveConfirmModal(false)}
                                disabled={isSaving}
                                className="rounded px-4 py-2 text-gray-300 transition-colors hover:bg-gray-700 hover:text-white disabled:opacity-50"
                            >
                                {t('cancel')}
                            </button>
                            <button
                                onClick={() => performSaveProject('new')}
                                disabled={isSaving}
                                className="rounded bg-green-600 px-4 py-2 text-white transition-colors hover:bg-green-700 disabled:opacity-50"
                            >
                                {isSaving ? (
                                    <>
                                        <svg
                                            className="-ml-1 mr-2 h-4 w-4 animate-spin text-white"
                                            xmlns="http://www.w3.org/2000/svg"
                                            fill="none"
                                            viewBox="0 0 24 24"
                                        >
                                            <circle
                                                className="opacity-25"
                                                cx="12"
                                                cy="12"
                                                r="10"
                                                stroke="currentColor"
                                                strokeWidth="4"
                                            ></circle>
                                            <path
                                                className="opacity-75"
                                                fill="currentColor"
                                                d="M4 12a8 8 0 018-8V0C5.373 0 0 5.373 0 12h4zm2 5.291A7.962 7.962 0 014 12H0c0 3.042 1.135 5.824 3 7.938l3-2.647z"
                                            ></path>
                                        </svg>
                                        {t('saving')}
                                    </>
                                ) : (
                                    t('save_as_new')
                                )}
                            </button>
                            <button
                                onClick={() => performSaveProject('update')}
                                disabled={isSaving}
                                className="rounded bg-blue-600 px-4 py-2 text-white transition-colors hover:bg-blue-700 disabled:opacity-50"
                            >
                                {isSaving ? (
                                    <>
                                        <svg
                                            className="-ml-1 mr-2 h-4 w-4 animate-spin text-white"
                                            xmlns="http://www.w3.org/2000/svg"
                                            fill="none"
                                            viewBox="0 0 24 24"
                                        >
                                            <circle
                                                className="opacity-25"
                                                cx="12"
                                                cy="12"
                                                r="10"
                                                stroke="currentColor"
                                                strokeWidth="4"
                                            ></circle>
                                            <path
                                                className="opacity-75"
                                                fill="currentColor"
                                                d="M4 12a8 8 0 018-8V0C5.373 0 0 5.373 0 12h4zm2 5.291A7.962 7.962 0 014 12H0c0 3.042 1.135 5.824 3 7.938l3-2.647z"
                                            ></path>
                                        </svg>
                                        {t('saving')}
                                    </>
                                ) : (
                                    t('update_existing')
                                )}
                            </button>
                        </div>
                    </div>
                </div>
            )}
        </div>
    );
}<|MERGE_RESOLUTION|>--- conflicted
+++ resolved
@@ -351,7 +351,8 @@
         
         // Remove unnecessary large data
         if (compressed.projectData?.plants) {
-            compressed.projectData.plants = compressed.projectData.plants.slice(0, 100); // Keep only first 100 plants
+            // Keep all plants - don't limit to 100
+            // compressed.projectData.plants = compressed.projectData.plants.slice(0, 100); // Keep only first 100 plants
         }
         
         return compressed;
@@ -595,7 +596,7 @@
                         }
                         if (projectData.zones && projectData.zones.length > 0) {
                             calculatedPlants = projectData.zones.reduce((total, zone) => total + (zone.plantCount || 0), 0);
-                            calculatedWaterNeed = projectData.zones.reduce((total, zone) => total + (zone.totalWaterNeed || 0), 0);
+                            calculatedWaterNeed = projectData.zones.reduce((total, zone) => total + (zone.plantCount || 0) * (zone.plantData?.waterNeed || 0), 0);
                         }
                         areaCoordinates = projectData?.mainArea || [];
                         console.log('🔄 Fallback data:', { calculatedArea, calculatedWaterNeed, calculatedPlants });
@@ -667,7 +668,7 @@
                             }
                             if (projectData.zones && projectData.zones.length > 0) {
                                 calculatedPlants = projectData.zones.reduce((total, zone) => total + (zone.plantCount || 0), 0);
-                                calculatedWaterNeed = projectData.zones.reduce((total, zone) => total + (zone.totalWaterNeed || 0), 0);
+                                calculatedWaterNeed = projectData.zones.reduce((total, zone) => total + (zone.plantCount || 0) * (zone.plantData?.waterNeed || 0), 0);
                             }
                         }
                         
@@ -1044,7 +1045,6 @@
     useEffect(() => {
         if (!projectMode) return;
 
-<<<<<<< HEAD
         const loadProjectImage = async () => {
             setImageLoading(true);
             setImageLoadError(null);
@@ -1052,11 +1052,6 @@
             
             try {
                 const image = await getStoredProjectImage(projectMode);
-=======
-        setImageLoading(true);
-        setImageLoadError(null);
-        cleanupOldImages();
-        const image = getStoredProjectImage(projectMode);
 
         if (image && validateImageData(image)) {
             setProjectImage(image);
@@ -1068,20 +1063,6 @@
                 greenhouse: 'Greenhouse Planner',
                 horticulture: 'Horticulture Planner',
             };
->>>>>>> 14712155
-
-                if (image && validateImageData(image)) {
-                    setProjectImage(image);
-                    console.log(`✅ Successfully loaded project image for ${projectMode} mode`);
-                } else {
-                    console.log(`ℹ️ No valid project image found for ${projectMode} mode`);
-                    setProjectImage(null);
-                    const modeNames = {
-                        'field-crop': 'Field Crop Summary',
-                        garden: 'Garden Planner',
-                        greenhouse: 'Greenhouse Planner',
-                        horticulture: 'Horticulture Planner',
-                    };
 
                     setImageLoadError(
                         `No map image found. Please capture one from ${modeNames[projectMode]} page.`
@@ -1610,8 +1591,32 @@
         };
     };
 
-    // Removed old createZoneInput and createSingleZoneInput functions
-    // Now using direct data creation based on horticultureSystemData
+    // Simple replacement for removed createZoneInput function
+    const createZoneInput = (zone: any, stats: any, pipes: any[], sprinklers: any[], plants: any[], totalZones: number): IrrigationInput => {
+        return {
+            farmSizeRai: zone.area || 0,
+            totalTrees: zone.plantCount || 0,
+            waterPerTreeLiters: zone.plantData?.waterNeed || 50,
+            numberOfZones: totalZones,
+            sprinklersPerTree: 1,
+            irrigationTimeMinutes: 30,
+            staticHeadM: 0,
+            pressureHeadM: 20,
+            pipeAgeYears: 0,
+            sprinklersPerBranch: 1,
+            branchesPerSecondary: 1,
+            simultaneousZones: 1,
+            sprinklersPerLongestBranch: 1,
+            branchesPerLongestSecondary: 1,
+            secondariesPerLongestMain: 1,
+            longestBranchPipeM: 0,
+            totalBranchPipeM: 0,
+            longestSecondaryPipeM: 0,
+            totalSecondaryPipeM: 0,
+            longestMainPipeM: 0,
+            totalMainPipeM: 0,
+        };
+    };
 
     const currentInput = useMemo(() => {
         if (!activeZoneId) {
@@ -1952,32 +1957,6 @@
                 } else {
             setProjectMode('horticulture');
             
-<<<<<<< HEAD
-            // Check if we have a field ID - if so, try to load from database first
-            const fieldId = localStorage.getItem('currentFieldId');
-            if (fieldId && !fieldId.startsWith('mock-')) {
-                // Try to load from database first, but don't block the UI
-                loadFieldDataFromDatabase(fieldId).then((loadedFromDb) => {
-                    if (loadedFromDb) {
-                        console.log('✅ Loaded data from database for field:', fieldId);
-                        return; // Exit early since we loaded from database
-                    }
-                    // Fallback to localStorage if database load failed
-                    loadFromLocalStorage();
-                });
-            } else {
-                // No field ID, load from localStorage
-                loadFromLocalStorage();
-            }
-            
-            function loadFromLocalStorage() {
-                const data = loadProjectData();
-                const stats = getProjectStats();
-
-                if (data && stats) {
-                    setProjectData(data);
-                    setProjectStats(stats);
-=======
             // โหลดข้อมูลระบบหัวฉีดและโซนจาก HorticultureResultsPage
             const horticultureSystemDataStr = localStorage.getItem('horticultureSystemData');
             let horticultureSystemData: any = null;
@@ -1993,19 +1972,33 @@
             }
             
             // โหลดข้อมูลโปรเจกต์จาก localStorage โดยตรง (ไม่ใช้ฟังก์ชันเก่า)
-            const currentProjectDataStr = localStorage.getItem('currentHorticultureProject');
+            const currentProjectDataStr = localStorage.getItem('horticultureIrrigationData');
             let data: HorticultureProject | null = null;
             if (currentProjectDataStr) {
                 try {
                     data = JSON.parse(currentProjectDataStr);
+                    console.log('📊 Loaded project data:', {
+                        hasTotalArea: !!data?.totalArea,
+                        totalArea: data?.totalArea,
+                        hasMainArea: !!data?.mainArea,
+                        mainAreaLength: data?.mainArea?.length
+                    });
                 } catch (error) {
                     console.warn('Failed to parse current project data:', error);
                 }
+            } else {
+                console.warn('No horticultureIrrigationData found in localStorage');
             }
             
             // สร้าง stats object แทนการใช้ getProjectStats()
             let stats: any = null;
             if (data) {
+                console.log('📊 Creating stats from data:', {
+                    totalArea: data.totalArea,
+                    totalAreaInRai: data.totalArea / 1600,
+                    plantsLength: data.plants?.length,
+                    zonesLength: data.zones?.length
+                });
                 stats = {
                     totalAreaInRai: data.totalArea / 1600,
                     totalPlants: data.plants?.length || 0,
@@ -2053,7 +2046,6 @@
                 // ตรวจสอบข้อมูลโซนจาก horticultureSystemData ก่อน
                 if (horticultureSystemData && horticultureSystemData.isMultipleZones && horticultureSystemData.zones.length > 0) {
                     // Multiple zones based on horticultureSystemData
->>>>>>> 14712155
                     const initialZoneInputs: { [zoneId: string]: IrrigationInput } = {};
                     const initialSelectedPipes: {
                         [zoneId: string]: { branch?: any; secondary?: any; main?: any; emitter?: any };
@@ -2149,10 +2141,6 @@
                     setActiveZoneId(data.zones[0].id);
 
                     handleZoneOperationModeChange('sequential');
-<<<<<<< HEAD
-                } else if (data) {
-                    const singleInput = createSingleZoneInput(data, stats);
-=======
                 } else {
                     // Single zone 
                     const singleInput: IrrigationInput = {
@@ -2192,7 +2180,6 @@
                         longestEmitterPipeM: horticultureSystemData?.zones?.[0]?.pipes?.emitterPipes?.longest || 0,
                         totalEmitterPipeM: horticultureSystemData?.zones?.[0]?.pipes?.emitterPipes?.totalLength || 0,
                     };
->>>>>>> 14712155
                     setZoneInputs({ 'main-area': singleInput });
                     setSelectedPipes({
                         'main-area': { branch: undefined, secondary: undefined, main: undefined, emitter: undefined },
@@ -2380,6 +2367,17 @@
                 });
             }
             return [];
+        }
+        // For horticulture projects, use irrigationZones instead of zones
+        if (projectData?.irrigationZones && projectData.irrigationZones.length > 0) {
+            return projectData.irrigationZones.map((zone: any) => ({
+                id: zone.id,
+                name: zone.name,
+                area: zone.area || 0,
+                plantCount: zone.plantCount || 0,
+                totalWaterNeed: zone.totalWaterNeed || 0,
+                plantData: zone.plantData || null,
+            }));
         }
         return projectData?.zones || [];
     };
@@ -3267,7 +3265,7 @@
                                     selectedPipes={selectedPipes}
                                     selectedPump={effectiveEquipment.pump}
                                     activeZoneId={activeZoneId}
-                                    projectData={null}
+                                    projectData={projectData as any}
                                     gardenData={gardenData}
                                     gardenStats={gardenStats}
                                     zoneInputs={zoneInputs}
