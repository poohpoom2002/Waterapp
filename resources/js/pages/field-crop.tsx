import { useState, useEffect, useMemo, useCallback } from 'react';
<<<<<<< HEAD
import Navbar from '../components/Navbar';
import { useLanguage } from '../contexts/LanguageContext';
=======
>>>>>>> 7ef63d51
import { cropTypes, getCropByValue, searchCrops, type Crop } from '@/pages/utils/cropData';
import Navbar from '../components/Navbar';
import Footer from '../components/Footer';

interface FieldCropProps {
    cropType?: string;
    crops?: string;
}

export default function FieldCrop({ cropType, crops }: FieldCropProps) {
    const { t } = useLanguage();
    const [selectedCrops, setSelectedCrops] = useState<string[]>([]);
    const [searchTerm, setSearchTerm] = useState<string>('');

    // Initialize with URL parameters if provided
    useEffect(() => {
        if (cropType && !selectedCrops.includes(cropType)) {
            setSelectedCrops([cropType]);
        }

        if (crops) {
            const cropArray = crops.split(',').filter(Boolean);
            setSelectedCrops(cropArray);
        }
    }, [cropType, crops, selectedCrops]);

    const handleCropToggle = useCallback((cropValue: string) => {
        setSelectedCrops((prev) => {
            if (prev.includes(cropValue)) {
                return prev.filter((crop) => crop !== cropValue);
            } else {
                return [...prev, cropValue];
            }
        });
    }, []);

    const selectedCropObjects = useMemo(
        () =>
            selectedCrops
                .map((cropValue) => getCropByValue(cropValue))
                .filter((crop): crop is Crop => crop !== undefined),
        [selectedCrops]
    );

    // Filter crops based on search term
    const filteredCrops = useMemo(() => {
        if (!searchTerm.trim()) {
            return cropTypes;
        }
        return searchCrops(searchTerm);
    }, [searchTerm]);

    const canProceed = useMemo(() => {
        return selectedCrops.length > 0;
    }, [selectedCrops.length]);

    return (
        <div className="min-h-screen bg-gray-900 text-white">
            {/* Navbar */}
            <Navbar />
            
            {/* Main Content with adjusted height to account for navbar */}
            <div className="flex" style={{ height: 'calc(100vh - 64px)' }}>
                {/* Sidebar - Fixed Summary Panel */}
                <div className="flex w-80 flex-col overflow-hidden border-r border-gray-700 bg-gray-800">
                    {/* Header */}
                    <div className="border-b border-gray-700 p-6">
                        <div className="mb-4 flex items-center justify-between">
                            <button
                                onClick={() => (window.location.href = '/')}
                                className="flex items-center text-sm text-blue-400 hover:text-blue-300"
                            >
                                <svg
                                    className="mr-1 h-4 w-4"
                                    fill="none"
                                    stroke="currentColor"
                                    viewBox="0 0 24 24"
                                >
                                    <path
                                        strokeLinecap="round"
                                        strokeLinejoin="round"
                                        strokeWidth={2}
                                        d="M10 19l-7-7m0 0l7-7m-7 7h18"
                                    />
                                </svg>
                                {t('back')}
                            </button>
                        </div>
                        <h1 className="mb-2 text-2xl font-bold">🌾 {t('field_crop')}</h1>
                        <p className="text-sm text-gray-400">{t('select_crops_for_field')}</p>
                    </div>

                    {/* Selected Items Summary */}
                    <div className="flex-1 overflow-y-auto p-6">
                        {/* Selected Crops */}
                        <div className="mb-6">
                            <h3 className="mb-3 flex items-center justify-between text-sm font-semibold text-gray-300">
                                {t('selected_crops')} ({selectedCrops.length})
                                {selectedCrops.length > 0 && (
                                    <button
                                        onClick={() => setSelectedCrops([])}
                                        className="text-xs text-red-400 hover:text-red-300"
                                    >
                                        {t('clear_all')}
                                    </button>
                                )}
                            </h3>
                            {selectedCropObjects.length === 0 ? (
                                <p className="text-sm text-gray-500">{t('no_crops_selected')}</p>
                            ) : (
                                <div className="space-y-2">
                                    {selectedCropObjects.map((crop) => (
                                        <div
                                            key={crop.value}
                                            className="group rounded-lg bg-gray-700 p-3"
                                        >
                                            <div className="flex items-center justify-between">
                                                <div className="flex min-w-0 flex-1 items-center">
                                                    <span className="mr-2 text-lg">
                                                        {crop.icon}
                                                    </span>
                                                    <div className="min-w-0 flex-1">
                                                        <h4 className="truncate text-sm font-medium text-white">
                                                            {crop.name}
                                                        </h4>
                                                        <p className="truncate text-xs text-gray-400">
                                                            {crop.description}
                                                        </p>
                                                    </div>
                                                </div>
                                                <button
                                                    onClick={() => handleCropToggle(crop.value)}
                                                    className="ml-2 text-red-400 opacity-0 transition-opacity hover:text-red-300 group-hover:opacity-100"
                                                    title={`${t('remove')} ${crop.name}`}
                                                >
                                                    ✕
                                                </button>
                                            </div>
                                        </div>
                                    ))}
                                </div>
                            )}
                        </div>
                    </div>

                    {/* Action Button */}
                    <div className="border-t border-gray-700 p-6">
                        {canProceed ? (
                            <a
                                href={`/field-map?crops=${selectedCrops.join(',')}`}
                                className="inline-flex w-full items-center justify-center rounded-lg bg-blue-600 px-4 py-3 font-medium text-white transition-colors hover:bg-blue-700"
                            >
                                {t('continue_to_map')}
                                <svg
                                    className="ml-2 h-4 w-4"
                                    fill="none"
                                    stroke="currentColor"
                                    viewBox="0 0 24 24"
                                >
                                    <path
                                        strokeLinecap="round"
                                        strokeLinejoin="round"
                                        strokeWidth={2}
                                        d="M9 5l7 7-7 7"
                                    />
                                </svg>
                            </a>
                        ) : (
                            <button
                                disabled
                                className="w-full cursor-not-allowed rounded-lg bg-gray-700 px-4 py-3 font-medium text-gray-400"
                                title={t('select_at_least_one_crop')}
                            >
                                {t('continue_to_map')}
                            </button>
                        )}
                        {!canProceed && (
                            <p className="mt-2 text-center text-xs text-gray-500">
                                {t('select_crops_to_continue')}
                            </p>
                        )}
                    </div>
                </div>

                {/* Main Content Area */}
                <div className="flex-1 overflow-y-auto">
                    <div className="p-8">
                        <div className="mb-6">
                            <h2 className="mb-2 text-3xl font-bold">{t('select_your_crops')}</h2>
                            <p className="text-gray-400">
                                {t('choose_crops_description')}
                            </p>
                        </div>

                        {/* Search and Filter */}
                        <div className="mb-8 space-y-4">
                            <div className="relative">
                                <input
                                    type="text"
                                    value={searchTerm}
                                    onChange={(e) => setSearchTerm(e.target.value)}
                                    placeholder={t('search_crops_placeholder')}
                                    className="w-full rounded-lg border border-gray-600 bg-gray-800 py-3 pl-10 pr-4 text-white placeholder-gray-400 focus:border-blue-500 focus:outline-none focus:ring-2 focus:ring-blue-500"
                                />
                                <svg
                                    className="absolute left-3 top-1/2 h-5 w-5 -translate-y-1/2 transform text-gray-400"
                                    fill="none"
                                    stroke="currentColor"
                                    viewBox="0 0 24 24"
                                >
                                    <path
                                        strokeLinecap="round"
                                        strokeLinejoin="round"
                                        strokeWidth={2}
                                        d="M21 21l-6-6m2-5a7 7 0 11-14 0 7 7 0 0114 0z"
                                    />
                                </svg>
                            </div>
                        </div>

                        {/* Crops Grid */}
                        <div className="grid grid-cols-2 gap-4 md:grid-cols-3 lg:grid-cols-4">
                            {filteredCrops.map((crop) => (
                                <CropCard
                                    key={crop.value}
                                    crop={crop}
                                    isSelected={selectedCrops.includes(crop.value)}
                                    onToggle={handleCropToggle}
                                />
                            ))}
                        </div>

                        {filteredCrops.length === 0 && (
                            <div className="py-12 text-center">
                                <div className="mb-4 text-6xl">🔍</div>
                                <h3 className="mb-2 text-xl font-semibold text-gray-400">
                                    {t('no_crops_found')}
                                </h3>
                                <p className="text-gray-500">
                                    {t('try_adjusting_search')}
                                </p>
                            </div>
                        )}

                        {/* Continue Button for bottom */}
                        {selectedCrops.length > 0 && (
                            <div className="mt-12 border-t border-gray-700 pt-8">
                                <div className="flex items-center justify-between rounded-lg bg-gray-800 p-6">
                                    <div>
                                        <h3 className="mb-1 text-lg font-semibold text-white">
                                            {t('ready_to_plan_field')}
                                        </h3>
                                        <p className="text-sm text-gray-400">
                                            {selectedCrops.length === 1 
                                                ? t('selected_crops_count_single')
                                                : t('selected_crops_count_multiple').replace('{count}', selectedCrops.length.toString())
                                            }
                                        </p>
                                    </div>
                                    <a
                                        href={`/field-map?crops=${selectedCrops.join(',')}`}
                                        className="flex items-center rounded-lg bg-blue-600 px-6 py-3 font-medium text-white transition-colors hover:bg-blue-700"
                                    >
                                        {t('continue_to_map')}
                                        <svg
                                            className="ml-2 h-4 w-4"
                                            fill="none"
                                            stroke="currentColor"
                                            viewBox="0 0 24 24"
                                        >
                                            <path
                                                strokeLinecap="round"
                                                strokeLinejoin="round"
                                                strokeWidth={2}
                                                d="M9 5l7 7-7 7"
                                            />
                                        </svg>
                                    </a>
                                </div>
                            </div>
                        )}
                    </div>
                </div>
            </div>
            <Footer />
        </div>
    );
}

// Separate component for crop cards
function CropCard({
    crop,
    isSelected,
    onToggle,
}: {
    crop: Crop;
    isSelected: boolean;
    onToggle: (value: string) => void;
}) {
    const { t } = useLanguage();

    return (
        <button
            onClick={() => onToggle(crop.value)}
            className={`rounded-lg border p-4 text-left transition-all hover:scale-105 focus:outline-none ${
                isSelected
                    ? 'border-blue-500 bg-blue-500/10 ring-2 ring-blue-500/50'
                    : 'border-gray-600 bg-gray-700 hover:border-gray-500'
            }`}
        >
            <div className="text-center">
                <div className="mb-2 text-3xl">{crop.icon}</div>
                <h4 className="mb-1 text-sm font-semibold text-white">{crop.name}</h4>
                <p className="line-clamp-2 text-xs text-gray-400">{crop.description}</p>
                {isSelected && (
                    <div className="mt-2">
                        <span className="inline-flex items-center rounded-full bg-blue-500 px-2 py-1 text-xs font-medium text-white">
                            ✓ {t('selected')}
                        </span>
                    </div>
                )}
            </div>
        </button>
    );
}<|MERGE_RESOLUTION|>--- conflicted
+++ resolved
@@ -1,12 +1,6 @@
-import { useState, useEffect, useMemo, useCallback } from 'react';
-<<<<<<< HEAD
+import React, { useState, useEffect, useMemo, useCallback } from 'react';
 import Navbar from '../components/Navbar';
-import { useLanguage } from '../contexts/LanguageContext';
-=======
->>>>>>> 7ef63d51
 import { cropTypes, getCropByValue, searchCrops, type Crop } from '@/pages/utils/cropData';
-import Navbar from '../components/Navbar';
-import Footer from '../components/Footer';
 
 interface FieldCropProps {
     cropType?: string;
@@ -14,7 +8,6 @@
 }
 
 export default function FieldCrop({ cropType, crops }: FieldCropProps) {
-    const { t } = useLanguage();
     const [selectedCrops, setSelectedCrops] = useState<string[]>([]);
     const [searchTerm, setSearchTerm] = useState<string>('');
 
@@ -28,7 +21,7 @@
             const cropArray = crops.split(',').filter(Boolean);
             setSelectedCrops(cropArray);
         }
-    }, [cropType, crops, selectedCrops]);
+    }, [cropType, crops]);
 
     const handleCropToggle = useCallback((cropValue: string) => {
         setSelectedCrops((prev) => {
@@ -73,7 +66,7 @@
                     <div className="border-b border-gray-700 p-6">
                         <div className="mb-4 flex items-center justify-between">
                             <button
-                                onClick={() => (window.location.href = '/')}
+                                onClick={() => (window.location.href = "/planner")}
                                 className="flex items-center text-sm text-blue-400 hover:text-blue-300"
                             >
                                 <svg
@@ -89,11 +82,11 @@
                                         d="M10 19l-7-7m0 0l7-7m-7 7h18"
                                     />
                                 </svg>
-                                {t('back')}
+                                Back
                             </button>
                         </div>
-                        <h1 className="mb-2 text-2xl font-bold">🌾 {t('field_crop')}</h1>
-                        <p className="text-sm text-gray-400">{t('select_crops_for_field')}</p>
+                        <h1 className="mb-2 text-2xl font-bold">🌾 Field Crop</h1>
+                        <p className="text-sm text-gray-400">Select crops for your field</p>
                     </div>
 
                     {/* Selected Items Summary */}
@@ -101,18 +94,18 @@
                         {/* Selected Crops */}
                         <div className="mb-6">
                             <h3 className="mb-3 flex items-center justify-between text-sm font-semibold text-gray-300">
-                                {t('selected_crops')} ({selectedCrops.length})
+                                Selected Crops ({selectedCrops.length})
                                 {selectedCrops.length > 0 && (
                                     <button
                                         onClick={() => setSelectedCrops([])}
                                         className="text-xs text-red-400 hover:text-red-300"
                                     >
-                                        {t('clear_all')}
+                                        Clear All
                                     </button>
                                 )}
                             </h3>
                             {selectedCropObjects.length === 0 ? (
-                                <p className="text-sm text-gray-500">{t('no_crops_selected')}</p>
+                                <p className="text-sm text-gray-500">No crops selected</p>
                             ) : (
                                 <div className="space-y-2">
                                     {selectedCropObjects.map((crop) => (
@@ -137,7 +130,7 @@
                                                 <button
                                                     onClick={() => handleCropToggle(crop.value)}
                                                     className="ml-2 text-red-400 opacity-0 transition-opacity hover:text-red-300 group-hover:opacity-100"
-                                                    title={`${t('remove')} ${crop.name}`}
+                                                    title={`Remove ${crop.name}`}
                                                 >
                                                     ✕
                                                 </button>
@@ -156,7 +149,7 @@
                                 href={`/field-map?crops=${selectedCrops.join(',')}`}
                                 className="inline-flex w-full items-center justify-center rounded-lg bg-blue-600 px-4 py-3 font-medium text-white transition-colors hover:bg-blue-700"
                             >
-                                {t('continue_to_map')}
+                                Continue to Map
                                 <svg
                                     className="ml-2 h-4 w-4"
                                     fill="none"
@@ -175,14 +168,14 @@
                             <button
                                 disabled
                                 className="w-full cursor-not-allowed rounded-lg bg-gray-700 px-4 py-3 font-medium text-gray-400"
-                                title={t('select_at_least_one_crop')}
+                                title="Please select at least one crop"
                             >
-                                {t('continue_to_map')}
+                                Continue to Map
                             </button>
                         )}
                         {!canProceed && (
                             <p className="mt-2 text-center text-xs text-gray-500">
-                                {t('select_crops_to_continue')}
+                                Select crops to continue
                             </p>
                         )}
                     </div>
@@ -192,9 +185,9 @@
                 <div className="flex-1 overflow-y-auto">
                     <div className="p-8">
                         <div className="mb-6">
-                            <h2 className="mb-2 text-3xl font-bold">{t('select_your_crops')}</h2>
+                            <h2 className="mb-2 text-3xl font-bold">Select Your Crops</h2>
                             <p className="text-gray-400">
-                                {t('choose_crops_description')}
+                                Choose one or more crops you want to grow on your field.
                             </p>
                         </div>
 
@@ -205,7 +198,7 @@
                                     type="text"
                                     value={searchTerm}
                                     onChange={(e) => setSearchTerm(e.target.value)}
-                                    placeholder={t('search_crops_placeholder')}
+                                    placeholder="Search crops..."
                                     className="w-full rounded-lg border border-gray-600 bg-gray-800 py-3 pl-10 pr-4 text-white placeholder-gray-400 focus:border-blue-500 focus:outline-none focus:ring-2 focus:ring-blue-500"
                                 />
                                 <svg
@@ -240,10 +233,10 @@
                             <div className="py-12 text-center">
                                 <div className="mb-4 text-6xl">🔍</div>
                                 <h3 className="mb-2 text-xl font-semibold text-gray-400">
-                                    {t('no_crops_found')}
+                                    No crops found
                                 </h3>
                                 <p className="text-gray-500">
-                                    {t('try_adjusting_search')}
+                                    Try adjusting your search or filter options
                                 </p>
                             </div>
                         )}
@@ -254,20 +247,19 @@
                                 <div className="flex items-center justify-between rounded-lg bg-gray-800 p-6">
                                     <div>
                                         <h3 className="mb-1 text-lg font-semibold text-white">
-                                            {t('ready_to_plan_field')}
+                                            Ready to plan your field?
                                         </h3>
                                         <p className="text-sm text-gray-400">
-                                            {selectedCrops.length === 1 
-                                                ? t('selected_crops_count_single')
-                                                : t('selected_crops_count_multiple').replace('{count}', selectedCrops.length.toString())
-                                            }
+                                            You've selected {selectedCrops.length} crop
+                                            {selectedCrops.length !== 1 ? 's' : ''}. Continue to the
+                                            field mapping tool.
                                         </p>
                                     </div>
                                     <a
                                         href={`/field-map?crops=${selectedCrops.join(',')}`}
                                         className="flex items-center rounded-lg bg-blue-600 px-6 py-3 font-medium text-white transition-colors hover:bg-blue-700"
                                     >
-                                        {t('continue_to_map')}
+                                        Continue to Map
                                         <svg
                                             className="ml-2 h-4 w-4"
                                             fill="none"
@@ -288,7 +280,6 @@
                     </div>
                 </div>
             </div>
-            <Footer />
         </div>
     );
 }
@@ -303,8 +294,6 @@
     isSelected: boolean;
     onToggle: (value: string) => void;
 }) {
-    const { t } = useLanguage();
-
     return (
         <button
             onClick={() => onToggle(crop.value)}
@@ -321,7 +310,7 @@
                 {isSelected && (
                     <div className="mt-2">
                         <span className="inline-flex items-center rounded-full bg-blue-500 px-2 py-1 text-xs font-medium text-white">
-                            ✓ {t('selected')}
+                            ✓ Selected
                         </span>
                     </div>
                 )}
