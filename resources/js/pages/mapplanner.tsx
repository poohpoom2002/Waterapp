--- conflicted
+++ resolved
@@ -1127,15 +1127,9 @@
                                 }}
                             />
                         </FeatureGroup>
-<<<<<<< HEAD
-*/
-/*{/* Draw exclusion areas as polygons (yellow) }
-                        /*
-=======
 
                         {/* Draw exclusion areas as polygons (yellow) */}
                         
->>>>>>> 09861964
                         {exclusionAreas.map((polygon, idx) => (
                             <Polyline
                                 key={`exclusion-${idx}`}
