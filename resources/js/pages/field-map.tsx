--- conflicted
+++ resolved
@@ -270,13 +270,8 @@
             setDrawingManager(drawingMgr);
             onLoad(newMap);
         }
-<<<<<<< HEAD
-    }, [center, map, mapType, onCenterChanged, onDrawCreated, onLoad, onZoomChanged, zoom]);
-
-=======
-    }, [ref.current]);
+    }, [center, map, mapType, onCenterChanged, onDrawCreated, onLoad, onZoomChanged, zoom, ref]);
     
->>>>>>> ab74e3f7
     useEffect(() => {
         if (map && onMapClick) {
             const clickListener = google.maps.event.addListener(
