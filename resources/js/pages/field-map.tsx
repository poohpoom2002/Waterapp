/* eslint-disable @typescript-eslint/no-explicit-any */
import { useState, useEffect, useCallback, useRef } from 'react';
import Navbar from '../components/Navbar';
import { Head, Link, router } from '@inertiajs/react';
import { Wrapper, Status } from '@googlemaps/react-wrapper';
import * as turf from '@turf/turf';
import lineIntersect from '@turf/line-intersect';
import { getCropByValue } from '@/pages/utils/cropData';
import {
    ZONE_COLORS,
    OBSTACLE_TYPES,
    PIPE_TYPES,
    EQUIPMENT_TYPES,
    type EquipmentType,
} from '@/pages/utils/fieldMapConstants';
import {
    useMapState,
    useStepWizard,
    useFieldZoneState,
    usePipeSystemState,
    useEquipmentState,
    useIrrigationState,
} from '@/pages/hooks/useFieldMapState';
import Tooltip from '@/pages/components/Fieldcrop/Tooltip';
import FieldMapToolsPanel from '@/pages/components/Fieldcrop/FieldMapToolsPanel';
import FieldMapSmartControls from '@/pages/components/Fieldcrop/FieldMapSmartControls';
import ErrorBoundary from '@/pages/components/ErrorBoundary';
import ErrorMessage from '@/pages/components/ErrorMessage';
import LoadingSpinner from '@/pages/components/LoadingSpinner';
import Navbar from '../components/Navbar';
import Footer from '../components/Footer';

interface Coordinate {
    lat: number;
    lng: number;
}

interface SearchResult {
    x: number;
    y: number;
    label: string;
    address: string;
    place_id: string;
    bounds?: {
        north: number;
        south: number;
        east: number;
        west: number;
    } | null;
    raw?: any;
}

interface Zone {
    id: number | string;
    polygon: google.maps.Polygon;
    coordinates: Coordinate[];
    color: string;
    name: string;
}

interface Equipment {
    id: string;
    type: string;
    lat: number;
    lng: number;
    name: string;
    config: any;
    marker?: google.maps.Marker;
}

interface LateralPipe {
    id: number;
    coordinates: { lat: number; lng: number }[];
    type: string;
    name: string;
    color: string;
    zoneId: string | number;
    polyline?: google.maps.Polyline;
}

interface IrrigationPoint {
    id: number;
    lat: number;
    lng: number;
    type: string;
    radius: number;
    zoneId: string | number;
    marker?: google.maps.Marker;
    circle?: google.maps.Circle;
}

const DEFAULT_IRRIGATION_SETTINGS = {
    sprinkler: {
        defaultRadius: 8,
        minRadius: 3,
        maxRadius: 15,
        icon: '💧',
    },
    'drip-tape': {
        defaultSpacing: 0.3, // 30 cm
        minSpacing: 0.2, // 20 cm
        maxSpacing: 0.5, // 50 cm
        icon: '💧',
    },
    microsprinkler: {
        defaultRadius: 1.5,
        minRadius: 0.5,
        maxRadius: 3,
        icon: '🌊',
    },
    default: {
        defaultRadius: 5,
        minRadius: 1,
        maxRadius: 20,
        icon: '💧',
    },
} as const;

const getGoogleMapsConfig = () => ({
    apiKey: import.meta.env.VITE_Maps_API_KEY || '',
    libraries: ['drawing', 'geometry', 'places'] as const,
    defaultZoom: 15,
});

interface GoogleMapComponentProps {
    center: google.maps.LatLngLiteral;
    zoom: number;
    onLoad: (map: google.maps.Map) => void;
    onDrawCreated: (overlay: google.maps.MVCObject, type: string) => void;
    drawingStage: string;
    currentZoneColor: string;
    drawingMode?: string;
    canDrawZone?: boolean;
    canDrawPipe?: boolean;
    currentObstacleType?: string;
    currentPipeType?: string;
    isPlacingEquipment?: boolean;
    selectedEquipmentType?: EquipmentType | null;
    zones?: any[];
    pipes?: any[];
    obstacles?: any[];
    equipmentIcons?: any[];
    mainField?: any;
    onMapClick?: (e: google.maps.MapMouseEvent) => void;
    onZoneClick?: (zone: any) => void;
    mapType: string;
    onCenterChanged?: (center: google.maps.LatLngLiteral) => void;
    onZoomChanged?: (zoom: number) => void;
}

const GoogleMapComponent: React.FC<GoogleMapComponentProps> = ({
    center,
    zoom,
    onLoad,
    onDrawCreated,
    drawingStage,
    currentZoneColor,
    drawingMode,
    canDrawZone,
    canDrawPipe,
    currentObstacleType,
    currentPipeType,
    isPlacingEquipment,
    selectedEquipmentType,
    onMapClick,
    mapType,
    onCenterChanged,
    onZoomChanged,
}) => {
    const ref = useRef<HTMLDivElement>(null);
    const [map, setMap] = useState<google.maps.Map>();
    const [drawingManager, setDrawingManager] = useState<google.maps.drawing.DrawingManager>();
    const [currentDrawingMode, setCurrentDrawingMode] =
        useState<google.maps.drawing.OverlayType | null>(null);

    const lastExternalCenter = useRef<google.maps.LatLngLiteral>(center);
    const lastExternalZoom = useRef<number>(zoom);
    const isInternalChange = useRef(false);

    // Initialize map
    useEffect(() => {
        if (ref.current && !map && window.google) {
            const newMap = new google.maps.Map(ref.current, {
                center,
                zoom,
                mapTypeId: mapType as google.maps.MapTypeId,
                mapTypeControl: false,
                streetViewControl: false,
                fullscreenControl: false,
                zoomControl: false,
                gestureHandling: 'greedy',
                disableDoubleClickZoom: false,
                clickableIcons: true,
            });

            const drawingMgr = new google.maps.drawing.DrawingManager({
                drawingMode: null,
                drawingControl: false,
                polygonOptions: {
                    fillColor: '#22C55E',
                    fillOpacity: 0.3,
                    strokeColor: '#22C55E',
                    strokeWeight: 2,
                    clickable: false,
                    editable: false,
                    zIndex: 1,
                },
                polylineOptions: {
                    strokeColor: '#3388ff',
                    strokeWeight: 4,
                    clickable: false,
                    editable: false,
                    zIndex: 1,
                },
            });

            drawingMgr.setMap(newMap);

            google.maps.event.addListener(
                drawingMgr,
                'overlaycomplete',
                (event: google.maps.drawing.OverlayCompleteEvent) => {
                    drawingMgr.setDrawingMode(null);
                    setCurrentDrawingMode(null);
                    onDrawCreated(event.overlay, event.type);
                }
            );

            newMap.addListener('zoom_changed', () => {
                if (!isInternalChange.current) {
                    const newZoom = newMap.getZoom();
                    if (newZoom !== undefined && onZoomChanged) {
                        lastExternalZoom.current = newZoom;
                        onZoomChanged(newZoom);
                    }
                }
            });

            newMap.addListener('center_changed', () => {
                if (!isInternalChange.current) {
                    const newCenter = newMap.getCenter();
                    if (newCenter && onCenterChanged) {
                        const centerObj = {
                            lat: newCenter.lat(),
                            lng: newCenter.lng(),
                        };
                        lastExternalCenter.current = centerObj;
                        onCenterChanged(centerObj);
                    }
                }
            });

            setMap(newMap);
            setDrawingManager(drawingMgr);
            onLoad(newMap);
        }
    }, [ref.current]);
    
    useEffect(() => {
        if (map && onMapClick) {
            const clickListener = google.maps.event.addListener(
                map,
                'click',
                (e: google.maps.MapMouseEvent) => {
                    if (e.stop) e.stop(); 
                    onMapClick(e); 
                }
            );
            return () => {
                google.maps.event.removeListener(clickListener);
            };
        }
    }, [map, onMapClick]);

    // Update center and zoom
    useEffect(() => {
        if (
            map &&
            (Math.abs(center.lat - lastExternalCenter.current.lat) > 0.0001 ||
                Math.abs(center.lng - lastExternalCenter.current.lng) > 0.0001 ||
                Math.abs(zoom - lastExternalZoom.current) > 0.1)
        ) {
            isInternalChange.current = true;
            map.setCenter(center);
            map.setZoom(zoom);
            lastExternalCenter.current = center;
            lastExternalZoom.current = zoom;
            setTimeout(() => {
                isInternalChange.current = false;
            }, 100);
        }
    }, [map, center.lat, center.lng, zoom]);

    // Get current drawing options
    const getCurrentDrawingOptions = useCallback(() => {
        if (drawingStage === 'field') {
            return {
                polygonOptions: {
                    fillColor: '#22C55E',
                    fillOpacity: 0.2,
                    strokeColor: '#22C55E',
                    strokeWeight: 3,
                    clickable: false,
                    editable: false,
                    zIndex: 1,
                },
            };
        } else if (drawingStage === 'zones' && drawingMode === 'zone') {
            return {
                polygonOptions: {
                    fillColor: currentZoneColor,
                    fillOpacity: 0.3,
                    strokeColor: currentZoneColor,
                    strokeWeight: 2,
                    clickable: false,
                    editable: false,
                    zIndex: 2,
                },
            };
        } else if (drawingStage === 'zones' && drawingMode === 'obstacle') {
            const obstacleConfig =
                OBSTACLE_TYPES[currentObstacleType as keyof typeof OBSTACLE_TYPES];
            return {
                polygonOptions: {
                    fillColor: obstacleConfig?.color || '#ff0000',
                    fillOpacity: 0.4,
                    strokeColor: obstacleConfig?.color || '#ff0000',
                    strokeWeight: 2,
                    clickable: false,
                    editable: false,
                    zIndex: 2,
                },
            };
        } else if (drawingStage === 'pipes') {
            const pipeConfig = PIPE_TYPES[currentPipeType as keyof typeof PIPE_TYPES];
            return {
                polylineOptions: {
                    strokeColor: pipeConfig?.color || '#3388ff',
                    strokeWeight: pipeConfig?.weight || 4,
                    strokeOpacity: pipeConfig?.opacity || 1,
                    clickable: false,
                    editable: false,
                    zIndex: 2,
                },
            };
        }
        return {};
    }, [drawingStage, drawingMode, currentZoneColor, currentObstacleType, currentPipeType]);

    // Recreate drawing manager
    const recreateDrawingManager = useCallback(() => {
        if (!map || !drawingManager) return null;

        drawingManager.setMap(null);

        const newDrawingMgr = new google.maps.drawing.DrawingManager({
            drawingMode: null,
            drawingControl: false,
            ...getCurrentDrawingOptions(),
        });

        newDrawingMgr.setMap(map);

        google.maps.event.addListener(
            newDrawingMgr,
            'overlaycomplete',
            (event: google.maps.drawing.OverlayCompleteEvent) => {
                newDrawingMgr.setDrawingMode(null);
                setCurrentDrawingMode(null);
                onDrawCreated(event.overlay, event.type);
            }
        );

        setDrawingManager(newDrawingMgr);
        return newDrawingMgr;
    }, [map, drawingManager, getCurrentDrawingOptions, onDrawCreated]);

    // Start drawing
    const startDrawing = useCallback(
        (type: 'polygon' | 'polyline') => {
            const currentDrawingMgr = recreateDrawingManager();
            if (!currentDrawingMgr) return;

            const mode =
                type === 'polygon'
                    ? google.maps.drawing.OverlayType.POLYGON
                    : google.maps.drawing.OverlayType.POLYLINE;

            setTimeout(() => {
                currentDrawingMgr.setDrawingMode(mode);
                setCurrentDrawingMode(mode);
            }, 50);
        },
        [recreateDrawingManager]
    );

    // Stop drawing
    const stopDrawing = useCallback(() => {
        if (drawingManager) {
            drawingManager.setDrawingMode(null);
            setCurrentDrawingMode(null);
        }
    }, [drawingManager]);

    // Update map type
    useEffect(() => {
        if (map && mapType) {
            map.setMapTypeId(mapType as google.maps.MapTypeId);
        }
    }, [map, mapType]);

    // Stop drawing when mode changes
    useEffect(() => {
        if (drawingManager && currentDrawingMode) {
            stopDrawing();
        }
    }, [drawingMode, drawingStage]);

    // Update cursor for equipment placement
    useEffect(() => {
        if (map) {
            if (isPlacingEquipment && selectedEquipmentType) {
                map.setOptions({
                    draggableCursor: 'crosshair',
                    draggingCursor: 'crosshair',
                });
            } else {
                map.setOptions({
                    draggableCursor: null,
                    draggingCursor: null,
                });
            }
        }
    }, [map, isPlacingEquipment, selectedEquipmentType]);

    return (
        <>
            <div ref={ref} style={{ width: '100%', height: '100%' }} />

            {/* Drawing Controls Overlay */}
            <div className="absolute left-2 top-2 z-10 max-w-xs rounded-md border border-white p-2 shadow-md" style={{backgroundColor: '#000005'}}>
                {/* Step 1: Field Drawing */}
                {drawingStage === 'field' && (
                    <div className="flex flex-col space-y-1">
                        <div className="text-xs font-semibold text-white">
                            Step 1: Draw Field
                        </div>
                        <button
                            onClick={() => startDrawing('polygon')}
                            disabled={currentDrawingMode !== null}
                            className={`rounded border border-white px-2 py-1 text-xs transition-colors ${
                                currentDrawingMode === google.maps.drawing.OverlayType.POLYGON
                                    ? 'bg-green-600 text-white'
                                    : 'bg-green-500 text-white hover:bg-green-600'
                            } disabled:opacity-50`}
                        >
                            🏔️{' '}
                            {currentDrawingMode === google.maps.drawing.OverlayType.POLYGON
                                ? 'Drawing...'
                                : 'Draw Field'}
                        </button>
                        {currentDrawingMode && (
                            <button
                                onClick={stopDrawing}
                                className="rounded border border-white bg-red-500 px-2 py-1 text-xs text-white hover:bg-red-600"
                            >
                                ❌ Cancel
                            </button>
                        )}
                    </div>
                )}

                {/* Step 2: Zones & Obstacles */}
                {drawingStage === 'zones' && (
                    <div className="flex flex-col space-y-1">
                        <div className="text-xs font-semibold text-white">
                            Step 2: Zones & Obstacles
                        </div>

                        {drawingMode === 'zone' && canDrawZone && (
                            <button
                                onClick={() => startDrawing('polygon')}
                                disabled={currentDrawingMode !== null}
                                className={`rounded border border-white px-2 py-1 text-xs transition-colors ${
                                    currentDrawingMode === google.maps.drawing.OverlayType.POLYGON
                                        ? 'bg-blue-600 text-white'
                                        : 'bg-blue-500 text-white hover:bg-blue-600'
                                } disabled:opacity-50`}
                            >
                                🎨{' '}
                                {currentDrawingMode === google.maps.drawing.OverlayType.POLYGON
                                    ? 'Drawing...'
                                    : 'Draw Zone'}
                            </button>
                        )}

                        {drawingMode === 'obstacle' && (
                            <button
                                onClick={() => startDrawing('polygon')}
                                disabled={currentDrawingMode !== null}
                                className={`rounded border border-white px-2 py-1 text-xs transition-colors ${
                                    currentDrawingMode === google.maps.drawing.OverlayType.POLYGON
                                        ? 'bg-red-600 text-white'
                                        : 'bg-red-500 text-white hover:bg-red-600'
                                } disabled:opacity-50`}
                            >
                                🚫{' '}
                                {currentDrawingMode === google.maps.drawing.OverlayType.POLYGON
                                    ? 'Drawing...'
                                    : 'Draw Obstacle'}
                            </button>
                        )}

                        {currentDrawingMode && (
                            <button
                                onClick={stopDrawing}
                                className="rounded border border-white bg-red-500 px-2 py-1 text-xs text-white hover:bg-red-600"
                            >
                                ❌ Cancel
                            </button>
                        )}
                    </div>
                )}

                {/* Step 3: Pipes */}
                {drawingStage === 'pipes' && canDrawPipe && (
                    <div className="flex flex-col space-y-1">
                        <div className="text-xs font-semibold text-white">
                            Step 3: Pipe System
                        </div>
                        <button
                            onClick={() => startDrawing('polyline')}
                            disabled={currentDrawingMode !== null}
                            className={`rounded border border-white px-2 py-1 text-xs transition-colors ${
                                currentDrawingMode === google.maps.drawing.OverlayType.POLYLINE
                                    ? 'bg-purple-600 text-white'
                                    : 'bg-purple-500 text-white hover:bg-purple-600'
                            } disabled:opacity-50`}
                        >
                            🔧{' '}
                            {currentDrawingMode === google.maps.drawing.OverlayType.POLYLINE
                                ? 'Drawing...'
                                : `Draw ${PIPE_TYPES[currentPipeType as keyof typeof PIPE_TYPES]?.name || 'Pipe'}`}
                        </button>
                        {currentDrawingMode && (
                            <button
                                onClick={stopDrawing}
                                className="rounded border border-white bg-red-500 px-2 py-1 text-xs text-white hover:bg-red-600"
                            >
                                ❌ Cancel
                            </button>
                        )}
                    </div>
                )}

                {/* Equipment Placement Mode */}
                {isPlacingEquipment && selectedEquipmentType && (
                    <div className="flex flex-col space-y-1">
                        <div className="text-xs font-semibold text-white">
                            Equipment Placement
                        </div>
                        <div className="rounded border border-white bg-yellow-100 px-2 py-1 text-xs text-yellow-800">
                            {EQUIPMENT_TYPES[selectedEquipmentType].icon} Click to place{' '}
                            {EQUIPMENT_TYPES[selectedEquipmentType].name}
                        </div>
                    </div>
                )}
            </div>
        </>
    );
};

interface FieldMapProps {
    crops?: string;
    irrigation?: string;
}

export default function FieldMap({ crops, irrigation }: FieldMapProps) {
    // Custom hooks for state management
    const urlParams = new URLSearchParams(window.location.search);
    const isEditMode = urlParams.get('edit') === 'true';
    const targetStep = parseInt(urlParams.get('step') || '1');

    const mapState = useMapState();
    const stepWizard = useStepWizard();
    const fieldZoneState = useFieldZoneState();
    const pipeSystemState = usePipeSystemState();
    const equipmentState = useEquipmentState();
    const irrigationState = useIrrigationState();
    

    // Destructure state
    const {
        mapCenter,
        setMapCenter,
        mapZoom,
        setMapZoom,
        mapType,
        setMapType,
        searchQuery,
        setSearchQuery,
        searchResults,
        setSearchResults,
        isSearching,
        setIsSearching,
        isLocationSelected,
        setIsLocationSelected,
        showDropdown,
        setShowDropdown,
        blurTimeoutRef,
    } = mapState;

    const {
        currentStep,
        setCurrentStep,
        stepCompleted,
        setStepCompleted,
        drawingStage,
        setDrawingStage,
    } = stepWizard;

    const {
        selectedCrops,
        setSelectedCrops,
        setSelectedIrrigationType,
        mainField,
        setMainField,
        fieldAreaSize,
        setFieldAreaSize,
        zones,
        setZones,
        obstacles,
        setObstacles,
        currentZoneColor,
        setCurrentZoneColor,
        currentObstacleType,
        setCurrentObstacleType,
        selectedZone,
        setSelectedZone,
        showPlantSelector,
        setShowPlantSelector,
        zoneAssignments,
        setZoneAssignments,
        canDrawZone,
        setCanDrawZone,
        usedColors,
        setUsedColors,
        drawingMode,
        setDrawingMode,
        rowSpacing,
        setRowSpacing,
        tempRowSpacing,
        setTempRowSpacing,
        editingRowSpacingForCrop,
        setEditingRowSpacingForCrop,
        plantSpacing,
        setPlantSpacing,
        tempPlantSpacing,
        setTempPlantSpacing,
        editingPlantSpacingForCrop,
        setEditingPlantSpacingForCrop,
    } = fieldZoneState;

    const {
        currentPipeType,
        setCurrentPipeType,
        pipes,
        setPipes,
        canDrawPipe,
        setCanDrawPipe,
        isGeneratingPipes,
        setIsGeneratingPipes,
    } = pipeSystemState;
    
    const gridEnabled = false;
    const snapEnabled = false;
    const pipeSnapEnabled = false;
    const setGridEnabled = () => {};
    const setSnapEnabled = () => {};
    const setPipeSnapEnabled = () => {};

    const {
        equipmentIcons,
        setEquipmentIcons,
        selectedEquipmentType,
        setSelectedEquipmentType,
        isPlacingEquipment,
        setIsPlacingEquipment,
        equipmentHistory,
        setEquipmentHistory,
        equipmentHistoryIndex,
        setEquipmentHistoryIndex,
    } = equipmentState;

    const {
        irrigationAssignments,
        setIrrigationAssignments,
        irrigationPoints,
        setIrrigationPoints,
        irrigationLines,
        setIrrigationLines,
        irrigationSettings,
        setIrrigationSettings,
        irrigationRadius,
        setIrrigationRadius,
        sprinklerOverlap,
        setSprinklerOverlap,
    } = irrigationState;

    const [dripSpacing, setDripSpacing] = useState<Record<string, number>>({});

    const [plantingPoints, setPlantingPoints] = useState<any[]>([]);
    const [zoneSummaries, setZoneSummaries] = useState<Record<string, any>>({});
    
    const createEquipmentMarkerIcon = useCallback((equipmentType: EquipmentType, equipmentConfig: any) => {
        const svg = `
            <svg width="50" height="50" xmlns="http://www.w3.org/2000/svg" viewBox="0 0 50 50">
                <defs>
                    <filter id="equipment-shadow-${Date.now()}" x="-20%" y="-20%" width="140%" height="140%">
                        <feDropShadow dx="2" dy="2" stdDeviation="3" flood-color="rgba(0,0,0,0.3)"/>
                    </filter>
                </defs>
                <circle cx="25" cy="25" r="23" fill="white" stroke="${equipmentConfig.color || '#4F46E5'}" stroke-width="3" filter="url(#equipment-shadow-${Date.now()})"/>
                <text x="25" y="32" text-anchor="middle" font-size="24" fill="${equipmentConfig.color || '#4F46E5'}" font-family="Apple Color Emoji, Segoe UI Emoji, Noto Color Emoji, sans-serif">${equipmentConfig.icon || '🔧'}</text>
            </svg>
        `;

        const encodedSvg = encodeURIComponent(svg).replace(/'/g, '%27').replace(/"/g, '%22');

        return {
            url: `data:image/svg+xml;charset=UTF-8,${encodedSvg}`,
            scaledSize: new google.maps.Size(50, 50),
            anchor: new google.maps.Point(25, 25),
        };
    }, []);

    const [error, setError] = useState<string | null>(null);
    const [isLoading] = useState(false);

    // Map instance
    const [map, setMap] = useState<google.maps.Map | null>(null);
    const [isRestoring, setIsRestoring] = useState(false);
    const [hasRestoredOnce, setHasRestoredOnce] = useState(false);
    const [isResetting, setIsResetting] = useState(false);

    const [mapObjects, setMapObjects] = useState<{
        zones: google.maps.Polygon[];
        pipes: google.maps.Polyline[];
        obstacles: google.maps.Polygon[];
        equipment: google.maps.Marker[];
        irrigation: google.maps.Marker[];
        irrigationCircles: google.maps.Circle[];
        irrigationLines: google.maps.Polyline[];
        plantMarkers: google.maps.Marker[];
        zoneLabels: google.maps.Marker[];
    }>({
        zones: [],
        pipes: [],
        obstacles: [],
        equipment: [],
        irrigation: [],
        irrigationCircles: [],
        irrigationLines: [],
        plantMarkers: [],
        zoneLabels: [],
    });

    useEffect(() => {
        if (isEditMode) {
            const savedData = localStorage.getItem('fieldMapData');
            if (savedData) {
                try {
                    const parsedData = JSON.parse(savedData);
                    console.log('🔄 Loading saved project data for editing:', parsedData);

                    if (parsedData.selectedCrops) setSelectedCrops(parsedData.selectedCrops);
                    if (parsedData.fieldAreaSize) setFieldAreaSize(parsedData.fieldAreaSize);
                    if (parsedData.zoneAssignments) setZoneAssignments(parsedData.zoneAssignments);
                    if (parsedData.irrigationAssignments)
                        setIrrigationAssignments(parsedData.irrigationAssignments);
                    if (parsedData.irrigationSettings)
                        setIrrigationSettings(parsedData.irrigationSettings);
                    if (parsedData.rowSpacing) setRowSpacing(parsedData.rowSpacing);
                    if (parsedData.plantSpacing) setPlantSpacing(parsedData.plantSpacing);
                    if (parsedData.mapCenter) setMapCenter(parsedData.mapCenter);
                    if (parsedData.mapZoom) setMapZoom(parsedData.mapZoom);
                    if (parsedData.mapType) setMapType(parsedData.mapType);
                    if (parsedData.dripSpacing) setDripSpacing(parsedData.dripSpacing);
                    if (parsedData.zoneSummaries) setZoneSummaries(parsedData.zoneSummaries);

                    setStepCompleted({
                        1: true,
                        2: true,
                        3: true,
                        4:
                            parsedData.irrigationAssignments &&
                            Object.keys(parsedData.irrigationAssignments).length > 0,
                    });

                    setCurrentStep(targetStep);
                    const stages = ['', 'field', 'zones', 'pipes', 'irrigation'];
                    setDrawingStage(
                        stages[targetStep] as 'field' | 'zones' | 'pipes' | 'irrigation'
                    );

                    console.log(`✅ Edit mode: Set to step ${targetStep}`);
                } catch (error) {
                    console.error('Error loading saved data for editing:', error);
                    handleError('Failed to load saved project data');
                }
            } else {
                console.warn('No saved data found for editing');
                handleError('No saved project data found');
            }
        } else {
            if (crops) {
                const cropArray = crops.split(',').filter(Boolean);
                setSelectedCrops(cropArray);
            }
            if (irrigation) {
                setSelectedIrrigationType(irrigation);
            }
        }
    }, [isEditMode, targetStep, crops, irrigation]);

    const selectedCropObjects = selectedCrops
        .map((cropValue) => getCropByValue(cropValue))
        .filter(Boolean);

    const handleError = useCallback((errorMessage: string) => {
        setError(errorMessage);
        console.error(errorMessage);
        setTimeout(() => setError(null), 5000);
    }, []);

    const clearError = useCallback(() => {
        setError(null);
    }, []);

    const handleCenterChanged = useCallback(
        (newCenter: google.maps.LatLngLiteral) => {
            setMapCenter([newCenter.lat, newCenter.lng]);
        },
        [setMapCenter]
    );

    const handleZoomChanged = useCallback(
        (newZoom: number) => {
            setMapZoom(newZoom);
        },
        [setMapZoom]
    );

    const validateStep = useCallback(
        (step: number): boolean => {
            switch (step) {
                case 1:
                    return mainField !== null && selectedCropObjects.length > 0;
                case 2:
                    return zones.length > 0 && Object.keys(zoneAssignments).length > 0;
                case 3:
                    return pipes.length > 0;
                case 4:
                    return Object.keys(irrigationAssignments).length > 0;
                default:
                    return false;
            }
        },
        [
            mainField,
            selectedCropObjects.length,
            zones.length,
            zoneAssignments,
            pipes.length,
            irrigationAssignments,
        ]
    );

    const goToStep = useCallback(
        (step: number) => {
            if (step < 1 || step > 4) return;

            if (step > currentStep) {
                for (let i = 1; i < step; i++) {
                    if (!validateStep(i)) {
                        handleError(`Please complete step ${i} first`);
                        return;
                    }
                }
            }

            setCurrentStep(step);
            const stages = ['', 'field', 'zones', 'pipes', 'irrigation'];
            setDrawingStage(stages[step] as 'field' | 'zones' | 'pipes' | 'irrigation');

            if (step !== 3 && isPlacingEquipment) {
                setIsPlacingEquipment(false);
                setSelectedEquipmentType(null);
                if (map) {
                    map.setOptions({ draggableCursor: null });
                }
            }

            if (step === 2) {
                setCanDrawZone(zones.length < ZONE_COLORS.length);
                setDrawingMode('zone');
            } else if (step === 3) {
                setCanDrawPipe(true);
            }
        },
        [
            currentStep,
            validateStep,
            setCurrentStep,
            setDrawingStage,
            zones.length,
            setCanDrawZone,
            setDrawingMode,
            setCanDrawPipe,
            handleError,
            isPlacingEquipment,
            selectedEquipmentType,
            setIsPlacingEquipment,
            setSelectedEquipmentType,
            map,
        ]
    );

    const nextStep = useCallback(() => {
        if (validateStep(currentStep)) {
            setStepCompleted((prev) => ({ ...prev, [currentStep]: true }));
            if (currentStep < 4) {
                goToStep(currentStep + 1);
            }
        } else {
            handleError(`Please complete step ${currentStep} requirements first`);
        }
    }, [validateStep, currentStep, setStepCompleted, goToStep, handleError]);

    const previousStep = useCallback(() => {
        if (currentStep > 1) {
            goToStep(currentStep - 1);
        }
    }, [currentStep, goToStep]);

    const pathToCoordinates = useCallback(
        (path: google.maps.MVCArray<google.maps.LatLng>): Array<{ lat: number; lng: number }> => {
            const coordinates: Array<{ lat: number; lng: number }> = [];
            for (let i = 0; i < path.getLength(); i++) {
                const latLng = path.getAt(i);
                coordinates.push({ lat: latLng.lat(), lng: latLng.lng() });
            }
            return coordinates;
        },
        []
    );

    const startPlacingEquipment = useCallback(
        (equipmentType: EquipmentType) => {
            setSelectedEquipmentType(equipmentType);
            setIsPlacingEquipment(true);
        },
        [setSelectedEquipmentType, setIsPlacingEquipment]
    );

    const cancelPlacingEquipment = useCallback(() => {
        setIsPlacingEquipment(false);
        setSelectedEquipmentType(null);
    }, [setIsPlacingEquipment, setSelectedEquipmentType]);

    const placeEquipmentAtPosition = useCallback(
        (lat: number, lng: number) => {
            if (!selectedEquipmentType || !map) return;

            try {
                const equipmentConfig = EQUIPMENT_TYPES[selectedEquipmentType];
                const equipmentId = Date.now().toString();

                const newEquipment = {
                    id: equipmentId,
                    type: selectedEquipmentType,
                    lat: lat,
                    lng: lng,
                    name: `${equipmentConfig.name} ${equipmentIcons.filter((e) => e.type === selectedEquipmentType).length + 1}`,
                    config: equipmentConfig,
                };

                const marker = new google.maps.Marker({
                    position: { lat, lng },
                    map: map,
                    title: equipmentConfig.name,
                    icon: createEquipmentMarkerIcon(selectedEquipmentType, equipmentConfig),
                    clickable: true,
                    optimized: false,
                    visible: true,
                    zIndex: 1000,
                });

                const infoWindow = new google.maps.InfoWindow({
                    content: `
                    <div style="text-align: center; min-width: 150px;">
                        <h3 style="margin: 0 0 8px 0; color: #333;">${equipmentConfig.name}</h3>
                        <p style="margin: 0 0 8px 0; color: #666; font-size: 12px;">${equipmentConfig.description || 'Equipment'}</p>
                        <button onclick="window.removeEquipment('${equipmentId}')" 
                                style="background: #dc2626; color: white; border: none; padding: 6px 12px; border-radius: 4px; cursor: pointer; font-size: 12px;">
                            Remove Equipment
                        </button>
                    </div>
                `,
                });

                marker.addListener('click', () => {
                    mapObjects.equipment.forEach((otherMarker) => {
                        if ((otherMarker as any).infoWindow) {
                            (otherMarker as any).infoWindow.close();
                        }
                    });

                    infoWindow.open(map, marker);
                });

                (marker as any).infoWindow = infoWindow;
                (newEquipment as Equipment).marker = marker;

                const newEquipmentState = [...equipmentIcons, newEquipment];
                setEquipmentIcons(newEquipmentState);
                setMapObjects((prev) => ({
                    ...prev,
                    equipment: [...prev.equipment, marker],
                }));

                setEquipmentHistory((prev) => {
                    const newHistory = prev.slice(0, equipmentHistoryIndex + 1);
                    newHistory.push([...newEquipmentState]);
                    return newHistory;
                });
                setEquipmentHistoryIndex((prev) => prev + 1);
            } catch (error) {
                console.error('Error placing equipment:', error);
                const errorMessage = error instanceof Error ? error.message : 'Unknown error';
                handleError('Error placing equipment: ' + errorMessage);
            }
        },
        [
            selectedEquipmentType,
            map,
            equipmentIcons,
            mapObjects.equipment,
            setEquipmentIcons,
            setMapObjects,
            setEquipmentHistory,
            setEquipmentHistoryIndex,
            equipmentHistoryIndex,
            handleError,
            createEquipmentMarkerIcon,
        ]
    );

    const handleMapClick = useCallback(
        (e: google.maps.MapMouseEvent) => {
            if (isPlacingEquipment && selectedEquipmentType && e.latLng) {
                const lat = e.latLng.lat();
                const lng = e.latLng.lng();
                placeEquipmentAtPosition(lat, lng);
            }
        },
        [isPlacingEquipment, selectedEquipmentType, placeEquipmentAtPosition]
    );

    const handleDrawCreated = useCallback(
        (overlay: google.maps.MVCObject, type: string) => {
            try {
                if (type === 'polygon') {
                    const polygon = overlay as google.maps.Polygon;
                    const path = polygon.getPath();
                    const coordinates = pathToCoordinates(path);

                    if (drawingStage === 'field') {
                        try {
                            const polygonCoords = coordinates.map((coord: Coordinate) => [
                                coord.lng,
                                coord.lat,
                            ]);
                            const firstPoint = polygonCoords[0];
                            const lastPoint = polygonCoords[polygonCoords.length - 1];

                            if (firstPoint[0] !== lastPoint[0] || firstPoint[1] !== lastPoint[1]) {
                                polygonCoords.push(firstPoint);
                            }

                            const turfPolygon = turf.polygon([polygonCoords]);
                            const area = turf.area(turfPolygon);

                            polygon.setOptions({
                                fillColor: '#22C55E',
                                fillOpacity: 0.2,
                                strokeColor: '#22C55E',
                                strokeWeight: 3,
                                clickable: false,
                                editable: false,
                                zIndex: 1,
                            });

                            setMainField({
                                polygon: polygon,
                                coordinates: coordinates,
                                area: area,
                            });

                            setFieldAreaSize(area);
                            setMapObjects((prev) => ({ ...prev, zones: [...prev.zones, polygon] }));
                        } catch (error) {
                            console.error('Field creation error:', error);
                            handleError('Error calculating field area');
                            polygon.setMap(null);
                            return;
                        }
                    } else if (drawingStage === 'zones') {
                        if (drawingMode === 'zone' && canDrawZone) {
                            const newZone = {
                                id: Date.now(),
                                polygon: polygon,
                                coordinates: coordinates,
                                color: currentZoneColor,
                                name: `Zone ${zones.length + 1}`,
                            };

                            polygon.setOptions({
                                fillColor: currentZoneColor,
                                fillOpacity: 0.3,
                                strokeColor: currentZoneColor,
                                strokeWeight: 2,
                                clickable: false,
                                editable: false,
                                zIndex: 1,
                            });

                            polygon.addListener('click', (e: google.maps.MapMouseEvent) => {
                                if (isPlacingEquipment && selectedEquipmentType && e.latLng) {
                                    const lat = e.latLng.lat();
                                    const lng = e.latLng.lng();
                                    placeEquipmentAtPosition(lat, lng);
                                } else if (currentStep === 2) { 
                                    setSelectedZone(newZone);
                                    setShowPlantSelector(true);
                                }
                            });

                            setZones((prev) => [...prev, newZone]);
                            setUsedColors((prev) => [...prev, currentZoneColor]);

                            const newUsedColors = [...usedColors, currentZoneColor];
                            const availableColors = ZONE_COLORS.filter(
                                (color) => !newUsedColors.includes(color)
                            );

                            if (availableColors.length > 0) {
                                setCurrentZoneColor(availableColors[0]);
                            } else {
                                setCanDrawZone(false);
                            }

                            setMapObjects((prev) => ({ ...prev, zones: [...prev.zones, polygon] }));
                        } else if (drawingMode === 'obstacle') {
                            const obstacleConfig =
                                OBSTACLE_TYPES[currentObstacleType as keyof typeof OBSTACLE_TYPES];
                            if (!obstacleConfig) {
                                handleError('Invalid obstacle type');
                                polygon.setMap(null);
                                return;
                            }

                            const newObstacle = {
                                id: Date.now(),
                                polygon: polygon,
                                coordinates: coordinates,
                                type: currentObstacleType,
                                name: `${obstacleConfig.name} ${obstacles.length + 1}`,
                            };

                            polygon.setOptions({
                                fillColor: obstacleConfig.color,
                                fillOpacity: 0.4,
                                strokeColor: obstacleConfig.color,
                                strokeWeight: 2,
                                clickable: false,
                                editable: false,
                                zIndex: 2,
                            });

                            setObstacles((prev) => [...prev, newObstacle]);
                            setMapObjects((prev) => ({
                                ...prev,
                                obstacles: [...prev.obstacles, polygon],
                            }));
                        }
                    }
                } else if (type === 'polyline') {
                    const polyline = overlay as google.maps.Polyline;
                    const path = polyline.getPath();
                    const coordinates = pathToCoordinates(path);

                    if (drawingStage === 'pipes' && canDrawPipe) {
                        const pipeConfig = PIPE_TYPES[currentPipeType as keyof typeof PIPE_TYPES];
                        if (!pipeConfig) {
                            handleError('Invalid pipe type');
                            polyline.setMap(null);
                            return;
                        }

                        const newPipe = {
                            id: Date.now(),
                            polyline: polyline,
                            coordinates: coordinates,
                            type: currentPipeType,
                            name: `${pipeConfig.name} ${pipes.filter((p) => p.type === currentPipeType).length + 1}`,
                            color: pipeConfig.color,
                        };

                        polyline.setOptions({
                            strokeColor: pipeConfig.color,
                            strokeWeight: pipeConfig.weight || 4,
                            strokeOpacity: pipeConfig.opacity || 1,
                            clickable: false,
                            editable: false,
                            zIndex: 2,
                        });

                        setPipes((prev) => [...prev, newPipe]);
                        setMapObjects((prev) => ({ ...prev, pipes: [...prev.pipes, polyline] }));
                    }
                }
            } catch (error) {
                console.error('Error in handleDrawCreated:', error);
                handleError('Drawing error. Please try again.');

                if (overlay && 'setMap' in overlay && typeof overlay.setMap === 'function') {
                    overlay.setMap(null);
                }
            }
        },
        [
            drawingStage,
            drawingMode,
            canDrawZone,
            canDrawPipe,
            currentZoneColor,
            currentObstacleType,
            currentPipeType,
            zones,
            obstacles,
            pipes,
            usedColors,
            pathToCoordinates,
            setMainField,
            setFieldAreaSize,
            setZones,
            setUsedColors,
            setCurrentZoneColor,
            setCanDrawZone,
            setObstacles,
            setPipes,
            setMapObjects,
            setSelectedZone,
            setShowPlantSelector,
            handleError,
            isPlacingEquipment,
            selectedEquipmentType,
            placeEquipmentAtPosition,
        ]
    );

    const clearAllZoneLabels = useCallback(() => {
        zoneLabelsRef.current.forEach((marker) => {
            if (marker && typeof marker.setMap === 'function') {
                marker.setMap(null);
            }
        });
        zoneLabelsRef.current = [];
        setMapObjects((prev) => ({ ...prev, zoneLabels: [] }));
    }, []);

    const clearAllMapObjects = useCallback(() => {
        clearAllZoneLabels();

        Object.entries(mapObjects).forEach(([key, objects]) => {
            if (key !== 'zoneLabels' && Array.isArray(objects)) {
                objects.forEach((obj: any) => {
                    if (obj && typeof obj.setMap === 'function') {
                        obj.setMap(null);
                    }
                });
            }
        });

        setMapObjects({
            zones: [],
            pipes: [],
            obstacles: [],
            equipment: [],
            irrigation: [],
            irrigationCircles: [],
            irrigationLines: [],
            plantMarkers: [],
            zoneLabels: [],
        });
    }, [clearAllZoneLabels]);

    const resetAll = useCallback(() => {
        if (confirm('⚠️ Reset all data? All drawn elements will be lost.')) {
            localStorage.removeItem('fieldMapData');

            if (mainField && mainField.polygon) {
                mainField.polygon.setMap(null);
            }

            clearAllMapObjects();
            
            zoneLabelsRef.current = [];

            setMainField(null);
            setZones([]);
            setObstacles([]);
            setZoneAssignments({});
            setPipes([]);
            setUsedColors([]);
            setCanDrawZone(true);
            setCanDrawPipe(true);
            setCurrentZoneColor(ZONE_COLORS[0]);
            setCurrentPipeType('main');
            setDrawingMode('zone');
            setCurrentStep(1);
            setStepCompleted({});
            setDrawingStage('field');
            setFieldAreaSize(0);
            setEquipmentIcons([]);
            setSelectedEquipmentType(null);
            setIsPlacingEquipment(false);
            setEquipmentHistory([[]]);
            setEquipmentHistoryIndex(0);
            setIrrigationAssignments({});
            setIrrigationPoints([]);
            setIrrigationLines([]);
            setIrrigationSettings({});
            setIrrigationRadius({});
            setSprinklerOverlap({});
            setDripSpacing({});
            setZoneSummaries({});
            setPlantingPoints([]);
            setError(null);
            setHasRestoredOnce(false);
            setIsRestoring(false);
            
            setTimeout(() => {
                setIsResetting(false);
                console.log('🧹 Reset completed');
            }, 300);
        }
    }, [
        clearAllMapObjects,
        mainField,
        setMainField,
        setZones,
        setObstacles,
        setZoneAssignments,
        setPipes,
        setUsedColors,
        setCanDrawZone,
        setCanDrawPipe,
        setCurrentZoneColor,
        setCurrentPipeType,
        setDrawingMode,
        setCurrentStep,
        setStepCompleted,
        setDrawingStage,
        setFieldAreaSize,
        setEquipmentIcons,
        setSelectedEquipmentType,
        setIsPlacingEquipment,
        setEquipmentHistory,
        setEquipmentHistoryIndex,
        setIrrigationAssignments,
        setIrrigationPoints,
        setIrrigationLines,
        setIrrigationSettings,
        setIrrigationRadius,
        setSprinklerOverlap,
        setDripSpacing,
        setZoneSummaries,
        setPlantingPoints,
    ]);

    const clearAllEquipment = useCallback(() => {
        if (equipmentIcons.length === 0) return;

        if (confirm('Remove all equipment?')) {
            mapObjects.equipment.forEach((marker) => {
                if ((marker as any).infoWindow) {
                    (marker as any).infoWindow.close();
                }
                marker.setMap(null);
            });

            setEquipmentIcons([]);
            setMapObjects((prev) => ({ ...prev, equipment: [] }));
        }
    }, [equipmentIcons, mapObjects.equipment, setEquipmentIcons, setMapObjects]);

    const undoEquipment = useCallback(() => {
        if (equipmentHistoryIndex > 0) {
            const newIndex = equipmentHistoryIndex - 1;
            const restoredEquipment = equipmentHistory[newIndex];

            mapObjects.equipment.forEach((marker) => {
                if ((marker as any).infoWindow) {
                    (marker as any).infoWindow.close();
                }
                marker.setMap(null);
            });

            const newMarkers: google.maps.Marker[] = [];
            restoredEquipment.forEach((equipment: Equipment) => {
                if (map && equipment.lat && equipment.lng) {
                    const equipmentConfig = EQUIPMENT_TYPES[equipment.type as EquipmentType];
                    const markerIcon = createEquipmentMarkerIcon(equipment.type as EquipmentType, equipmentConfig);

                    const marker = new google.maps.Marker({
                        position: { lat: equipment.lat, lng: equipment.lng },
                        map: map,
                        title: equipment.name,
                        icon: markerIcon,
                        optimized: false,
                    });

                    newMarkers.push(marker);
                    equipment.marker = marker;
                }
            });

            setEquipmentIcons([...restoredEquipment]);
            setEquipmentHistoryIndex(newIndex);
            setMapObjects((prev) => ({ ...prev, equipment: newMarkers }));
        }
    }, [
        equipmentHistory,
        equipmentHistoryIndex,
        mapObjects.equipment,
        map,
        setEquipmentIcons,
        setEquipmentHistoryIndex,
        setMapObjects,
        createEquipmentMarkerIcon,
    ]);

    const redoEquipment = useCallback(() => {
        if (equipmentHistoryIndex < equipmentHistory.length - 1) {
            const newIndex = equipmentHistoryIndex + 1;
            const restoredEquipment = equipmentHistory[newIndex];

            mapObjects.equipment.forEach((marker) => {
                if ((marker as any).infoWindow) {
                    (marker as any).infoWindow.close();
                }
                marker.setMap(null);
            });

            const newMarkers: google.maps.Marker[] = [];
            restoredEquipment.forEach((equipment: Equipment) => {
                if (map && equipment.lat && equipment.lng) {
                    const equipmentConfig = EQUIPMENT_TYPES[equipment.type as EquipmentType];
                    const markerIcon = createEquipmentMarkerIcon(equipment.type as EquipmentType, equipmentConfig);

                    const marker = new google.maps.Marker({
                        position: { lat: equipment.lat, lng: equipment.lng },
                        map: map,
                        title: equipment.name,
                        icon: markerIcon,
                        optimized: false,
                    });

                    newMarkers.push(marker);
                    equipment.marker = marker;
                }
            });

            setEquipmentIcons([...restoredEquipment]);
            setEquipmentHistoryIndex(newIndex);
            setMapObjects((prev) => ({ ...prev, equipment: newMarkers }));
        }
    }, [
        equipmentHistory,
        equipmentHistoryIndex,
        mapObjects.equipment,
        map,
        setEquipmentIcons,
        setEquipmentHistoryIndex,
        setMapObjects,
        createEquipmentMarkerIcon,
    ]);

    useEffect(() => {
        (window as any).removeEquipment = (equipmentId: string) => {
            const equipmentToRemove = equipmentIcons.find((e) => e.id === equipmentId);
            if (!equipmentToRemove) return;

            const equipmentConfig = EQUIPMENT_TYPES[equipmentToRemove.type as EquipmentType];

            if (confirm(`Remove ${equipmentConfig.name}?`)) {
                const newEquipmentState = equipmentIcons.filter((e) => e.id !== equipmentId);
                setEquipmentIcons(newEquipmentState);

                if (equipmentToRemove.marker) {
                    if ((equipmentToRemove.marker as any).infoWindow) {
                        (equipmentToRemove.marker as any).infoWindow.close();
                    }
                    equipmentToRemove.marker.setMap(null);
                    setMapObjects((prev) => ({
                        ...prev,
                        equipment: prev.equipment.filter(
                            (marker) => marker !== equipmentToRemove.marker
                        ),
                    }));
                }

                setEquipmentHistory((prev) => {
                    const newHistory = prev.slice(0, equipmentHistoryIndex + 1);
                    newHistory.push([...newEquipmentState]);
                    return newHistory;
                });
                setEquipmentHistoryIndex((prev) => prev + 1);
            }
        };

        return () => {
            delete (window as any).removeEquipment;
        };
    }, [
        equipmentIcons,
        setEquipmentIcons,
        setMapObjects,
        setEquipmentHistory,
        setEquipmentHistoryIndex,
        equipmentHistoryIndex,
    ]);

    const handleSearch = useCallback(
        async (query: string) => {
            if (!query.trim() || !map) {
                setSearchResults([]);
                setShowDropdown(false);
                return;
            }

            setIsSearching(true);
            setShowDropdown(true);
            try {
                const { Place } = (await google.maps.importLibrary(
                    'places'
                )) as google.maps.PlacesLibrary;

                const request = {
                    textQuery: query,
                    fields: ['displayName', 'location', 'formattedAddress', 'viewport'],
                    locationBias: map.getBounds() || undefined,
                    maxResultCount: 5,
                };

                const { places } = await Place.searchByText(request);

                if (places && places.length > 0) {
                    const searchResults: SearchResult[] = places.map((place: any) => ({
                        x: place.location?.lng() || 0,
                        y: place.location?.lat() || 0,
                        label: place.displayName || '',
                        address: place.formattedAddress || '',
                        place_id: (place.place_id || place.id) ?? '',
                        bounds: place.viewport
                            ? {
                                  north: place.viewport.getNorthEast().lat(),
                                  south: place.viewport.getSouthWest().lat(),
                                  east: place.viewport.getNorthEast().lng(),
                                  west: place.viewport.getSouthWest().lng(),
                              }
                            : null,
                        raw: place,
                    }));

                    setSearchResults(searchResults);
                    setShowDropdown(searchResults.length > 0);
                } else {
                    setSearchResults([]);
                    setShowDropdown(false);
                }
                setIsSearching(false);
            } catch (error) {
                console.error('Places search error:', error);

                try {
                    const service = new google.maps.places.PlacesService(map);
                    const request = {
                        query: query,
                        locationBias: map.getBounds() || undefined,
                    };

                    service.textSearch(request, (results, status) => {
                        if (status === google.maps.places.PlacesServiceStatus.OK && results) {
                            const searchResults = results.slice(0, 5).map((place) => ({
                                x: place.geometry?.location?.lng() || 0,
                                y: place.geometry?.location?.lat() || 0,
                                label: place.name || '',
                                address: place.formatted_address || '',
                                place_id: place.place_id,
                                bounds: place.geometry?.viewport
                                    ? {
                                          north: place.geometry.viewport.getNorthEast().lat(),
                                          south: place.geometry.viewport.getSouthWest().lat(),
                                          east: place.geometry.viewport.getNorthEast().lng(),
                                          west: place.geometry.viewport.getSouthWest().lng(),
                                      }
                                    : null,
                                raw: place,
                            }));

                            setSearchResults(searchResults);
                            setShowDropdown(searchResults.length > 0);
                        } else {
                            setSearchResults([]);
                            setShowDropdown(false);
                        }
                        setIsSearching(false);
                    });
                } catch (fallbackError) {
                    console.error('Fallback search error:', fallbackError);
                    setSearchResults([]);
                    setShowDropdown(false);
                    setIsSearching(false);
                    handleError('Unable to search places');
                }
            }
        },
        [map, setSearchResults, setShowDropdown, setIsSearching, handleError]
    );

    useEffect(() => {
        if (isLocationSelected) {
            setIsLocationSelected(false);
            return;
        }

        const timeoutId = setTimeout(() => {
            handleSearch(searchQuery);
        }, 500);

        return () => clearTimeout(timeoutId);
    }, [searchQuery, isLocationSelected, handleSearch]);

    const goToLocation = useCallback(
        (result: SearchResult) => {
            if (blurTimeoutRef.current) {
                clearTimeout(blurTimeoutRef.current);
                blurTimeoutRef.current = null;
            }

            setShowDropdown(false);
            setSearchResults([]);

            setMapCenter([result.y, result.x]);
            setMapZoom(16);
            setIsLocationSelected(true);
            setSearchQuery(result.label || result.address);

            if (result.bounds && map) {
                const bounds = new google.maps.LatLngBounds();
                bounds.extend(new google.maps.LatLng(result.bounds.south, result.bounds.west));
                bounds.extend(new google.maps.LatLng(result.bounds.north, result.bounds.east));
                map.fitBounds(bounds);
            } else if (map) {
                map.setCenter({ lat: result.y, lng: result.x });
                map.setZoom(16);
            }
        },
        [
            blurTimeoutRef,
            setShowDropdown,
            setSearchResults,
            setMapCenter,
            setMapZoom,
            setIsLocationSelected,
            setSearchQuery,
            map,
        ]
    );

    const clearSearch = useCallback(() => {
        if (blurTimeoutRef.current) {
            clearTimeout(blurTimeoutRef.current);
            blurTimeoutRef.current = null;
        }
        setSearchQuery('');
        setSearchResults([]);
        setIsLocationSelected(false);
        setShowDropdown(false);
        setIsSearching(false);
    }, [
        blurTimeoutRef,
        setSearchQuery,
        setSearchResults,
        setIsLocationSelected,
        setShowDropdown,
        setIsSearching,
    ]);

    const getCurrentLocation = useCallback(() => {
        if (navigator.geolocation) {
            navigator.geolocation.getCurrentPosition(
                (position) => {
                    const { latitude, longitude } = position.coords;
                    setMapCenter([latitude, longitude]);
                    setMapZoom(15);
                },
                () => {
                    handleError('Unable to get current location');
                }
            );
        }
    }, [setMapCenter, setMapZoom, handleError]);

    const addNewZone = useCallback(() => {
        if (zones.length >= ZONE_COLORS.length) {
            handleError('Maximum number of zones reached');
            return;
        }

        const availableColors = ZONE_COLORS.filter((color) => !usedColors.includes(color));
        if (availableColors.length > 0) {
            setCurrentZoneColor(availableColors[0]);
            setCanDrawZone(true);
            setDrawingMode('zone');
        }
    }, [
        zones.length,
        usedColors,
        setCurrentZoneColor,
        setCanDrawZone,
        setDrawingMode,
        handleError,
    ]);

    const zoneLabelsRef = useRef<google.maps.Marker[]>([]);

    const createZoneLabelSVG = useCallback((zoneId: string, zoneColor: string, cropIcon: string) => {
        return `<svg width="50" height="50" xmlns="http://www.w3.org/2000/svg" viewBox="0 0 50 50">
            <defs>
                <filter id="shadow-${zoneId}" x="-20%" y="-20%" width="140%" height="140%">
                    <feDropShadow dx="2" dy="2" stdDeviation="3" flood-color="rgba(0,0,0,0.3)"/>
                </filter>
            </defs>
            <circle cx="25" cy="25" r="23" fill="white" stroke="${zoneColor}" stroke-width="3" filter="url(#shadow-${zoneId})"/>
            <text x="25" y="32" text-anchor="middle" font-size="24" font-family="Apple Color Emoji, Segoe UI Emoji, Noto Color Emoji, sans-serif">${cropIcon}</text>
        </svg>`;
    }, []);

    const updateZoneLabel = useCallback(
        (zoneId: string, cropValue: string | null) => {
            if (!map) return;

            const zone = zones.find((z) => z.id.toString() === zoneId);
            if (!zone || !zone.polygon) return;

            const existingIndex = zoneLabelsRef.current.findIndex(
                (marker: any) => marker?.zoneId === zoneId
            );
            if (existingIndex !== -1) {
                const existingMarker = zoneLabelsRef.current[existingIndex];
                if (existingMarker) {
                    existingMarker.setMap(null);
                    zoneLabelsRef.current.splice(existingIndex, 1);
                }
            }

            if (cropValue) {
                const crop = getCropByValue(cropValue);
                if (!crop) return;

                try {
                    const bounds = new google.maps.LatLngBounds();
                    zone.coordinates.forEach((coord: Coordinate) => {
                        bounds.extend(new google.maps.LatLng(coord.lat, coord.lng));
                    });
                    const center = bounds.getCenter();

                    const svgIcon = createZoneLabelSVG(zoneId, zone.color, crop.icon);
                    const encodedSvg = encodeURIComponent(svgIcon).replace(/'/g, '%27').replace(/"/g, '%22');
                    
                    const marker = new google.maps.Marker({
                        position: center,
                        map: map,
                        title: `${zone.name} - ${crop.name}`,
                        icon: {
                            url: `data:image/svg+xml;charset=UTF-8,${encodedSvg}`,
                            scaledSize: new google.maps.Size(50, 50),
                            anchor: new google.maps.Point(25, 25),
                        },
                        zIndex: 10,
                        clickable: true,
                    });

                    marker.addListener('click', () => {
                        const infoWindow = new google.maps.InfoWindow({
                            content: `
                                <div style="text-align: center; padding: 10px; min-width: 150px;">
                                    <div style="font-size: 24px; margin-bottom: 8px;">${crop.icon}</div>
                                    <h4 style="margin: 0 0 4px 0; color: #333;">${zone.name}</h4>
                                    <p style="margin: 0; color: #666; font-size: 14px;">${crop.name}</p>
                                </div>
                            `,
                        });
                        infoWindow.open(map, marker);
                    });

                    (marker as any).zoneId = zoneId;
                    (marker as any).cropValue = cropValue;

                    zoneLabelsRef.current.push(marker);

                    setMapObjects((prev) => ({
                        ...prev,
                        zoneLabels: [...zoneLabelsRef.current],
                    }));

                } catch (error) {
                    console.error('Error creating zone label:', error);
                }
            }
        },
        [zones, map, createZoneLabelSVG]
    );

    const restoreZoneLabels = useCallback((zoneAssignments: any, restoredZones: Zone[]) => {
        if (!map) return;

        try {
            zoneLabelsRef.current.forEach((marker) => {
                if (marker && typeof marker.setMap === 'function') {
                    marker.setMap(null);
                }
            });
            zoneLabelsRef.current = [];

            restoredZones.forEach((zone) => {
                const zoneId = zone.id.toString();
                const cropValue = zoneAssignments[zoneId];
                
                if (cropValue) {
                    updateZoneLabel(zoneId, cropValue);
                }
            });
        } catch (error) {
            console.error('Error restoring zone labels:', error);
        }
    }, [map, updateZoneLabel]);

    const assignPlantToZone = useCallback(
        (zoneId: string, cropValue: string) => {
            setZoneAssignments((prev) => ({
                ...prev,
                [zoneId]: cropValue,
            }));
            
            setTimeout(() => {
                updateZoneLabel(zoneId, cropValue);
            }, 50);
            
            setShowPlantSelector(false);
            setSelectedZone(null);
        },
        [updateZoneLabel, setZoneAssignments, setShowPlantSelector, setSelectedZone]
    );

    const removePlantFromZone = useCallback(
        (zoneId: string) => {
            setZoneAssignments((prev) => {
                const newAssignments = { ...prev };
                delete newAssignments[zoneId];
                return newAssignments;
            });
            
            setTimeout(() => {
                updateZoneLabel(zoneId, null);
            }, 50);
        },
        [updateZoneLabel, setZoneAssignments]
    );

    const deleteZone = useCallback(
        (zoneId: string) => {
            const zoneToDelete = zones.find((zone) => zone.id.toString() === zoneId);
            if (!zoneToDelete) return;

            if (confirm(`Delete ${zoneToDelete.name}?`)) {
                if (zoneToDelete.polygon) {
                    zoneToDelete.polygon.setMap(null);
                }

                const labelIndex = zoneLabelsRef.current.findIndex(
                    (marker: any) => marker?.zoneId === zoneId
                );
                if (labelIndex !== -1) {
                    const labelMarker = zoneLabelsRef.current[labelIndex];
                    if (labelMarker) {
                        labelMarker.setMap(null);
                        zoneLabelsRef.current.splice(labelIndex, 1);
                    }
                }

                setZones((prev) => prev.filter((zone) => zone.id.toString() !== zoneId));
                setZoneAssignments((prev) => {
                    const newAssignments = { ...prev };
                    delete newAssignments[zoneId];
                    return newAssignments;
                });

                setUsedColors((prev) => prev.filter((color) => color !== zoneToDelete.color));
                
                setMapObjects((prev) => ({
                    ...prev,
                    zoneLabels: [...zoneLabelsRef.current],
                }));
            }
        },
        [zones, setZones, setZoneAssignments, setUsedColors]
    );

    const generateLateralPipesForZone = useCallback(
        (zone: Zone) => {
            if (!zone || !zone.coordinates || !map) return;

            try {
                const zonePolygonForTurf = turf.polygon([
                    [
                        ...zone.coordinates.map((c) => [c.lng, c.lat]),
                        [zone.coordinates[0].lng, zone.coordinates[0].lat],
                    ],
                ]);

                const zoneSubmainPipes = pipes
                    .filter(
                        (pipe) =>
                            pipe.type === 'submain' &&
                            pipe.polyline &&
                            pipe.coordinates &&
                            pipe.coordinates.length >= 2
                    )
                    .filter((pipe) => {
                        return pipe.coordinates.some((coord) =>
                            google.maps.geometry.poly.containsLocation(
                                new google.maps.LatLng(coord.lat, coord.lng),
                                zone.polygon
                            )
                        );
                    });

                const lateralPipes: any[] = [];

                if (zoneSubmainPipes.length > 0) {
                    zoneSubmainPipes.forEach((submainPipe, pipeIndex) => {
                        const submainCoords = submainPipe.coordinates;

                        for (
                            let segmentIndex = 0;
                            segmentIndex < submainCoords.length - 1;
                            segmentIndex++
                        ) {
                            const segmentStart = submainCoords[segmentIndex];
                            const segmentEnd = submainCoords[segmentIndex + 1];

                            const segmentStartLatLng = new google.maps.LatLng(
                                segmentStart.lat,
                                segmentStart.lng
                            );
                            const segmentEndLatLng = new google.maps.LatLng(
                                segmentEnd.lat,
                                segmentEnd.lng
                            );

                            const segmentDistance =
                                google.maps.geometry.spherical.computeDistanceBetween(
                                    segmentStartLatLng,
                                    segmentEndLatLng
                                );

                            if (segmentDistance < 1) continue;

                            const heading = google.maps.geometry.spherical.computeHeading(
                                segmentStartLatLng,
                                segmentEndLatLng
                            );
                            const perpHeading = heading + 90;

                            const lateralSpacingMeters = 10;
                            const numLateralsInSegment = Math.floor(
                                segmentDistance / lateralSpacingMeters
                            );

                            for (let i = 0; i <= numLateralsInSegment; i++) {
                                const fraction =
                                    numLateralsInSegment > 0 ? i / numLateralsInSegment : 0;

                                const basePointLatLng = google.maps.geometry.spherical.interpolate(
                                    segmentStartLatLng,
                                    segmentEndLatLng,
                                    fraction
                                );

                                if (
                                    !google.maps.geometry.poly.containsLocation(
                                        basePointLatLng,
                                        zone.polygon
                                    )
                                ) {
                                    continue;
                                }

                                const longLineLength = 5000;
                                const p1 = google.maps.geometry.spherical.computeOffset(
                                    basePointLatLng,
                                    longLineLength / 2,
                                    perpHeading
                                );
                                const p2 = google.maps.geometry.spherical.computeOffset(
                                    basePointLatLng,
                                    -longLineLength / 2,
                                    perpHeading
                                );

                                const turfLine = turf.lineString([
                                    [p1.lng(), p1.lat()],
                                    [p2.lng(), p2.lat()],
                                ]);

                                const intersects = lineIntersect(turfLine, zonePolygonForTurf);
                                if (intersects.features.length >= 2) {
                                    const sorted = intersects.features
                                        .map((f) => f.geometry.coordinates)
                                        .sort((a, b) => {
                                            const da =
                                                Math.pow(a[0] - p1.lng(), 2) +
                                                Math.pow(a[1] - p1.lat(), 2);
                                            const db =
                                                Math.pow(b[0] - p1.lng(), 2) +
                                                Math.pow(b[1] - p1.lat(), 2);
                                            return da - db;
                                        });
                                    const coordinates = sorted.map((coord) => ({
                                        lat: coord[1],
                                        lng: coord[0],
                                    }));
                                    if (coordinates.length < 2) return;
                                    const pipeId =
                                        Date.now() +
                                        Math.random() +
                                        pipeIndex * 10000 +
                                        segmentIndex * 1000 +
                                        i;
                                    const lateralPipe = {
                                        id: pipeId,
                                        coordinates: coordinates,
                                        type: 'lateral',
                                        name: `Lateral ${lateralPipes.length + 1}`,
                                        color: PIPE_TYPES.lateral?.color || '#00ff00',
                                        zoneId: zone.id,
                                    };
                                    const polyline = new google.maps.Polyline({
                                        path: coordinates,
                                        strokeColor: lateralPipe.color,
                                        strokeWeight: 2,
                                        strokeOpacity: 0.8,
                                        map: map,
                                        clickable: false,
                                        zIndex: 2,
                                    });
                                    (lateralPipe as LateralPipe).polyline = polyline;
                                    lateralPipes.push(lateralPipe as LateralPipe);
                                }
                            }
                        }
                    });
                } else {
                    const bounds = new google.maps.LatLngBounds();
                    zone.coordinates.forEach((coord: Coordinate) => {
                        bounds.extend(new google.maps.LatLng(coord.lat, coord.lng));
                    });

                    const ne = bounds.getNorthEast();
                    const sw = bounds.getSouthWest();

                    const gridSpacingMeters = 15;
                    const latSpacing = gridSpacingMeters / 111320;

                    for (let lat = sw.lat(); lat <= ne.lat(); lat += latSpacing) {
                        const turfLine = turf.lineString([
                            [sw.lng(), lat],
                            [ne.lng(), lat],
                        ]);
                        const intersects = lineIntersect(turfLine, zonePolygonForTurf);
                        if (intersects.features.length >= 2) {
                            const sorted = intersects.features
                                .map((f) => f.geometry.coordinates)
                                .sort((a, b) => a[0] - b[0]);
                            const coordinates = sorted.map((coord) => ({
                                lat: coord[1],
                                lng: coord[0],
                            }));
                            if (coordinates.length < 2) return;
                            const pipeId = Date.now() + Math.random() + lat * 1000;
                            const lateralPipe = {
                                id: pipeId,
                                coordinates: coordinates,
                                type: 'lateral',
                                name: `Grid Lateral ${lateralPipes.length + 1}`,
                                color: PIPE_TYPES.lateral?.color || '#00ff00',
                                zoneId: zone.id,
                            };
                            const polyline = new google.maps.Polyline({
                                path: coordinates,
                                strokeColor: lateralPipe.color,
                                strokeWeight: 2,
                                strokeOpacity: 0.8,
                                map: map,
                                clickable: false,
                                zIndex: 1,
                            });
                            (lateralPipe as LateralPipe).polyline = polyline;
                            lateralPipes.push(lateralPipe as LateralPipe);
                        }
                    }
                }

                setPipes((prev) => [...prev, ...lateralPipes]);
                setMapObjects((prev) => ({
                    ...prev,
                    pipes: [
                        ...prev.pipes,
                        ...lateralPipes
                            .map((p: any) => p.polyline)
                            .filter(
                                (polyline): polyline is google.maps.Polyline =>
                                    polyline !== undefined
                            ),
                    ],
                }));
            } catch (error) {
                console.error('Error generating lateral pipes for zone:', error);
                handleError(
                    `Error generating pipes for ${zone.name}: ${error instanceof Error ? error.message : 'Unknown error'}`
                );
            }
        },
        [map, pipes, setPipes, setMapObjects, handleError]
    );

    const generateLateralPipes = useCallback(() => {
        if (zones.length === 0) {
            handleError('No zones found to generate pipes for');
            return;
        }

        setIsGeneratingPipes(true);

        try {
            zones.forEach((zone) => {
                generateLateralPipesForZone(zone);
            });
        } catch (error) {
            console.error('Error generating lateral pipes:', error);
            handleError('Error generating lateral pipes');
        } finally {
            setIsGeneratingPipes(false);
        }
    }, [zones, setIsGeneratingPipes, handleError, generateLateralPipesForZone]);

    const generateIrrigationForZone = useCallback(
        (zone: Zone, irrigationType: string) => {
            if (!zone || !zone.coordinates || !map) return;
    
            try {
                const zoneId = zone.id.toString();
    
                const existingPoints = irrigationPoints.filter((p) => p.zoneId.toString() === zoneId);
                const existingLines = irrigationLines.filter((l: any) => l.zoneId.toString() === zoneId);
    
                if (existingPoints.length > 0) {
                    existingPoints.forEach((point) => {
                        if (point.marker) point.marker.setMap(null);
                        if (point.circle) point.circle.setMap(null);
                    });
                    setIrrigationPoints((prev) => prev.filter((p) => p.zoneId.toString() !== zoneId));
                }
    
                if (existingLines.length > 0) {
                    existingLines.forEach((line: any) => {
                        if (line.polyline) line.polyline.setMap(null);
                    });
                    setIrrigationLines((prev) => prev.filter((l: any) => l.zoneId.toString() !== zoneId));
                }
    
                setMapObjects((prev) => ({
                    ...prev,
                    irrigation: prev.irrigation.filter((m) => !existingPoints.some((p) => p.marker === m)),
                    irrigationCircles: prev.irrigationCircles.filter((c) => !existingPoints.some((p) => p.circle === c)),
                    irrigationLines: prev.irrigationLines.filter((pl) => !existingLines.some((l: any) => l.polyline === pl)),
                }));
    
                const zoneLateralPipes = pipes.filter(
                    (pipe) => pipe.type === 'lateral' && pipe.zoneId.toString() === zoneId
                );
    
                const newIrrigationPoints: any[] = [];
                const newIrrigationCircles: google.maps.Circle[] = [];
                const newIrrigationLines: any[] = [];
    
                if (irrigationType === 'drip-tape') {
                    const settings = DEFAULT_IRRIGATION_SETTINGS['drip-tape'];
                    const spacingMeters = dripSpacing[zoneId] || settings.defaultSpacing;
                    let totalDripPoints = 0;
    
                    zoneLateralPipes.forEach((pipe) => {
                        if (pipe.coordinates && pipe.coordinates.length >= 2) {
                            const lineSymbol = {
                                path: 'M 0,-1 0,1',
                                strokeOpacity: 1,
                                scale: 4,
                            };
    
                            const polyline = new google.maps.Polyline({
                                path: pipe.coordinates,
                                strokeColor: '#3b82f6',
                                strokeOpacity: 0,
                                icons: [{
                                    icon: lineSymbol,
                                    offset: '0',
                                    repeat: '20px'
                                }],
                                map: map,
                                zIndex: 3,
                            });
    
                            newIrrigationLines.push({
                                id: `drip-line-${pipe.id}`,
                                polyline: polyline,
                                zoneId: zone.id,
                            });
    
                            for (let i = 0; i < pipe.coordinates.length - 1; i++) {
                                const start = pipe.coordinates[i];
                                const end = pipe.coordinates[i + 1];
                                const segmentStart = new google.maps.LatLng(start.lat, start.lng);
                                const segmentEnd = new google.maps.LatLng(end.lat, end.lng);
    
                                const totalDistance = google.maps.geometry.spherical.computeDistanceBetween(segmentStart, segmentEnd);
                                if (totalDistance > 0) {
                                    const numPoints = Math.floor(totalDistance / spacingMeters) + 1;
                                    totalDripPoints += numPoints;
                                }
                            }
                        }
                    });
    
                    setZoneSummaries(prev => ({ 
                        ...prev, 
                        [zoneId]: { ...prev[zoneId], dripPointCount: totalDripPoints }
                    }));
                    console.log(`Zone ${zone.name}: Total Drip Points Calculated: ${totalDripPoints}`);
                } 
                else {
                    const defaultSettings = DEFAULT_IRRIGATION_SETTINGS[irrigationType as keyof typeof DEFAULT_IRRIGATION_SETTINGS] || DEFAULT_IRRIGATION_SETTINGS.default;
                    if (!('defaultRadius' in defaultSettings)) {
                        handleError(`Irrigation type ${irrigationType} is not configured for radius.`);
                        return;
                    }

                    let radius = irrigationRadius[zoneId];
                    if (!radius || radius < defaultSettings.minRadius || radius > defaultSettings.maxRadius) {
                        radius = defaultSettings.defaultRadius;
                        setIrrigationRadius((prev) => ({ ...prev, [zoneId]: radius }));
                    }
    
                    const overlap = sprinklerOverlap[zoneId] || false;
                    const spacingMultiplier = overlap ? 0.8 : 1.2;
                    const spacingDistance = radius * spacingMultiplier;
    
                    if (zoneLateralPipes.length > 0) {
                        zoneLateralPipes.forEach((pipe, pipeIndex) => {
                            if (pipe.coordinates && pipe.coordinates.length >= 2) {
                                const start = pipe.coordinates[0];
                                const end = pipe.coordinates[pipe.coordinates.length - 1];
                                const totalDistance = google.maps.geometry.spherical.computeDistanceBetween(
                                    new google.maps.LatLng(start.lat, start.lng),
                                    new google.maps.LatLng(end.lat, end.lng)
                                );
                                const numPoints = Math.max(1, Math.floor(totalDistance / spacingDistance));
    
                                for (let i = 0; i <= numPoints; i++) {
                                    const ratio = numPoints > 0 ? i / numPoints : 0;
                                    const lat = start.lat + (end.lat - start.lat) * ratio;
                                    const lng = start.lng + (end.lng - start.lng) * ratio;
                                    const point = new google.maps.LatLng(lat, lng);
    
                                    if (google.maps.geometry.poly.containsLocation(point, zone.polygon)) {
                                        const irrigationPoint = {
                                            id: Date.now() + Math.random() + pipeIndex * 1000 + i,
                                            lat, lng, type: irrigationType, radius, zoneId: zone.id,
                                        };
                                        const marker = new google.maps.Marker({
                                            position: point, map, title: `${irrigationType} (R:${radius}m)`,
                                            icon: { path: google.maps.SymbolPath.CIRCLE, scale: 4, fillColor: '#0099ff', fillOpacity: 1, strokeColor: 'white', strokeWeight: 1 },
                                        });
                                        const circle = new google.maps.Circle({
                                            center: point, radius, map, fillColor: '#0099ff', fillOpacity: 0.1, strokeColor: '#0099ff', strokeWeight: 1, strokeOpacity: 0.3,
                                        });
                                        (irrigationPoint as any).marker = marker;
                                        (irrigationPoint as any).circle = circle;
                                        newIrrigationPoints.push(irrigationPoint);
                                        newIrrigationCircles.push(circle);
                                    }
                                }
                            }
                        });
                    } else {
                        const bounds = new google.maps.LatLngBounds();
                        zone.coordinates.forEach((coord: Coordinate) => bounds.extend(new google.maps.LatLng(coord.lat, coord.lng)));
                        const ne = bounds.getNorthEast();
                        const sw = bounds.getSouthWest();
                        const latSpacing = (radius / 111000) * spacingMultiplier;
                        const lngSpacing = (radius / (111000 * Math.cos((sw.lat() * Math.PI) / 180))) * spacingMultiplier;
    
                        for (let lat = sw.lat(); lat <= ne.lat(); lat += latSpacing) {
                            for (let lng = sw.lng(); lng <= ne.lng(); lng += lngSpacing) {
                                const point = new google.maps.LatLng(lat, lng);
                                if (google.maps.geometry.poly.containsLocation(point, zone.polygon)) {
                                     const irrigationPoint = {
                                        id: Date.now() + Math.random(),
                                        lat, lng, type: irrigationType, radius, zoneId: zone.id,
                                    };
                                    const marker = new google.maps.Marker({
                                        position: point, map, title: `${irrigationType} (R:${radius}m)`,
                                        icon: { path: google.maps.SymbolPath.CIRCLE, scale: 4, fillColor: '#0099ff', fillOpacity: 1, strokeColor: 'white', strokeWeight: 1 },
                                    });
                                    const circle = new google.maps.Circle({
                                        center: point, radius, map, fillColor: '#0099ff', fillOpacity: 0.1, strokeColor: '#0099ff', strokeWeight: 1, strokeOpacity: 0.3,
                                    });
                                    (irrigationPoint as any).marker = marker;
                                    (irrigationPoint as any).circle = circle;
                                    newIrrigationPoints.push(irrigationPoint);
                                    newIrrigationCircles.push(circle);
                                }
                            }
                        }
                    }
                }
    
                setIrrigationPoints((prev) => [...prev, ...newIrrigationPoints]);
                setIrrigationLines((prev) => [...prev, ...newIrrigationLines]);
                setMapObjects((prev) => ({
                    ...prev,
                    irrigation: [...prev.irrigation, ...newIrrigationPoints.map((p: any) => p.marker).filter(Boolean)],
                    irrigationCircles: [...prev.irrigationCircles, ...newIrrigationCircles],
                    irrigationLines: [...prev.irrigationLines, ...newIrrigationLines.map((l: any) => l.polyline).filter(Boolean)],
                }));
    
                setIrrigationAssignments((prev) => ({
                    ...prev,
                    [zoneId]: irrigationType,
                }));
            } catch (error) {
                console.error('Error generating irrigation for zone:', error);
                const errorMessage = error instanceof Error ? error.message : 'Unknown error';
                handleError(`Error generating ${irrigationType} for ${zone.name}: ${errorMessage}`);
            }
        },
        [
            map,
            irrigationRadius,
            sprinklerOverlap,
            dripSpacing,
            irrigationPoints,
            irrigationLines,
            pipes,
            setIrrigationRadius,
            setIrrigationPoints,
            setIrrigationLines,
            setMapObjects,
            setIrrigationAssignments,
            setZoneSummaries,
            handleError,
        ]
    );

    const clearIrrigationForZone = useCallback(
        (zoneId: string) => {
            const zoneIrrigationPoints = irrigationPoints.filter(
                (point) => point.zoneId.toString() === zoneId
            );
            const zoneIrrigationLines = irrigationLines.filter(
                (line: any) => line.zoneId.toString() === zoneId
            );

            if (zoneIrrigationPoints.length === 0 && zoneIrrigationLines.length === 0) {
                handleError('No irrigation points found for this zone');
                return;
            }

            const zone = zones.find((z) => z.id.toString() === zoneId);
            const zoneName = zone?.name || `Zone ${zoneId}`;

            if (
                confirm(
                    `Remove all irrigation from ${zoneName} (${zoneIrrigationPoints.length} points)?`
                )
            ) {
                zoneIrrigationPoints.forEach((point) => {
                    if (point.marker) point.marker.setMap(null);
                    if (point.circle) point.circle.setMap(null);
                });
                zoneIrrigationLines.forEach((line: any) => {
                    if (line.polyline) line.polyline.setMap(null);
                });

                setIrrigationPoints((prev) =>
                    prev.filter((point) => point.zoneId.toString() !== zoneId)
                );
                setIrrigationLines((prev) =>
                    prev.filter((line: any) => line.zoneId.toString() !== zoneId)
                );
                setMapObjects((prev) => ({
                    ...prev,
                    irrigation: prev.irrigation.filter((marker) => {
                        return !zoneIrrigationPoints.some((point) => point.marker === marker);
                    }),
                    irrigationCircles: prev.irrigationCircles.filter((circle) => {
                        return !zoneIrrigationPoints.some((point) => point.circle === circle);
                    }),
                    irrigationLines: prev.irrigationLines.filter((polyline) => {
                        return !zoneIrrigationLines.some((line: any) => line.polyline === polyline);
                    }),
                }));

                setIrrigationAssignments((prev) => {
                    const newAssignments = { ...prev };
                    delete newAssignments[zoneId];
                    return newAssignments;
                });
                setZoneSummaries(prev => {
                    const newSummaries = { ...prev };
                    if (newSummaries[zoneId]) {
                        delete newSummaries[zoneId].dripPointCount;
                    }
                    return newSummaries;
                });
            }
        },
        [
            irrigationPoints,
            irrigationLines,
            zones,
            setIrrigationPoints,
            setIrrigationLines,
            setMapObjects,
            setIrrigationAssignments,
            setZoneSummaries,
            handleError,
        ]
    );

    const handleRowSpacingConfirm = useCallback(
        (cropValue: string) => {
            const tempValue = tempRowSpacing[cropValue];
            if (tempValue && !isNaN(parseFloat(tempValue))) {
                setRowSpacing((prev) => ({
                    ...prev,
                    [cropValue]: parseFloat(tempValue),
                }));
                setEditingRowSpacingForCrop(null);
                setTempRowSpacing((prev) => {
                    const updated = { ...prev };
                    delete updated[cropValue];
                    return updated;
                });
            } else {
                handleError('Please enter a valid row spacing value');
            }
        },
        [tempRowSpacing, setRowSpacing, setEditingRowSpacingForCrop, setTempRowSpacing, handleError]
    );

    const handleRowSpacingCancel = useCallback(
        (cropValue: string) => {
            setEditingRowSpacingForCrop(null);
            setTempRowSpacing((prev) => {
                const updated = { ...prev };
                delete updated[cropValue];
                return updated;
            });
        },
        [setEditingRowSpacingForCrop, setTempRowSpacing]
    );

    const handlePlantSpacingConfirm = useCallback(
        (cropValue: string) => {
            const tempValue = tempPlantSpacing[cropValue];
            if (tempValue && !isNaN(parseFloat(tempValue))) {
                setPlantSpacing((prev) => ({
                    ...prev,
                    [cropValue]: parseFloat(tempValue),
                }));
                setEditingPlantSpacingForCrop(null);
                setTempPlantSpacing((prev) => {
                    const updated = { ...prev };
                    delete updated[cropValue];
                    return updated;
                });
            } else {
                handleError('Please enter a valid plant spacing value');
            }
        },
        [
            tempPlantSpacing,
            setPlantSpacing,
            setEditingPlantSpacingForCrop,
            setTempPlantSpacing,
            handleError,
        ]
    );

    const handlePlantSpacingCancel = useCallback(
        (cropValue: string) => {
            setEditingPlantSpacingForCrop(null);
            setTempPlantSpacing((prev) => {
                const updated = { ...prev };
                delete updated[cropValue];
                return updated;
            });
        },
        [setEditingPlantSpacingForCrop, setTempPlantSpacing]
    );

    const handleCaptureMapAndSummary = () => {
        if (!map) {
            handleError('Map is not ready for capture');
            return;
        }

        try {
            const completeData = {
                mainField: mainField ? { coordinates: mainField.coordinates, area: mainField.area } : null,
                fieldAreaSize: fieldAreaSize,
                selectedCrops: selectedCrops,
                zones: zones.map((zone) => ({ id: zone.id, name: zone.name, color: zone.color, coordinates: zone.coordinates })),
                zoneAssignments: zoneAssignments,
                pipes: pipes.map((pipe) => ({ id: pipe.id, name: pipe.name, type: pipe.type, color: pipe.color, coordinates: pipe.coordinates, zoneId: pipe.zoneId })),
                equipmentIcons: equipmentIcons.map((eq) => ({ id: eq.id, type: eq.type, name: eq.name, lat: eq.lat, lng: eq.lng, config: eq.config })),
                irrigationPoints: irrigationPoints.map((point) => ({ id: point.id, lat: point.lat, lng: point.lng, type: point.type, radius: point.radius, zoneId: point.zoneId })),
                irrigationLines: irrigationLines.map((line: any) => ({ id: line.id, zoneId: line.zoneId, coordinates: line.polyline.getPath().getArray().map((p: any) => ({ lat: p.lat(), lng: p.lng() })) })),
                irrigationAssignments: irrigationAssignments,
                irrigationSettings: irrigationSettings,
                rowSpacing: rowSpacing,
                plantSpacing: plantSpacing,
                mapCenter: mapCenter,
                mapZoom: mapZoom,
                mapType: mapType,
                dripSpacing: dripSpacing,
                zoneSummaries: zoneSummaries,
            };

            try {
                const dataToSave = JSON.stringify(completeData);
                localStorage.setItem('fieldMapData', dataToSave);
            } catch (localStorageError) {
                console.warn('Failed to save to localStorage:', localStorageError);
            }

            router.visit('/field-crop-summary', {
                method: 'post',
                data: completeData,
            });
        } catch (error: any) {
            console.error('Error capturing map and summary:', error);
            handleError(
                'Failed to capture map summary: ' +
                    (error instanceof Error ? error.message : String(error))
            );
        }
    };

    useEffect(() => {
        if (isEditMode && map && !isRestoring && !hasRestoredOnce && !isResetting) {
            const savedData = localStorage.getItem('fieldMapData');
            if (savedData) {
                setIsRestoring(true);

                setTimeout(() => {
                    try {
                        const parsedData = JSON.parse(savedData);
                        console.log('🗺️ Restoring map objects for editing...');
                        clearAllMapObjects();

                        if (parsedData.mainField && parsedData.mainField.coordinates) {
                            const fieldPolygon = new google.maps.Polygon({
                                paths: parsedData.mainField.coordinates,
                                fillColor: '#22C55E', fillOpacity: 0.2, strokeColor: '#22C55E',
                                strokeWeight: 3, clickable: false, editable: false, zIndex: 1, map: map,
                            });
                            setMainField({
                                polygon: fieldPolygon, coordinates: parsedData.mainField.coordinates,
                                area: parsedData.mainField.area || parsedData.fieldAreaSize,
                            });
                        }

                        if (parsedData.zones && Array.isArray(parsedData.zones)) {
                            const restoredZones: Zone[] = [];
                            const zonePolygons: google.maps.Polygon[] = [];
                            const usedColorsArray: string[] = [];

                            parsedData.zones.forEach((zoneData: any) => {
                                if (zoneData.coordinates && Array.isArray(zoneData.coordinates)) {
                                    const zonePolygon = new google.maps.Polygon({
                                        paths: zoneData.coordinates, fillColor: zoneData.color, fillOpacity: 0.3,
                                        strokeColor: zoneData.color, strokeWeight: 2, clickable: true,
                                        editable: false, zIndex: 1, map: map,
                                    });
                                    zonePolygon.addListener('click', (e: google.maps.MapMouseEvent) => {
                                        if (isPlacingEquipment && selectedEquipmentType && e.latLng) {
                                            const lat = e.latLng.lat(); const lng = e.latLng.lng();
                                            placeEquipmentAtPosition(lat, lng);
                                        } else if (currentStep === 2) {
                                            const zone = restoredZones.find((z) => z.polygon === zonePolygon);
                                            if (zone) { setSelectedZone(zone); setShowPlantSelector(true); }
                                        }
                                    });
                                    const restoredZone: Zone = {
                                        id: zoneData.id, polygon: zonePolygon, coordinates: zoneData.coordinates,
                                        color: zoneData.color, name: zoneData.name,
                                    };
                                    restoredZones.push(restoredZone);
                                    zonePolygons.push(zonePolygon);
                                    usedColorsArray.push(zoneData.color);
                                }
                            });
                            setZones(restoredZones);
                            setUsedColors(usedColorsArray);
                            const availableColors = ZONE_COLORS.filter((color) => !usedColorsArray.includes(color));
                            if (availableColors.length > 0) { setCurrentZoneColor(availableColors[0]); setCanDrawZone(true); } 
                            else { setCanDrawZone(false); }
                            setMapObjects((prev) => ({ ...prev, zones: zonePolygons }));

                            if (parsedData.zoneAssignments) {
                                restoreZoneLabels(parsedData.zoneAssignments, restoredZones);
                            }
                        }

                        if (parsedData.pipes && Array.isArray(parsedData.pipes)) {
                            const restoredPipes: any[] = [];
                            const pipePolylines: google.maps.Polyline[] = [];
                            parsedData.pipes.forEach((pipeData: any) => {
                                if (pipeData.coordinates && Array.isArray(pipeData.coordinates)) {
                                    const pipePolyline = new google.maps.Polyline({
                                        path: pipeData.coordinates, strokeColor: pipeData.color,
                                        strokeWeight: pipeData.type === 'main' ? 6 : pipeData.type === 'submain' ? 4 : 2,
                                        strokeOpacity: 0.9, clickable: false, editable: false, zIndex: 2, map: map,
                                    });
                                    const restoredPipe = {
                                        id: pipeData.id, polyline: pipePolyline, coordinates: pipeData.coordinates,
                                        type: pipeData.type, name: pipeData.name, color: pipeData.color, zoneId: pipeData.zoneId,
                                    };
                                    restoredPipes.push(restoredPipe);
                                    pipePolylines.push(pipePolyline);
                                }
                            });
                            setPipes(restoredPipes);
                            setMapObjects((prev) => ({ ...prev, pipes: pipePolylines }));
                        }

                        if (parsedData.equipmentIcons && Array.isArray(parsedData.equipmentIcons)) {
                            const restoredEquipment: Equipment[] = [];
                            const equipmentMarkers: google.maps.Marker[] = [];
                            parsedData.equipmentIcons.forEach((equipmentData: any) => {
                                if (equipmentData.lat && equipmentData.lng && equipmentData.type) {
                                    const equipmentConfig = EQUIPMENT_TYPES[equipmentData.type as EquipmentType];
                                    if (equipmentConfig) {
                                        const markerIcon = createEquipmentMarkerIcon(equipmentData.type as EquipmentType, equipmentConfig);

                                        const marker = new google.maps.Marker({
                                            position: { lat: equipmentData.lat, lng: equipmentData.lng },
                                            map: map, title: equipmentData.name, icon: markerIcon,
                                            clickable: true, optimized: false, zIndex: 1000,
                                        });
                                        const infoWindow = new google.maps.InfoWindow({
                                            content: `<div style="text-align: center; min-width: 150px;">
                                                <h3 style="margin: 0 0 8px 0; color: #333;">${equipmentConfig.name}</h3>
                                                <p style="margin: 0 0 8px 0; color: #666; font-size: 12px;">${equipmentConfig.description || 'Equipment'}</p>
                                                <button onclick="window.removeEquipment('${equipmentData.id}')" 
                                                        style="background: #dc2626; color: white; border: none; padding: 6px 12px; border-radius: 4px; cursor: pointer; font-size: 12px;">
                                                    Remove Equipment
                                                </button>
                                            </div>`,
                                        });
                                        marker.addListener('click', () => {
                                            equipmentMarkers.forEach((otherMarker) => {
                                                if ((otherMarker as any).infoWindow) { (otherMarker as any).infoWindow.close(); }
                                            });
                                            infoWindow.open(map, marker);
                                        });
                                        (marker as any).infoWindow = infoWindow;
                                        restoredEquipment.push({
                                            id: equipmentData.id, type: equipmentData.type, lat: equipmentData.lat,
                                            lng: equipmentData.lng, name: equipmentData.name, config: equipmentData.config, marker: marker,
                                        });
                                        equipmentMarkers.push(marker);
                                    }
                                }
                            });
                            setEquipmentIcons(restoredEquipment);
                            setEquipmentHistory([restoredEquipment]);
                            setEquipmentHistoryIndex(0);
                            setMapObjects((prev) => ({ ...prev, equipment: equipmentMarkers }));
                        }
                        
                        if (parsedData.irrigationPoints && Array.isArray(parsedData.irrigationPoints)) {
                            const restoredIrrigationPoints: IrrigationPoint[] = [];
                            const irrigationMarkers: google.maps.Marker[] = [];
                            const irrigationCircles: google.maps.Circle[] = [];

                            parsedData.irrigationPoints
                                .filter((pointData: any) => pointData.type !== 'drip-tape')
                                .forEach((pointData: any) => {
                                    if (pointData.lat && pointData.lng) {
                                        const marker = new google.maps.Marker({
                                            position: { lat: pointData.lat, lng: pointData.lng }, map: map,
                                            title: `${pointData.type} - Zone ${pointData.zoneId}`,
                                            icon: { path: google.maps.SymbolPath.CIRCLE, scale: 4, fillColor: '#0099ff', fillOpacity: 1, strokeColor: 'white', strokeWeight: 1 },
                                        });
                                        
                                        let circle: google.maps.Circle | undefined = undefined;
                                        if (pointData.radius > 0) {
                                            circle = new google.maps.Circle({
                                                center: { lat: pointData.lat, lng: pointData.lng }, radius: pointData.radius,
                                                map: map, fillColor: '#0099ff', fillOpacity: 0.1,
                                                strokeColor: '#0099ff', strokeWeight: 1, strokeOpacity: 0.3,
                                            });
                                            irrigationCircles.push(circle);
                                        }

                                        restoredIrrigationPoints.push({
                                            id: pointData.id, lat: pointData.lat, lng: pointData.lng,
                                            type: pointData.type, radius: pointData.radius, zoneId: pointData.zoneId,
                                            marker: marker, circle: circle,
                                        });
                                        irrigationMarkers.push(marker);
                                    }
                                });
                            setIrrigationPoints(restoredIrrigationPoints);
                            setMapObjects((prev) => ({ ...prev, irrigation: irrigationMarkers, irrigationCircles: irrigationCircles }));
                        }
                        
                        if (parsedData.irrigationLines && Array.isArray(parsedData.irrigationLines)) {
                            const restoredIrrigationLines: any[] = [];
                            const irrigationPolylines: google.maps.Polyline[] = [];
                            const lineSymbol = { path: 'M 0,-1 0,1', strokeOpacity: 1, scale: 4 };

                            parsedData.irrigationLines.forEach((lineData: any) => {
                                if (lineData.coordinates) {
                                    const polyline = new google.maps.Polyline({
                                        path: lineData.coordinates,
                                        strokeColor: '#3b82f6',
                                        strokeOpacity: 0,
                                        icons: [{ icon: lineSymbol, offset: '0', repeat: '20px' }],
                                        map: map, zIndex: 3,
                                    });
                                    restoredIrrigationLines.push({ id: lineData.id, polyline: polyline, zoneId: lineData.zoneId });
                                    irrigationPolylines.push(polyline);
                                }
                            });
                            setIrrigationLines(restoredIrrigationLines);
                            setMapObjects((prev) => ({ ...prev, irrigationLines: irrigationPolylines }));
                        }

                        setHasRestoredOnce(true);
                        console.log('✅ Successfully restored all map objects for editing');
                    } catch (error) {
                        console.error('Error restoring map objects:', error);
                        handleError('Failed to restore map data');
                    } finally {
                        setIsRestoring(false);
                    }
                }, 500);
            }
        }
    }, [isEditMode, map, isRestoring, hasRestoredOnce, isResetting, clearAllMapObjects, placeEquipmentAtPosition, currentStep, isPlacingEquipment, selectedEquipmentType, setSelectedZone, setShowPlantSelector, handleError, setCanDrawZone, setCurrentZoneColor, setEquipmentHistory, setEquipmentHistoryIndex, setEquipmentIcons, setFieldAreaSize, setMainField, setMapObjects, setObstacles, setPipes, setUsedColors, setZones, createEquipmentMarkerIcon, restoreZoneLabels]);

    useEffect(() => {
        if (isEditMode || isRestoring || hasRestoredOnce || isResetting) {
            return;
        }

        if (map && zones.length > 0 && Object.keys(zoneAssignments).length > 0) {
            clearAllZoneLabels();

            const timeoutId = setTimeout(() => {
                Object.entries(zoneAssignments).forEach(([zoneId, cropValue]) => {
                    if (cropValue) {
                        updateZoneLabel(zoneId, cropValue as string);
                    }
                });
            }, 150);

            return () => clearTimeout(timeoutId);
        }
    }, [map, zones.length, Object.keys(zoneAssignments).length, isEditMode, isRestoring, hasRestoredOnce, isResetting]);

    useEffect(() => {
        if (isEditMode || isRestoring || isResetting) {
            return;
        }

        if (currentStep === 2 && zones.length === 0) {
            setCanDrawZone(true);
            setUsedColors([]);
            setCurrentZoneColor(ZONE_COLORS[0]);
            setDrawingMode('zone');
        } else if (currentStep === 3 && pipes.length === 0) {
            setCanDrawPipe(true);
            setCurrentPipeType('main');
        }
    }, [
        currentStep,
        zones.length,
        pipes.length,
        isEditMode,
        isRestoring,
        isResetting,
        setCanDrawZone,
        setUsedColors,
        setCurrentZoneColor,
        setDrawingMode,
        setCanDrawPipe,
        setCurrentPipeType,
    ]);

    useEffect(() => {
        if (!isEditMode && !isResetting) {
            setHasRestoredOnce(false);
            setIsRestoring(false);
        }
    }, [isEditMode, isResetting]);

    useEffect(() => {
        return () => {
            if (blurTimeoutRef.current) {
                clearTimeout(blurTimeoutRef.current);
            }
        };
    }, [blurTimeoutRef]);

    const clearLateralPipes = useCallback(() => {
        const lateralPipes = pipes.filter((pipe) => pipe.type === 'lateral');

        if (lateralPipes.length === 0) {
            handleError('No lateral pipes to clear');
            return;
        }

        if (confirm(`Remove all ${lateralPipes.length} lateral pipes?`)) {
            lateralPipes.forEach((pipe) => {
                if ('polyline' in pipe && pipe.polyline) {
                    pipe.polyline.setMap(null);
                }
            });

            setPipes((prev) => prev.filter((pipe) => pipe.type !== 'lateral'));
            setMapObjects((prev) => ({
                ...prev,
                pipes: prev.pipes.filter((polyline) => {
                    return !lateralPipes.some((pipe) => 'polyline' in pipe && pipe.polyline === polyline);
                }),
            }));
        }
    }, [pipes, setPipes, setMapObjects, handleError]);

    return (
        <ErrorBoundary>
<<<<<<< HEAD
            <div className="min-h-screen flex flex-col bg-gray-900 text-white">
                <Navbar />
=======
            <div className="flex h-screen flex-col overflow-hidden text-white" style={{backgroundColor: '#000005'}}>
>>>>>>> 02955387
                <Head title="Field Map - Irrigation Planning" />

                <Navbar />

                {error && (
                    <div className="fixed right-4 top-20 z-[9999] max-w-md">
                        <ErrorMessage
                            title="Error"
                            message={error}
                            type="error"
                            onDismiss={clearError}
                        />
                    </div>
                )}

                {isLoading && (
                    <LoadingSpinner size="lg" color="blue" text="Processing..." fullScreen={true} />
                )}

                <div className="flex flex-1 overflow-hidden">
                    <div className="w-96 border-r border-white" style={{backgroundColor: '#000005'}}>
                        <div className="flex h-full flex-col">
                            <div className="border-b border-white p-3" style={{backgroundColor: '#000005'}}>
                                <div className="mb-2">
                                    <Link
                                        href="/field-crop"
                                        className="inline-flex items-center text-sm text-blue-400 hover:text-blue-300"
                                    >
                                        <svg
                                            className="mr-1 h-4 w-4"
                                            fill="none"
                                            stroke="currentColor"
                                            viewBox="0 0 24 24"
                                        >
                                            <path
                                                strokeLinecap="round"
                                                strokeLinejoin="round"
                                                strokeWidth={2}
                                                d="M10 19l-7-7m0 0l7-7m-7 7h18"
                                            />
                                        </svg>
                                        Back to Crop Selection
                                    </Link>
                                </div>
                                <h3 className="text-lg font-semibold text-white">
                                    🛠️ Tools & Settings
                                </h3>
                            </div>

                            <div className="flex-1 space-y-3 overflow-y-auto p-3">
                                <div className="rounded-lg border border-white p-3" style={{backgroundColor: '#000005'}}>
                                    <div className="mb-2 text-xs font-semibold text-white">Planning Steps</div>
                                    <div className="grid grid-cols-4 gap-1">
                                        {[
                                            {
                                                step: 1,
                                                title: 'Field',
                                                icon: '1️⃣',
                                                color: 'green',
                                            },
                                            {
                                                step: 2,
                                                title: 'Zones',
                                                icon: '2️⃣',
                                                color: 'blue',
                                            },
                                            {
                                                step: 3,
                                                title: 'Pipes',
                                                icon: '3️⃣',
                                                color: 'purple',
                                            },
                                            {
                                                step: 4,
                                                title: 'Irrigation',
                                                icon: '4️⃣',
                                                color: 'cyan',
                                            },
                                        ].map((stepInfo) => (
                                            <button
                                                key={stepInfo.step}
                                                onClick={() => goToStep(stepInfo.step)}
                                                className={`flex flex-col items-center rounded-lg border border-white p-1.5 transition-all ${
                                                    currentStep === stepInfo.step
                                                        ? `bg-${stepInfo.color}-600 text-white`
                                                        : stepCompleted[stepInfo.step]
                                                          ? `bg-${stepInfo.color}-500/20 text-${stepInfo.color}-300 hover:bg-${stepInfo.color}-500/30`
                                                          : 'text-gray-400 hover:bg-gray-800'
                                                }`}
                                                style={{backgroundColor: currentStep === stepInfo.step ? undefined : '#000005'}}
                                            >
                                                <span className="mb-0.5 text-xs">
                                                    {stepCompleted[stepInfo.step]
                                                        ? '✅'
                                                        : stepInfo.icon}
                                                </span>
                                                <div className="text-center">
                                                    <div className="text-xs font-medium">
                                                        {stepInfo.title}
                                                    </div>
                                                </div>
                                            </button>
                                        ))}
                                    </div>
                                </div>

                                {currentStep !== 4 && (
                                    <div className="rounded border border-white p-2" style={{backgroundColor: '#000005'}}>
                                        <FieldMapSmartControls
                                            snapEnabled={snapEnabled}
                                            setSnapEnabled={setSnapEnabled}
                                            gridEnabled={gridEnabled}
                                            setGridEnabled={setGridEnabled}
                                            pipeSnapEnabled={pipeSnapEnabled}
                                            setPipeSnapEnabled={setPipeSnapEnabled}
                                            drawingStage={drawingStage}
                                        />
                                    </div>
                                )}

                                <div className="rounded border border-white p-2" style={{backgroundColor: '#000005'}}>
                                    <FieldMapToolsPanel
                                        currentStep={currentStep}
                                        setCurrentStep={goToStep}
                                        validateStep={validateStep}
                                        nextStep={nextStep}
                                        previousStep={previousStep}
                                        resetAll={resetAll}
                                        mainField={mainField}
                                        fieldAreaSize={fieldAreaSize}
                                        selectedCrops={selectedCrops}
                                        zones={zones}
                                        pipes={pipes}
                                        obstacles={obstacles}
                                        snapEnabled={snapEnabled}
                                        setSnapEnabled={setSnapEnabled}
                                        gridEnabled={gridEnabled}
                                        setGridEnabled={setGridEnabled}
                                        pipeSnapEnabled={pipeSnapEnabled}
                                        setPipeSnapEnabled={setPipeSnapEnabled}
                                        mapType={mapType}
                                        setMapType={setMapType}
                                        drawingStage={drawingStage}
                                        setDrawingStage={setDrawingStage}
                                        drawingMode={drawingMode}
                                        setDrawingMode={setDrawingMode}
                                        currentZoneColor={currentZoneColor}
                                        setCurrentZoneColor={setCurrentZoneColor}
                                        currentObstacleType={currentObstacleType}
                                        setCurrentObstacleType={setCurrentObstacleType}
                                        currentPipeType={currentPipeType}
                                        setCurrentPipeType={setCurrentPipeType}
                                        isPlacingEquipment={isPlacingEquipment}
                                        selectedEquipmentType={selectedEquipmentType}
                                        startPlacingEquipment={startPlacingEquipment}
                                        cancelPlacingEquipment={cancelPlacingEquipment}
                                        clearAllEquipment={clearAllEquipment}
                                        undoEquipment={undoEquipment}
                                        redoEquipment={redoEquipment}
                                        equipmentIcons={equipmentIcons}
                                        equipmentHistory={equipmentHistory}
                                        equipmentHistoryIndex={equipmentHistoryIndex}
                                        usedColors={usedColors}
                                        addNewZone={addNewZone}
                                        zoneAssignments={zoneAssignments}
                                        assignPlantToZone={assignPlantToZone}
                                        removePlantFromZone={removePlantFromZone}
                                        deleteZone={deleteZone}
                                        generateLateralPipes={generateLateralPipes}
                                        clearLateralPipes={clearLateralPipes}
                                        isGeneratingPipes={isGeneratingPipes}
                                        generateLateralPipesForZone={
                                            generateLateralPipesForZone
                                        }
                                        irrigationAssignments={irrigationAssignments}
                                        setIrrigationAssignments={setIrrigationAssignments}
                                        irrigationPoints={irrigationPoints}
                                        irrigationLines={irrigationLines}
                                        irrigationRadius={irrigationRadius}
                                        setIrrigationRadius={setIrrigationRadius}
                                        sprinklerOverlap={sprinklerOverlap}
                                        setSprinklerOverlap={setSprinklerOverlap}
                                        generateIrrigationForZone={
                                            generateIrrigationForZone
                                        }
                                        clearIrrigationForZone={clearIrrigationForZone}
                                        zoneSummaries={zoneSummaries}
                                        plantingPoints={plantingPoints}
                                        selectedCropObjects={selectedCropObjects}
                                        rowSpacing={rowSpacing}
                                        tempRowSpacing={tempRowSpacing}
                                        setTempRowSpacing={setTempRowSpacing}
                                        editingRowSpacingForCrop={editingRowSpacingForCrop}
                                        setEditingRowSpacingForCrop={
                                            setEditingRowSpacingForCrop
                                        }
                                        handleRowSpacingConfirm={handleRowSpacingConfirm}
                                        handleRowSpacingCancel={handleRowSpacingCancel}
                                        plantSpacing={plantSpacing}
                                        tempPlantSpacing={tempPlantSpacing}
                                        setTempPlantSpacing={setTempPlantSpacing}
                                        editingPlantSpacingForCrop={
                                            editingPlantSpacingForCrop
                                        }
                                        setEditingPlantSpacingForCrop={
                                            setEditingPlantSpacingForCrop
                                        }
                                        handlePlantSpacingConfirm={
                                            handlePlantSpacingConfirm
                                        }
                                        handlePlantSpacingCancel={handlePlantSpacingCancel}
                                        handleCaptureMapAndSummary={
                                            handleCaptureMapAndSummary
                                        }
                                        irrigationSettings={irrigationSettings}
                                        setIrrigationSettings={setIrrigationSettings}
                                        dripSpacing={dripSpacing}
                                        setDripSpacing={setDripSpacing}
                                    />
                                </div>
                            </div>
                        </div>
                    </div>

                    <div className="flex flex-1 flex-col">
                        <div className="border-b border-white p-3" style={{backgroundColor: '#000005'}}>
                            <div className="flex items-center justify-between">
                                <h3 className="text-lg font-semibold text-white">
                                    📍 Interactive Map
                                </h3>

                                <div className="flex space-x-2">
                                    {[
                                        { id: 'street', name: '🗺️' },
                                        { id: 'satellite', name: '🛰️' },
                                        { id: 'hybrid', name: '🔄' },
                                    ].map((type) => (
                                        <button
                                            key={type.id}
                                            onClick={() =>
                                                setMapType(
                                                    type.id as 'street' | 'satellite' | 'hybrid'
                                                )
                                            }
                                            className={`rounded border border-white px-2 py-1 text-xs transition-colors ${
                                                mapType === type.id
                                                    ? 'bg-blue-600 text-white'
                                                    : 'text-white hover:bg-gray-800'
                                            }`}
                                            style={{backgroundColor: mapType === type.id ? undefined : '#000005'}}
                                        >
                                            {type.name}
                                        </button>
                                    ))}
                                </div>
                            </div>
                        </div>

                        <div className="relative flex-1">
                            <Wrapper
                                apiKey={getGoogleMapsConfig().apiKey}
                                render={(status: Status) => {
                                    if (status === Status.LOADING) {
                                        return (
                                            <div className="flex h-full items-center justify-center">
                                                <LoadingSpinner
                                                    size="lg"
                                                    color="blue"
                                                    text="Loading Map..."
                                                />
                                            </div>
                                        );
                                    }
                                    if (status === Status.FAILURE) {
                                        return (
                                            <div className="flex h-full items-center justify-center">
                                                <div className="text-center text-red-400">
                                                    <p>Error loading Google Maps</p>
                                                    <p className="text-sm">
                                                        Please check your API key
                                                    </p>
                                                </div>
                                            </div>
                                        );
                                    }
                                    return (
                                        <div
                                            style={{ width: '100%', height: '100%' }}
                                        />
                                    );
                                }}
                                libraries={['drawing', 'geometry', 'places']}
                            >
                                <GoogleMapComponent
                                    center={{ lat: mapCenter[0], lng: mapCenter[1] }}
                                    zoom={mapZoom}
                                    onLoad={setMap}
                                    onDrawCreated={handleDrawCreated}
                                    drawingStage={drawingStage}
                                    currentZoneColor={currentZoneColor}
                                    drawingMode={drawingMode}
                                    canDrawZone={canDrawZone}
                                    canDrawPipe={canDrawPipe}
                                    currentObstacleType={currentObstacleType}
                                    currentPipeType={currentPipeType}
                                    isPlacingEquipment={isPlacingEquipment}
                                    selectedEquipmentType={selectedEquipmentType}
                                    onMapClick={handleMapClick}
                                    mapType={mapType}
                                    onCenterChanged={handleCenterChanged}
                                    onZoomChanged={handleZoomChanged}
                                />
                            </Wrapper>

                            <div className="absolute right-2 top-2 z-10 w-80">
                                <div className="relative">
                                    <div className="relative">
                                        <input
                                            type="text"
                                            placeholder="🔍 Search places..."
                                            value={searchQuery}
                                            onChange={(e) =>
                                                setSearchQuery(e.target.value)
                                            }
                                            onFocus={() => {
                                                if (searchResults.length > 0) {
                                                    setShowDropdown(true);
                                                }
                                            }}
                                            onBlur={() => {
                                                blurTimeoutRef.current = setTimeout(
                                                    () => {
                                                        setShowDropdown(false);
                                                    },
                                                    150
                                                );
                                            }}
                                            className="w-full rounded-md border border-white bg-white px-3 py-2 pr-10 text-sm text-gray-900 shadow-md focus:border-blue-500 focus:ring-1 focus:ring-blue-500"
                                        />
                                        {searchQuery && (
                                            <button
                                                onClick={clearSearch}
                                                className="absolute right-8 top-1/2 -translate-y-1/2 text-gray-400 hover:text-gray-600"
                                            >
                                                <svg
                                                    className="h-4 w-4"
                                                    fill="none"
                                                    stroke="currentColor"
                                                    viewBox="0 0 24 24"
                                                >
                                                    <path
                                                        strokeLinecap="round"
                                                        strokeLinejoin="round"
                                                        strokeWidth={2}
                                                        d="M6 18L18 6M6 6l12 12"
                                                    />
                                                </svg>
                                            </button>
                                        )}
                                        {isSearching && (
                                            <div className="absolute right-2 top-1/2 -translate-y-1/2">
                                                <div className="h-3 w-3 animate-spin rounded-full border-2 border-blue-500 border-t-transparent"></div>
                                            </div>
                                        )}
                                    </div>

                                    {showDropdown && searchResults.length > 0 && (
                                        <div className="absolute left-0 right-0 top-full z-20 mt-1 max-h-48 overflow-y-auto rounded-md border border-gray-200 bg-white shadow-lg">
                                            {searchResults.map((result, index) => (
                                                <button
                                                    key={index}
                                                    onMouseDown={(e) => {
                                                        e.preventDefault();
                                                        goToLocation(result);
                                                    }}
                                                    className="w-full border-b border-gray-100 px-3 py-2 text-left text-sm text-gray-900 last:border-b-0 hover:bg-blue-50"
                                                >
                                                    <div className="flex items-start space-x-2">
                                                        <div className="mt-0.5 text-blue-500">
                                                            <svg
                                                                className="h-3 w-3"
                                                                fill="none"
                                                                stroke="currentColor"
                                                                viewBox="0 0 24 24"
                                                            >
                                                                <path
                                                                    strokeLinecap="round"
                                                                    strokeLinejoin="round"
                                                                    strokeWidth={2}
                                                                    d="M17.657 16.657L13.414 20.9a1.998 1.998 0 01-2.827 0l-4.244-4.243a8 8 0 1111.314 0z"
                                                                />
                                                                <path
                                                                    strokeLinecap="round"
                                                                    strokeLinejoin="round"
                                                                    strokeWidth={2}
                                                                    d="M15 11a3 3 0 11-6 0 3 3 0 016 0z"
                                                                />
                                                            </svg>
                                                        </div>
                                                        <div className="min-w-0 flex-1">
                                                            <div className="truncate text-xs font-medium text-gray-900">
                                                                {result.label}
                                                            </div>
                                                            {result.address &&
                                                                result.address !==
                                                                    result.label && (
                                                                    <div className="mt-0.5 truncate text-xs text-gray-500">
                                                                        {result.address}
                                                                    </div>
                                                                )}
                                                        </div>
                                                    </div>
                                                </button>
                                            ))}
                                        </div>
                                    )}

                                    {showDropdown &&
                                        searchResults.length === 0 &&
                                        !isSearching &&
                                        searchQuery.trim() && (
                                            <div className="absolute left-0 right-0 top-full z-20 mt-1 rounded-md border border-gray-200 bg-white p-3 text-center text-xs text-gray-500 shadow-lg">
                                                No places found for "{searchQuery}"
                                            </div>
                                        )}
                                </div>
                            </div>

                            {isPlacingEquipment && selectedEquipmentType && (
                                <div className="pointer-events-none absolute left-1/2 top-4 z-[1000] -translate-x-1/2 transform rounded-lg border border-white px-4 py-2 text-sm text-white" style={{backgroundColor: '#000005'}}>
                                    <div className="flex items-center space-x-2">
                                        <span className="text-lg">
                                            {
                                                EQUIPMENT_TYPES[selectedEquipmentType]
                                                    .icon
                                            }
                                        </span>
                                        <span>
                                            Click map to place{' '}
                                            {
                                                EQUIPMENT_TYPES[selectedEquipmentType]
                                                    .name
                                            }
                                        </span>
                                    </div>
                                </div>
                            )}

                            <div className="absolute bottom-3 left-20 z-10 flex space-x-2">
                                <Tooltip content="Center map view">
                                    <button
                                        onClick={() => {
                                            setMapCenter([14.5995, 120.9842]);
                                            setMapZoom(13);
                                        }}
                                        className="flex h-12 w-12 items-center justify-center rounded border border-white text-gray-700 shadow-md transition-colors hover:bg-gray-50"
                                        style={{backgroundColor: '#ffffff'}}
                                    >
                                        📍
                                    </button>
                                </Tooltip>
                                <Tooltip content="Get your current location">
                                    <button
                                        onClick={getCurrentLocation}
                                        className="flex h-12 w-12 items-center justify-center rounded border border-white text-gray-700 shadow-md transition-colors hover:bg-gray-50"
                                        style={{backgroundColor: '#ffffff'}}
                                    >
                                        🎯
                                    </button>
                                </Tooltip>

                                {currentStep === 3 && (
                                    <>
                                        <Tooltip content="Place Water Pump">
                                            <button
                                                onClick={() =>
                                                    startPlacingEquipment('pump')
                                                }
                                                className={`flex h-12 w-12 items-center justify-center rounded border border-white text-gray-700 shadow-md transition-colors hover:bg-gray-50 ${
                                                    isPlacingEquipment &&
                                                    selectedEquipmentType === 'pump'
                                                        ? 'ring-2 ring-blue-500'
                                                        : ''
                                                }`}
                                                style={{backgroundColor: '#ffffff'}}
                                            >
                                                <img
                                                    src="./generateTree/wtpump.png"
                                                    alt="Pump"
                                                    className="h-8 w-8 object-contain"
                                                />
                                            </button>
                                        </Tooltip>
                                        <Tooltip content="Place Solenoid Valve">
                                            <button
                                                onClick={() =>
                                                    startPlacingEquipment('solenoid')
                                                }
                                                className={`flex h-12 w-12 items-center justify-center rounded border border-white text-gray-700 shadow-md transition-colors hover:bg-gray-50 ${
                                                    isPlacingEquipment &&
                                                    selectedEquipmentType === 'solenoid'
                                                        ? 'ring-2 ring-blue-500'
                                                        : ''
                                                }`}
                                                style={{backgroundColor: '#ffffff'}}
                                            >
                                                <img
                                                    src="./generateTree/solv.png"
                                                    alt="Solenoid Valve"
                                                    className="h-8 w-8 object-contain"
                                                />
                                            </button>
                                        </Tooltip>
                                        <Tooltip content="Place Ball Valve">
                                            <button
                                                onClick={() =>
                                                    startPlacingEquipment('ballvalve')
                                                }
                                                className={`flex h-12 w-12 items-center justify-center rounded border border-white text-gray-700 shadow-md transition-colors hover:bg-gray-50 ${
                                                    isPlacingEquipment &&
                                                    selectedEquipmentType ===
                                                        'ballvalve'
                                                        ? 'ring-2 ring-blue-500'
                                                        : ''
                                                }`}
                                                style={{backgroundColor: '#ffffff'}}
                                            >
                                                <img
                                                    src="./generateTree/ballv.png"
                                                    alt="Ball Valve"
                                                    className="h-8 w-8 object-contain"
                                                />
                                            </button>
                                        </Tooltip>

                                        {isPlacingEquipment && (
                                            <Tooltip content="Cancel Equipment Placement">
                                                <button
                                                    onClick={cancelPlacingEquipment}
                                                    className="flex h-12 w-12 items-center justify-center rounded border border-white bg-red-500 text-white shadow-md transition-colors hover:bg-red-600"
                                                >
                                                    ❌
                                                </button>
                                            </Tooltip>
                                        )}
                                    </>
                                )}
                            </div>
                        </div>
                    </div>
                </div>

                {showPlantSelector && selectedZone && (
                    <div className="fixed inset-0 z-[9999] flex items-center justify-center bg-black bg-opacity-50">
                        <div className="mx-4 max-h-[80vh] w-full max-w-2xl overflow-y-auto rounded-lg border border-white p-6" style={{backgroundColor: '#000005'}}>
                            <div className="mb-4 flex items-center justify-between">
                                <h3 className="text-xl font-semibold text-white">
                                    🌱 Assign Plant to {typeof selectedZone === 'object' && selectedZone.name}
                                </h3>
                                <button
                                    onClick={() => {
                                        setShowPlantSelector(false);
                                        setSelectedZone(null);
                                    }}
                                    className="text-gray-400 hover:text-white"
                                >
                                    <svg
                                        className="h-6 w-6"
                                        fill="none"
                                        stroke="currentColor"
                                        viewBox="0 0 24 24"
                                    >
                                        <path
                                            strokeLinecap="round"
                                            strokeLinejoin="round"
                                            strokeWidth={2}
                                            d="M6 18L18 6M6 6l12 12"
                                        />
                                    </svg>
                                </button>
                            </div>

                            <div className="mb-4">
                                <div className="mb-2 flex items-center">
                                    <span
                                        className="mr-2 h-4 w-4 rounded-full border-2 border-white/20"
                                        style={{ backgroundColor: typeof selectedZone === 'object' ? selectedZone.color : '' }}
                                    ></span>
                                    <span className="text-gray-300">Zone Color</span>
                                </div>
                                <p className="text-sm text-gray-400">
                                    Select a plant from your chosen crops to assign to this zone.
                                </p>
                            </div>

                            <div className="grid grid-cols-1 gap-3 md:grid-cols-2">
                                {selectedCropObjects.map(
                                    (crop) =>
                                        crop && (
                                            <button
                                                key={crop.value}
                                                onClick={() =>
                                                    assignPlantToZone(
                                                        (selectedZone as Zone).id.toString(),
                                                        crop.value
                                                    )
                                                }
                                                className={`rounded-lg border-2 border-white p-4 text-left transition-all ${
                                                    zoneAssignments[(selectedZone as Zone).id] === crop.value
                                                        ? 'border-blue-500 bg-blue-500/20 text-blue-300'
                                                        : 'text-white hover:border-blue-400 hover:bg-blue-500/10'
                                                }`}
                                                style={{backgroundColor: zoneAssignments[(selectedZone as Zone).id] === crop.value ? undefined : '#000005'}}
                                            >
                                                <div className="flex items-center">
                                                    <span className="mr-3 text-3xl">
                                                        {crop.icon}
                                                    </span>
                                                    <div>
                                                        <h4 className="font-semibold">
                                                            {crop.name}
                                                        </h4>
                                                        <p className="text-sm opacity-80">
                                                            {crop.description}
                                                        </p>
                                                    </div>
                                                </div>
                                            </button>
                                        )
                                )}
                            </div>

                            {selectedCropObjects.length === 0 && (
                                <div className="py-8 text-center text-gray-400">
                                    <p>
                                        No crops selected. Please go back to the crop selection page
                                        to choose crops.
                                    </p>
                                </div>
                            )}

                            <div className="mt-6 flex justify-end space-x-3">
                                {zoneAssignments[(selectedZone as Zone).id] && (
                                    <button
                                        onClick={() => {
                                            removePlantFromZone((selectedZone as Zone).id.toString());
                                            setShowPlantSelector(false);
                                            setSelectedZone(null);
                                        }}
                                        className="rounded-lg border border-white bg-red-600 px-4 py-2 text-white transition-colors hover:bg-red-700"
                                    >
                                        Remove Plant
                                    </button>
                                )}
                                <button
                                    onClick={() => {
                                        setShowPlantSelector(false);
                                        setSelectedZone(null);
                                    }}
                                    className="rounded-lg border border-white px-4 py-2 text-white transition-colors hover:bg-gray-700"
                                    style={{backgroundColor: '#000005'}}
                                >
                                    Cancel
                                </button>
                            </div>
                        </div>
                    </div>
                )}
            </div>
            <Footer />
        </ErrorBoundary>
    );
}<|MERGE_RESOLUTION|>--- conflicted
+++ resolved
@@ -1,6 +1,5 @@
 /* eslint-disable @typescript-eslint/no-explicit-any */
 import { useState, useEffect, useCallback, useRef } from 'react';
-import Navbar from '../components/Navbar';
 import { Head, Link, router } from '@inertiajs/react';
 import { Wrapper, Status } from '@googlemaps/react-wrapper';
 import * as turf from '@turf/turf';
@@ -2888,12 +2887,7 @@
 
     return (
         <ErrorBoundary>
-<<<<<<< HEAD
-            <div className="min-h-screen flex flex-col bg-gray-900 text-white">
-                <Navbar />
-=======
             <div className="flex h-screen flex-col overflow-hidden text-white" style={{backgroundColor: '#000005'}}>
->>>>>>> 02955387
                 <Head title="Field Map - Irrigation Planning" />
 
                 <Navbar />
