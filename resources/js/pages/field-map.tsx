--- conflicted
+++ resolved
@@ -733,13 +733,9 @@
     }, []);
 
     const [error, setError] = useState<string | null>(null);
-<<<<<<< HEAD
-    const [isLoading, setIsLoading] = useState(false);
-=======
     const [isLoading] = useState(false);
 
     // Map instance
->>>>>>> de0793fc
     const [map, setMap] = useState<google.maps.Map | null>(null);
     const [isRestoring, setIsRestoring] = useState(false);
     const [hasRestoredOnce, setHasRestoredOnce] = useState(false);
