--- conflicted
+++ resolved
@@ -1076,7 +1076,6 @@
  * Find which zone a pipe belongs to for connection counting (same logic as map display)
  * ใช้ฟังก์ชันเดียวกับที่ใช้ในแผนที่เพื่อให้การนับตรงกัน
  */
-<<<<<<< HEAD
 export const findPipeZoneForConnection = (pipe: any, zones: any[], irrigationZones: any[]): string | null => {
     if (!pipe?.coordinates || pipe.coordinates.length === 0) {
         return null;
@@ -1086,18 +1085,6 @@
     const endPoint = pipe.coordinates[pipe.coordinates.length - 1];
     
     
-=======
-export const findPipeZoneForConnection = (
-    pipe: any,
-    zones: any[],
-    irrigationZones: any[]
-): string | null => {
-    if (!pipe?.coordinates || pipe.coordinates.length === 0) return null;
-
-    // ใช้จุดปลายเป็นหลัก (เหมือนกับ findPipeZone ใน lateralPipeUtils.ts)
-    const endPoint = pipe.coordinates[pipe.coordinates.length - 1];
-
->>>>>>> c5427066
     // ตรวจสอบใน irrigationZones ก่อน
     if (irrigationZones) {
         for (const zone of irrigationZones) {
@@ -1440,17 +1427,11 @@
             projectData.subMainPipes,
             projectData.zones || [],
             irrigationZones || [],
-<<<<<<< HEAD
             100  // เพิ่ม threshold เป็น 100 เมตรสำหรับการนับ
         );
 
         console.log(`🔍 End-to-end connections found for mainPipe ${mainPipe.id}:`, endToEndConnections.length);
 
-=======
-            100 // เพิ่มจาก 50 เป็น 100 เมตร
-        );
-
->>>>>>> c5427066
         for (const connection of endToEndConnections) {
             const connectedSubMain = projectData.subMainPipes.find(
                 (sm) => sm.id === connection.subMainPipeId
@@ -1476,11 +1457,7 @@
         const midConnections = findMidConnections(
             projectData.subMainPipes,
             [mainPipe],
-<<<<<<< HEAD
             100,  // เพิ่ม threshold เป็น 100 เมตรสำหรับการนับ
-=======
-            100, // เพิ่มจาก 50 เป็น 100 เมตร
->>>>>>> c5427066
             projectData.zones || [],
             irrigationZones || []
         );
@@ -1493,16 +1470,8 @@
             );
             if (connectedSubMain && !connectedSubMainIds.has(connectedSubMain.id)) {
                 // 🔥 ตรวจสอบให้แน่ใจว่าท่อ sub-main อยู่ในโซนเดียวกัน
-<<<<<<< HEAD
                 const subMainZoneId = findPipeZoneImproved(connectedSubMain, projectData.zones || [], irrigationZones);
                 console.log(`🔍 Checking subMain ${connectedSubMain.id}: subMainZone=${subMainZoneId}, targetZone=${zoneId}`);
-=======
-                const subMainZoneId = findPipeZoneImproved(
-                    connectedSubMain,
-                    projectData.zones || [],
-                    irrigationZones
-                );
->>>>>>> c5427066
                 if (subMainZoneId === zoneId) {
                     connectedSubMains.push(connectedSubMain);
                     connectedSubMainIds.add(connectedSubMain.id);
@@ -1534,11 +1503,7 @@
                     projectData.lateralPipes,
                     projectData.zones || [],
                     irrigationZones || [],
-<<<<<<< HEAD
                     20  // ใช้ threshold ที่เหมาะสม (20 เมตร)
-=======
-                    100 // เพิ่มจาก 50 เป็น 100 เมตร
->>>>>>> c5427066
                 );
 
                 for (const lateralConnection of lateralConnections) {
@@ -1605,13 +1570,6 @@
 
         // 🔥 แยกการนับทางออกของท่อเมน - นับเฉพาะท่อเมนรองที่เชื่อมโดยตรง
         const realOutletCount = connectedSubMains.length;
-<<<<<<< HEAD
-        
-        console.log(`🔍 MainPipe ${mainPipe.id} final count: ${realOutletCount} connected subMains:`, connectedSubMains.map(sm => sm.id));
-        
-=======
-
->>>>>>> c5427066
         return {
             mainPipe,
             realSubMainCount: realOutletCount, // จำนวนท่อเมนรองที่เชื่อมโดยตรง
@@ -1702,11 +1660,6 @@
             15 // ใช้ threshold เดียวกับแผนที่ (15 เมตร)
         );
 
-<<<<<<< HEAD
-
-        
-=======
->>>>>>> c5427066
         // นับจุดเชื่อมปลาย-ปลาย (End-to-End) - สีแดง
         for (const connection of endToEndConnections) {
             const mainPipe = projectData.mainPipes.find((mp) => mp.id === connection.mainPipeId);
@@ -1806,25 +1759,6 @@
                 }
             }
         }
-<<<<<<< HEAD
-        
-        // 4. นับจุดเชื่อมเมนรอง-ท่อย่อย (สีเหลือง) - ใช้ intersectionData จาก lateral pipes
-        for (const lateralPipe of projectData.lateralPipes) {
-            if (lateralPipe.intersectionData) {
-                const subMainPipe = projectData.subMainPipes.find(smp => smp.id === lateralPipe.intersectionData.subMainPipeId);
-                
-                if (subMainPipe) {
-                    const lateralZoneId = findPipeZoneForConnection(lateralPipe, projectData.zones || [], irrigationZones);
-                    const subMainZoneId = findPipeZoneForConnection(subMainPipe, projectData.zones || [], irrigationZones);
-                    
-                    // นับเฉพาะจุดเชื่อมที่อยู่ในโซนนี้เท่านั้น
-                    if (lateralZoneId === zone.id && subMainZoneId === zone.id) {
-                        const connectionKey = `submain-lateral-intersection-${lateralPipe.id}-${subMainPipe.id}`;
-                        if (!countedConnections.has(connectionKey)) {
-                            zoneStats.subMainToMainIntersection++; // สีเหลือง - เมนรอง-ท่อย่อย
-                            countedConnections.add(connectionKey);
-                        }
-=======
 
         // 4. นับจุดเชื่อมเมนรอง-ท่อย่อย (สีเหลือง) - ใช้ threshold เดียวกับแผนที่
         const subMainToLateralConnections = findSubMainToLateralStartConnections(
@@ -1863,7 +1797,6 @@
                     if (!countedConnections.has(connectionKey)) {
                         zoneStats.subMainToMainIntersection++; // สีเหลือง - เมนรอง-ท่อย่อย
                         countedConnections.add(connectionKey);
->>>>>>> c5427066
                     }
                 }
             }
@@ -1965,7 +1898,6 @@
 
         stats.push(zoneStats);
     }
-<<<<<<< HEAD
     
     
     // นับจุดเชื่อมต่อทั้งหมดที่แสดงในแผนที่
@@ -2019,9 +1951,6 @@
     }
     
     
-=======
-
->>>>>>> c5427066
     return stats;
 };
 
