/* eslint-disable @typescript-eslint/no-explicit-any */
/* eslint-disable @typescript-eslint/no-unused-vars */

export interface Coordinate {
    lat: number;
    lng: number;
}

// 🚀 Caching mechanism for plant grouping
interface PlantGroupCache {
    plantsHash: string;
    rowGroups: PlantLocation[][];
    columnGroups: PlantLocation[][];
}

let plantGroupCache: PlantGroupCache | null = null;

// 🚀 Helper function to create hash from plants array for caching
const createPlantsHash = (plants: PlantLocation[]): string => {
    return plants
        .map(
            (plant) =>
                `${plant.id}:${plant.position.lat.toFixed(8)}:${plant.position.lng.toFixed(8)}:${plant.rotationAngle || 0}`
        )
        .join('|');
};

// 🚀 Clear plant grouping cache - useful when plants array structure changes significantly
export const clearPlantGroupingCache = (): void => {
    plantGroupCache = null;
};

// ฟังก์ชันตรวจจับจุดตัดระหว่างเส้นตรง 2 เส้น (ปรับปรุงให้แม่นยำขึ้น)
export const findLineIntersection = (
    line1Start: Coordinate,
    line1End: Coordinate,
    line2Start: Coordinate,
    line2End: Coordinate
): Coordinate | null => {
    // ตรวจสอบ input validity
    if (!line1Start || !line1End || !line2Start || !line2End) {
        return null;
    }

    const x1 = line1Start.lng,
        y1 = line1Start.lat;
    const x2 = line1End.lng,
        y2 = line1End.lat;
    const x3 = line2Start.lng,
        y3 = line2Start.lat;
    const x4 = line2End.lng,
        y4 = line2End.lat;

    // ตรวจสอบค่าพิกัดให้อยู่ในช่วงที่เป็นไปได้
    if (
        !isFinite(x1) ||
        !isFinite(y1) ||
        !isFinite(x2) ||
        !isFinite(y2) ||
        !isFinite(x3) ||
        !isFinite(y3) ||
        !isFinite(x4) ||
        !isFinite(y4)
    ) {
        return null;
    }

    const denominator = (x1 - x2) * (y3 - y4) - (y1 - y2) * (x3 - x4);

    if (Math.abs(denominator) < 1e-10) {
        return null; // เส้นขนานกัน
    }

    const t = ((x1 - x3) * (y3 - y4) - (y1 - y3) * (x3 - x4)) / denominator;
    const u = -((x1 - x2) * (y1 - y3) - (y1 - y2) * (x1 - x3)) / denominator;

    if (t >= 0 && t <= 1 && u >= 0 && u <= 1) {
        // จุดตัดอยู่บนทั้งสองเส้น
        const intersectionLat = y1 + t * (y2 - y1);
        const intersectionLng = x1 + t * (x2 - x1);

        // ตรวจสอบผลลัพธ์ก่อนส่งคืน
        if (isFinite(intersectionLat) && isFinite(intersectionLng)) {
            return {
                lat: intersectionLat,
                lng: intersectionLng,
            };
        }
    }

    return null; // ไม่มีจุดตัด
};

// ฟังก์ชันหาจุดตัดระหว่างท่อย่อยกับท่อเมนรอง
export const findLateralSubMainIntersection = (
    lateralStart: Coordinate,
    lateralEnd: Coordinate,
    subMainPipes: SubMainPipe[]
): {
    intersectionPoint: Coordinate;
    subMainPipeId: string;
    segmentIndex: number;
} | null => {
    for (const subMainPipe of subMainPipes) {
        if (!subMainPipe.coordinates || subMainPipe.coordinates.length < 2) {
            continue;
        }

        for (let i = 0; i < subMainPipe.coordinates.length - 1; i++) {
            const segmentStart = subMainPipe.coordinates[i];
            const segmentEnd = subMainPipe.coordinates[i + 1];

            const intersection = findLineIntersection(
                lateralStart,
                lateralEnd,
                segmentStart,
                segmentEnd
            );

            if (intersection) {
                return {
                    intersectionPoint: intersection,
                    subMainPipeId: subMainPipe.id,
                    segmentIndex: i,
                };
            }
        }
    }

    return null;
};

// ฟังก์ชันใหม่: หาจุดตัดระหว่างท่อย่อยกับท่อเมนรอง (เมื่อท่อย่อยลากผ่านท่อเมนรอง)
export const findLateralToSubMainIntersections = (
    lateralPipes: any[],
    subMainPipes: any[],
    zones?: any[],
    irrigationZones?: any[],
    snapThreshold: number = 10
): {
    lateralPipeId: string;
    subMainPipeId: string;
    intersectionPoint: Coordinate;
    segmentIndex: number;
}[] => {
    const intersections: {
        lateralPipeId: string;
        subMainPipeId: string;
        intersectionPoint: Coordinate;
        segmentIndex: number;
    }[] = [];

    // Helper function สำหรับหาโซนของท่อ
    const findPipeZone = (pipe: any): string | null => {
        if (!pipe.coordinates || pipe.coordinates.length === 0) return null;

        const endPoint = pipe.coordinates[pipe.coordinates.length - 1];

        // ตรวจสอบใน irrigationZones ก่อน
        if (irrigationZones) {
            for (const zone of irrigationZones) {
                if (isPointInPolygon(endPoint, zone.coordinates)) {
                    return zone.id;
                }
            }
        }

        // ตรวจสอบใน zones รอง
        if (zones) {
            for (const zone of zones) {
                if (isPointInPolygon(endPoint, zone.coordinates)) {
                    return zone.id;
                }
            }
        }

        return null;
    };

    for (const lateralPipe of lateralPipes) {
        if (!lateralPipe.coordinates || lateralPipe.coordinates.length < 2) {
            continue;
        }

        const lateralZone = findPipeZone(lateralPipe);

        for (const subMainPipe of subMainPipes) {
            if (!subMainPipe.coordinates || subMainPipe.coordinates.length < 2) {
                continue;
            }

            const subMainZone = findPipeZone(subMainPipe);

            // เชื่อมต่อเฉพาะท่อที่อยู่ในโซนเดียวกัน
            if (lateralZone && subMainZone && lateralZone !== subMainZone) {
                continue;
            }

            // หาจุดตัดระหว่างท่อย่อยกับท่อเมนรอง
            for (let i = 0; i < subMainPipe.coordinates.length - 1; i++) {
                const segmentStart = subMainPipe.coordinates[i];
                const segmentEnd = subMainPipe.coordinates[i + 1];

                const intersection = findLineIntersection(
                    lateralPipe.coordinates[0],
                    lateralPipe.coordinates[lateralPipe.coordinates.length - 1],
                    segmentStart,
                    segmentEnd
                );

                if (intersection) {
                    // ตรวจสอบว่าระยะห่างไม่เกิน threshold
                    const distanceToStart = calculateDistanceBetweenPoints(
                        intersection,
                        lateralPipe.coordinates[0]
                    );
                    const distanceToEnd = calculateDistanceBetweenPoints(
                        intersection,
                        lateralPipe.coordinates[lateralPipe.coordinates.length - 1]
                    );
                    const lateralLength = calculateDistanceBetweenPoints(
                        lateralPipe.coordinates[0],
                        lateralPipe.coordinates[lateralPipe.coordinates.length - 1]
                    );

                    // 🔥 แก้ไขเงื่อนไข: ตรวจสอบว่าจุดตัดอยู่ "ระหว่าง" จุดเริ่มต้นและจุดสิ้นสุด
                    // ไม่ใช่ที่จุดเริ่มต้นหรือจุดสิ้นสุด (ซึ่งควรเป็น connection ไม่ใช่ intersection)
                    const isAtStart = distanceToStart < 5; // ใกล้จุดเริ่มต้นมาก (5 เมตร)
                    const isAtEnd = distanceToEnd < 5; // ใกล้จุดสิ้นสุดมาก (5 เมตร)
                    const isInMiddle =
                        distanceToStart > 5 &&
                        distanceToEnd > 5 &&
                        distanceToStart < lateralLength - 5 &&
                        distanceToEnd < lateralLength - 5;

                    // เฉพาะจุดที่อยู่ตรงกลางท่อย่อยเท่านั้นที่ถือเป็น intersection
                    if (isInMiddle) {
                        intersections.push({
                            lateralPipeId: lateralPipe.id,
                            subMainPipeId: subMainPipe.id,
                            intersectionPoint: {
                                lat: parseFloat(intersection.lat.toFixed(8)),
                                lng: parseFloat(intersection.lng.toFixed(8)),
                            },
                            segmentIndex: i,
                        });
                    }
                }
            }
        }
    }

    return intersections;
};

// ฟังก์ชันคำนวณสถิติแยกส่วนของท่อย่อย
export const calculateLateralPipeSegmentStats = (
    lateralStart: Coordinate,
    lateralEnd: Coordinate,
    intersectionPoint: Coordinate,
    plants: PlantLocation[]
): {
    segment1: {
        length: number;
        plants: PlantLocation[];
        waterNeed: number;
    };
    segment2: {
        length: number;
        plants: PlantLocation[];
        waterNeed: number;
    };
    total: {
        length: number;
        plants: PlantLocation[];
        waterNeed: number;
    };
} => {
    // คำนวณความยาวแต่ละส่วน
    const segment1Length = calculateDistanceBetweenPoints(lateralStart, intersectionPoint);
    const segment2Length = calculateDistanceBetweenPoints(intersectionPoint, lateralEnd);
    const totalLength = calculateDistanceBetweenPoints(lateralStart, lateralEnd);

    // แบ่งต้นไม้ตามส่วน - ใช้ระยะทางจากจุดเริ่ม
    const segment1Plants: PlantLocation[] = [];
    const segment2Plants: PlantLocation[] = [];

    const distanceFromStartToIntersection = segment1Length;
    const totalDistance = totalLength;

    plants.forEach((plant) => {
        // หาจุดที่ใกล้ที่สุดบนเส้นท่อย่อยสำหรับต้นไม้นี้
        const closestPoint = findClosestPointOnLineSegment(
            plant.position,
            lateralStart,
            lateralEnd
        );
        const distanceFromStart = calculateDistanceBetweenPoints(lateralStart, closestPoint);

        // ถ้าระยะทางจากจุดเริ่มต้นถึงจุดที่ใกล้ที่สุด น้อยกว่าระยะทางจากจุดเริ่มต้นถึงจุดตัด
        // แสดงว่าต้นไม้อยู่ในส่วนแรก
        if (distanceFromStart <= distanceFromStartToIntersection + 1) {
            // +1 เพื่อความยืดหยุ่น
            segment1Plants.push(plant);
        } else {
            segment2Plants.push(plant);
        }
    });

    // คำนวณความต้องการน้ำ
    const segment1WaterNeed = segment1Plants.reduce(
        (sum, plant) => sum + plant.plantData.waterNeed,
        0
    );
    const segment2WaterNeed = segment2Plants.reduce(
        (sum, plant) => sum + plant.plantData.waterNeed,
        0
    );
    const totalWaterNeed = segment1WaterNeed + segment2WaterNeed;

    return {
        segment1: {
            length: segment1Length,
            plants: segment1Plants,
            waterNeed: segment1WaterNeed,
        },
        segment2: {
            length: segment2Length,
            plants: segment2Plants,
            waterNeed: segment2WaterNeed,
        },
        total: {
            length: totalLength,
            plants: plants,
            waterNeed: totalWaterNeed,
        },
    };
};

// ฟังก์ชันหาจุดเชื่อมต่อระหว่างท่อเมนและท่อเมนรอง (แก้ไขให้ตรงกับตำแหน่งจริง)
// 🎯 แสดงการเชื่อมต่อปลายท่อเมนกับระหว่างท่อเมนรอง (Mid-Pipe Connection)
export const findMainToSubMainConnections = (
    mainPipes: any[],
    subMainPipes: any[],
    zones?: any[],
    irrigationZones?: any[],
    snapThreshold: number = 15
): {
    mainPipeId: string;
    subMainPipeId: string;
    connectionPoint: Coordinate;
}[] => {
    const connections: {
        mainPipeId: string;
        subMainPipeId: string;
        connectionPoint: Coordinate;
    }[] = [];

    if (!mainPipes || !subMainPipes || mainPipes.length === 0 || subMainPipes.length === 0) {
        return connections;
    }

    // Helper function สำหรับหาโซนของท่อ (ตามจุดปลาย)
    const findPipeZone = (pipe: any): string | null => {
        if (!pipe.coordinates || pipe.coordinates.length === 0) return null;

        const endPoint = pipe.coordinates[pipe.coordinates.length - 1];

        // ตรวจสอบใน irrigationZones ก่อน
        if (irrigationZones) {
            for (const zone of irrigationZones) {
                if (isPointInPolygon(endPoint, zone.coordinates)) {
                    return zone.id;
                }
            }
        }

        // ตรวจสอบใน zones รอง
        if (zones) {
            for (const zone of zones) {
                if (isPointInPolygon(endPoint, zone.coordinates)) {
                    return zone.id;
                }
            }
        }

        return null;
    };

    // 🔥 วิธีใหม่: หาท่อ main ที่เชื่อมกับท่อ submain จริงๆ ก่อน
    for (const subMainPipe of subMainPipes) {
        if (!subMainPipe.coordinates || subMainPipe.coordinates.length < 2) {
            continue;
        }

        const subMainStart = subMainPipe.coordinates[0];
        const subMainZone = findPipeZone(subMainPipe);
        
        // หาท่อ main ที่ใกล้ที่สุดกับท่อ submain นี้
        let closestMainPipe: any = null;
        let closestDistance = Infinity;
        let closestMainEnd: Coordinate | null = null;
        
        for (const mainPipe of mainPipes) {
            if (!mainPipe.coordinates || mainPipe.coordinates.length < 2) {
                continue;
            }
<<<<<<< HEAD
            
            const mainEnd = mainPipe.coordinates[mainPipe.coordinates.length - 1];
            const mainZone = findPipeZone(mainPipe);
            
                // 🔥 เข้มงวดการตรวจสอบโซน: เชื่อมต่อเฉพาะท่อที่อยู่ในโซนเดียวกัน
                if (mainZone && subMainZone && mainZone !== subMainZone) {
                    continue; // ข้าม - ห้ามเชื่อมข้ามโซนโดยเด็ดขาด
                }
            
            // คำนวณระยะห่างจากปลายท่อ main ไปยังจุดเริ่มต้นของท่อ submain
            const distanceToSubMainStart = calculateDistanceBetweenPoints(mainEnd, subMainStart);
            
            if (distanceToSubMainStart < closestDistance) {
                closestDistance = distanceToSubMainStart;
                closestMainPipe = mainPipe;
                closestMainEnd = mainEnd;
            }
        }
        
        // ถ้าเจอท่อ main ที่ใกล้ที่สุด ให้ตรวจสอบการเชื่อมต่อ
        if (closestMainPipe && closestMainEnd) {
            
            // 🔥 ตรวจสอบปลายท่อเมนกับทุกจุดบนท่อเมนรอง (ยกเว้นจุดปลายเริ่มต้น)
            for (let i = 1; i < subMainPipe.coordinates.length; i++) { // เริ่มจาก index 1 (ข้ามจุดเริ่มต้น)
                const subMainPoint = subMainPipe.coordinates[i];
                const distanceToSubMainPoint = calculateDistanceBetweenPoints(closestMainEnd, subMainPoint);
                
                // 🔥 ตรวจสอบว่าไม่ใช่การเชื่อมปลายต่อปลาย (end-to-end connection) - ใช้ 1 เมตรเป็นเกณฑ์
                const subMainStart = subMainPipe.coordinates[0];
                const subMainEnd = subMainPipe.coordinates[subMainPipe.coordinates.length - 1];
                const distanceToSubMainStart = calculateDistanceBetweenPoints(closestMainEnd, subMainStart);
                const distanceToSubMainEnd = calculateDistanceBetweenPoints(closestMainEnd, subMainEnd);
                const isEndToEndConnection = distanceToSubMainStart <= 1.0 || distanceToSubMainEnd <= 1.0;

                // 🔥 สร้าง mid-connection เมื่อระยะ > 1m และไม่ใช่ end-to-end connection
                if (distanceToSubMainPoint > 1.0 && !isEndToEndConnection) {
                    connections.push({
                        mainPipeId: closestMainPipe.id,
                        subMainPipeId: subMainPipe.id,
                        connectionPoint: {
                            lat: parseFloat(closestMainEnd.lat.toFixed(8)),
                            lng: parseFloat(closestMainEnd.lng.toFixed(8))
                        }
                    });

                    break; // หาเจอแล้ว ไม่ต้องตรวจสอบจุดอื่น
=======

            const subMainZone = findPipeZone(subMainPipe);

            // 🔥 เข้มงวดการตรวจสอบโซน: เชื่อมต่อเฉพาะท่อที่อยู่ในโซนเดียวกัน
            if (mainZone && subMainZone && mainZone !== subMainZone) {
                continue;
            }

            // 🔥 ตรวจสอบปลายท่อเมนกับทุกจุดบนท่อเมนรอง (ไม่ใช่แค่จุดเริ่มต้น)
            for (let i = 0; i < subMainPipe.coordinates.length - 1; i++) {
                const segmentStart = subMainPipe.coordinates[i];
                const segmentEnd = subMainPipe.coordinates[i + 1];

                // หาจุดที่ใกล้ที่สุดบน segment นี้
                const closestPoint = findClosestPointOnLineSegment(
                    mainEnd,
                    segmentStart,
                    segmentEnd
                );
                const distance = calculateDistanceBetweenPoints(mainEnd, closestPoint);

                if (distance <= snapThreshold) {
                    // 🔥 ตรวจสอบว่าไม่ใช่การเชื่อมปลายต่อปลาย (end-to-end connection)
                    const isEndToEndConnection =
                        calculateDistanceBetweenPoints(mainEnd, segmentStart) <= snapThreshold ||
                        calculateDistanceBetweenPoints(mainEnd, segmentEnd) <= snapThreshold;

                    // 🔥 ตรวจสอบเพิ่มเติม: จุดเชื่อมต้องอยู่ภายใน segment (ไม่ใช่ endpoint)
                    const segmentLength = calculateDistanceBetweenPoints(segmentStart, segmentEnd);
                    const distanceFromStart = calculateDistanceBetweenPoints(
                        closestPoint,
                        segmentStart
                    );
                    const distanceFromEnd = calculateDistanceBetweenPoints(
                        closestPoint,
                        segmentEnd
                    );
                    const isWithinSegment = distanceFromStart > 1 && distanceFromEnd > 1; // อย่างน้อย 1 เมตรจาก endpoint

                    if (!isEndToEndConnection && isWithinSegment) {
                        connections.push({
                            mainPipeId: mainPipe.id,
                            subMainPipeId: subMainPipe.id,
                            connectionPoint: {
                                lat: parseFloat(closestPoint.lat.toFixed(8)),
                                lng: parseFloat(closestPoint.lng.toFixed(8)),
                            },
                        });
                        break; // หาเจอแล้ว ไม่ต้องตรวจสอบ segment อื่น
                    }
>>>>>>> c5427066
                }
            }
        }
    }

    return connections;
};

// ฟังก์ชันหาจุดเชื่อมต่อปลาย-ปลาย (End-to-End) ระหว่างท่อเมนและท่อเมนรอง
// 🎯 แสดงเฉพาะการเชื่อมต่อปลาย-ปลาย (End-to-End) เท่านั้น - สีแดง
export const findEndToEndConnections = (
    mainPipes: any[],
    subMainPipes: any[],
    zones?: any[],
    irrigationZones?: any[],
    snapThreshold: number = 15
): {
    mainPipeId: string;
    subMainPipeId: string;
    connectionPoint: Coordinate;
}[] => {
    const connections: {
        mainPipeId: string;
        subMainPipeId: string;
        connectionPoint: Coordinate;
    }[] = [];

    if (!mainPipes || !subMainPipes || mainPipes.length === 0 || subMainPipes.length === 0) {
        return connections;
    }

    // Helper function สำหรับหาโซนของท่อ (ตามจุดปลาย)
    const findPipeZone = (pipe: any): string | null => {
        if (!pipe.coordinates || pipe.coordinates.length === 0) return null;

        const endPoint = pipe.coordinates[pipe.coordinates.length - 1];

        // ตรวจสอบใน irrigationZones ก่อน
        if (irrigationZones) {
            for (const zone of irrigationZones) {
                if (isPointInPolygon(endPoint, zone.coordinates)) {
                    return zone.id;
                }
            }
        }

        // ตรวจสอบใน zones รอง
        if (zones) {
            for (const zone of zones) {
                if (isPointInPolygon(endPoint, zone.coordinates)) {
                    return zone.id;
                }
            }
        }

        return null;
    };

    for (const mainPipe of mainPipes) {
        if (!mainPipe.coordinates || mainPipe.coordinates.length < 2) {
            continue;
        }

        const mainEnd = mainPipe.coordinates[mainPipe.coordinates.length - 1];
        const mainZone = findPipeZone(mainPipe);

        for (const subMainPipe of subMainPipes) {
            if (!subMainPipe.coordinates || subMainPipe.coordinates.length < 2) {
                continue;
            }

            const subMainStart = subMainPipe.coordinates[0];
            const subMainZone = findPipeZone(subMainPipe);

            // 🔥 เข้มงวดการตรวจสอบโซน: เชื่อมต่อเฉพาะท่อที่อยู่ในโซนเดียวกัน
            if (mainZone && subMainZone && mainZone !== subMainZone) {
                continue;
            }
<<<<<<< HEAD
            
            // 🔥 ตรวจสอบเฉพาะการเชื่อมต่อปลาย-ปลาย (End-to-End) - เฉพาะระยะไม่เกิน 1 เมตร
            const distance = calculateDistanceBetweenPoints(mainEnd, subMainStart);
            
            // ✅ เชื่อมต่อ end-to-end เฉพาะเมื่อระยะห่างไม่เกิน 1 เมตรเท่านั้น
            if (distance <= 1.0) { // เปลี่ยนจาก snapThreshold เป็น 1.0 เมตร
                // ✅ ใช้จุดที่ท่อเชื่อมต่อกันจริง (ปลายท่อเมน) แทนจุดกึ่งกลาง
                const connectionPoint = {
                    lat: mainEnd.lat,
                    lng: mainEnd.lng
=======

            // 🔥 ตรวจสอบเฉพาะการเชื่อมต่อปลาย-ปลาย (End-to-End)
            const distance = calculateDistanceBetweenPoints(mainEnd, subMainStart);

            if (distance <= snapThreshold) {
                // 🔥 ใช้จุดกึ่งกลางระหว่างปลายท่อเมนกับเริ่มท่อเมนรอง
                const connectionPoint = {
                    lat: (mainEnd.lat + subMainStart.lat) / 2,
                    lng: (mainEnd.lng + subMainStart.lng) / 2,
>>>>>>> c5427066
                };

                connections.push({
                    mainPipeId: mainPipe.id,
                    subMainPipeId: subMainPipe.id,
                    connectionPoint: connectionPoint,
                });
            }
        }
    }

    return connections;
};

// Helper function สำหรับตรวจสอบว่าท่อเมนผ่านหลายโซนหรือไม่
const checkMainPipePassesThroughMultipleZones = (
    mainPipe: any,
    zones?: any[],
    irrigationZones?: any[]
): boolean => {
    if (!mainPipe.coordinates || mainPipe.coordinates.length < 2) return false;

    const zonesFound = new Set<string>();

    // ตรวจสอบทุกจุดของท่อเมน
    for (const point of mainPipe.coordinates) {
        // ตรวจสอบใน irrigationZones ก่อน
        if (irrigationZones) {
            for (const zone of irrigationZones) {
                if (isPointInPolygon(point, zone.coordinates)) {
                    zonesFound.add(zone.id);
                }
            }
        }

        // ตรวจสอบใน zones รอง
        if (zones) {
            for (const zone of zones) {
                if (isPointInPolygon(point, zone.coordinates)) {
                    zonesFound.add(zone.id);
                }
            }
        }
    }

    // ถ้าผ่านมากกว่า 1 โซน แสดงว่าเป็นท่อข้ามโซน
    return zonesFound.size > 1;
};

// Helper function สำหรับหาโซนที่จุดอยู่
const findZoneAtPoint = (
    point: Coordinate,
    zones?: any[],
    irrigationZones?: any[]
): string | null => {
    // ตรวจสอบใน irrigationZones ก่อน
    if (irrigationZones) {
        for (const zone of irrigationZones) {
            if (isPointInPolygon(point, zone.coordinates)) {
                return zone.id;
            }
        }
    }

    // ตรวจสอบใน zones รอง
    if (zones) {
        for (const zone of zones) {
            if (isPointInPolygon(point, zone.coordinates)) {
                return zone.id;
            }
        }
    }

    return null;
};

// Helper function สำหรับตรวจสอบจุดอยู่ในโซนหรือไม่
const isPointInPolygon = (point: Coordinate, polygon: Coordinate[]): boolean => {
    let inside = false;
    for (let i = 0, j = polygon.length - 1; i < polygon.length; j = i++) {
        if (
            polygon[i].lat > point.lat !== polygon[j].lat > point.lat &&
            point.lng <
                ((polygon[j].lng - polygon[i].lng) * (point.lat - polygon[i].lat)) /
                    (polygon[j].lat - polygon[i].lat) +
                    polygon[i].lng
        ) {
            inside = !inside;
        }
    }
    return inside;
};

// ฟังก์ชันหาจุดเชื่อมต่อระหว่างท่อเมนรองและท่อย่อย (จุดเริ่มต้น)
// 🎯 ปรับปรุงให้ตรวจสอบโซนด้วย - เชื่อมต่อเฉพาะท่อที่อยู่ในโซนเดียวกัน
export const findSubMainToLateralStartConnections = (
    subMainPipes: any[],
    lateralPipes: any[],
    zones?: any[], // เพิ่ม zones parameter
    irrigationZones?: any[], // เพิ่ม irrigationZones parameter
    snapThreshold: number = 10
): {
    subMainPipeId: string;
    lateralPipeId: string;
    connectionPoint: Coordinate;
}[] => {
    const connections: {
        subMainPipeId: string;
        lateralPipeId: string;
        connectionPoint: Coordinate;
    }[] = [];

    // 🔥 เพิ่ม Set เพื่อป้องกันการสร้างจุดเชื่อมต่อซ้ำ
    const connectionKeys = new Set<string>();

    // Helper function สำหรับหาโซนของท่อ (ตามจุดปลาย)
    const findPipeZone = (pipe: any): string | null => {
        if (!pipe.coordinates || pipe.coordinates.length === 0) return null;

        const endPoint = pipe.coordinates[pipe.coordinates.length - 1];

        // ตรวจสอบใน irrigationZones ก่อน
        if (irrigationZones) {
            for (const zone of irrigationZones) {
                if (isPointInPolygon(endPoint, zone.coordinates)) {
                    return zone.id;
                }
            }
        }

        // ตรวจสอบใน zones รอง
        if (zones) {
            for (const zone of zones) {
                if (isPointInPolygon(endPoint, zone.coordinates)) {
                    return zone.id;
                }
            }
        }

        return null;
    };

    for (const lateralPipe of lateralPipes) {
        if (!lateralPipe.coordinates || lateralPipe.coordinates.length < 2) {
            continue;
        }

        const lateralStart = lateralPipe.coordinates[0];
        const lateralZone = findPipeZone(lateralPipe);

        for (const subMainPipe of subMainPipes) {
            if (!subMainPipe.coordinates || subMainPipe.coordinates.length < 2) {
                continue;
            }

            const subMainZone = findPipeZone(subMainPipe);

            // 🔥 เงื่อนไขสำคัญ: เชื่อมต่อเฉพาะท่อที่อยู่ในโซนเดียวกัน
            if (lateralZone && subMainZone && lateralZone !== subMainZone) {
                continue; // ข้าม - ต่างโซนกัน
            }

            // 🔧 ปรับปรุงการตรวจสอบ: ตรวจสอบว่าท่อย่อยเริ่มต้นที่ท่อเมนรองจริงๆ
            const closestPoint = findClosestConnectionPoint(lateralStart, subMainPipe);

            if (closestPoint) {
                const distance = calculateDistanceBetweenPoints(lateralStart, closestPoint);

                if (distance <= snapThreshold) {
                    // 🔥 ลดเงื่อนไขให้ง่ายขึ้น - ถ้าท่อย่อยเริ่มต้นใกล้ท่อเมนรองมาก ให้ถือเป็น connection
                    // ไม่ต้องตรวจสอบความยาวท่อหรือจุดปลาย เพราะทำให้พลาดจุดเชื่อมที่ถูกต้อง

                    // 🔥 สร้าง unique key เพื่อป้องกันการซ้ำซ้อน
                    const connectionKey = `${subMainPipe.id}-${lateralPipe.id}`;

                    if (!connectionKeys.has(connectionKey)) {
                        connectionKeys.add(connectionKey);
                        connections.push({
                            subMainPipeId: subMainPipe.id,
                            lateralPipeId: lateralPipe.id,
                            connectionPoint: {
                                lat: parseFloat(closestPoint.lat.toFixed(8)),
                                lng: parseFloat(closestPoint.lng.toFixed(8)),
                            },
                        });
                    }
                } else {
<<<<<<< HEAD
=======
                    console.log(
                        `❌ Rejected lateral-submain connection: distance ${distance.toFixed(2)}m > threshold ${snapThreshold}m`
                    );
>>>>>>> c5427066
                }
            }
        }
    }

    return connections;
};

// ฟังก์ชันหาจุดตัดระหว่างท่อเมนรองกับท่อเมน (ท่อเมนรองลากผ่านท่อเมน)
// 🎯 ปรับปรุงให้ตรวจสอบโซนด้วย - เชื่อมต่อเฉพาะท่อที่อยู่ในโซนเดียวกัน
export const findSubMainToMainIntersections = (
    subMainPipes: any[],
    mainPipes: any[],
    zones?: any[], // เพิ่ม zones parameter
    irrigationZones?: any[] // เพิ่ม irrigationZones parameter
): {
    subMainPipeId: string;
    mainPipeId: string;
    intersectionPoint: Coordinate;
    subMainSegmentIndex: number;
    mainSegmentIndex: number;
}[] => {
    const intersections: {
        subMainPipeId: string;
        mainPipeId: string;
        intersectionPoint: Coordinate;
        subMainSegmentIndex: number;
        mainSegmentIndex: number;
    }[] = [];

    // 🔥 เพิ่ม Set เพื่อป้องกันการสร้างจุดตัดซ้ำ
    const intersectionKeys = new Set<string>();

    // Helper function สำหรับหาโซนของท่อ (ตามจุดปลาย)
    const findPipeZone = (pipe: any): string | null => {
        if (!pipe.coordinates || pipe.coordinates.length === 0) return null;

        const endPoint = pipe.coordinates[pipe.coordinates.length - 1];

        // ตรวจสอบใน irrigationZones ก่อน
        if (irrigationZones) {
            for (const zone of irrigationZones) {
                if (isPointInPolygon(endPoint, zone.coordinates)) {
                    return zone.id;
                }
            }
        }

        // ตรวจสอบใน zones รอง
        if (zones) {
            for (const zone of zones) {
                if (isPointInPolygon(endPoint, zone.coordinates)) {
                    return zone.id;
                }
            }
        }

        return null;
    };

    for (const subMainPipe of subMainPipes) {
        if (!subMainPipe.coordinates || subMainPipe.coordinates.length < 2) {
            continue;
        }

        const subMainZone = findPipeZone(subMainPipe);

        for (const mainPipe of mainPipes) {
            if (!mainPipe.coordinates || mainPipe.coordinates.length < 2) {
                continue;
            }

            const mainZone = findPipeZone(mainPipe);

            // 🔥 เข้มงวดการตรวจสอบโซน: ห้ามท่อคนละโซนตัดกัน
            if (subMainZone && mainZone && subMainZone !== mainZone) {
                continue; // ข้าม - ท่อคนละโซนไม่ควรตัดกัน
            }

            // 🔥 ตรวจสอบเพิ่มเติม: ถ้าท่อเมนรองเชื่อมกับท่อเมนที่จุดปลาย ให้ข้าม
            // เพราะนี่ควรเป็น connection (สีแดง) ไม่ใช่ intersection (สีน้ำเงิน)
            const subMainStart = subMainPipe.coordinates[0];
            const subMainEnd = subMainPipe.coordinates[subMainPipe.coordinates.length - 1];
            const mainStart = mainPipe.coordinates[0];
            const mainEnd = mainPipe.coordinates[mainPipe.coordinates.length - 1];

            const distanceToMainStart = calculateDistanceBetweenPoints(subMainStart, mainStart);
            const distanceToMainEnd = calculateDistanceBetweenPoints(subMainStart, mainEnd);
            const distanceToMainStartFromEnd = calculateDistanceBetweenPoints(
                subMainEnd,
                mainStart
            );
            const distanceToMainEndFromEnd = calculateDistanceBetweenPoints(subMainEnd, mainEnd);

            // 🔥 เพิ่ม threshold เป็น 25 เมตรเพื่อแยกแยะ connection กับ intersection ให้ชัดเจนขึ้น
            if (
                distanceToMainStart < 25 ||
                distanceToMainEnd < 25 ||
                distanceToMainStartFromEnd < 25 ||
                distanceToMainEndFromEnd < 25
            ) {
                continue; // ข้าม - นี่ควรเป็น connection ไม่ใช่ intersection
            }

            // ตรวจสอบการตัดกันระหว่างแต่ละ segment
            for (let i = 0; i < subMainPipe.coordinates.length - 1; i++) {
                const subMainStart = subMainPipe.coordinates[i];
                const subMainEnd = subMainPipe.coordinates[i + 1];

                for (let j = 0; j < mainPipe.coordinates.length - 1; j++) {
                    const mainStart = mainPipe.coordinates[j];
                    const mainEnd = mainPipe.coordinates[j + 1];

                    const intersection = findLineIntersection(
                        subMainStart,
                        subMainEnd,
                        mainStart,
                        mainEnd
                    );

                    if (intersection) {
                        // 🔥 สร้าง unique key เพื่อป้องกันการซ้ำซ้อน
                        const intersectionKey = `${subMainPipe.id}-${mainPipe.id}-${i}-${j}`;

                        if (!intersectionKeys.has(intersectionKey)) {
                            intersectionKeys.add(intersectionKey);
                            intersections.push({
                                subMainPipeId: subMainPipe.id,
                                mainPipeId: mainPipe.id,
                                intersectionPoint: intersection,
                                subMainSegmentIndex: i,
                                mainSegmentIndex: j,
                            });
                        }
                    }
                }
            }
        }
    }

    return intersections;
};

// ฟังก์ชันหาการเชื่อมต่อระหว่างท่อ (mid-connections) - เมื่อท่อหนึ่งเชื่อมกับตรงกลางของอีกท่อหนึ่ง
// 🎯 ปรับปรุงให้แม่นยำขึ้น - แสดงเฉพาะการเชื่อมต่อกลางท่อ (Mid-Pipe Connections)
export const findMidConnections = (
    sourcePipes: any[],
    targetPipes: any[],
    snapThreshold: number = 15, // เพิ่ม threshold เล็กน้อย
    zones?: any[],
    irrigationZones?: any[]
): {
    sourcePipeId: string;
    targetPipeId: string;
    connectionPoint: Coordinate;
    sourceEndIndex: number; // 0 = start, length-1 = end
    targetSegmentIndex: number;
}[] => {
    const connections: {
        sourcePipeId: string;
        targetPipeId: string;
        connectionPoint: Coordinate;
        sourceEndIndex: number;
        targetSegmentIndex: number;
    }[] = [];

    // 🔥 เพิ่ม Set เพื่อป้องกันการสร้างจุดเชื่อมต่อซ้ำ
    const connectionKeys = new Set<string>();

    // Helper function สำหรับหาโซนของท่อ (ตามจุดปลาย)
    const findPipeZone = (pipe: any): string | null => {
        if (!pipe.coordinates || pipe.coordinates.length === 0) return null;

        const endPoint = pipe.coordinates[pipe.coordinates.length - 1];

        // ตรวจสอบใน irrigationZones ก่อน
        if (irrigationZones) {
            for (const zone of irrigationZones) {
                if (isPointInPolygon(endPoint, zone.coordinates)) {
                    return zone.id;
                }
            }
        }

        // ตรวจสอบใน zones รอง
        if (zones) {
            for (const zone of zones) {
                if (isPointInPolygon(endPoint, zone.coordinates)) {
                    return zone.id;
                }
            }
        }

        return null;
    };

    // 🔥 ตรวจสอบการเชื่อมต่อ end-to-end และ main-to-submain ก่อน เพื่อป้องกันการซ้ำซ้อน
    const endToEndConnections = findEndToEndConnections(targetPipes, sourcePipes, zones, irrigationZones, 1.0);
    const mainToSubMainConnections = findMainToSubMainConnections(targetPipes, sourcePipes, zones, irrigationZones, 15);
    
    // สร้าง Set ของการเชื่อมต่อที่มีอยู่แล้ว
    const existingConnections = new Set<string>();
    endToEndConnections.forEach(conn => {
        existingConnections.add(`${conn.mainPipeId}-${conn.subMainPipeId}`);
    });
    mainToSubMainConnections.forEach(conn => {
        existingConnections.add(`${conn.mainPipeId}-${conn.subMainPipeId}`);
    });


    for (const sourcePipe of sourcePipes) {
        if (!sourcePipe.coordinates || sourcePipe.coordinates.length < 2) {
            continue;
        }

        const sourceZone = findPipeZone(sourcePipe);

        // ตรวจสอบทั้งจุดเริ่มต้นและจุดสิ้นสุดของ source pipe
        const endpoints = [
            { point: sourcePipe.coordinates[0], index: 0 },
            {
                point: sourcePipe.coordinates[sourcePipe.coordinates.length - 1],
                index: sourcePipe.coordinates.length - 1,
            },
        ];

        for (const endpoint of endpoints) {
            for (const targetPipe of targetPipes) {
                if (
                    !targetPipe.coordinates ||
                    targetPipe.coordinates.length < 2 ||
                    targetPipe.id === sourcePipe.id
                ) {
                    continue;
                }

                const targetZone = findPipeZone(targetPipe);

                // 🔥 เข้มงวดการตรวจสอบโซน: เชื่อมต่อเฉพาะท่อที่อยู่ในโซนเดียวกัน
                if (sourceZone && targetZone && sourceZone !== targetZone) {
                    continue; // ข้าม - ห้ามเชื่อมข้ามโซนโดยเด็ดขาด
                }

                // 🔥 ตรวจสอบว่ามีการเชื่อมต่ออยู่แล้วหรือไม่ (end-to-end หรือ main-to-submain)
                const connectionKey = `${targetPipe.id}-${sourcePipe.id}`;
                if (existingConnections.has(connectionKey)) {
                    // ตรวจสอบว่าการเชื่อมต่อที่มีอยู่เป็น end-to-end หรือไม่
                    const isExistingEndToEnd = endToEndConnections.some(conn => 
                        conn.mainPipeId === targetPipe.id && conn.subMainPipeId === sourcePipe.id
                    );
                    if (isExistingEndToEnd) {
                        continue; // ข้าม - มีการเชื่อมต่อ end-to-end อยู่แล้ว
                    }
                    // ถ้าไม่ใช่ end-to-end ให้อนุญาต mid-connection
                }

                // ตรวจสอบว่าจุดปลายของ source pipe อยู่บน target pipe หรือไม่
                for (let i = 0; i < targetPipe.coordinates.length - 1; i++) {
                    const segmentStart = targetPipe.coordinates[i];
                    const segmentEnd = targetPipe.coordinates[i + 1];

                    const closestPoint = findClosestPointOnLineSegment(
                        endpoint.point,
                        segmentStart,
                        segmentEnd
                    );
                    const distance = calculateDistanceBetweenPoints(endpoint.point, closestPoint);


                    if (distance <= snapThreshold) {
                        // 🔥 ตรวจสอบว่าไม่ใช่การเชื่อมปลายต่อปลาย (end-to-end connection)
<<<<<<< HEAD
                        const isEndToEndConnection = 
                            (calculateDistanceBetweenPoints(endpoint.point, segmentStart) <= 1.0) ||
                            (calculateDistanceBetweenPoints(endpoint.point, segmentEnd) <= 1.0);

                // 🔥 ตรวจสอบเพิ่มเติม: จุดเชื่อมต้องอยู่ภายใน segment (ไม่ใช่ endpoint)
                const segmentLength = calculateDistanceBetweenPoints(segmentStart, segmentEnd);
                const distanceFromStart = calculateDistanceBetweenPoints(closestPoint, segmentStart);
                const distanceFromEnd = calculateDistanceBetweenPoints(closestPoint, segmentEnd);
                const isWithinSegment = distanceFromStart > 0.00000000000000000000000000000000000000000000000000000000000000000000000001 && distanceFromEnd > 0.00000000000000000000000000000000000000000000000000000000000000000000000001; // ลดจาก 0.0000000000000000000000000000000000000000000000000000000000000000000000001 เป็น 0.00000000000000000000000000000000000000000000000000000000000000000000000001 เมตร

                        // 🔥 ตรวจสอบเพิ่มเติม: ต้องเป็น mid-connection จริงๆ (ไม่ใช่การเชื่อมปลายต่อปลาย)
                        const isActualMidConnection = !isEndToEndConnection && isWithinSegment && distance > 1.0;
                        
=======
                        const isEndToEndConnection =
                            calculateDistanceBetweenPoints(endpoint.point, segmentStart) <=
                                snapThreshold ||
                            calculateDistanceBetweenPoints(endpoint.point, segmentEnd) <=
                                snapThreshold;

                        // 🔥 ตรวจสอบเพิ่มเติม: จุดเชื่อมต้องอยู่ภายใน segment (ไม่ใช่ endpoint)
                        const segmentLength = calculateDistanceBetweenPoints(
                            segmentStart,
                            segmentEnd
                        );
                        const distanceFromStart = calculateDistanceBetweenPoints(
                            closestPoint,
                            segmentStart
                        );
                        const distanceFromEnd = calculateDistanceBetweenPoints(
                            closestPoint,
                            segmentEnd
                        );
                        const isWithinSegment = distanceFromStart > 1 && distanceFromEnd > 1; // อย่างน้อย 1 เมตรจาก endpoint
>>>>>>> c5427066

                        if (isActualMidConnection) {
                            // 🔥 สร้าง unique key เพื่อป้องกันการซ้ำซ้อน
                            const connectionKey = `${sourcePipe.id}-${targetPipe.id}-${endpoint.index}-${i}`;

                            if (!connectionKeys.has(connectionKey)) {
                                connectionKeys.add(connectionKey);
                                connections.push({
                                    sourcePipeId: sourcePipe.id,
                                    targetPipeId: targetPipe.id,
                                    connectionPoint: closestPoint,
                                    sourceEndIndex: endpoint.index,
                                    targetSegmentIndex: i,
                                });
                            }
                        } else {
                        }
                    }
                }
            }
        }
    }

    return connections;
};

export interface PlantLocation {
    id: string;
    position: Coordinate;
    plantData: {
        id: number;
        name: string;
        plantSpacing: number;
        rowSpacing: number;
        waterNeed: number;
    };
    rotationAngle?: number;
}

export interface SubMainPipe {
    id: string;
    coordinates: Coordinate[];
}

// ฟังก์ชันคำนวณระยะห่างระหว่างจุด - ปรับปรุงให้แม่นยำกว่า
export const calculateDistanceBetweenPoints = (point1: Coordinate, point2: Coordinate): number => {
    // ใช้ haversine formula ที่แม่นยำสำหรับระยะทางใกล้ๆ
    const R = 6371000; // Earth's radius in meters
    const dLat = ((point2.lat - point1.lat) * Math.PI) / 180;
    const dLng = ((point2.lng - point1.lng) * Math.PI) / 180;

    // ปรับปรุงการคำนวณให้แม่นยำกว่า
    const lat1Rad = (point1.lat * Math.PI) / 180;
    const lat2Rad = (point2.lat * Math.PI) / 180;

    const a =
        Math.sin(dLat / 2) * Math.sin(dLat / 2) +
        Math.cos(lat1Rad) * Math.cos(lat2Rad) * Math.sin(dLng / 2) * Math.sin(dLng / 2);
    const c = 2 * Math.atan2(Math.sqrt(a), Math.sqrt(1 - a));

    return Math.max(0, R * c); // ป้องกันค่าลบ
};

// ฟังก์ชันหาจุดที่ใกล้ที่สุดบนเส้นตรง - ปรับปรุงความแม่นยำและ error handling
export const findClosestPointOnLineSegment = (
    point: Coordinate,
    lineStart: Coordinate,
    lineEnd: Coordinate
): Coordinate => {
    // ตรวจสอบค่า input และป้องกัน null/undefined
    if (!point || !lineStart || !lineEnd) {
        return lineStart || { lat: 0, lng: 0 };
    }

    // ตรวจสอบค่าพิกัดให้อยู่ในช่วงที่เป็นไปได้
    if (
        !isFinite(point.lat) ||
        !isFinite(point.lng) ||
        !isFinite(lineStart.lat) ||
        !isFinite(lineStart.lng) ||
        !isFinite(lineEnd.lat) ||
        !isFinite(lineEnd.lng)
    ) {
        return lineStart;
    }

    const A = point.lat - lineStart.lat;
    const B = point.lng - lineStart.lng;
    const C = lineEnd.lat - lineStart.lat;
    const D = lineEnd.lng - lineStart.lng;

    const dot = A * C + B * D;
    const lenSq = C * C + D * D;

    // ปรับปรุงการตรวจสอบความยาวของเส้นตรง - ใช้ threshold ที่เล็กกว่า
    if (lenSq < 1e-12) {
        return { lat: lineStart.lat, lng: lineStart.lng };
    }

    // คำนวณ parameter และจำกัดให้อยู่ในช่วง [0, 1]
    let param = dot / lenSq;
    param = Math.max(0, Math.min(1, param));

    // คำนวณจุดที่ใกล้ที่สุด
    const result = {
        lat: lineStart.lat + param * C,
        lng: lineStart.lng + param * D,
    };

    // ตรวจสอบผลลัพธ์ก่อนส่งคืน
    if (!isFinite(result.lat) || !isFinite(result.lng)) {
        return { lat: lineStart.lat, lng: lineStart.lng };
    }

    return result;
};

// ฟังก์ชันตรวจสอบว่าจุดอยู่บนท่อเมนรองหรือไม่ (รวมถึง endpoints)
export const isPointOnSubMainPipe = (
    point: Coordinate,
    subMainPipe: SubMainPipe,
    threshold: number = 5
): boolean => {
    if (!subMainPipe.coordinates || subMainPipe.coordinates.length < 2) {
        return false;
    }

    // 🔥 ตรวจสอบ endpoints ของท่อเมนรองก่อน (สำหรับท่อย่อยที่เชื่อมกับปลายท่อ)
    const startPoint = subMainPipe.coordinates[0];
    const endPoint = subMainPipe.coordinates[subMainPipe.coordinates.length - 1];

    // ตรวจสอบระยะห่างจากจุดเริ่มต้น
    const distanceToStart = calculateDistanceBetweenPoints(point, startPoint);
    if (distanceToStart <= threshold) {
        return true;
    }

    // ตรวจสอบระยะห่างจากจุดสิ้นสุด
    const distanceToEnd = calculateDistanceBetweenPoints(point, endPoint);
    if (distanceToEnd <= threshold) {
        return true;
    }

    // ตรวจสอบ line segments ตามเดิม
    for (let i = 0; i < subMainPipe.coordinates.length - 1; i++) {
        const start = subMainPipe.coordinates[i];
        const end = subMainPipe.coordinates[i + 1];

        const closestPoint = findClosestPointOnLineSegment(point, start, end);
        const distance = calculateDistanceBetweenPoints(point, closestPoint);

        if (distance <= threshold) {
            return true;
        }
    }

    return false;
};

// ฟังก์ชันหาจุดเชื่อมต่อที่ใกล้ที่สุดบนท่อเมนรอง (ปรับปรุงให้แม่นยำขึ้น)
export const findClosestConnectionPoint = (
    point: Coordinate,
    subMainPipe: SubMainPipe
): Coordinate | null => {
    if (!subMainPipe.coordinates || subMainPipe.coordinates.length < 2) {
        return null;
    }

    let closestPoint: Coordinate | null = null;
    let minDistance = Infinity;
    let bestSegmentIndex = -1;

    // 🔧 ปรับปรุงการหาจุดใกล้ที่สุด - ให้ความสำคัญกับ perpendicular projection
    for (let i = 0; i < subMainPipe.coordinates.length - 1; i++) {
        const segmentStart = subMainPipe.coordinates[i];
        const segmentEnd = subMainPipe.coordinates[i + 1];

        // คำนวณจุดที่ฉายลงบน line segment (perpendicular projection)
        const pointOnSegment = findClosestPointOnLineSegment(point, segmentStart, segmentEnd);
        const distance = calculateDistanceBetweenPoints(point, pointOnSegment);

        // ตรวจสอบว่าการฉายลงนั้นอยู่บน segment จริงๆ หรือเป็น endpoint
        const segmentLength = calculateDistanceBetweenPoints(segmentStart, segmentEnd);
        const distanceFromStart = calculateDistanceBetweenPoints(segmentStart, pointOnSegment);
        const distanceFromEnd = calculateDistanceBetweenPoints(segmentEnd, pointOnSegment);

        // ถ้าจุดที่ฉายลงอยู่ภายใน segment (ไม่ใช่ endpoint) ให้ความสำคัญมากขึ้น
        const isWithinSegment =
            distanceFromStart < segmentLength - 0.001 && distanceFromEnd < segmentLength - 0.001;
        const adjustedDistance = isWithinSegment ? distance * 0.8 : distance; // ลดน้ำหนัก 20% ถ้าอยู่ใน segment

        if (adjustedDistance < minDistance) {
            minDistance = adjustedDistance;
            closestPoint = {
                lat: parseFloat(pointOnSegment.lat.toFixed(8)), // ปัดเศษให้แม่นยำ
                lng: parseFloat(pointOnSegment.lng.toFixed(8)),
            };
            bestSegmentIndex = i;
        }
    }

    // 🔧 ตรวจสอบ endpoints แยกต่างหาก เพื่อให้แน่ใจว่าไม่พลาด
    const startPoint = subMainPipe.coordinates[0];
    const endPoint = subMainPipe.coordinates[subMainPipe.coordinates.length - 1];

    const distanceToStart = calculateDistanceBetweenPoints(point, startPoint);
    const distanceToEnd = calculateDistanceBetweenPoints(point, endPoint);

    // ถ้า endpoint ใกล้กว่า 2 เมตร ให้ใช้ endpoint
    if (distanceToStart <= 2.0 && distanceToStart < minDistance) {
        closestPoint = { lat: startPoint.lat, lng: startPoint.lng };
        minDistance = distanceToStart;
        bestSegmentIndex = 0;
    }

    if (distanceToEnd <= 2.0 && distanceToEnd < minDistance) {
        closestPoint = { lat: endPoint.lat, lng: endPoint.lng };
        minDistance = distanceToEnd;
        bestSegmentIndex = subMainPipe.coordinates.length - 2;
    }

    return closestPoint;
};

// ฟังก์ชันจัดกลุ่มต้นไม้ตามแถว (ปรับปรุงใหม่ - รองรับการหมุน + caching)
export const groupPlantsByRows = (plants: PlantLocation[]): PlantLocation[][] => {
    if (plants.length === 0) return [];

    // 🚀 Check cache first
    const currentHash = createPlantsHash(plants);
    if (plantGroupCache && plantGroupCache.plantsHash === currentHash) {
        return plantGroupCache.rowGroups;
    }

    const groups: PlantLocation[][] = [];
    const tolerance = 0.000005; // ~0.5 เมตร tolerance - ปรับให้แม่นยำขึ้น

    // ตรวจสอบการหมุนของต้นไม้
    const rotationInfo = hasRotation(plants);

    let plantsToGroup: { plant: PlantLocation; transformedPosition: Coordinate }[] = [];

    if (rotationInfo.hasRotation) {
        // แปลงพิกัดต้นไม้ทั้งหมดเป็นระบบพิกัดที่หมุนแล้ว
        plantsToGroup = plants.map((plant) => ({
            plant,
            transformedPosition: transformToRotatedCoordinate(
                plant.position,
                rotationInfo.center,
                rotationInfo.rotationAngle
            ),
        }));
    } else {
        // ใช้พิกัดเดิมหากไม่มีการหมุน
        plantsToGroup = plants.map((plant) => ({
            plant,
            transformedPosition: plant.position,
        }));
    }

    // สร้าง clusters โดยใช้ lat coordinate ที่แปลงแล้ว
    const plantsByLat = [...plantsToGroup].sort(
        (a, b) => a.transformedPosition.lat - b.transformedPosition.lat
    );

    for (const plantData of plantsByLat) {
        let addedToGroup = false;

        // หากลุ่มที่มี lat ใกล้เคียงกัน
        for (const group of groups) {
            // คำนวณ lat เฉลี่ยจากพิกัดที่แปลงแล้ว
            const avgLat =
                group.reduce((sum, p) => {
                    const transformedPos = rotationInfo.hasRotation
                        ? transformToRotatedCoordinate(
                              p.position,
                              rotationInfo.center,
                              rotationInfo.rotationAngle
                          )
                        : p.position;
                    return sum + transformedPos.lat;
                }, 0) / group.length;

            if (Math.abs(plantData.transformedPosition.lat - avgLat) <= tolerance) {
                group.push(plantData.plant);
                addedToGroup = true;
                break;
            }
        }

        // สร้างกลุ่มใหม่หากไม่พบกลุ่มที่เข้ากันได้
        if (!addedToGroup) {
            groups.push([plantData.plant]);
        }
    }

    // กรองเฉพาะกลุ่มที่มีต้นไม้ 2 ต้นขึ้นไป และเรียงต้นไม้ในแต่ละกลุ่มตาม lng ที่แปลงแล้ว
    const filteredGroups = groups
        .filter((group) => group.length >= 2)
        .map((group) =>
            group.sort((a, b) => {
                const aTransformed = rotationInfo.hasRotation
                    ? transformToRotatedCoordinate(
                          a.position,
                          rotationInfo.center,
                          rotationInfo.rotationAngle
                      )
                    : a.position;
                const bTransformed = rotationInfo.hasRotation
                    ? transformToRotatedCoordinate(
                          b.position,
                          rotationInfo.center,
                          rotationInfo.rotationAngle
                      )
                    : b.position;
                return aTransformed.lng - bTransformed.lng;
            })
        );

    // 🚀 Update cache with row groups (will be completed when both functions are computed)
    if (!plantGroupCache || plantGroupCache.plantsHash !== currentHash) {
        plantGroupCache = {
            plantsHash: currentHash,
            rowGroups: filteredGroups,
            columnGroups:
                plantGroupCache?.plantsHash === currentHash ? plantGroupCache.columnGroups : [],
        };
    } else {
        plantGroupCache.rowGroups = filteredGroups;
    }

    return filteredGroups;
};

// ฟังก์ชันจัดกลุ่มต้นไม้ตามคอลัมน์ (ปรับปรุงใหม่ - รองรับการหมุน + caching)
export const groupPlantsByColumns = (plants: PlantLocation[]): PlantLocation[][] => {
    if (plants.length === 0) return [];

    // 🚀 Check cache first
    const currentHash = createPlantsHash(plants);
    if (
        plantGroupCache &&
        plantGroupCache.plantsHash === currentHash &&
        plantGroupCache.columnGroups.length > 0
    ) {
        return plantGroupCache.columnGroups;
    }

    const groups: PlantLocation[][] = [];
    const tolerance = 0.000005; // ~0.5 เมตร tolerance - ปรับให้แม่นยำขึ้น

    // ตรวจสอบการหมุนของต้นไม้
    const rotationInfo = hasRotation(plants);

    let plantsToGroup: { plant: PlantLocation; transformedPosition: Coordinate }[] = [];

    if (rotationInfo.hasRotation) {
        // แปลงพิกัดต้นไม้ทั้งหมดเป็นระบบพิกัดที่หมุนแล้ว
        plantsToGroup = plants.map((plant) => ({
            plant,
            transformedPosition: transformToRotatedCoordinate(
                plant.position,
                rotationInfo.center,
                rotationInfo.rotationAngle
            ),
        }));
    } else {
        // ใช้พิกัดเดิมหากไม่มีการหมุน
        plantsToGroup = plants.map((plant) => ({
            plant,
            transformedPosition: plant.position,
        }));
    }

    // สร้าง clusters โดยใช้ lng coordinate ที่แปลงแล้ว
    const plantsByLng = [...plantsToGroup].sort(
        (a, b) => a.transformedPosition.lng - b.transformedPosition.lng
    );

    for (const plantData of plantsByLng) {
        let addedToGroup = false;

        // หากลุ่มที่มี lng ใกล้เคียงกัน
        for (const group of groups) {
            // คำนวณ lng เฉลี่ยจากพิกัดที่แปลงแล้ว
            const avgLng =
                group.reduce((sum, p) => {
                    const transformedPos = rotationInfo.hasRotation
                        ? transformToRotatedCoordinate(
                              p.position,
                              rotationInfo.center,
                              rotationInfo.rotationAngle
                          )
                        : p.position;
                    return sum + transformedPos.lng;
                }, 0) / group.length;

            if (Math.abs(plantData.transformedPosition.lng - avgLng) <= tolerance) {
                group.push(plantData.plant);
                addedToGroup = true;
                break;
            }
        }

        // สร้างกลุ่มใหม่หากไม่พบกลุ่มที่เข้ากันได้
        if (!addedToGroup) {
            groups.push([plantData.plant]);
        }
    }

    // กรองเฉพาะกลุ่มที่มีต้นไม้ 2 ต้นขึ้น และเรียงต้นไม้ในแต่ละกลุ่มตาม lat ที่แปลงแล้ว
    const filteredGroups = groups
        .filter((group) => group.length >= 2)
        .map((group) =>
            group.sort((a, b) => {
                const aTransformed = rotationInfo.hasRotation
                    ? transformToRotatedCoordinate(
                          a.position,
                          rotationInfo.center,
                          rotationInfo.rotationAngle
                      )
                    : a.position;
                const bTransformed = rotationInfo.hasRotation
                    ? transformToRotatedCoordinate(
                          b.position,
                          rotationInfo.center,
                          rotationInfo.rotationAngle
                      )
                    : b.position;
                return aTransformed.lat - bTransformed.lat;
            })
        );

    // 🚀 Update cache with column groups
    if (!plantGroupCache || plantGroupCache.plantsHash !== currentHash) {
        plantGroupCache = {
            plantsHash: currentHash,
            rowGroups: plantGroupCache?.plantsHash === currentHash ? plantGroupCache.rowGroups : [],
            columnGroups: filteredGroups,
        };
    } else {
        plantGroupCache.columnGroups = filteredGroups;
    }

    return filteredGroups;
};

// ฟังก์ชันหาต้นไม้ที่อยู่ในเส้นทางของท่อย่อย (โหมด A: วางทับแนวต้นไม้)
export const findPlantsInLateralPath = (
    startPoint: Coordinate,
    endPoint: Coordinate,
    plants: PlantLocation[],
    placementMode: 'over_plants' | 'between_plants',
    snapThreshold: number = 5
): PlantLocation[] => {
    if (placementMode === 'over_plants') {
        return findPlantsInOverPlantsMode(startPoint, endPoint, plants, snapThreshold);
    } else {
        return findPlantsInBetweenPlantsMode(startPoint, endPoint, plants, snapThreshold);
    }
};

// ฟังก์ชันหาต้นไม้ในโหมดวางทับแนวต้นไม้
export const findPlantsInOverPlantsMode = (
    startPoint: Coordinate,
    endPoint: Coordinate,
    plants: PlantLocation[],
    snapThreshold: number = 5
): PlantLocation[] => {
    if (!startPoint || !endPoint || !plants || plants.length === 0) {
        return [];
    }

    const result = computeOverPlantsMode(startPoint, endPoint, plants, snapThreshold, 'rows');
    return result.selectedPlants;
};

// ฟังก์ชันหาต้นไม้ในโหมดวางระหว่างแนวต้นไม้
export const findPlantsInBetweenPlantsMode = (
    startPoint: Coordinate,
    endPoint: Coordinate,
    plants: PlantLocation[],
    snapThreshold: number = 5
): PlantLocation[] => {
    if (!startPoint || !endPoint || !plants || plants.length === 0) {
        return [];
    }

    const result = computeBetweenPlantsMode(startPoint, endPoint, plants, snapThreshold, 'rows');
    return result.selectedPlants;
};

// ฟังก์ชันช่วย: เวคเตอร์และโปรเจคชันอย่างง่ายในพิกัด lat/lng (สมมติพื้นที่เล็ก)
const normalizeVector = (v: { lat: number; lng: number }): { lat: number; lng: number } => {
    const len = Math.sqrt(v.lat * v.lat + v.lng * v.lng) || 1;
    return { lat: v.lat / len, lng: v.lng / len };
};

const subtract = (a: Coordinate, b: Coordinate): { lat: number; lng: number } => ({
    lat: a.lat - b.lat,
    lng: a.lng - b.lng,
});

const scaleAndAdd = (
    origin: Coordinate,
    dir: { lat: number; lng: number },
    t: number
): Coordinate => ({
    lat: origin.lat + dir.lat * t,
    lng: origin.lng + dir.lng * t,
});

const dot = (a: { lat: number; lng: number }, b: { lat: number; lng: number }) =>
    a.lat * b.lat + a.lng * b.lng;

// ฟังก์ชันใหม่สำหรับแปลงพิกัดตามการหมุน
const transformToRotatedCoordinate = (
    point: Coordinate,
    center: Coordinate,
    rotationAngle: number
): Coordinate => {
    // แปลงมุมจากองศาเป็นเรเดียน
    const angleRadians = (rotationAngle * Math.PI) / 180;
    const cos = Math.cos(-angleRadians); // ใช้ค่าติดลบเพื่อแปลงกลับ
    const sin = Math.sin(-angleRadians);

    // แปลงจุดเป็นระบบพิกัดที่มีจุดกึ่งกลางเป็นจุดเริ่มต้น
    const dx = point.lat - center.lat;
    const dy = point.lng - center.lng;

    // หมุนจุดกลับไปยังระบบพิกัดเดิม
    const rotatedLat = center.lat + dx * cos - dy * sin;
    const rotatedLng = center.lng + dx * sin + dy * cos;

    return { lat: rotatedLat, lng: rotatedLng };
};

// ฟังก์ชันหาจุดกึ่งกลางของกลุ่มต้นไม้
const getPlantGroupCenter = (plants: PlantLocation[]): Coordinate => {
    if (plants.length === 0) return { lat: 0, lng: 0 };

    const totalLat = plants.reduce((sum, plant) => sum + plant.position.lat, 0);
    const totalLng = plants.reduce((sum, plant) => sum + plant.position.lng, 0);

    return {
        lat: totalLat / plants.length,
        lng: totalLng / plants.length,
    };
};

// ฟังก์ชันตรวจสอบว่าต้นไม้มีการหมุนหรือไม่
const hasRotation = (
    plants: PlantLocation[]
): { hasRotation: boolean; rotationAngle: number; center: Coordinate } => {
    if (plants.length === 0) {
        return { hasRotation: false, rotationAngle: 0, center: { lat: 0, lng: 0 } };
    }

    // ใช้มุมหมุนจากต้นไม้ต้นแรกที่มีข้อมูล
    const plantWithRotation = plants.find((plant) => plant.rotationAngle !== undefined);
    const rotationAngle = plantWithRotation ? plantWithRotation.rotationAngle || 0 : 0;
    const center = getPlantGroupCenter(plants);

    return {
        hasRotation: Math.abs(rotationAngle) > 0.01, // tolerance สำหรับตรวจสอบว่ามีการหมุนจริงๆ
        rotationAngle,
        center,
    };
};

// ฟังก์ชันช่วย: หาทิศทางการลาก เพื่อเดาว่าควรอิงแถว (rows) หรือคอลัมน์ (columns) - ปรับปรุงความแม่นยำ
const getDragOrientation = (
    start: Coordinate,
    end: Coordinate,
    plants?: PlantLocation[]
): 'rows' | 'columns' => {
    let dLat = Math.abs(end.lat - start.lat);
    let dLng = Math.abs(end.lng - start.lng);

    // หากมีข้อมูลต้นไม้และมีการหมุน ให้ปรับการคำนวณทิศทาง
    if (plants && plants.length > 0) {
        const rotationInfo = hasRotation(plants);

        if (rotationInfo.hasRotation) {
            // แปลงจุดเริ่มต้นและสิ้นสุดเป็นระบบพิกัดที่หมุนแล้ว
            const transformedStart = transformToRotatedCoordinate(
                start,
                rotationInfo.center,
                rotationInfo.rotationAngle
            );
            const transformedEnd = transformToRotatedCoordinate(
                end,
                rotationInfo.center,
                rotationInfo.rotationAngle
            );

            dLat = Math.abs(transformedEnd.lat - transformedStart.lat);
            dLng = Math.abs(transformedEnd.lng - transformedStart.lng);
        }

        // เพิ่มการวิเคราะห์ layout ของต้นไม้ - แก้ไข performance และ division by zero
        // จำกัดการวิเคราะห์เฉพาะเมื่อมีต้นไม้จำนวนพอเหมาะ
        if (plants.length > 10 && plants.length <= 1000) {
            // จำกัด upper bound เพื่อ performance
            try {
                const rows = groupPlantsByRows(plants);
                const cols = groupPlantsByColumns(plants);

                // ตรวจสอบ validity ของผลลัพธ์
                if (Array.isArray(rows) && Array.isArray(cols)) {
                    // คำนวณค่าเฉลี่ยของจำนวนต้นไม้ในแต่ละกลุ่ม - เพิ่ม safety checks
                    const avgRowSize =
                        rows.length > 0
                            ? rows
                                  .filter((row) => Array.isArray(row))
                                  .reduce((sum, row) => sum + row.length, 0) / rows.length
                            : 0;
                    const avgColSize =
                        cols.length > 0
                            ? cols
                                  .filter((col) => Array.isArray(col))
                                  .reduce((sum, col) => sum + col.length, 0) / cols.length
                            : 0;

                    // ถ้าการจัดเรียงแถวมีความชัดเจนกว่าคอลัมน์ ให้ใช้แถว
                    const rowClearness = avgRowSize * rows.length;
                    const colClearness = avgColSize * cols.length;

                    // แก้ไข division by zero และเพิ่ม bounds checking
                    const maxClearness = Math.max(rowClearness, colClearness);
                    if (maxClearness > 0.1) {
                        // threshold เพื่อป้องกัน very small numbers
                        const layoutDifference =
                            Math.abs(rowClearness - colClearness) / maxClearness;
                        if (isFinite(layoutDifference) && layoutDifference > 0.3) {
                            // 30% difference threshold
                            return rowClearness > colClearness ? 'rows' : 'columns';
                        }
                    }
                }
            } catch (error) {
                // Silent fallback - ถ้า grouping fail ให้ใช้ distance-based logic
<<<<<<< HEAD
=======
                console.warn(
                    'Layout analysis failed, falling back to distance-based orientation',
                    error
                );
>>>>>>> c5427066
            }
        }
    }

    // ปรับปรุงการตัดสินใจด้วย threshold แบบ adaptive
    const totalDistance = dLat + dLng;
    const adaptiveThreshold = totalDistance > 0.0001 ? 0.2 : 0.1; // ถ้าระยะทางยาว ใช้ threshold ที่หลวมกว่า

    if (dLat > dLng * (1 + adaptiveThreshold)) {
        return 'columns'; // แนวตั้ง (เหนือ-ใต้)
    } else if (dLng > dLat * (1 + adaptiveThreshold)) {
        return 'rows'; // แนวนอน (ตะวันออก-ตะวันตก)
    } else {
        // กรณีที่ใกล้เคียงกัน ให้วิเคราะห์เพิ่มเติม
        const ratio = dLat / dLng;

        // ถ้าอัตราส่วนใกล้เคียง 1:1 มาก ให้เลือกทิศทางที่มีระยะทางยาวกว่าเล็กน้อย
        if (Math.abs(ratio - 1) < 0.05) {
            // Very close to diagonal - choose based on slight preference
            return dLat > dLng ? 'columns' : 'rows';
        }

        return ratio > 1 ? 'columns' : 'rows';
    }
};

// ฟังก์ชันช่วย: หาทิศทางของแนวแถวจากพอยต์ต้น-ปลายในแถว (รองรับการหมุน)
const directionFromPlantsLine = (plants: PlantLocation[]): { lat: number; lng: number } => {
    if (!plants || plants.length < 2) return { lat: 0, lng: 1 };

    // ตรวจสอบการหมุนของต้นไม้
    const rotationInfo = hasRotation(plants);

    let sortedPlants: PlantLocation[];

    if (rotationInfo.hasRotation) {
        // แปลงพิกัดแล้วเรียงลำดับตาม lng ที่แปลงแล้ว
        const plantsWithTransformed = plants.map((plant) => ({
            plant,
            transformedPosition: transformToRotatedCoordinate(
                plant.position,
                rotationInfo.center,
                rotationInfo.rotationAngle
            ),
        }));

        sortedPlants = plantsWithTransformed
            .sort((a, b) => a.transformedPosition.lng - b.transformedPosition.lng)
            .map((item) => item.plant);
    } else {
        sortedPlants = [...plants].sort((a, b) => a.position.lng - b.position.lng);
    }

    const first = sortedPlants[0].position;
    const last = sortedPlants[sortedPlants.length - 1].position;
    return normalizeVector({ lat: last.lat - first.lat, lng: last.lng - first.lng });
};

// ฟังก์ชันช่วย: หาทิศทางของแนวคอลัมน์จากพอยต์ต้น-ปลายในคอลัมน์ (รองรับการหมุน)
const directionFromPlantsColumn = (plants: PlantLocation[]): { lat: number; lng: number } => {
    if (!plants || plants.length < 2) return { lat: 1, lng: 0 };

    // ตรวจสอบการหมุนของต้นไม้
    const rotationInfo = hasRotation(plants);

    let sortedPlants: PlantLocation[];

    if (rotationInfo.hasRotation) {
        // แปลงพิกัดแล้วเรียงลำดับตาม lat ที่แปลงแล้ว
        const plantsWithTransformed = plants.map((plant) => ({
            plant,
            transformedPosition: transformToRotatedCoordinate(
                plant.position,
                rotationInfo.center,
                rotationInfo.rotationAngle
            ),
        }));

        sortedPlants = plantsWithTransformed
            .sort((a, b) => a.transformedPosition.lat - b.transformedPosition.lat)
            .map((item) => item.plant);
    } else {
        sortedPlants = [...plants].sort((a, b) => a.position.lat - b.position.lat);
    }

    const first = sortedPlants[0].position;
    const last = sortedPlants[sortedPlants.length - 1].position;
    return normalizeVector({ lat: last.lat - first.lat, lng: last.lng - first.lng });
};

// ฟังก์ชันคำนวณ adaptive snap threshold ตามสถานการณ์ - แก้ไข performance และ safety issues
const calculateAdaptiveSnapThreshold = (
    baseThreshold: number,
    plants: PlantLocation[],
    pipeDistance: number
): number => {
    // ตรวจสอบ input safety
    if (!plants || plants.length === 0 || !isFinite(baseThreshold) || !isFinite(pipeDistance)) {
        return Math.max(5, baseThreshold);
    }

    // แก้ไข O(n²) performance โดยใช้วิธี sampling แทน
    let totalSpacing = 0;
    let spacingCount = 0;
    const maxSampleSize = Math.min(plants.length, 20); // จำกัดจำนวนตัวอย่างเพื่อ performance

    // ใช้ stride sampling แทน nested loops
    const stride = Math.max(1, Math.floor(plants.length / maxSampleSize));

    for (let i = 0; i < plants.length - stride; i += stride) {
        // ตรวจสอบ position validity ก่อนใช้
        if (!plants[i]?.position || !plants[i + stride]?.position) continue;

        // ตรวจสอบค่าพิกัดให้เป็น finite numbers
        const pos1 = plants[i].position;
        const pos2 = plants[i + stride].position;

        if (
            !isFinite(pos1.lat) ||
            !isFinite(pos1.lng) ||
            !isFinite(pos2.lat) ||
            !isFinite(pos2.lng)
        ) {
            continue;
        }

        const distance = calculateDistanceBetweenPoints(pos1, pos2);
        if (distance > 0 && distance < 100 && isFinite(distance)) {
            // ขยายช่วงการกรอง
            totalSpacing += distance;
            spacingCount++;
        }
    }

    // คำนวณ average spacing แบบ fallback safety
    let avgSpacing = baseThreshold;
    if (spacingCount > 0 && totalSpacing > 0) {
        avgSpacing = totalSpacing / spacingCount;
    }

    // ปรับ threshold ตามความหนาแน่นของต้นไม้และความยาวท่อ - เพิ่ม safety checks
    let adaptiveThreshold = baseThreshold;

    // ใช้ safe comparison และจำกัดการเปลี่ยนแปลง
    if (isFinite(avgSpacing) && avgSpacing > baseThreshold && avgSpacing < baseThreshold * 5) {
        adaptiveThreshold = Math.min(avgSpacing * 0.8, baseThreshold * 2);
    }

    // ปรับตามความยาวท่อ - เพิ่ม boundary checks
    if (isFinite(pipeDistance)) {
        if (pipeDistance > 50 && pipeDistance < 1000) {
            // จำกัด upper bound
            adaptiveThreshold = Math.min(adaptiveThreshold * 1.3, baseThreshold * 2); // ลด multiplier
        } else if (pipeDistance < 20 && pipeDistance > 0) {
            adaptiveThreshold = Math.max(adaptiveThreshold * 0.8, baseThreshold * 0.6); // ลดการ penalty
        }
    }

    // Final safety bounds
    const result = Math.max(3, Math.min(60, adaptiveThreshold));
    return isFinite(result) ? result : baseThreshold;
};

// ฟังก์ชันหลัก: คำนวณการ snap และเลือกต้นไม้ตามโหมดที่กำหนด - ปรับปรุงให้ใช้ adaptive threshold
export const computeAlignedLateral = (
    startPoint: Coordinate,
    rawEndPoint: Coordinate,
    plants: PlantLocation[],
    placementMode: 'over_plants' | 'between_plants',
    snapThreshold: number = 20
): { alignedEnd: Coordinate; selectedPlants: PlantLocation[]; snappedStart: Coordinate } => {
    if (!startPoint || !rawEndPoint) {
        return {
            alignedEnd: rawEndPoint,
            selectedPlants: [],
            snappedStart: startPoint || rawEndPoint,
        };
    }

    // ตรวจสอบกรณีไม่มีต้นไม้ - ให้ใช้เส้นตรงจาก start ไป rawEnd
    if (!plants || plants.length === 0) {
        return { alignedEnd: rawEndPoint, selectedPlants: [], snappedStart: startPoint };
    }

    // คำนวณระยะทางท่อและ adaptive threshold
    const pipeDistance = calculateDistanceBetweenPoints(startPoint, rawEndPoint);
    const adaptiveThreshold = calculateAdaptiveSnapThreshold(snapThreshold, plants, pipeDistance);

    // กำหนดทิศทางของท่อจาก startPoint ไป rawEndPoint (พิจารณาการหมุนของต้นไม้)
    const direction = getDragOrientation(startPoint, rawEndPoint, plants);

    if (placementMode === 'over_plants') {
        return computeOverPlantsMode(startPoint, rawEndPoint, plants, adaptiveThreshold, direction);
    } else {
        return computeBetweenPlantsMode(
            startPoint,
            rawEndPoint,
            plants,
            adaptiveThreshold,
            direction
        );
    }
};

// ฟังก์ชันใหม่สำหรับคำนวณท่อสีเขียวที่เริ่มจากท่อเมนรอง
export const computeAlignedLateralFromMainPipe = (
    snappedStartPoint: Coordinate, // จุดเริ่มต้นที่ snap ไปท่อเมนรองแล้ว
    rawEndPoint: Coordinate,
    plants: PlantLocation[],
    placementMode: 'over_plants' | 'between_plants',
    snapThreshold: number = 20
): { alignedEnd: Coordinate; selectedPlants: PlantLocation[]; snappedStart: Coordinate } => {
    if (!snappedStartPoint || !rawEndPoint) {
        return {
            alignedEnd: rawEndPoint,
            selectedPlants: [],
            snappedStart: snappedStartPoint || rawEndPoint,
        };
    }

    // ตรวจสอบกรณีไม่มีต้นไม้ - ให้ใช้เส้นตรงจาก snappedStart ไป rawEnd
    if (!plants || plants.length === 0) {
        return { alignedEnd: rawEndPoint, selectedPlants: [], snappedStart: snappedStartPoint };
    }

    // กำหนดทิศทางของท่อจาก snappedStartPoint ไป rawEndPoint (พิจารณาการหมุนของต้นไม้)
    const direction = getDragOrientation(snappedStartPoint, rawEndPoint, plants);

    if (placementMode === 'over_plants') {
        return computeOverPlantsModeFromMainPipe(
            snappedStartPoint,
            rawEndPoint,
            plants,
            snapThreshold,
            direction
        );
    } else {
        return computeBetweenPlantsModeFromMainPipe(
            snappedStartPoint,
            rawEndPoint,
            plants,
            snapThreshold,
            direction
        );
    }
};

// โหมด A: วางทับแนวต้นไม้ (ปรับปรุงใหม่ตามเงื่อนไขที่ระบุ)
export const computeOverPlantsMode = (
    initialStartPoint: Coordinate,
    rawEndPoint: Coordinate,
    plants: PlantLocation[],
    snapThreshold: number,
    direction: 'rows' | 'columns'
): { alignedEnd: Coordinate; selectedPlants: PlantLocation[]; snappedStart: Coordinate } => {
    const rows = groupPlantsByRows(plants);
    const cols = groupPlantsByColumns(plants);

    // ฟังก์ชันช่วย: หาต้นไม้ที่ใกล้ initialStartPoint ที่สุดในกลุ่ม
    const findClosestPlantToStart = (
        group: PlantLocation[]
    ): { plant: PlantLocation; distance: number } | null => {
        if (group.length === 0) return null;
        let closest: { plant: PlantLocation; distance: number } | null = null;
        group.forEach((p) => {
            const dist = calculateDistanceBetweenPoints(initialStartPoint, p.position);
            if (!closest || dist < closest.distance) {
                closest = { plant: p, distance: dist };
            }
        });
        return closest;
    };

    // หาแถวหรือคอลัมน์ตามเงื่อนไข: "ต้นไม้ต้นแรกที่ท่อย่อยวิ่งผ่าใกล้ใครที่สุด"
    interface OverPlantsAlignment {
        type: 'row' | 'col';
        plants: PlantLocation[];
        firstPlantDistance: number; // ระยะห่างของ "ต้นไม้ต้นแรก" จาก initialStartPoint
        firstPlant: PlantLocation; // ต้นไม้ต้นแรกที่ใกล้ initialStartPoint ที่สุด
        centerLine: { start: Coordinate; end: Coordinate };
    }

    let bestAlignment: OverPlantsAlignment | null = null;

    // เลือกกลุ่มต้นไม้ตามทิศทางที่กำหนด
    const targetGroups = direction === 'rows' ? rows : cols;
    const groupType = direction === 'rows' ? 'row' : 'col';

    // ตรวจสอบกลุ่มต้นไม้ตามทิศทางที่เลือก
    targetGroups.forEach((group, groupIndex) => {
        if (group.length < 2) return;

        const closestToStart = findClosestPlantToStart(group);
        if (!closestToStart) return;

        // เพิ่ม snapThreshold ให้มากขึ้นสำหรับการ snap ไปยังแถว/คอลัมน์
        const adjustedSnapThreshold = snapThreshold * 2; // เพิ่มเป็น 2 เท่า

        // เลือกกลุ่มที่มี "ต้นไม้ต้นแรก" ใกล้ initialStartPoint ที่สุด และอยู่ในระยะ snapThreshold
        if (
            closestToStart.distance <= adjustedSnapThreshold &&
            (!bestAlignment || closestToStart.distance < bestAlignment.firstPlantDistance)
        ) {
            // สร้างเส้นกึ่งกลางของกลุ่ม - ปรับให้ยาวเต็มแถว/คอลัมน์เพื่อให้ระบบสามารถ snap ได้
            let fullCenterLine: { start: Coordinate; end: Coordinate };

            if (direction === 'rows') {
                // สำหรับแถว: เรียงตาม lng
                const sortedByLng = [...group].sort((a, b) => a.position.lng - b.position.lng);
                fullCenterLine = {
                    start: sortedByLng[0].position,
                    end: sortedByLng[sortedByLng.length - 1].position,
                };
            } else {
                // สำหรับคอลัมน์: ใช้ lng coordinate ที่คงที่ และเรียงตาม lat
                const sortedByLat = [...group].sort((a, b) => a.position.lat - b.position.lat);
                const avgLng = group.reduce((sum, p) => sum + p.position.lng, 0) / group.length;
                fullCenterLine = {
                    start: { lat: sortedByLat[0].position.lat, lng: avgLng },
                    end: { lat: sortedByLat[sortedByLat.length - 1].position.lat, lng: avgLng },
                };
            }

            bestAlignment = {
                type: groupType,
                plants: group,
                firstPlantDistance: closestToStart.distance,
                firstPlant: closestToStart.plant,
                centerLine: fullCenterLine,
            };
        }
    });

    if (!bestAlignment) {
        return { alignedEnd: rawEndPoint, selectedPlants: [], snappedStart: initialStartPoint };
    }

    // Type assertion to help TypeScript understand bestAlignment is not null
    const alignment = bestAlignment as OverPlantsAlignment;

    // คำนวณ snappedStart: จุดที่ projection ของ initialStartPoint ลงบนเส้นกึ่งกลางของแถว/คอลัมน์ที่เลือก
    // แต่ไม่ให้ขยับไกลเกินไปจากจุดเดิม
    const projectedStart = findClosestPointOnLineSegment(
        initialStartPoint,
        alignment.centerLine.start,
        alignment.centerLine.end
    );
    const distanceToProjection = calculateDistanceBetweenPoints(initialStartPoint, projectedStart);

    // ถ้าระยะห่างไกลกว่า snapThreshold ให้ใช้จุดเดิม
    const snappedStart = distanceToProjection <= snapThreshold ? projectedStart : initialStartPoint;

    // ค้นหาจุดที่ใกล้ที่สุดบนเส้นกึ่งกลางของแถว/คอลัมน์ที่เลือก โดยใช้ตำแหน่งเมาส์
    // แทนที่จะใช้ปลายของแถว/คอลัมน์ทั้งหมด ให้ใช้ตำแหน่งที่เมาส์ลากไป
    const alignedEnd = findClosestPointOnLineSegment(
        rawEndPoint,
        alignment.centerLine.start,
        alignment.centerLine.end
    );

    // เลือกต้นไม้จากแถว/คอลัมน์ที่เลือก เฉพาะที่อยู่ระหว่าง snappedStart และ alignedEnd - ปรับปรุงให้แม่นยำขึ้น
    const selectedPlants = alignment.plants.filter((plant, index) => {
        // หาตำแหน่งของต้นไม้บนเส้นกึ่งกลางของแถว/คอลัมน์
        const plantProjected = findClosestPointOnLineSegment(
            plant.position,
            alignment.centerLine.start,
            alignment.centerLine.end
        );

        // คำนวณระยะทาง lateral pipe ที่แท้จริง
        const totalPipeDistance = calculateDistanceBetweenPoints(snappedStart, alignedEnd);

        // ตรวจสอบว่าต้นไม้อยู่ระหว่าง snappedStart และ alignedEnd หรือไม่
        let isInRange = false;

        if (alignment.type === 'row') {
            // สำหรับแถว: ตรวจสอบตาม lng ระหว่าง snappedStart และ alignedEnd
            const minLng = Math.min(snappedStart.lng, alignedEnd.lng);
            const maxLng = Math.max(snappedStart.lng, alignedEnd.lng);
            const buffer = Math.max(0.000001, (maxLng - minLng) * 0.05); // 5% buffer หรือค่าต่ำสุด
            isInRange =
                plantProjected.lng >= minLng - buffer && plantProjected.lng <= maxLng + buffer;
        } else {
            // สำหรับคอลัมน์: ตรวจสอบตาม lat ระหว่าง snappedStart และ alignedEnd
            const minLat = Math.min(snappedStart.lat, alignedEnd.lat);
            const maxLat = Math.max(snappedStart.lat, alignedEnd.lat);
            const buffer = Math.max(0.000001, (maxLat - minLat) * 0.05); // 5% buffer หรือค่าต่ำสุด
            isInRange =
                plantProjected.lat >= minLat - buffer && plantProjected.lat <= maxLat + buffer;
        }

        // ตรวจสอบว่าต้นไม้อยู่ใกล้แถว/คอลัมน์ที่เลือกเพียงพอ - ปรับปรุงให้ adaptive ตาม density
        const distanceToLine = calculateDistanceBetweenPoints(plant.position, plantProjected);

        // คำนวณ tolerance แบบ adaptive based on pipe length และ plant density
        let adaptiveTolerance = 2.0; // default 2 meters
        if (totalPipeDistance > 0) {
            // ถ้าท่อสั้น (< 10m) ใช้ tolerance เล็ก, ถ้าท่อยาว (> 50m) ใช้ tolerance ใหญ่
            adaptiveTolerance = Math.max(1.0, Math.min(4.0, totalPipeDistance / 25)); // 1-4 เมตร
        }

        const result = isInRange && distanceToLine <= adaptiveTolerance;

        return result;
    });

    return { alignedEnd, selectedPlants, snappedStart };
};

// โหมด B: วางระหว่างแนวต้นไม้ (ปรับปรุงใหม่ตามเงื่อนไขที่ระบุ)
export const computeBetweenPlantsMode = (
    initialStartPoint: Coordinate,
    rawEndPoint: Coordinate,
    plants: PlantLocation[],
    snapThreshold: number,
    direction: 'rows' | 'columns'
): { alignedEnd: Coordinate; selectedPlants: PlantLocation[]; snappedStart: Coordinate } => {
    const rows = groupPlantsByRows(plants);
    const cols = groupPlantsByColumns(plants);

    // ฟังก์ชันช่วย: หาต้นไม้ที่ใกล้ initialStartPoint ที่สุดจากคู่แถว/คอลัมน์
    const findClosestPlantToStartInPair = (
        group1: PlantLocation[],
        group2: PlantLocation[]
    ): { plant: PlantLocation; distance: number } | null => {
        const allPlants = [...group1, ...group2];
        if (allPlants.length === 0) return null;

        let closest: { plant: PlantLocation; distance: number } | null = null;
        allPlants.forEach((p) => {
            const dist = calculateDistanceBetweenPoints(initialStartPoint, p.position);
            if (!closest || dist < closest.distance) {
                closest = { plant: p, distance: dist };
            }
        });
        return closest;
    };

    // เลือกกลุ่มต้นไม้ตามทิศทางที่กำหนด
    const targetGroups = direction === 'rows' ? rows : cols;
    const groupType = direction === 'rows' ? 'between_rows' : 'between_cols';

    // หา "ต้นไม้ต้นแรก" ในแต่ละคู่แถว/คอลัมน์ที่ใกล้ initialStartPoint ที่สุด
    interface BetweenPlantsAlignment {
        type: 'between_rows' | 'between_cols';
        row1: PlantLocation[];
        row2: PlantLocation[];
        firstPlantDistance: number; // ระยะห่างของ "ต้นไม้ต้นแรก" จาก initialStartPoint
        firstPlant: PlantLocation; // ต้นไม้ต้นแรกที่ใกล้ initialStartPoint ที่สุดในคู่นี้
        centerLine: { start: Coordinate; end: Coordinate };
    }

    let bestAlignment: BetweenPlantsAlignment | null = null;

    // ตรวจสอบคู่แถว/คอลัมน์ที่ติดกัน
    for (let i = 0; i < targetGroups.length - 1; i++) {
        const group1 = targetGroups[i];
        const group2 = targetGroups[i + 1];

        if (group1.length < 2 || group2.length < 2) continue;

        // 🔧 เพิ่มการตรวจสอบระยะห่างระหว่างแถว/คอลัมน์ (ไม่ควรเกิน 15 เมตร)
        const group1CenterCheck = getPlantGroupCenter(group1);
        const group2CenterCheck = getPlantGroupCenter(group2);
        const distanceBetweenGroupsCheck = calculateDistanceBetweenPoints(
            group1CenterCheck,
            group2CenterCheck
        );

        // ถ้าแถว/คอลัมน์อยู่ไกลกันเกิน 15 เมตร ให้ข้ามไป
        if (distanceBetweenGroupsCheck > 15.0) {
            continue;
        }

        const closestToStart = findClosestPlantToStartInPair(group1, group2);
        if (!closestToStart) continue;

        // เพิ่ม snapThreshold ให้มากขึ้นสำหรับการ snap ไปยังแถว/คอลัมน์
        const adjustedSnapThreshold = snapThreshold * 3; // เพิ่มเป็น 3 เท่าเพื่อให้หาคู่แถว/คอลัมน์ได้ง่ายขึ้น

        // เพิ่มการตรวจสอบระยะห่างระหว่างคู่แถว/คอลัมน์เพื่อให้แน่ใจว่าเลือกคู่ที่เหมาะสม
        const group1CenterCalc = {
            lat: group1.reduce((sum, p) => sum + p.position.lat, 0) / group1.length,
            lng: group1.reduce((sum, p) => sum + p.position.lng, 0) / group1.length,
        };
        const group2CenterCalc = {
            lat: group2.reduce((sum, p) => sum + p.position.lat, 0) / group2.length,
            lng: group2.reduce((sum, p) => sum + p.position.lng, 0) / group2.length,
        };
        const distanceBetweenGroupsCalc = calculateDistanceBetweenPoints(
            group1CenterCalc,
            group2CenterCalc
        );

        // เลือกคู่แถว/คอลัมน์ที่มี "ต้นไม้ต้นแรก" ใกล้ initialStartPoint ที่สุด และอยู่ในระยะ snapThreshold

        // ตรวจสอบว่าคู่แถว/คอลัมน์มีระยะห่างที่เหมาะสม (ไม่ใกล้หรือไกลเกินไป)
        const minGroupDistance = 1.0; // ลดระยะห่างขั้นต่ำ (เมตร)
        const maxGroupDistance = 20.0; // เพิ่มระยะห่างสูงสุด (เมตร) เพื่อให้รองรับการปลูกที่ห่างกันมาก

        // เพิ่มการตรวจสอบความเหมาะสมของคู่แถว/คอลัมน์
        const isSuitablePair =
            closestToStart.distance <= adjustedSnapThreshold &&
            distanceBetweenGroupsCalc >= minGroupDistance &&
            distanceBetweenGroupsCalc <= maxGroupDistance;

        // เพิ่มการตรวจสอบระยะห่างจากจุดเริ่มต้นไปยังเส้นกึ่งกลางของคู่แถว/คอลัมน์
        const centerLineStart = {
            lat: (group1[0].position.lat + group2[0].position.lat) / 2,
            lng: (group1[0].position.lng + group2[0].position.lng) / 2,
        };
        const centerLineEnd = {
            lat:
                (group1[group1.length - 1].position.lat + group2[group2.length - 1].position.lat) /
                2,
            lng:
                (group1[group1.length - 1].position.lng + group2[group2.length - 1].position.lng) /
                2,
        };
        const closestPointOnCenterLine = findClosestPointOnLineSegment(
            initialStartPoint,
            centerLineStart,
            centerLineEnd
        );
        const distanceToCenterLine = calculateDistanceBetweenPoints(
            initialStartPoint,
            closestPointOnCenterLine
        );

        // เพิ่มการตรวจสอบความเหมาะสมเพิ่มเติม
        const isOptimalDistance =
            distanceBetweenGroupsCalc >= 2.0 && distanceBetweenGroupsCalc <= 15.0; // ปรับระยะห่างที่เหมาะสมที่สุดให้หลวมขึ้น

        // ปรับปรุงการเลือกคู่แถว/คอลัมน์ให้แม่นยำขึ้น
        const isBetterChoice =
            !bestAlignment ||
            distanceToCenterLine < bestAlignment.firstPlantDistance * 0.7 || // ดีกว่า 30%
            (distanceToCenterLine <= bestAlignment.firstPlantDistance * 0.9 && isOptimalDistance); // ใกล้กว่าและระยะห่างเหมาะสม

        // เพิ่มการตรวจสอบว่าจุดเริ่มต้นอยู่ใกล้เส้นกึ่งกลางของคู่แถว/คอลัมน์นี้
        const isCloseToCenterLine = distanceToCenterLine <= adjustedSnapThreshold * 0.8; // เพิ่มขึ้นเป็น 0.8 เพื่อให้หลวมขึ้น

        // เพิ่มการตรวจสอบความเหมาะสมของคู่แถว/คอลัมน์
        const isGoodPair = isSuitablePair && isBetterChoice && isCloseToCenterLine;

        if (isGoodPair) {
            // สร้างเส้นกึ่งกลางระหว่างคู่แถว/คอลัมน์ - ปรับให้ยาวเต็มเพื่อให้ระบบสามารถ snap ได้
            let fullCenterLine: { start: Coordinate; end: Coordinate };

            if (direction === 'rows') {
                // สำหรับระหว่างแถว: เรียงตาม lng และหาจุดกึ่งกลาง
                const sorted1ByLng = [...group1].sort((a, b) => a.position.lng - b.position.lng);
                const sorted2ByLng = [...group2].sort((a, b) => a.position.lng - b.position.lng);

                const start1 = sorted1ByLng[0].position;
                const end1 = sorted1ByLng[sorted1ByLng.length - 1].position;
                const start2 = sorted2ByLng[0].position;
                const end2 = sorted2ByLng[sorted2ByLng.length - 1].position;

                // หาจุดกึ่งกลางระหว่างแถว
                const centerStart = {
                    lat: (start1.lat + start2.lat) / 2,
                    lng: (start1.lng + start2.lng) / 2,
                };
                const centerEnd = {
                    lat: (end1.lat + end2.lat) / 2,
                    lng: (end1.lng + end2.lng) / 2,
                };

                fullCenterLine = { start: centerStart, end: centerEnd };
            } else {
                // สำหรับระหว่างคอลัมน์: ใช้ lng coordinate ที่คงที่ และเรียงตาม lat
                const sorted1ByLat = [...group1].sort((a, b) => a.position.lat - b.position.lat);
                const sorted2ByLat = [...group2].sort((a, b) => a.position.lat - b.position.lat);

                const avgLng1 = group1.reduce((sum, p) => sum + p.position.lng, 0) / group1.length;
                const avgLng2 = group2.reduce((sum, p) => sum + p.position.lng, 0) / group2.length;
                const avgLng = (avgLng1 + avgLng2) / 2;

                // หาจุดกึ่งกลางระหว่างคอลัมน์
                const centerStart = {
                    lat: (sorted1ByLat[0].position.lat + sorted2ByLat[0].position.lat) / 2,
                    lng: avgLng,
                };
                const centerEnd = {
                    lat:
                        (sorted1ByLat[sorted1ByLat.length - 1].position.lat +
                            sorted2ByLat[sorted2ByLat.length - 1].position.lat) /
                        2,
                    lng: avgLng,
                };

                fullCenterLine = { start: centerStart, end: centerEnd };
            }

            bestAlignment = {
                type: groupType,
                row1: group1,
                row2: group2,
                firstPlantDistance: closestToStart.distance,
                firstPlant: closestToStart.plant,
                centerLine: fullCenterLine,
            };
        }
    }

    if (!bestAlignment) {
        // 🚀 Fallback: หาต้นไม้ทั้งหมดที่อยู่ใกล้เส้นท่อตรงจาก initialStartPoint ไป rawEndPoint
        const allPlants = [...plants];
        const directPlants = allPlants.filter((plant) => {
            const closestPoint = findClosestPointOnLineSegment(
                plant.position,
                initialStartPoint,
                rawEndPoint
            );
            const distance = calculateDistanceBetweenPoints(plant.position, closestPoint);

            return distance <= 15.0; // ระยะทน 15 เมตร
        });
        return {
            alignedEnd: rawEndPoint,
            selectedPlants: directPlants,
            snappedStart: initialStartPoint,
        };
    }

    // คำนวณ snappedStart: จุดที่ projection ของ initialStartPoint ลงบนเส้นกึ่งกลาง
    // เพิ่มการตรวจสอบว่าจุดเริ่มต้นควร snap ไปยังคู่แถว/คอลัมน์ที่ถูกต้อง
    // แต่ไม่ให้ขยับไกลเกินไปจากจุดเดิม
    const projectedStart = findClosestPointOnLineSegment(
        initialStartPoint,
        bestAlignment.centerLine.start,
        bestAlignment.centerLine.end
    );
    const distanceToProjection = calculateDistanceBetweenPoints(initialStartPoint, projectedStart);

    // ถ้าระยะห่างไกลกว่า snapThreshold ให้ใช้จุดเดิม
    const snappedStart = distanceToProjection <= snapThreshold ? projectedStart : initialStartPoint;

    // ตรวจสอบว่าจุดเริ่มต้น snap ไปยังคู่แถว/คอลัมน์ที่ถูกต้องหรือไม่
    const distanceToCenterLine = calculateDistanceBetweenPoints(initialStartPoint, snappedStart);

    // ค้นหาจุดที่ใกล้ที่สุดบนเส้นกึ่งกลาง
    // สำคัญ: ต้องใช้เส้นกึ่งกลางของแถว/คอลัมน์เท่านั้น ไม่ใช่ rawEndPoint
    const alignedEnd = findClosestPointOnLineSegment(
        rawEndPoint,
        bestAlignment.centerLine.start,
        bestAlignment.centerLine.end
    );

    // เลือกต้นไม้จากคู่แถว/คอลัมน์ที่เลือก เฉพาะที่อยู่ระหว่าง snappedStart และ alignedEnd
    const allPlantsInPair = [...bestAlignment.row1, ...bestAlignment.row2];

    const selectedPlants = allPlantsInPair.filter((plant, index) => {
        // หาตำแหน่งของต้นไม้บนเส้นกึ่งกลาง
        const plantProjected = findClosestPointOnLineSegment(
            plant.position,
            bestAlignment.centerLine.start,
            bestAlignment.centerLine.end
        );

        // 🔧 เพิ่มการตรวจสอบว่าต้นไม้อยู่ภายในช่วงของท่อย่อยจริงๆ ไม่เกินปลาย
        const distanceToStart = calculateDistanceBetweenPoints(plantProjected, snappedStart);
        const distanceToEnd = calculateDistanceBetweenPoints(plantProjected, alignedEnd);
        const lateralLength = calculateDistanceBetweenPoints(snappedStart, alignedEnd);

        // 🔧 คำนวณ tolerance ตามระยะห่างเฉลี่ยของต้นไม้ในคู่แถว/คอลัมน์
        const calculatePlantSpacing = (plants: PlantLocation[]): number => {
            if (plants.length < 2) return 5.0; // ค่าเริ่มต้น
            let totalDistance = 0;
            let count = 0;
            for (let i = 0; i < plants.length - 1; i++) {
                const distance = calculateDistanceBetweenPoints(
                    plants[i].position,
                    plants[i + 1].position
                );
                totalDistance += distance;
                count++;
            }
            return totalDistance / count;
        };

        const row1Spacing = calculatePlantSpacing(bestAlignment.row1);
        const row2Spacing = calculatePlantSpacing(bestAlignment.row2);
        const avgPlantSpacing = (row1Spacing + row2Spacing) / 2;
        const pipeLengthTolerance = Math.max(2.0, avgPlantSpacing * 0.4); // อย่างน้อย 2 เมตร หรือ 40% ของระยะห่างต้นไม้

        // ตรวจสอบว่า projected point อยู่ภายในช่วงของท่อย่อย (ปรับ tolerance ตามระยะห่างต้นไม้)
        const isWithinPipeLength =
            distanceToStart + distanceToEnd <= lateralLength + pipeLengthTolerance;

        // ตรวจสอบว่าต้นไม้อยู่ระหว่าง snappedStart และ alignedEnd หรือไม่ (เข้มงวดขึ้น)
        let isInRange = false;

        if (bestAlignment.type === 'between_rows') {
            // สำหรับระหว่างแถว: ตรวจสอบตาม lng - เข้มงวดขึ้น
            const minLng = Math.min(snappedStart.lng, alignedEnd.lng);
            const maxLng = Math.max(snappedStart.lng, alignedEnd.lng);
            // ปรับ tolerance ตามระยะห่างต้นไม้ - สำหรับพืชที่ปลูกห่างกันมากจะมี tolerance มากขึ้น
            const lngTolerance = Math.max(0.000005, avgPlantSpacing * 0.00001); // ขั้นต่ำ 0.5 เมตร
            isInRange =
                plantProjected.lng >= minLng + lngTolerance &&
                plantProjected.lng <= maxLng - lngTolerance;
        } else {
            // สำหรับระหว่างคอลัมน์: ตรวจสอบตาม lat - เข้มงวดขึ้น
            const minLat = Math.min(snappedStart.lat, alignedEnd.lat);
            const maxLat = Math.max(snappedStart.lat, alignedEnd.lat);
            // ปรับ tolerance ตามระยะห่างต้นไม้ - สำหรับพืชที่ปลูกห่างกันมากจะมี tolerance มากขึ้น
            const latTolerance = Math.max(0.000005, avgPlantSpacing * 0.00001); // ขั้นต่ำ 0.5 เมตร
            isInRange =
                plantProjected.lat >= minLat + latTolerance &&
                plantProjected.lat <= maxLat - latTolerance;
        }

        // 🔧 เพิ่มการตรวจสอบว่าต้นไม้อยู่ระหว่างแถว/คอลัมน์จริงๆ
        let isBetweenPlantPairs = false;
        if (bestAlignment.type === 'between_rows') {
            // สำหรับ between_rows: ตรวจสอบว่าต้นไม้อยู่ระหว่าง lat ของแถวที่ 1 และแถวที่ 2
            const row1LatAvg =
                bestAlignment.row1.reduce((sum, p) => sum + p.position.lat, 0) /
                bestAlignment.row1.length;
            const row2LatAvg =
                bestAlignment.row2.reduce((sum, p) => sum + p.position.lat, 0) /
                bestAlignment.row2.length;
            const minRowLat = Math.min(row1LatAvg, row2LatAvg);
            const maxRowLat = Math.max(row1LatAvg, row2LatAvg);
            isBetweenPlantPairs =
                plant.position.lat >= minRowLat && plant.position.lat <= maxRowLat;
        } else {
            // สำหรับ between_cols: ตรวจสอบว่าต้นไม้อยู่ระหว่าง lng ของคอลัมน์ที่ 1 และคอลัมน์ที่ 2
            const col1LngAvg =
                bestAlignment.row1.reduce((sum, p) => sum + p.position.lng, 0) /
                bestAlignment.row1.length;
            const col2LngAvg =
                bestAlignment.row2.reduce((sum, p) => sum + p.position.lng, 0) /
                bestAlignment.row2.length;
            const minColLng = Math.min(col1LngAvg, col2LngAvg);
            const maxColLng = Math.max(col1LngAvg, col2LngAvg);
            isBetweenPlantPairs =
                plant.position.lng >= minColLng && plant.position.lng <= maxColLng;
        }

        // ตรวจสอบว่าต้นไม้อยู่ใกล้เส้นกึ่งกลางเพียงพอ (ปรับ tolerance ตามระยะห่างต้นไม้)
        const distanceToLine = calculateDistanceBetweenPoints(plant.position, plantProjected);
        const distanceTolerance = Math.max(1.5, avgPlantSpacing * 0.3); // อย่างน้อย 1.5 เมตร หรือ 30% ของระยะห่างต้นไม้
        const result =
            isInRange &&
            isWithinPipeLength &&
            distanceToLine <= distanceTolerance &&
            isBetweenPlantPairs;

        return result;
    });

    // 🚀 Fallback mechanism: ถ้าไม่มีต้นไม้ถูกเลือกจากการกรอง ให้หาต้นไม้ที่ใกล้เส้นท่อย่อยที่สุด
    if (selectedPlants.length === 0 && allPlantsInPair.length > 0) {
        // หาต้นไม้ทั้งหมดที่อยู่ในระยะใกล้เส้นท่อย่อย (ลดจาก 15 เป็น 8 เมตร)
        const fallbackPlants = allPlantsInPair.filter((plant) => {
            const lateralStart = snappedStart;
            const lateralEnd = alignedEnd;
            const closestPoint = findClosestPointOnLineSegment(
                plant.position,
                lateralStart,
                lateralEnd
            );
            const distance = calculateDistanceBetweenPoints(plant.position, closestPoint);

            // ปรับ fallback tolerance ให้เหมาะสมกับการปลูกที่มีระยะห่างต่างกัน
            return distance <= 5.0; // เพิ่มเป็น 5 เมตร เพื่อรองรับพืชที่ปลูกห่างกันมาก
        });

        if (fallbackPlants.length > 0) {
            return { alignedEnd, selectedPlants: fallbackPlants, snappedStart };
        }
    }

    return { alignedEnd, selectedPlants, snappedStart };
};

// ฟังก์ชันคำนวณความต้องการน้ำรวม
export const calculateTotalWaterNeed = (plants: PlantLocation[]): number => {
    return plants.reduce((total, plant) => total + plant.plantData.waterNeed, 0);
};

// ฟังก์ชันสร้าง ID สำหรับท่อย่อย
export const generateLateralPipeId = (): string => {
    return `lateral_${Date.now()}_${Math.random().toString(36).substr(2, 9)}`;
};

// ฟังก์ชันสร้างท่อแยกย่อย (Emitter Lines)
// 🔧 แก้ไขตามความต้องการ: สร้าง emitterLines เฉพาะโหมด 'between_plants' เท่านั้น
export const generateEmitterLines = (
    lateralPipeId: string,
    lateralStart: Coordinate,
    lateralEnd: Coordinate,
    plants: PlantLocation[],
    emitterDiameter: number = 4,
    placementMode?: 'over_plants' | 'between_plants'
): any[] => {
    // ⚠️ สร้างเฉพาะโหมด 'between_plants' เท่านั้น
    // โหมด 'over_plants' ท่อวางทับแนวต้นไม้โดยตรง จึงไม่ต้องมีท่อย่อยแยก
    if (placementMode !== 'between_plants') {
        return []; // ไม่สร้าง emitterLines สำหรับโหมดอื่น
    }

    const emitterLines: any[] = [];

    // สร้าง emitterLines สำหรับแต่ละต้นไม้ในโหมด between_plants
    plants.forEach((plant, index) => {
        // หาจุดที่ใกล้ที่สุดบนท่อย่อยสำหรับแต่ละต้นไม้
        const closestPointOnLateral = findClosestPointOnLineSegment(
            plant.position,
            lateralStart,
            lateralEnd
        );

        // สร้างท่อแยกย่อยขนาดเล็กจาก lateral pipe ไปยังต้นไม้
        const distance = calculateDistanceBetweenPoints(closestPointOnLateral, plant.position);

        // สร้างเฉพาะกับต้นไม้ที่อยู่ใกล้ท่อย่อย (ไม่เกิน 20 เมตร)
        if (distance <= 20) {
            const emitterLine = {
                id: `emitter_${lateralPipeId}_${index}`,
                lateralPipeId: lateralPipeId,
                plantId: plant.id,
                coordinates: [closestPointOnLateral, plant.position],
                length: distance,
                diameter: emitterDiameter,
                emitterType: 'drip',
            };

            emitterLines.push(emitterLine);
        }
    });

    return emitterLines;
};

// ฟังก์ชันสร้างท่อแขนงอัตโนมัติสำหรับโหมดวางระหว่างแนวต้นไม้
// **แก้ไข: สร้างท่อแยกย่อยเฉพาะต้นไม้ที่ลากถึงเท่านั้น**
export const generateEmitterLinesForBetweenPlantsMode = (
    lateralPipeId: string,
    lateralStart: Coordinate,
    lateralEnd: Coordinate,
    selectedPlants: PlantLocation[], // เปลี่ยนจาก plants เป็น selectedPlants
    emitterDiameter: number = 4
): any[] => {
    // 🔧 ตรวจสอบการวางแนวท่อเพื่อปรับ threshold ตามนั้น
    const latDiff = Math.abs(lateralEnd.lat - lateralStart.lat);
    const lngDiff = Math.abs(lateralEnd.lng - lateralStart.lng);
    const isVerticalPipe = latDiff > lngDiff; // ท่อในแนวตั้งถ้า lat เปลี่ยนมากกว่า lng

    const emitterLines: any[] = [];

    selectedPlants.forEach((plant) => {
        // 🔧 ปรับปรุงการคำนวณจุดเชื่อมต่อให้แม่นยำขึ้น
        const closestPointOnLateral = findClosestPointOnLineSegment(
            plant.position,
            lateralStart,
            lateralEnd
        );

        const distance = calculateDistanceBetweenPoints(closestPointOnLateral, plant.position);

        // 🔧 คำนวณระยะห่างเฉลี่ยของต้นไม้เพื่อปรับ threshold
        const calculatePlantSpacing = (): number => {
            if (selectedPlants.length < 2) return 5.0;
            let totalDistance = 0;
            let count = 0;
            for (let i = 0; i < selectedPlants.length - 1; i++) {
                const dist = calculateDistanceBetweenPoints(
                    selectedPlants[i].position,
                    selectedPlants[i + 1].position
                );
                totalDistance += dist;
                count++;
            }
            return totalDistance / count;
        };

        const avgSpacing = calculatePlantSpacing();
        const adaptiveMaxDistance = Math.max(8.0, avgSpacing * 0.8); // เพิ่ม threshold ให้ครอบคลุมมากขึ้น

        // สร้างท่อแยกย่อยด้วย threshold ที่ปรับตามระยะห่างต้นไม้
        if (distance <= adaptiveMaxDistance) {
            // 🔧 ปรับปรุงการสร้าง coordinates ให้แม่นยำขึ้น
            // สร้างเส้นตรงจาก closest point ไปยังต้นไม้โดยตรง
            const emitterLine = {
                id: `emitter_${lateralPipeId}_${plant.id}`,
                lateralPipeId: lateralPipeId,
                plantId: plant.id,
                coordinates: [
                    { lat: closestPointOnLateral.lat, lng: closestPointOnLateral.lng }, // จุดบนท่อย่อย
                    { lat: plant.position.lat, lng: plant.position.lng }, // ตำแหน่งต้นไม้
                ],
                length: distance,
                diameter: emitterDiameter,
                emitterType: 'drip',
                isVisible: true,
                isActive: true,
                connectionPoint: { lat: closestPointOnLateral.lat, lng: closestPointOnLateral.lng },
            };

            emitterLines.push(emitterLine);
        } else {
<<<<<<< HEAD
=======
            console.log(
                `❌ Skipped plant ${plant.id}: distance ${distance.toFixed(2)}m > max ${adaptiveMaxDistance.toFixed(1)}m`
            );
>>>>>>> c5427066
        }
    });

    return emitterLines;
};

// 🚀 ฟังก์ชันสร้าง emitter lines สำหรับ multi-segment lateral pipes
export const generateEmitterLinesForMultiSegment = (
    lateralPipeId: string,
    lateralCoordinates: Coordinate[], // เส้นทางท่อย่อยที่สมบูรณ์ (รวม waypoints)
    selectedPlants: PlantLocation[],
    emitterDiameter: number = 4
): any[] => {
    const emitterLines: any[] = [];

    selectedPlants.forEach((plant) => {
        // หาจุดที่ใกล้ที่สุดบนเส้นทางท่อย่อยทั้งหมด (multi-segment)
        let closestPoint: Coordinate | null = null;
        let minDistance = Infinity;

        // ตรวจสอบทุกส่วนของท่อย่อย
        for (let i = 0; i < lateralCoordinates.length - 1; i++) {
            const segmentStart = lateralCoordinates[i];
            const segmentEnd = lateralCoordinates[i + 1];

            const closestOnSegment = findClosestPointOnLineSegment(
                plant.position,
                segmentStart,
                segmentEnd
            );

            const distance = calculateDistanceBetweenPoints(closestOnSegment, plant.position);

            if (distance < minDistance) {
                minDistance = distance;
                closestPoint = closestOnSegment;
            }
        }

        // สร้างท่อแยกย่อยถ้าระยะห่างเหมาะสม
        if (closestPoint && minDistance <= 10.0) {
            const emitterLine = {
                id: `emitter_${lateralPipeId}_${plant.id}`,
                lateralPipeId: lateralPipeId,
                plantId: plant.id,
                coordinates: [closestPoint, plant.position],
                length: minDistance,
                diameter: emitterDiameter,
                emitterType: 'drip',
                isVisible: true,
                isActive: true,
                connectionPoint: closestPoint,
            };

            emitterLines.push(emitterLine);
        }
    });

    return emitterLines;
};

// ฟังก์ชันใหม่สำหรับรวมต้นไม้จากทุก segment ในการวาดแบบ multi-segment - แก้ไขปัญหาการนับซ้ำ
export const accumulatePlantsFromAllSegments = (
    allWaypoints: Coordinate[], // รวม startPoint, waypoints, currentPoint
    plants: PlantLocation[],
    placementMode: 'over_plants' | 'between_plants',
    snapThreshold: number = 20
): PlantLocation[] => {
    if (!allWaypoints || allWaypoints.length < 2) {
        return [];
    }

    // ใช้ computeMultiSegmentAlignment แทนการวนลูปเอง เพื่อป้องกันการนับซ้ำ
    const startPoint = allWaypoints[0];
    const waypoints = allWaypoints.slice(1, -1); // waypoints ระหว่างทาง
    const currentPoint = allWaypoints[allWaypoints.length - 1];

    const result = computeMultiSegmentAlignment(
        startPoint,
        waypoints,
        currentPoint,
        plants,
        placementMode,
        snapThreshold
    );

    return result.allSelectedPlants;
};

// ฟังก์ชันใหม่สำหรับคำนวณ multi-segment alignment - แก้ไขปัญหาการนับซ้ำ
export const computeMultiSegmentAlignment = (
    startPoint: Coordinate,
    waypoints: Coordinate[],
    currentPoint: Coordinate,
    plants: PlantLocation[],
    placementMode: 'over_plants' | 'between_plants',
    snapThreshold: number = 20
): {
    allSelectedPlants: PlantLocation[];
    totalWaterNeed: number;
    alignedEndPoint: Coordinate;
    segmentResults: Array<{
        startPoint: Coordinate;
        endPoint: Coordinate;
        selectedPlants: PlantLocation[];
        alignedEnd: Coordinate;
    }>;
} => {
    const allWaypoints = [startPoint, ...waypoints, currentPoint];
    const segmentResults: Array<{
        startPoint: Coordinate;
        endPoint: Coordinate;
        selectedPlants: PlantLocation[];
        alignedEnd: Coordinate;
    }> = [];

    let lastAlignedEnd = startPoint;
    const allSelectedPlants: PlantLocation[] = [];
    const processedPlantIds = new Set<string>();
    const waypointProximityThreshold = snapThreshold * 1.5; // ใช้ threshold ที่ใหญ่กว่าเล็กน้อย

    // 🎯 Segment layout explanation:
    // segment 0: startPoint → waypoint[0]   (i=0) ← ต้นไม้ตรง waypoint[0] นับที่นี่
    // segment 1: waypoint[0] → waypoint[1]  (i=1) ← ต้นไม้ตรง waypoint[1] นับที่นี่
    // segment 2: waypoint[1] → currentPoint (i=2) ← ไม่มี waypoint ตรงปลาย

    // ประมวลผลทีละ segment
    for (let i = 0; i < allWaypoints.length - 1; i++) {
        const segmentStart = i === 0 ? startPoint : lastAlignedEnd;
        const segmentEnd = allWaypoints[i + 1];

        // คำนวณการ align สำหรับ segment นี้
        const segmentResult = computeAlignedLateral(
            segmentStart,
            segmentEnd,
            plants,
            placementMode,
            snapThreshold
        );

        // 🚫 กรองต้นไม้ที่อยู่ใกล้ waypoint เพื่อป้องกันการนับซ้ำ
        const filteredSegmentPlants: PlantLocation[] = [];

        segmentResult.selectedPlants.forEach((plant) => {
            let shouldAddPlant = true;

            // ตรวจสอบว่าต้นไม้อยู่ใกล้ waypoint ใดหรือไม่
            for (let j = 0; j < waypoints.length; j++) {
                const waypoint = waypoints[j];
                const distanceToWaypoint = calculateDistanceBetweenPoints(plant.position, waypoint);

                // ถ้าต้นไม้อยู่ใกล้ waypoint
                if (distanceToWaypoint <= waypointProximityThreshold) {
                    // 🎯 ให้เป็นของ segment ที่จบที่ waypoint นั้น (ก่อนเลี้ยว)
                    // segment i จบที่ waypoint j เมื่อ i === j
                    if (i !== j) {
                        // segment นี้ไม่ใช่ segment ที่จบที่ waypoint นี้ จึงไม่เอาต้นไม้นี้
                        shouldAddPlant = false;
                        break;
                    } else {
                    }
                }
            }

            // เพิ่มต้นไม้เฉพาะที่ไม่ซ้ำและไม่อยู่ในพื้นที่ overlap
            if (shouldAddPlant && !processedPlantIds.has(plant.id)) {
                filteredSegmentPlants.push(plant);
                allSelectedPlants.push(plant);
                processedPlantIds.add(plant.id);
            }
        });

        // เก็บผลลัพธ์ของ segment (ใช้ plants ที่กรองแล้ว)
        segmentResults.push({
            startPoint: segmentStart,
            endPoint: segmentEnd,
            selectedPlants: filteredSegmentPlants,
            alignedEnd: segmentResult.alignedEnd,
        });

        // อัพเดท aligned end สำหรับ segment ถัดไป
        lastAlignedEnd = segmentResult.alignedEnd;
    }

    const totalWaterNeed = calculateTotalWaterNeed(allSelectedPlants);

    return {
        allSelectedPlants,
        totalWaterNeed,
        alignedEndPoint: lastAlignedEnd,
        segmentResults,
    };
};

// Export ฟังก์ชันที่จำเป็นสำหรับการใช้งานภายนอก
// Note: findPlantsInBetweenPlantsMode and findPlantsInOverPlantsMode are now exported directly

// โหมด A: วางทับแนวต้นไม้ (เริ่มจากท่อเมนรอง)
const computeOverPlantsModeFromMainPipe = (
    snappedStartPoint: Coordinate,
    rawEndPoint: Coordinate,
    plants: PlantLocation[],
    snapThreshold: number,
    direction: 'rows' | 'columns'
): { alignedEnd: Coordinate; selectedPlants: PlantLocation[]; snappedStart: Coordinate } => {
    return computeOverPlantsMode(snappedStartPoint, rawEndPoint, plants, snapThreshold, direction);
};

// โหมด B: วางระหว่างแนวต้นไม้ (เริ่มจากท่อเมนรอง)
const computeBetweenPlantsModeFromMainPipe = (
    snappedStartPoint: Coordinate,
    rawEndPoint: Coordinate,
    plants: PlantLocation[],
    snapThreshold: number,
    direction: 'rows' | 'columns'
): { alignedEnd: Coordinate; selectedPlants: PlantLocation[]; snappedStart: Coordinate } => {
    return computeBetweenPlantsMode(
        snappedStartPoint,
        rawEndPoint,
        plants,
        snapThreshold,
        direction
    );
};<|MERGE_RESOLUTION|>--- conflicted
+++ resolved
@@ -405,7 +405,6 @@
             if (!mainPipe.coordinates || mainPipe.coordinates.length < 2) {
                 continue;
             }
-<<<<<<< HEAD
             
             const mainEnd = mainPipe.coordinates[mainPipe.coordinates.length - 1];
             const mainZone = findPipeZone(mainPipe);
@@ -452,58 +451,6 @@
                     });
 
                     break; // หาเจอแล้ว ไม่ต้องตรวจสอบจุดอื่น
-=======
-
-            const subMainZone = findPipeZone(subMainPipe);
-
-            // 🔥 เข้มงวดการตรวจสอบโซน: เชื่อมต่อเฉพาะท่อที่อยู่ในโซนเดียวกัน
-            if (mainZone && subMainZone && mainZone !== subMainZone) {
-                continue;
-            }
-
-            // 🔥 ตรวจสอบปลายท่อเมนกับทุกจุดบนท่อเมนรอง (ไม่ใช่แค่จุดเริ่มต้น)
-            for (let i = 0; i < subMainPipe.coordinates.length - 1; i++) {
-                const segmentStart = subMainPipe.coordinates[i];
-                const segmentEnd = subMainPipe.coordinates[i + 1];
-
-                // หาจุดที่ใกล้ที่สุดบน segment นี้
-                const closestPoint = findClosestPointOnLineSegment(
-                    mainEnd,
-                    segmentStart,
-                    segmentEnd
-                );
-                const distance = calculateDistanceBetweenPoints(mainEnd, closestPoint);
-
-                if (distance <= snapThreshold) {
-                    // 🔥 ตรวจสอบว่าไม่ใช่การเชื่อมปลายต่อปลาย (end-to-end connection)
-                    const isEndToEndConnection =
-                        calculateDistanceBetweenPoints(mainEnd, segmentStart) <= snapThreshold ||
-                        calculateDistanceBetweenPoints(mainEnd, segmentEnd) <= snapThreshold;
-
-                    // 🔥 ตรวจสอบเพิ่มเติม: จุดเชื่อมต้องอยู่ภายใน segment (ไม่ใช่ endpoint)
-                    const segmentLength = calculateDistanceBetweenPoints(segmentStart, segmentEnd);
-                    const distanceFromStart = calculateDistanceBetweenPoints(
-                        closestPoint,
-                        segmentStart
-                    );
-                    const distanceFromEnd = calculateDistanceBetweenPoints(
-                        closestPoint,
-                        segmentEnd
-                    );
-                    const isWithinSegment = distanceFromStart > 1 && distanceFromEnd > 1; // อย่างน้อย 1 เมตรจาก endpoint
-
-                    if (!isEndToEndConnection && isWithinSegment) {
-                        connections.push({
-                            mainPipeId: mainPipe.id,
-                            subMainPipeId: subMainPipe.id,
-                            connectionPoint: {
-                                lat: parseFloat(closestPoint.lat.toFixed(8)),
-                                lng: parseFloat(closestPoint.lng.toFixed(8)),
-                            },
-                        });
-                        break; // หาเจอแล้ว ไม่ต้องตรวจสอบ segment อื่น
-                    }
->>>>>>> c5427066
                 }
             }
         }
@@ -582,7 +529,6 @@
             if (mainZone && subMainZone && mainZone !== subMainZone) {
                 continue;
             }
-<<<<<<< HEAD
             
             // 🔥 ตรวจสอบเฉพาะการเชื่อมต่อปลาย-ปลาย (End-to-End) - เฉพาะระยะไม่เกิน 1 เมตร
             const distance = calculateDistanceBetweenPoints(mainEnd, subMainStart);
@@ -593,17 +539,6 @@
                 const connectionPoint = {
                     lat: mainEnd.lat,
                     lng: mainEnd.lng
-=======
-
-            // 🔥 ตรวจสอบเฉพาะการเชื่อมต่อปลาย-ปลาย (End-to-End)
-            const distance = calculateDistanceBetweenPoints(mainEnd, subMainStart);
-
-            if (distance <= snapThreshold) {
-                // 🔥 ใช้จุดกึ่งกลางระหว่างปลายท่อเมนกับเริ่มท่อเมนรอง
-                const connectionPoint = {
-                    lat: (mainEnd.lat + subMainStart.lat) / 2,
-                    lng: (mainEnd.lng + subMainStart.lng) / 2,
->>>>>>> c5427066
                 };
 
                 connections.push({
@@ -791,12 +726,7 @@
                         });
                     }
                 } else {
-<<<<<<< HEAD
-=======
-                    console.log(
-                        `❌ Rejected lateral-submain connection: distance ${distance.toFixed(2)}m > threshold ${snapThreshold}m`
-                    );
->>>>>>> c5427066
+                    console.log(`❌ Rejected lateral-submain connection: distance ${distance.toFixed(2)}m > threshold ${snapThreshold}m`);
                 }
             }
         }
@@ -1068,7 +998,6 @@
 
                     if (distance <= snapThreshold) {
                         // 🔥 ตรวจสอบว่าไม่ใช่การเชื่อมปลายต่อปลาย (end-to-end connection)
-<<<<<<< HEAD
                         const isEndToEndConnection = 
                             (calculateDistanceBetweenPoints(endpoint.point, segmentStart) <= 1.0) ||
                             (calculateDistanceBetweenPoints(endpoint.point, segmentEnd) <= 1.0);
@@ -1082,28 +1011,6 @@
                         // 🔥 ตรวจสอบเพิ่มเติม: ต้องเป็น mid-connection จริงๆ (ไม่ใช่การเชื่อมปลายต่อปลาย)
                         const isActualMidConnection = !isEndToEndConnection && isWithinSegment && distance > 1.0;
                         
-=======
-                        const isEndToEndConnection =
-                            calculateDistanceBetweenPoints(endpoint.point, segmentStart) <=
-                                snapThreshold ||
-                            calculateDistanceBetweenPoints(endpoint.point, segmentEnd) <=
-                                snapThreshold;
-
-                        // 🔥 ตรวจสอบเพิ่มเติม: จุดเชื่อมต้องอยู่ภายใน segment (ไม่ใช่ endpoint)
-                        const segmentLength = calculateDistanceBetweenPoints(
-                            segmentStart,
-                            segmentEnd
-                        );
-                        const distanceFromStart = calculateDistanceBetweenPoints(
-                            closestPoint,
-                            segmentStart
-                        );
-                        const distanceFromEnd = calculateDistanceBetweenPoints(
-                            closestPoint,
-                            segmentEnd
-                        );
-                        const isWithinSegment = distanceFromStart > 1 && distanceFromEnd > 1; // อย่างน้อย 1 เมตรจาก endpoint
->>>>>>> c5427066
 
                         if (isActualMidConnection) {
                             // 🔥 สร้าง unique key เพื่อป้องกันการซ้ำซ้อน
@@ -1120,6 +1027,7 @@
                                 });
                             }
                         } else {
+                            console.log(`❌ Rejected lateral-submain connection: distance ${distance.toFixed(2)}m > threshold ${snapThreshold}m`);
                         }
                     }
                 }
@@ -1746,13 +1654,6 @@
                 }
             } catch (error) {
                 // Silent fallback - ถ้า grouping fail ให้ใช้ distance-based logic
-<<<<<<< HEAD
-=======
-                console.warn(
-                    'Layout analysis failed, falling back to distance-based orientation',
-                    error
-                );
->>>>>>> c5427066
             }
         }
     }
@@ -2658,12 +2559,9 @@
 
             emitterLines.push(emitterLine);
         } else {
-<<<<<<< HEAD
-=======
             console.log(
                 `❌ Skipped plant ${plant.id}: distance ${distance.toFixed(2)}m > max ${adaptiveMaxDistance.toFixed(1)}m`
             );
->>>>>>> c5427066
         }
     });
 
@@ -2824,6 +2722,7 @@
                         shouldAddPlant = false;
                         break;
                     } else {
+                        console.log(`❌ Rejected plant ${plant.id}: distance ${distanceToWaypoint.toFixed(2)}m > threshold ${waypointProximityThreshold}m`);
                     }
                 }
             }
