--- conflicted
+++ resolved
@@ -1,3 +1,4 @@
+/* eslint-disable @typescript-eslint/no-explicit-any */
 // @/pages/utils/greenHouseData.ts
 
 import { getCropByValue } from '@/pages/utils/cropData';
@@ -179,7 +180,7 @@
         
         // คำนวณการผลิต
         const crop = getCropByValue(plot.cropType || '');
-        let production: ProductionSummary = { totalPlants: 0, waterRequirementPerIrrigation: 0, estimatedYield: 0, estimatedIncome: 0 };
+        const production: ProductionSummary = { totalPlants: 0, waterRequirementPerIrrigation: 0, estimatedYield: 0, estimatedIncome: 0 };
         if (crop) {
             // คำนวณความหนาแน่นจากระยะห่างระหว่างแถวและต้น
             const density = crop.rowSpacing > 0 && crop.plantSpacing > 0 
@@ -216,29 +217,6 @@
     const allSubPipes = irrigationElements.filter((el: IrrigationElement) => el.type === 'sub-pipe');
     const allDripLines = irrigationElements.filter((el: IrrigationElement) => el.type === 'drip-line');
 
-<<<<<<< HEAD
-// Data migration and conversion helpers
-export const convertLegacyData = (legacyData: unknown): GreenhousePlanningData => {
-    const now = new Date().toISOString();
-    const data = legacyData as Record<string, unknown>;
-    const safePlanningMethod = (val: any): 'draw' | 'import' =>
-        val === 'draw' || val === 'import' ? val : 'draw';
-    const safeIrrigationMethod = (val: any): 'mini-sprinkler' | 'drip' | 'mixed' =>
-        val === 'mini-sprinkler' || val === 'drip' || val === 'mixed' ? val : 'mini-sprinkler';
-
-    return {
-        projectInfo: {
-            name: (data.projectName as string) || 'Greenhouse Project',
-            description: (data.description as string) || 'Greenhouse planning project',
-            planningMethod: safePlanningMethod(data.planningMethod),
-            createdAt: (data.createdAt as string) || now,
-            updatedAt: now,
-        },
-        crops: {
-            selectedCrops: (data.selectedCrops as string[]) || [],
-            assignments: (data.assignments as CropAssignment[]) || [],
-            totalCropTypes: (data.selectedCrops as string[])?.length || 0,
-=======
     const allMainLengths = allMainPipes.map((p: IrrigationElement) => pxToM(calculatePolylineLengthPx(p.points)));
     const allSubLengths = allSubPipes.map((p: IrrigationElement) => pxToM(calculatePolylineLengthPx(p.points)));
     const allDripLengths = allDripLines.map((p: IrrigationElement) => pxToM(calculatePolylineLengthPx(p.points)));
@@ -249,7 +227,6 @@
             irrigationMethod: irrigationMethod,
             createdAt: rawData.createdAt || new Date().toISOString(),
             updatedAt: new Date().toISOString(),
->>>>>>> d3457375
         },
         rawData: { shapes, irrigationElements, selectedCrops },
         summary: {
@@ -262,35 +239,11 @@
                 drip: { totalLength: allDripLengths.reduce((s, l) => s + l, 0), longest: Math.max(0, ...allDripLengths), count: allDripLengths.length },
                 totalLength: allMainLengths.reduce((s, l) => s + l, 0) + allSubLengths.reduce((s, l) => s + l, 0)
             },
-<<<<<<< HEAD
-            totalStructures: (data.shapes as Shape[])?.length || 0,
-        },
-        irrigation: {
-            systemInfo: {
-                method: safeIrrigationMethod(data.irrigationMethod),
-                totalWaterFlow: (data.totalWaterFlow as number) || 0,
-                operatingPressure: (data.operatingPressure as number) || 2.0,
-                coverage: (data.coverage as number) || 0,
-                efficiency: (data.efficiency as number) || 85,
-            },
-            elements: (data.irrigationElements as IrrigationElement[]) || [],
-            equipment: {
-                mainPipes: 0,
-                subPipes: 0,
-                pumps: 0,
-                solenoidValves: 0,
-                ballValves: 0,
-                sprinklers: 0,
-                dripLines: 0,
-                totalComponents: 0,
-                totalPipeLength: 0,
-=======
             overallEquipmentCount: {
                 pumps: irrigationElements.filter((el: IrrigationElement) => el.type === 'pump').length,
                 solenoidValves: irrigationElements.filter((el: IrrigationElement) => el.type === 'solenoid-valve').length,
                 ballValves: irrigationElements.filter((el: IrrigationElement) => el.type === 'ball-valve').length,
                 sprinklers: irrigationElements.filter((el: IrrigationElement) => el.type === 'sprinkler').length,
->>>>>>> d3457375
             },
             overallProduction: {
                 totalPlants: plotStats.reduce((sum, p) => sum + p.production.totalPlants, 0),
