// utils/googleMapsConfig.ts - แก้ไขการซูมและตำแหน่งปุ่มสลับแผนที่ + แก้ไข ReferenceError
export const GOOGLE_MAPS_CONFIG = {
    get apiKey() {
        const sources = [
            import.meta.env.VITE_GOOGLE_MAPS_API_KEY,
            (globalThis as unknown as { GOOGLE_MAPS_API_KEY?: string }).GOOGLE_MAPS_API_KEY,
            process.env?.REACT_APP_GOOGLE_MAPS_API_KEY,
        ];

        const apiKey = sources.find((key) => key && key.length > 20);

        if (!apiKey) {
            console.error(
                '❌ Google Maps API Key not found. Please set VITE_GOOGLE_MAPS_API_KEY in .env file'
            );
            return '';
        }

        console.log('✅ Google Maps API Key found:', {
            length: apiKey.length,
            preview: `${apiKey.substring(0, 10)}...`,
            environment: import.meta.env.MODE,
        });

        return apiKey;
    },

    libraries: ['places', 'geometry', 'drawing'] as ('places' | 'geometry' | 'drawing')[],

    version: 'weekly',

    defaultMapOptions: {
        mapTypeId: 'satellite',
        disableDefaultUI: false,
        zoomControl: true,
        streetViewControl: false,
        fullscreenControl: true,
        mapTypeControl: true,
        mapTypeControlOptions: {
<<<<<<< HEAD
            position: 'TOP_CENTER' as any,
            style: 'HORIZONTAL_BAR' as any,
=======
            position: 'LEFT_BOTTOM' as unknown, // ใช้ string แทน google.maps.ControlPosition.LEFT_BOTTOM
            style: 'HORIZONTAL_BAR' as unknown, // ใช้ string แทน google.maps.MapTypeControlStyle.HORIZONTAL_BAR
>>>>>>> 8659e78f
            mapTypeIds: ['roadmap', 'satellite', 'hybrid', 'terrain'],
        },
        minZoom: 1,
        maxZoom: 25,
        gestureHandling: 'greedy' as const,
        clickableIcons: false,
        scrollwheel: true,
        disableDoubleClickZoom: false,
    },

    placesConfig: {
        fields: [
            'place_id',
            'name',
            'formatted_address',
            'geometry',
            'types',
            'rating',
            'photos',
            'vicinity',
            'business_status',
            'price_level',
            'opening_hours',
        ],

        types: ['establishment', 'geocode'],

        language: 'en',
        region: 'US',
    },

    defaultCenter: { lat: 13.7563, lng: 100.5018 },

    searchCenter: { lat: 0, lng: 0 },
    searchRadius: 50000000,

    defaultZoom: {
        country: 6,
        city: 12,
        area: 15,
        building: 19,
        detail: 20,
        extreme: 21,
        house: 22,
        maximum: 25,
    },
};

export const GOOGLE_MAPS_ERRORS = {
    API_KEY_MISSING: {
        message: 'Google Maps API Key ไม่ได้ถูกตั้งค่า',
        solutions: [
            '1. สร้าง API Key ใน Google Cloud Console',
            '2. เปิดใช้งาน Maps JavaScript API',
            '3. เปิดใช้งาน Places API',
            '4. เพิ่ม VITE_GOOGLE_MAPS_API_KEY ในไฟล์ .env',
            '5. Restart dev server (npm run dev)',
        ],
    },
    API_KEY_INVALID: {
        message: 'Google Maps API Key ไม่ถูกต้อง',
        solutions: [
            '1. ตรวจสอบ API Key ใน Google Cloud Console',
            '2. ลบ domain restrictions (สำหรับ development)',
            '3. ตรวจสอบว่าเปิดใช้ Maps JavaScript API แล้ว',
            '4. ตรวจสอบว่าเปิดใช้ Places API แล้ว',
            '5. ตรวจสอบ billing account',
        ],
    },
    PLACES_API_ERROR: {
        message: 'Places API ไม่สามารถค้นหาได้',
        solutions: [
            '1. ตรวจสอบว่าเปิดใช้ Places API ใน Google Cloud Console',
            '2. ตรวจสอบ API Key permissions',
            '3. ตรวจสอบ quota limits',
            '4. ลองค้นหาด้วยคำค้นหาอื่น',
        ],
    },
    DEPRECATED_API: {
        message: 'กำลังใช้ Google Maps API เวอร์ชันเก่า',
        solutions: [
            '1. อัปเดตไปใช้ Advanced Markers',
            '2. ใช้ Places API (New)',
            '3. อัปเดต @googlemaps/react-wrapper',
            '4. ใช้ Google Maps Platform ใหม่',
        ],
    },
    PLACES_API_UNAVAILABLE: {
        message: 'Places API ไม่สามารถใช้งานได้',
        solutions: [
            '1. ตรวจสอบว่าเปิดใช้ Places API ใน Google Cloud Console',
            '2. ตรวจสอบ API Key มีสิทธิใช้ Places API',
            '3. ตรวจสอบ billing account ใช้งานได้',
            '4. ลองสร้าง API Key ใหม่',
        ],
    },
    QUOTA_EXCEEDED: {
        message: 'เกินขีดจำกัดการใช้งาน Google Maps API',
        solutions: [
            '1. ตรวจสอบ quota ใน Google Cloud Console',
            '2. เพิ่ม billing account หรือเปลี่ยน plan',
            '3. รอให้ quota reset (วันถัดไป)',
            '4. ปรับลด request frequency',
        ],
    },
    PERMISSION_DENIED: {
        message: 'API Key ไม่ได้รับอนุญาต',
        solutions: [
            '1. ตรวจสอบ API restrictions ใน Google Cloud Console',
            '2. เพิ่ม domain ใน HTTP referrers',
            '3. ตรวจสอบว่า API ถูกเปิดใช้งาน',
            '4. ลบ restrictions ชั่วคราวสำหรับ testing',
        ],
    },
};

export const validateGoogleMapsAPI = async (): Promise<{
    isValid: boolean;
    issues: string[];
    suggestions: string[];
}> => {
    const apiKey = GOOGLE_MAPS_CONFIG.apiKey;
    const issues: string[] = [];
    const suggestions: string[] = [];

    if (!apiKey) {
        issues.push('Google Maps API Key is missing');
        suggestions.push('Set VITE_GOOGLE_MAPS_API_KEY in .env file');
        suggestions.push('Restart development server after adding API key');
        return { isValid: false, issues, suggestions };
    }

    if (apiKey.length < 30) {
        issues.push('API Key appears to be invalid (too short)');
        suggestions.push('Check API key format in Google Cloud Console');
        return { isValid: false, issues, suggestions };
    }

    try {
        const testUrl = `https://maps.googleapis.com/maps/api/js?key=${apiKey}&libraries=places&v=weekly&callback=__googleMapsCallback`;
        const response = await fetch(testUrl, { method: 'HEAD' });

        if (!response.ok) {
            issues.push('API Key validation failed');
            suggestions.push('Check API key permissions in Google Cloud Console');
            suggestions.push('Enable Maps JavaScript API');
            suggestions.push('Enable Places API');
            suggestions.push('Remove domain restrictions if testing locally');
        }
    } catch {
        issues.push('Network error testing API key');
        suggestions.push('Check internet connection');
        suggestions.push('Check for ad blockers or firewalls');
    }

    return {
        isValid: issues.length === 0,
        issues,
        suggestions,
    };
};

export const validatePlacesAPI = (): boolean => {
    try {
        return !!window.google?.maps?.places?.PlacesService;
    } catch (error) {
        console.error('Places API validation error:', error);
        return false;
    }
};

export const createGoogleMapsApiUrl = (): string => {
    const { apiKey, libraries, version } = GOOGLE_MAPS_CONFIG;

    if (!apiKey) {
        console.error('Cannot create API URL: API Key missing');
        return '';
    }

    const baseUrl = 'https://maps.googleapis.com/maps/api/js';
    const params = new URLSearchParams({
        key: apiKey,
        libraries: libraries.join(','),
        v: version,
        language: 'en',
        region: 'US',
        callback: '__googleMapsCallback',
    });

    const url = `${baseUrl}?${params.toString()}`;
    console.log('🌐 Google Maps API URL created:', url.substring(0, 100) + '...');

    return url;
};

export class PlacesServiceWrapper {
    private placesService: google.maps.places.PlacesService | null = null;
    private map: google.maps.Map | null = null;

    constructor() {
        this.initializeService();
    }

    private initializeService() {
        try {
            if (!window.google?.maps?.places) {
                throw new Error('Places API not loaded');
            }

            const mapDiv = document.createElement('div');
            mapDiv.style.display = 'none';
            document.body.appendChild(mapDiv);

            this.map = new google.maps.Map(mapDiv, {
                center: GOOGLE_MAPS_CONFIG.defaultCenter,
                zoom: 10,
            });

            this.placesService = new google.maps.places.PlacesService(this.map);

            console.log('✅ Places Service initialized successfully');
        } catch (error) {
            console.error('❌ Failed to initialize Places Service:', error);
            this.placesService = null;
        }
    }

    public async textSearch(
        query: string,
        options?: {
            location?: google.maps.LatLng;
            radius?: number;
            maxResults?: number;
        }
    ): Promise<{
        results: google.maps.places.PlaceResult[];
        status: google.maps.places.PlacesServiceStatus;
        error?: string;
    }> {
        if (!this.placesService) {
            return {
                results: [],
                status: 'UNKNOWN_ERROR' as google.maps.places.PlacesServiceStatus,
                error: 'Places Service not initialized',
            };
        }

        return new Promise((resolve) => {
            const request: google.maps.places.TextSearchRequest = {
                query: query,
                language: 'en',
                region: 'US',
            };

            console.log('🔍 Searching places globally:', { query, request });

            this.placesService!.textSearch(request, (results, status) => {
                console.log('📍 Places search result:', {
                    status,
                    resultsCount: results?.length || 0,
                });

                // ✅ ใช้ string comparison แทน google.maps.places.PlacesServiceStatus.OK
                if (status === 'OK' && results) {
                    const limitedResults = results.slice(0, options?.maxResults || 8);
                    resolve({ results: limitedResults, status });
                } else {
                    const errorMessage = this.getStatusErrorMessage(status);
                    console.error('❌ Places search failed:', { status, errorMessage });
                    resolve({ results: [], status, error: errorMessage });
                }
            });
        });
    }

    private getStatusErrorMessage(status: google.maps.places.PlacesServiceStatus): string {
        // ✅ ใช้ string comparison แทน google.maps constants
        const statusString = status.toString();

        switch (statusString) {
            case 'ZERO_RESULTS':
                return 'ไม่พบผลการค้นหา';
            case 'OVER_QUERY_LIMIT':
                return 'เกินขีดจำกัดการใช้งาน API';
            case 'REQUEST_DENIED':
                return 'คำขอถูกปฏิเสธ - ตรวจสอบ API Key';
            case 'INVALID_REQUEST':
                return 'คำขอไม่ถูกต้อง';
            case 'NOT_FOUND':
                return 'ไม่พบสถานที่';
            default:
                return 'เกิดข้อผิดพลาดที่ไม่ทราบสาเหตุ';
        }
    }
}

export const debugGoogleMapsSetup = async (): Promise<void> => {
    console.group('🔧 Google Maps Setup Debug');

    console.log('Environment:', {
        mode: import.meta.env.MODE,
        dev: import.meta.env.DEV,
        prod: import.meta.env.PROD,
    });

    const validation = await validateGoogleMapsAPI();
    console.log('API Key Validation:', validation);

    console.log('Google Maps Available:', !!window.google?.maps);
    console.log('Places API Available:', validatePlacesAPI());

    if (validatePlacesAPI()) {
        try {
            const placesWrapper = new PlacesServiceWrapper();
            const testResult = await placesWrapper.textSearch('London', { maxResults: 1 });
            console.log('Places Search Test (London):', testResult);
        } catch (error) {
            console.error('Places Search Test Failed:', error);
        }
    }

    console.groupEnd();

    if (!validation.isValid) {
        console.group('💡 Suggestions to fix issues:');
        validation.suggestions.forEach((suggestion, index) => {
            console.log(`${index + 1}. ${suggestion}`);
        });
        console.groupEnd();
    }
};

// ✅ แก้ไข: ย้าย debug function ไปทำงานหลังจาก Google Maps โหลดเสร็จแล้ว
if (import.meta.env.DEV) {
    const checkAndDebug = () => {
        if (window.google?.maps) {
            setTimeout(debugGoogleMapsSetup, 1000);
        } else {
            setTimeout(checkAndDebug, 500);
        }
    };

    // ✅ ใช้ window.addEventListener แทน setTimeout ตรงๆ
    if (typeof window !== 'undefined') {
        window.addEventListener('load', () => {
            setTimeout(checkAndDebug, 1000);
        });
    }
}<|MERGE_RESOLUTION|>--- conflicted
+++ resolved
@@ -37,13 +37,8 @@
         fullscreenControl: true,
         mapTypeControl: true,
         mapTypeControlOptions: {
-<<<<<<< HEAD
-            position: 'TOP_CENTER' as any,
-            style: 'HORIZONTAL_BAR' as any,
-=======
             position: 'LEFT_BOTTOM' as unknown, // ใช้ string แทน google.maps.ControlPosition.LEFT_BOTTOM
             style: 'HORIZONTAL_BAR' as unknown, // ใช้ string แทน google.maps.MapTypeControlStyle.HORIZONTAL_BAR
->>>>>>> 8659e78f
             mapTypeIds: ['roadmap', 'satellite', 'hybrid', 'terrain'],
         },
         minZoom: 1,
