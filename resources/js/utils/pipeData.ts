// resources/js/utils/pipeData.ts
import { router } from '@inertiajs/react';

export interface PipeLengthData {
    mainPipes: {
        longest: number;
        total: number;
        longestPipe: {
            length: number;
            connectedSubmains: number;
            coordinates: [number, number][];
        };
    };
    submainPipes: {
        longest: number;
        total: number;
        longestPipe: {
            length: number;
            connectedBranches: number;
            coordinates: [number, number][];
        };
    };
    zones: Array<{
        id: number;
        name: string;
        longestBranch: number;
        totalBranchLength: number;
        longestBranchPipe: {
            length: number;
            plantCount: number;
            coordinates: [number, number][];
        };
    }>;
    analytics: {
        longestMainPipe: {
            length: number;
            connectedSubmains: number;
            totalPlantsServed: number;
        };
        longestSubmainPipe: {
            length: number;
            connectedBranches: number;
            totalPlantsServed: number;
        };
        longestBranchPipe: {
            length: number;
            plantCount: number;
            zoneName: string;
        };
    };
}

export const getPipeLengthData = (): PipeLengthData | null => {
    // Try to get from localStorage first
    const storedData = localStorage.getItem('pipeLengthData');
    if (storedData) {
        return JSON.parse(storedData);
    }
    return null;
};

export const usePipeLengthData = () => {
    const data = getPipeLengthData();

    // If no data is found, you might want to redirect to the generate-tree page
    if (!data) {
        console.warn('No pipe length data found. Redirecting to generate-tree page...');
        router.visit('/generate-tree');
        return null;
    }

    return data;
};

// Helper functions to get specific data
export const getMainPipeData = () => {
    const data = getPipeLengthData();
    return data?.mainPipes;
};

export const getSubmainPipeData = () => {
    const data = getPipeLengthData();
    return data?.submainPipes;
};

export const getZoneData = (zoneId?: number) => {
    const data = getPipeLengthData();
    if (!data) return null;

    if (zoneId) {
        return data.zones.find((zone) => zone.id === zoneId);
    }
    return data.zones;
<<<<<<< HEAD
};
=======
};

// New analytics functions
export const getLongestMainPipeAnalytics = () => {
    const data = getPipeLengthData();
    return data?.analytics.longestMainPipe;
};

export const getLongestSubmainPipeAnalytics = () => {
    const data = getPipeLengthData();
    return data?.analytics.longestSubmainPipe;
};

export const getLongestBranchPipeAnalytics = () => {
    const data = getPipeLengthData();
    return data?.analytics.longestBranchPipe;
};

// Helper function to check if two line segments intersect
function doLineSegmentsIntersect(
    x1: number, y1: number, x2: number, y2: number,
    x3: number, y3: number, x4: number, y4: number
): boolean {
    // Calculate the orientation of three points
    const orientation = (px: number, py: number, qx: number, qy: number, rx: number, ry: number): number => {
        return (qy - py) * (rx - qx) - (qx - px) * (ry - qy);
    };

    // Check if point q lies on segment pr
    const onSegment = (px: number, py: number, qx: number, qy: number, rx: number, ry: number): boolean => {
        return qx <= Math.max(px, rx) && qx >= Math.min(px, rx) &&
               qy <= Math.max(py, ry) && qy >= Math.min(py, ry);
    };

    // Find the four orientations needed for general and special cases
    const o1 = orientation(x1, y1, x2, y2, x3, y3);
    const o2 = orientation(x1, y1, x2, y2, x4, y4);
    const o3 = orientation(x3, y3, x4, y4, x1, y1);
    const o4 = orientation(x3, y3, x4, y4, x2, y2);

    // General case
    if (o1 !== 0 && o2 !== 0 && o3 !== 0 && o4 !== 0) {
        return (o1 * o2 < 0) && (o3 * o4 < 0);
    }

    // Special cases
    // p1, q1 and p2 are collinear and p2 lies on segment p1q1
    if (o1 === 0 && onSegment(x1, y1, x3, y3, x2, y2)) return true;

    // p1, q1 and q2 are collinear and q2 lies on segment p1q1
    if (o2 === 0 && onSegment(x1, y1, x4, y4, x2, y2)) return true;

    // p2, q2 and p1 are collinear and p1 lies on segment p2q2
    if (o3 === 0 && onSegment(x3, y3, x1, y1, x4, y4)) return true;

    // p2, q2 and q1 are collinear and q1 lies on segment p2q2
    if (o4 === 0 && onSegment(x3, y3, x2, y2, x4, y4)) return true;

    return false; // Doesn't fall in any of the above cases
}

// Helper function to calculate pipe intersections
export const calculatePipeIntersections = (pipe1: [number, number][], pipe2: [number, number][]): boolean => {
    // Check if any segment of pipe1 intersects with any segment of pipe2
    for (let i = 0; i < pipe1.length - 1; i++) {
        const p1Start = pipe1[i];
        const p1End = pipe1[i + 1];
        
        for (let j = 0; j < pipe2.length - 1; j++) {
            const p2Start = pipe2[j];
            const p2End = pipe2[j + 1];
            
            if (doLineSegmentsIntersect(
                p1Start[0], p1Start[1], p1End[0], p1End[1],
                p2Start[0], p2Start[1], p2End[0], p2End[1]
            )) {
                return true;
            }
        }
    }
    return false;
};

// Helper function to calculate plants served by a pipe
export const calculatePlantsServedByPipe = (pipeCoords: [number, number][], plantLocations: any[]): number => {
    let plantCount = 0;
    const tolerance = 0.0001; // About 10 meters
    
    for (const plant of plantLocations) {
        // Check if plant is along any segment of the pipe
        for (let i = 0; i < pipeCoords.length - 1; i++) {
            const startLat = pipeCoords[i][0];
            const startLng = pipeCoords[i][1];
            const endLat = pipeCoords[i + 1][0];
            const endLng = pipeCoords[i + 1][1];
            
            // Calculate distance from plant to the pipe line segment
            const A = plant.lat - startLat;
            const B = plant.lng - startLng;
            const C = endLat - startLat;
            const D = endLng - startLng;
            
            const dot = A * C + B * D;
            const lenSq = C * C + D * D;
            
            if (lenSq === 0) {
                // Start and end are the same point
                const distance = Math.sqrt(
                    Math.pow(plant.lat - startLat, 2) + 
                    Math.pow(plant.lng - startLng, 2)
                );
                if (distance < tolerance) {
                    plantCount++;
                    break; // Count each plant only once
                }
                continue;
            }
            
            const param = dot / lenSq;
            
            let closestLat, closestLng;
            if (param < 0) {
                // Closest point is the start
                closestLat = startLat;
                closestLng = startLng;
            } else if (param > 1) {
                // Closest point is the end
                closestLat = endLat;
                closestLng = endLng;
            } else {
                // Closest point is along the line segment
                closestLat = startLat + param * C;
                closestLng = startLng + param * D;
            }
            
            // Calculate distance from plant to closest point on pipe
            const distance = Math.sqrt(
                Math.pow(plant.lat - closestLat, 2) + 
                Math.pow(plant.lng - closestLng, 2)
            );
            
            if (distance < tolerance) {
                plantCount++;
                break; // Count each plant only once
            }
        }
    }
    
    return plantCount;
};

// Helper function to calculate main pipe intersections with sub-main pipes
export const calculateMainPipeIntersections = (mainPipe: [number, number][], submainPipes: Array<{coordinates: [number, number][]}>): number => {
    let intersectionCount = 0;
    
    for (const submainPipe of submainPipes) {
        // Check if any segment of main pipe intersects with any segment of submain pipe
        for (let i = 0; i < mainPipe.length - 1; i++) {
            const mainStart = mainPipe[i];
            const mainEnd = mainPipe[i + 1];
            
            for (let j = 0; j < submainPipe.coordinates.length - 1; j++) {
                const submainStart = submainPipe.coordinates[j];
                const submainEnd = submainPipe.coordinates[j + 1];
                
                if (doLineSegmentsIntersect(
                    mainStart[0], mainStart[1], mainEnd[0], mainEnd[1],
                    submainStart[0], submainStart[1], submainEnd[0], submainEnd[1]
                )) {
                    intersectionCount++;
                    break; // Count each submain pipe only once
                }
            }
            if (intersectionCount > 0) break; // Already found intersection with this submain pipe
        }
    }
    
    return intersectionCount;
};

// Helper function to calculate submain pipe intersections with branch pipes
export const calculateSubmainPipeIntersections = (submainPipe: [number, number][], branchPipes: Array<{start: {lat: number, lng: number}, end: {lat: number, lng: number}}>): number => {
    let intersectionCount = 0;
    
    for (const branchPipe of branchPipes) {
        const branchCoords: [number, number][] = [
            [branchPipe.start.lat, branchPipe.start.lng],
            [branchPipe.end.lat, branchPipe.end.lng]
        ];
        
        // Check if any segment of submain pipe intersects with the branch pipe
        for (let i = 0; i < submainPipe.length - 1; i++) {
            const submainStart = submainPipe[i];
            const submainEnd = submainPipe[i + 1];
            
            if (doLineSegmentsIntersect(
                submainStart[0], submainStart[1], submainEnd[0], submainEnd[1],
                branchCoords[0][0], branchCoords[0][1], branchCoords[1][0], branchCoords[1][1]
            )) {
                intersectionCount++;
                break; // Count each branch pipe only once
            }
        }
    }
    
    return intersectionCount;
}; 
>>>>>>> 18f24f41
<|MERGE_RESOLUTION|>--- conflicted
+++ resolved
@@ -91,9 +91,6 @@
         return data.zones.find((zone) => zone.id === zoneId);
     }
     return data.zones;
-<<<<<<< HEAD
-};
-=======
 };
 
 // New analytics functions
@@ -300,5 +297,4 @@
     }
     
     return intersectionCount;
-}; 
->>>>>>> 18f24f41
+}; 