// resources\js\utils\fieldCropData.ts
/* eslint-disable @typescript-eslint/no-unused-vars */
/* eslint-disable @typescript-eslint/no-explicit-any */

// Updated interfaces to match field-crop-summary.tsx
interface Coordinate {
    lat: number;
    lng: number;
}

interface CoordinateArray extends Array<number> {
    0: number;
    1: number;
}

type CoordinateInput = Coordinate | CoordinateArray;

interface PipeStats {
    count: number;
    longestLength: number;
    totalLength: number;
}

interface ZonePipeStats {
    main: PipeStats;
    submain: PipeStats;
    lateral: PipeStats;
    total: number;
    totalLength: number;
    totalLongestLength: number;
}

interface ZoneSummary {
    zoneId: string;
    zoneName: string;
    cropName: string;
    cropValue: string | null;
    cropIcon: string;
    cropCategory: string | null;
    zoneArea: number;
    zoneAreaRai: number;
    rowSpacing: number;
    plantSpacing: number;
    totalPlantingPoints: number;
    estimatedYield: number;
    estimatedPrice: number;
    waterRequirementPerIrrigation: number;
    waterRequirementPerDay: number;
    cropYieldPerRai: number;
    cropPricePerKg: number;
    cropWaterPerPlant: number;
    cropWaterPerPlantPerIrrigation: number;
    growthPeriod: number;
    irrigationNeeds: string;
    irrigationType: string;
    calculationMethod?: string;
    // Add irrigation count properties
    sprinklerCount?: number;
    dripTapeCount?: number;
    pivotCount?: number;
    waterJetTapeCount?: number;
    totalIrrigationPoints?: number;
}

interface EnhancedPipeStats {
    count: number;
    longest: number;
    totalLength: number;
    averageLength: number;
    details: Array<{
        id: string;
        length: number;
        type: string;
        zoneId?: string;
    }>;
}

export interface FieldCropData {
    area: {
        size: number;
        sizeInRai: number;
        coordinates: CoordinateInput[];
    };
    zones: {
        count: number;
        info: Array<{
            id: string;
            name: string;
            area: number;
            areaInRai: number;
            coordinates: CoordinateInput[];
            cropType?: string;
            totalPlantingPoints: number;
            sprinklerCount: number;
            totalWaterRequirementPerDay: number;
            pipeStats: ZonePipeStats;
        }>;
    };
    zoneSummaries?: Record<string, ZoneSummary>;
    pipes: {
        stats: {
            main: PipeStats;
            submain: PipeStats;
            lateral: PipeStats;
            overall: {
                longestCombined: number;
                totalLength: number;
                totalCount: number;
            };
        };
        details: Array<{
            id: string;
            type: 'main' | 'submain' | 'lateral';
            coordinates: CoordinateInput[];
            length: number;
            zoneId?: string;
        }>;
    };
    irrigation: {
        totalCount: number;
        byType: {
            sprinkler: number;
            dripTape: number;
            pivot: number;
            waterJetTape: number;
        };
        points: Array<{
            id: string | number;
            lat: number;
            lng: number;
            type: string;
            radius?: number;
            position?: [number, number];
        }>;
        lines: Array<{
            id: string | number;
            coordinates: CoordinateInput[];
            type: string;
        }>;
        settings?: Record<string, unknown>;
    };
    crops: {
        selectedCrops: string[];
        zoneAssignments: Record<string, string>;
    };
    summary: {
        totalPlantingPoints: number;
        totalWaterRequirementPerDay: number;
        totalEstimatedYield: number;
        totalEstimatedIncome: number;
        irrigationEfficiency: number;
    };
}

export const calculateEnhancedPipeLength = (coordinates: CoordinateInput[]): number => {
    if (!coordinates || coordinates.length < 2) return 0;

    try {
        let totalLength = 0;

        for (let i = 0; i < coordinates.length - 1; i++) {
            const point1 = coordinates[i];
            const point2 = coordinates[i + 1];
            let lat1: number, lng1: number, lat2: number, lng2: number;
            
            // Handle CoordinateInput type
            if (Array.isArray(point1) && Array.isArray(point2)) {
                [lat1, lng1] = point1.length === 2 ? point1 : [point1[0], point1[1]];
                [lat2, lng2] = point2.length === 2 ? point2 : [point2[0], point2[1]];
            } else if (
                point1 && typeof point1 === 'object' && 'lat' in point1 && 'lng' in point1 &&
                point2 && typeof point2 === 'object' && 'lat' in point2 && 'lng' in point2
            ) {
                lat1 = (point1 as Coordinate).lat;
                lng1 = (point1 as Coordinate).lng;
                lat2 = (point2 as Coordinate).lat;
                lng2 = (point2 as Coordinate).lng;
            } else {
                console.warn('Invalid coordinate format:', point1, point2);
                continue;
            }

            if (isNaN(lat1) || isNaN(lng1) || isNaN(lat2) || isNaN(lng2)) {
                console.warn('Invalid coordinate values:', { lat1, lng1, lat2, lng2 });
                continue;
            }

            const R = 6371000;
            const dLat = ((lat2 - lat1) * Math.PI) / 180;
            const dLng = ((lng2 - lng1) * Math.PI) / 180;
            const a =
                Math.sin(dLat / 2) * Math.sin(dLat / 2) +
                Math.cos((lat1 * Math.PI) / 180) *
                    Math.cos((lat2 * Math.PI) / 180) *
                    Math.sin(dLng / 2) *
                    Math.sin(dLng / 2);
            const c = 2 * Math.atan2(Math.sqrt(a), Math.sqrt(1 - a));
            const distance = R * c;

            totalLength += distance;
        }

        return Math.round(totalLength * 100) / 100;
    } catch (error) {
        console.error('Error calculating pipe length:', error);
        return 0;
    }
};

export const calculateEnhancedPipeStats = (pipes: any[], pipeType: string): EnhancedPipeStats => {
    const typePipes = pipes.filter((pipe) => {
        if (
            !pipe ||
            !pipe.coordinates ||
            !Array.isArray(pipe.coordinates) ||
            pipe.coordinates.length < 2
        ) {
            return false;
        }

        const identifiedType = identifyPipeTypeEnhanced(pipe);
        return identifiedType === pipeType;
    });

    if (typePipes.length === 0) {
        return {
            count: 0,
            longest: 0,
            totalLength: 0,
            averageLength: 0,
            details: [],
        };
    }

    const pipeDetails = typePipes.map((pipe) => {
        const length = calculateEnhancedPipeLength(pipe.coordinates);
        return {
            id: pipe.id,
            length: length,
            type: pipeType,
            zoneId: pipe.zoneId,
        };
    });

    const lengths = pipeDetails.map((detail) => detail.length);
    const totalLength = lengths.reduce((sum, length) => sum + length, 0);
    const longestLength = Math.max(...lengths, 0);
    const averageLength = totalLength / lengths.length;

    return {
        count: typePipes.length,
        longest: Math.round(longestLength * 100) / 100,
        totalLength: Math.round(totalLength * 100) / 100,
        averageLength: Math.round(averageLength * 100) / 100,
        details: pipeDetails,
    };
};

export const identifyPipeTypeEnhanced = (pipe: any): string => {
    if (pipe.type) {
        const normalizedType = pipe.type.toLowerCase();
        if (['main', 'submain', 'lateral'].includes(normalizedType)) {
            return normalizedType;
        }
    }

    const colorMappings = [
        { colors: ['blue', '#2563eb', '#3b82f6', 'rgb(37, 99, 235)'], type: 'main' },
        { colors: ['green', '#16a34a', '#22c55e', 'rgb(22, 163, 74)'], type: 'submain' },
        {
            colors: [
                'orange',
                'purple',
                '#ea580c',
                '#8b5cf6',
                'rgb(234, 88, 12)',
                'rgb(139, 92, 246)',
            ],
            type: 'lateral',
        },
        { colors: ['yellow', '#eab308', '#fbbf24', 'rgb(234, 179, 8)'], type: 'lateral' },
    ];

    const pipeColor = (pipe.color || pipe.pathOptions?.color || '').toLowerCase();

    for (const mapping of colorMappings) {
        if (mapping.colors.some((color) => pipeColor.includes(color))) {
            return mapping.type;
        }
    }

    if (pipe.coordinates && pipe.coordinates.length >= 2) {
        const length = calculateEnhancedPipeLength(pipe.coordinates);

        if (length > 200) return 'main';
        if (length > 100) return 'submain';
        return 'lateral';
    }

    return 'lateral';
};

export const calculateEnhancedZonePipeStats = (pipes: any[], zoneId: string, zones: any[]): ZonePipeStats => {
    const currentZone = zones.find((zone) => zone.id.toString() === zoneId);
    if (!currentZone) {
        return {
            main: { count: 0, longestLength: 0, totalLength: 0 },
            submain: { count: 0, longestLength: 0, totalLength: 0 },
            lateral: { count: 0, longestLength: 0, totalLength: 0 },
            total: 0,
            totalLength: 0,
            totalLongestLength: 0,
        };
    }

    const zonePipes = pipes.filter((pipe) => {
        if (
            !pipe ||
            !pipe.coordinates ||
            !Array.isArray(pipe.coordinates) ||
            pipe.coordinates.length < 2
        ) {
            return false;
        }

        const hasZoneId = pipe.zoneId && pipe.zoneId.toString() === zoneId;
        const isInZone = isPipeInZoneEnhanced(pipe, currentZone);

        return hasZoneId || isInZone;
    });

    const mainStats = calculateEnhancedPipeStats(zonePipes, 'main');
    const submainStats = calculateEnhancedPipeStats(zonePipes, 'submain');
    const lateralStats = calculateEnhancedPipeStats(zonePipes, 'lateral');
    const longestPath = mainStats.longest + submainStats.longest + lateralStats.longest;
    const totalLength = mainStats.totalLength + submainStats.totalLength + lateralStats.totalLength;
    const totalCount = mainStats.count + submainStats.count + lateralStats.count;

    const result: ZonePipeStats = {
        main: {
            count: mainStats.count,
            longestLength: mainStats.longest,
            totalLength: mainStats.totalLength
        },
        submain: {
            count: submainStats.count,
            longestLength: submainStats.longest,
            totalLength: submainStats.totalLength
        },
        lateral: {
            count: lateralStats.count,
            longestLength: lateralStats.longest,
            totalLength: lateralStats.totalLength
        },
        total: totalCount,
        totalLength: Math.round(totalLength * 100) / 100,
        totalLongestLength: Math.round(longestPath * 100) / 100
    };
    return result;
};

export const isPipeInZoneEnhanced = (pipe: any, zone: any): boolean => {
    if (!pipe.coordinates || !Array.isArray(pipe.coordinates) || pipe.coordinates.length < 2) {
        return false;
    }

    if (!zone.coordinates || !Array.isArray(zone.coordinates) || zone.coordinates.length < 3) {
        return false;
    }

    try {
        const testPoints: any[] = [];
        testPoints.push(pipe.coordinates[0]);
        testPoints.push(pipe.coordinates[pipe.coordinates.length - 1]);
        if (pipe.coordinates.length > 2) {
            const midIndex = Math.floor(pipe.coordinates.length / 2);
            testPoints.push(pipe.coordinates[midIndex]);
        }

        for (const point of testPoints) {
            let lat: number, lng: number;

            if (Array.isArray(point) && point.length >= 2) {
                [lat, lng] = point;
            } else if (point && typeof point.lat === 'number' && typeof point.lng === 'number') {
                lat = point.lat;
                lng = point.lng;
            } else {
                continue;
            }

            if (isPointInPolygonEnhanced([lat, lng], zone.coordinates)) {
                return true;
            }
        }

        return false;
    } catch (error) {
        console.error('Error checking pipe in zone:', error);
        return false;
    }
};

export const isPointInPolygonEnhanced = (point: [number, number], polygon: CoordinateInput[]): boolean => {
    const [lat, lng] = point;
    let inside = false;

    const polygonPoints = polygon
        .map((coord) => {
            if (Array.isArray(coord) && coord.length >= 2) {
                return [coord[0], coord[1]];
            } else if (coord && typeof coord === 'object' && 'lat' in coord && 'lng' in coord) {
                return [(coord as Coordinate).lat, (coord as Coordinate).lng];
            }
            return null;
        })
        .filter((p) => p !== null);

    if (polygonPoints.length < 3) return false;

    for (let i = 0, j = polygonPoints.length - 1; i < polygonPoints.length; j = i++) {
        const [xi, yi] = polygonPoints[i];
        const [xj, yj] = polygonPoints[j];

        if (yi > lng !== yj > lng && lat < ((xj - xi) * (lng - yi)) / (yj - yi) + xi) {
            inside = !inside;
        }
    }

    return inside;
};

export const calculateEnhancedFieldStats = (summaryData: any, calculatedZoneSummaries?: Record<string, any>, zonePipeStatsMap?: Map<string, any>): FieldCropData => {
    const zones = Array.isArray(summaryData.zones) ? summaryData.zones : [];
    const pipes = Array.isArray(summaryData.pipes) ? summaryData.pipes : [];
    const irrigationPoints = Array.isArray(summaryData.irrigationPoints)
        ? summaryData.irrigationPoints
        : [];
    const irrigationLines = Array.isArray(summaryData.irrigationLines)
        ? summaryData.irrigationLines
        : [];
    const mainPipeStats = calculateEnhancedPipeStats(pipes, 'main');
    const submainPipeStats = calculateEnhancedPipeStats(pipes, 'submain');
    const lateralPipeStats = calculateEnhancedPipeStats(pipes, 'lateral');
    
    // Convert EnhancedPipeStats to PipeStats for compatibility
    const convertToPipeStats = (enhanced: EnhancedPipeStats): PipeStats => ({
        count: enhanced.count,
        longestLength: enhanced.longest,
        totalLength: enhanced.totalLength
    });
    const enhancedZones = zones.map((zone: any) => {
        const zoneArea = calculateZoneAreaEnhanced(zone.coordinates);
        const assignedCropValue = summaryData.zoneAssignments?.[zone.id];
        const crop = assignedCropValue ? getCropByValueEnhanced(assignedCropValue) : null;
        
        // Use calculated zone summaries if available (more accurate)
        const calculatedZoneSummary = calculatedZoneSummaries?.[zone.id.toString()];
        
        // Use calculated pipe statistics if available (more accurate)
        let zonePipeStats;
        if (zonePipeStatsMap && zonePipeStatsMap.has(zone.id.toString())) {
            const summaryPipeStats = zonePipeStatsMap.get(zone.id.toString());
            // Convert from field crop summary format to enhanced format
            zonePipeStats = {
                main: {
                    count: summaryPipeStats.main.count,
                    longest: summaryPipeStats.main.longestLength,
                    totalLength: summaryPipeStats.main.totalLength,
                    averageLength: summaryPipeStats.main.count > 0 ? summaryPipeStats.main.totalLength / summaryPipeStats.main.count : 0,
                    details: []
                },
                submain: {
                    count: summaryPipeStats.submain.count,
                    longest: summaryPipeStats.submain.longestLength,
                    totalLength: summaryPipeStats.submain.totalLength,
                    averageLength: summaryPipeStats.submain.count > 0 ? summaryPipeStats.submain.totalLength / summaryPipeStats.submain.count : 0,
                    details: []
                },
                lateral: {
                    count: summaryPipeStats.lateral.count,
                    longest: summaryPipeStats.lateral.longestLength,
                    totalLength: summaryPipeStats.lateral.totalLength,
                    averageLength: summaryPipeStats.lateral.count > 0 ? summaryPipeStats.lateral.totalLength / summaryPipeStats.lateral.count : 0,
                    details: []
                },
                combined: {
                    longestPath: summaryPipeStats.main.longestLength + summaryPipeStats.submain.longestLength + summaryPipeStats.lateral.longestLength,
                    totalLength: summaryPipeStats.main.totalLength + summaryPipeStats.submain.totalLength + summaryPipeStats.lateral.totalLength,
                    totalCount: summaryPipeStats.main.count + summaryPipeStats.submain.count + summaryPipeStats.lateral.count
                }
            };
            
            console.log(`🔍 Using calculated pipe stats for zone ${zone.id}:`, zonePipeStats);
        } else {
            // Fallback to enhanced calculation if no calculated pipe stats available
            zonePipeStats = calculateEnhancedZonePipeStats(pipes, zone.id.toString(), zones);
        }
        
        let totalPlantingPoints = 0;
        let sprinklerCount = 0;
        let waterRequirementPerDay = 0;
        
        if (calculatedZoneSummary) {
            // Use the already calculated values from the summary page
            totalPlantingPoints = calculatedZoneSummary.totalPlantingPoints || 0;
            sprinklerCount = calculatedZoneSummary.sprinklerCount || 0;
            waterRequirementPerDay = calculatedZoneSummary.waterRequirementPerDay || 0;
            
            console.log(`🔍 Using calculated zone summary for zone ${zone.id}:`, {
                sprinklerCount,
                totalPlantingPoints,
                waterRequirementPerDay
            });
        } else if (crop && zoneArea > 0) {
            // Fallback to original calculation if no calculated summary available
            const rowSpacing = summaryData.rowSpacing?.[assignedCropValue] || crop.rowSpacing / 100;
            const plantSpacing =
                summaryData.plantSpacing?.[assignedCropValue] || crop.plantSpacing / 100;

            if (rowSpacing > 0 && plantSpacing > 0) {
                const plantsPerSquareMeter = (1 / rowSpacing) * (1 / plantSpacing);
                totalPlantingPoints = Math.floor(zoneArea * plantsPerSquareMeter);
            }
            sprinklerCount = irrigationPoints.filter((point: any) => {
                if (!point || (!point.lat && !point.position)) return false;

                let pointCoords: [number, number];
                if (point.lat && point.lng) {
                    pointCoords = [point.lat, point.lng];
                } else if (Array.isArray(point.position) && point.position.length >= 2) {
                    pointCoords = point.position;
                } else {
                    return false;
                }

                return isPointInPolygonEnhanced(pointCoords, zone.coordinates);
            }).length;
            if (sprinklerCount > totalPlantingPoints) {
                totalPlantingPoints = sprinklerCount;
            }
            const avgIrrigationTimeHours = 0.5;
            waterRequirementPerDay =
                totalPlantingPoints * crop.waterRequirement * (avgIrrigationTimeHours * 60);
        }

        return {
            id: zone.id,
            name: zone.name,
            area: zoneArea,
            plantCount: totalPlantingPoints,
            sprinklerCount: Math.max(sprinklerCount, 1),
            areaInRai: zoneArea / 1600,
            coordinates: zone.coordinates,
            cropType: assignedCropValue,
            totalPlantingPoints: totalPlantingPoints,
            totalWaterRequirementPerDay: waterRequirementPerDay,
            pipeStats: zonePipeStats,
        };
    });

    const irrigationByType = {
        sprinkler: 0,
        dripTape: 0,
        pivot: 0,
        waterJetTape: 0,
    } as { sprinkler: number; dripTape: number; pivot: number; waterJetTape: number };

    irrigationPoints.forEach((point: any) => {
        const normalizedType = normalizeIrrigationTypeEnhanced(point.type);
        if (normalizedType === 'sprinkler') {
            irrigationByType.sprinkler++;
        } else if (normalizedType === 'drip_tape') {
            irrigationByType.dripTape++;
        } else if (normalizedType === 'pivot') {
            irrigationByType.pivot++;
        } else if (normalizedType === 'water_jet_tape') {
            irrigationByType.waterJetTape++;
        }
    });

    irrigationLines.forEach((line: any) => {
        const normalizedType = normalizeIrrigationTypeEnhanced(line.type);
        if (normalizedType === 'drip_tape') irrigationByType.dripTape++;
        else if (normalizedType === 'water_jet_tape') irrigationByType.waterJetTape++;
    });

    const totalPlantingPoints = enhancedZones.reduce(
        (sum, zone) => sum + zone.totalPlantingPoints,
        0
    );
    const totalWaterRequirementPerDay = enhancedZones.reduce(
        (sum, zone) => sum + zone.totalWaterRequirementPerDay,
        0
    );
    const totalArea = summaryData.fieldAreaSize || 0;

<<<<<<< HEAD
    const result = {
=======
    // Create zone summaries
    const zoneSummaries: Record<string, ZoneSummary> = {};
    enhancedZones.forEach((zone) => {
        const crop = zone.cropType ? getCropByValueEnhanced(zone.cropType) : null;
        const irrigationCounts = {
            sprinkler: zone.sprinklerCount || 0,
            dripTape: 0,
            pivot: 0,
            waterJetTape: 0
        };
        zoneSummaries[zone.id] = createZoneSummary(zone, crop, zone.area, irrigationCounts);
    });

    return {
>>>>>>> 038e6089
        area: {
            size: totalArea,
            sizeInRai: totalArea / 1600,
            coordinates: summaryData.mainField?.coordinates || [],
        },
        zones: {
            count: enhancedZones.length,
            info: enhancedZones,
        },
        zoneSummaries: zoneSummaries,
        pipes: {
            stats: {
                main: convertToPipeStats(mainPipeStats),
                submain: convertToPipeStats(submainPipeStats),
                lateral: convertToPipeStats(lateralPipeStats),
                overall: {
                    longestCombined:
                        mainPipeStats.longest + submainPipeStats.longest + lateralPipeStats.longest,
                    totalLength:
                        mainPipeStats.totalLength +
                        submainPipeStats.totalLength +
                        lateralPipeStats.totalLength,
                    totalCount:
                        mainPipeStats.count + submainPipeStats.count + lateralPipeStats.count,
                },
            },
            details: pipes.map((pipe: any) => ({
                id: pipe.id,
                type: identifyPipeTypeEnhanced(pipe),
                coordinates: pipe.coordinates,
                length: calculateEnhancedPipeLength(pipe.coordinates),
                zoneId: pipe.zoneId,
            })),
        },
        irrigation: {
            totalCount: irrigationPoints.length + irrigationLines.length,
            byType: irrigationByType,
            points: irrigationPoints,
            lines: irrigationLines,
            settings: summaryData.irrigationSettings || {},
        },
        crops: {
            selectedCrops: summaryData.selectedCrops || [],
            zoneAssignments: summaryData.zoneAssignments || {},
        },
        summary: {
            totalPlantingPoints: totalPlantingPoints,
            totalWaterRequirementPerDay: totalWaterRequirementPerDay,
            totalEstimatedYield: enhancedZones.reduce((sum, zone) => {
                const crop = zone.cropType ? getCropByValueEnhanced(zone.cropType) : null;
                if (crop) {
                    const areaInRai = zone.area / 1600;
                    return sum + areaInRai * crop.yield;
                }
                return sum;
            }, 0),
            totalEstimatedIncome: enhancedZones.reduce((sum, zone) => {
                const crop = zone.cropType ? getCropByValueEnhanced(zone.cropType) : null;
                if (crop) {
                    const areaInRai = zone.area / 1600;
                    const cropYield = areaInRai * crop.yield;
                    return sum + cropYield * crop.price;
                }
                return sum;
            }, 0),
            irrigationEfficiency:
                totalPlantingPoints > 0 ? totalWaterRequirementPerDay / totalPlantingPoints : 0,
        },
    };

    console.log('🔍 Enhanced field crop data irrigation settings:', result.irrigation.settings);
    return result;
};

export const calculateZoneAreaEnhanced = (coordinates: CoordinateInput[]): number => {
    if (!coordinates || coordinates.length < 3) return 0;

    try {
        const points = coordinates
            .map((coord) => {
                if (Array.isArray(coord) && coord.length >= 2) {
                    return [parseFloat(coord[0].toString()), parseFloat(coord[1].toString())];
                } else if (coord && typeof coord === 'object' && 'lat' in coord && 'lng' in coord) {
                    return [(coord as Coordinate).lat, (coord as Coordinate).lng];
                }
                return null;
            })
            .filter((point) => point !== null);

        if (points.length < 3) return 0;

        let area = 0;
        const n = points.length;

        for (let i = 0; i < n; i++) {
            const j = (i + 1) % n;
            area += points[i][0] * points[j][1];
            area -= points[j][0] * points[i][1];
        }

        area = Math.abs(area) / 2;

        const metersPerDegree = 111320;
        const areaInSquareMeters = area * metersPerDegree * metersPerDegree;

        return Math.round(areaInSquareMeters);
    } catch (error) {
        console.error('Error calculating zone area:', error);
        return 0;
    }
};

export const normalizeIrrigationTypeEnhanced = (type: string): string => {
    if (!type) return 'unknown';

    const normalizedType = type.toLowerCase().trim();
    const typeMapping: { [key: string]: string } = {
        sprinkler: 'sprinkler',
        'sprinkler-system': 'sprinkler',
        // Map legacy mini/micro variants to sprinkler
        'mini-sprinkler': 'sprinkler',
        mini_sprinkler: 'sprinkler',
        minisprinkler: 'sprinkler',
        'micro-spray': 'sprinkler',
        micro_spray: 'sprinkler',
        microspray: 'sprinkler',
        micro: 'sprinkler',
        drip: 'drip_tape',
        'drip-tape': 'drip_tape',
        drip_tape: 'drip_tape',
        'drip-irrigation': 'drip_tape',
        pivot: 'pivot',
        center_pivot: 'pivot',
        water_jet_tape: 'water_jet_tape',
        'water-jet-tape': 'water_jet_tape',
    };

    return typeMapping[normalizedType] || normalizedType;
};

export const createZoneSummary = (zone: any, crop: any, zoneArea: number, irrigationCounts: any): ZoneSummary => {
    const zoneAreaRai = zoneArea / 1600;
    const cropYieldPerRai = crop?.yield || 0;
    const cropPricePerKg = crop?.price || 0;
    const estimatedYield = zoneAreaRai * cropYieldPerRai;
    const estimatedPrice = estimatedYield * cropPricePerKg;
    
    return {
        zoneId: zone.id.toString(),
        zoneName: zone.name || `Zone ${zone.id}`,
        cropName: crop?.name || 'Unknown Crop',
        cropValue: zone.cropType || null,
        cropIcon: '🌱', // Default icon
        cropCategory: crop?.category || null,
        zoneArea: zoneArea,
        zoneAreaRai: zoneAreaRai,
        rowSpacing: crop?.rowSpacing || 50,
        plantSpacing: crop?.plantSpacing || 50,
        totalPlantingPoints: Math.floor(zoneArea * ((1 / (crop?.rowSpacing / 100)) * (1 / (crop?.plantSpacing / 100)))),
        estimatedYield: estimatedYield,
        estimatedPrice: estimatedPrice,
        waterRequirementPerIrrigation: 0, // Will be calculated based on irrigation type
        waterRequirementPerDay: 0, // Will be calculated based on irrigation type
        cropYieldPerRai: cropYieldPerRai,
        cropPricePerKg: cropPricePerKg,
        cropWaterPerPlant: crop?.waterRequirement || 0,
        cropWaterPerPlantPerIrrigation: 0, // Will be calculated
        growthPeriod: crop?.growthPeriod || 120,
        irrigationNeeds: crop?.irrigationNeeds || 'medium',
        irrigationType: 'sprinkler', // Default type
        calculationMethod: 'enhanced',
        sprinklerCount: irrigationCounts.sprinkler || 0,
        dripTapeCount: irrigationCounts.dripTape || 0,
        pivotCount: irrigationCounts.pivot || 0,
        waterJetTapeCount: irrigationCounts.waterJetTape || 0,
        totalIrrigationPoints: (irrigationCounts.sprinkler || 0) + (irrigationCounts.dripTape || 0) + (irrigationCounts.pivot || 0) + (irrigationCounts.waterJetTape || 0)
    };
};

export const getCropByValueEnhanced = (cropValue: string): any => {
    try {
        const cropMap: { [key: string]: any } = {
            rice: {
                name: 'Rice',
                yield: 650,
                price: 12,
                waterRequirement: 4.2,
                rowSpacing: 25,
                plantSpacing: 25,
                category: 'cereal',
                irrigationNeeds: 'high',
                growthPeriod: 120,
            },
            corn: {
                name: 'Field Corn',
                yield: 750,
                price: 9.5,
                waterRequirement: 2.5,
                rowSpacing: 75,
                plantSpacing: 25,
                category: 'cereal',
                irrigationNeeds: 'medium',
                growthPeriod: 115,
            },
            cassava: {
                name: 'Cassava',
                yield: 3500,
                price: 3.0,
                waterRequirement: 1.5,
                rowSpacing: 100,
                plantSpacing: 80,
                category: 'root',
                irrigationNeeds: 'low',
                growthPeriod: 300,
            },
            sugarcane: {
                name: 'Sugarcane',
                yield: 12000,
                price: 1.2,
                waterRequirement: 3.5,
                rowSpacing: 150,
                plantSpacing: 50,
                category: 'industrial',
                irrigationNeeds: 'high',
                growthPeriod: 365,
            },
            soybean: {
                name: 'Soybean',
                yield: 280,
                price: 18,
                waterRequirement: 2.8,
                rowSpacing: 50,
                plantSpacing: 20,
                category: 'legume',
                irrigationNeeds: 'medium',
                growthPeriod: 95,
            },
        };

        return (
            cropMap[cropValue] || {
                name: 'Unknown Crop',
                yield: 1000,
                price: 50,
                waterRequirement: 2.0,
                rowSpacing: 50,
                plantSpacing: 50,
                category: 'general',
                irrigationNeeds: 'medium',
                growthPeriod: 120,
            }
        );
    } catch (error) {
        console.error('Error getting crop data:', error);

        return {
            name: 'Default Crop',
            yield: 1000,
            price: 50,
            waterRequirement: 2.0,
            rowSpacing: 50,
            plantSpacing: 50,
            category: 'general',
            irrigationNeeds: 'medium',
            growthPeriod: 120,
        };
    }
};

export const saveEnhancedFieldCropData = (fieldData: FieldCropData): void => {
    try {
        localStorage.setItem('enhancedFieldCropData', JSON.stringify(fieldData));
    } catch (error) {
        console.error('❌ Error saving enhanced field crop data:', error);
    }
};

export const getEnhancedFieldCropData = (): FieldCropData | null => {
    try {
        const data = localStorage.getItem('enhancedFieldCropData');
        if (data) {
            const parsedData = JSON.parse(data);
            return parsedData;
        }
    } catch (error) {
        console.error('❌ Error loading enhanced field crop data:', error);
    }
    return null;
};

export const migrateToEnhancedFieldCropData = (): FieldCropData | null => {
    try {
        const oldData = localStorage.getItem('fieldMapData');
        if (oldData) {
            const parsedOldData = JSON.parse(oldData);

            const enhancedData = calculateEnhancedFieldStats(parsedOldData);
            saveEnhancedFieldCropData(enhancedData);

            return enhancedData;
        }
    } catch (error) {
        console.error('❌ Error migrating to enhanced field crop data:', error);
    }
    return null;
};

// Compatibility test function to verify integration with summary file
// Field Crop System Data Interface (similar to horticultureSystemData)
export interface FieldCropSystemData {
    sprinklerConfig: {
        flowRatePerPlant: number;
        pressureBar: number;
        radiusMeters: number;
        totalFlowRatePerMinute: number;
    };
    connectionStats: any[];
    zones: Array<{
        id: string;
        name: string;
        plantCount: number;
        totalWaterNeed: number;
        waterPerTree: number;
        waterNeedPerMinute: number;
        area: number;
        color: string;
        pipes?: {
            mainPipes: {
                count: number;
                totalLength: number;
                longest: number;
            };
            subMainPipes: {
                count: number;
                totalLength: number;
                longest: number;
            };
            branchPipes: {
                count: number;
                totalLength: number;
                longest: number;
            };
            emitterPipes?: {
                count: number;
                totalLength: number;
                longest: number;
            };
        };
        bestPipes: {
            main: any;
            subMain: any;
            branch: any;
        };
    }>;
    totalPlants: number;
    isMultipleZones: boolean;
}

export const getFieldCropSystemData = (): FieldCropSystemData | null => {
    try {
        const data = localStorage.getItem('fieldCropSystemData');
        if (data) {
            const parsedData = JSON.parse(data);
            return parsedData;
        }
    } catch (error) {
        console.error('❌ Error loading field crop system data:', error);
    }
    return null;
};

export const saveFieldCropSystemData = (systemData: FieldCropSystemData): void => {
    try {
        localStorage.setItem('fieldCropSystemData', JSON.stringify(systemData));
    } catch (error) {
        console.error('❌ Error saving field crop system data:', error);
    }
};

export const testCompatibilityWithSummary = (): boolean => {
    try {
        // Test coordinate handling
        const testCoordinates: CoordinateInput[] = [
            { lat: 13.7563, lng: 100.5018 },
            [13.7564, 100.5019],
            { lat: 13.7565, lng: 100.5020 }
        ];
        
        const length = calculateEnhancedPipeLength(testCoordinates);
        if (length < 0) return false;
        
        // Test pipe stats calculation
        const testPipes = [
            {
                id: 'test1',
                coordinates: testCoordinates,
                type: 'main'
            }
        ];
        
        const pipeStats = calculateEnhancedPipeStats(testPipes, 'main');
        if (pipeStats.count !== 1) return false;
        
        // Test zone area calculation
        const zoneArea = calculateZoneAreaEnhanced(testCoordinates);
        if (zoneArea < 0) return false;
        
        // Test zone summary creation
        const testZone = {
            id: 'test-zone',
            name: 'Test Zone',
            coordinates: testCoordinates,
            cropType: 'rice'
        };
        
        const testCrop = getCropByValueEnhanced('rice');
        const irrigationCounts = { sprinkler: 5, dripTape: 0, pivot: 0, waterJetTape: 0 };
        const zoneSummary = createZoneSummary(testZone, testCrop, zoneArea, irrigationCounts);
        
        if (!zoneSummary.zoneId || !zoneSummary.cropName) return false;
        
        console.log('✅ fieldCropData.ts compatibility test passed');
        return true;
    } catch (error) {
        console.error('❌ fieldCropData.ts compatibility test failed:', error);
        return false;
    }
};<|MERGE_RESOLUTION|>--- conflicted
+++ resolved
@@ -1,67 +1,6 @@
 // resources\js\utils\fieldCropData.ts
 /* eslint-disable @typescript-eslint/no-unused-vars */
 /* eslint-disable @typescript-eslint/no-explicit-any */
-
-// Updated interfaces to match field-crop-summary.tsx
-interface Coordinate {
-    lat: number;
-    lng: number;
-}
-
-interface CoordinateArray extends Array<number> {
-    0: number;
-    1: number;
-}
-
-type CoordinateInput = Coordinate | CoordinateArray;
-
-interface PipeStats {
-    count: number;
-    longestLength: number;
-    totalLength: number;
-}
-
-interface ZonePipeStats {
-    main: PipeStats;
-    submain: PipeStats;
-    lateral: PipeStats;
-    total: number;
-    totalLength: number;
-    totalLongestLength: number;
-}
-
-interface ZoneSummary {
-    zoneId: string;
-    zoneName: string;
-    cropName: string;
-    cropValue: string | null;
-    cropIcon: string;
-    cropCategory: string | null;
-    zoneArea: number;
-    zoneAreaRai: number;
-    rowSpacing: number;
-    plantSpacing: number;
-    totalPlantingPoints: number;
-    estimatedYield: number;
-    estimatedPrice: number;
-    waterRequirementPerIrrigation: number;
-    waterRequirementPerDay: number;
-    cropYieldPerRai: number;
-    cropPricePerKg: number;
-    cropWaterPerPlant: number;
-    cropWaterPerPlantPerIrrigation: number;
-    growthPeriod: number;
-    irrigationNeeds: string;
-    irrigationType: string;
-    calculationMethod?: string;
-    // Add irrigation count properties
-    sprinklerCount?: number;
-    dripTapeCount?: number;
-    pivotCount?: number;
-    waterJetTapeCount?: number;
-    totalIrrigationPoints?: number;
-}
-
 interface EnhancedPipeStats {
     count: number;
     longest: number;
@@ -79,7 +18,7 @@
     area: {
         size: number;
         sizeInRai: number;
-        coordinates: CoordinateInput[];
+        coordinates: any[];
     };
     zones: {
         count: number;
@@ -88,20 +27,34 @@
             name: string;
             area: number;
             areaInRai: number;
-            coordinates: CoordinateInput[];
+            coordinates: any[];
             cropType?: string;
             totalPlantingPoints: number;
             sprinklerCount: number;
             totalWaterRequirementPerDay: number;
-            pipeStats: ZonePipeStats;
+            pipeStats: {
+                main: EnhancedPipeStats;
+                submain: EnhancedPipeStats;
+                lateral: EnhancedPipeStats;
+                combined: {
+                    longestPath: number;
+                    totalLength: number;
+                    totalCount: number;
+                };
+            };
+            flowRates?: {
+                main: number;
+                submain: number;
+                lateral: number;
+                sprinklerCount: number;
+            } | null;
         }>;
     };
-    zoneSummaries?: Record<string, ZoneSummary>;
     pipes: {
         stats: {
-            main: PipeStats;
-            submain: PipeStats;
-            lateral: PipeStats;
+            main: EnhancedPipeStats;
+            submain: EnhancedPipeStats;
+            lateral: EnhancedPipeStats;
             overall: {
                 longestCombined: number;
                 totalLength: number;
@@ -111,7 +64,7 @@
         details: Array<{
             id: string;
             type: 'main' | 'submain' | 'lateral';
-            coordinates: CoordinateInput[];
+            coordinates: any[];
             length: number;
             zoneId?: string;
         }>;
@@ -124,20 +77,19 @@
             pivot: number;
             waterJetTape: number;
         };
-        points: Array<{
-            id: string | number;
-            lat: number;
-            lng: number;
-            type: string;
-            radius?: number;
-            position?: [number, number];
-        }>;
-        lines: Array<{
-            id: string | number;
-            coordinates: CoordinateInput[];
-            type: string;
-        }>;
-        settings?: Record<string, unknown>;
+        points: any[];
+        lines: any[];
+        settings?: Record<
+            string,
+            {
+                flow?: number;
+                coverageRadius?: number;
+                pressure?: number;
+                emitterSpacing?: number;
+                placement?: string;
+                side?: string;
+            }
+        >;
     };
     crops: {
         selectedCrops: string[];
@@ -152,7 +104,7 @@
     };
 }
 
-export const calculateEnhancedPipeLength = (coordinates: CoordinateInput[]): number => {
+export const calculateEnhancedPipeLength = (coordinates: any[]): number => {
     if (!coordinates || coordinates.length < 2) return 0;
 
     try {
@@ -162,19 +114,19 @@
             const point1 = coordinates[i];
             const point2 = coordinates[i + 1];
             let lat1: number, lng1: number, lat2: number, lng2: number;
-            
-            // Handle CoordinateInput type
             if (Array.isArray(point1) && Array.isArray(point2)) {
                 [lat1, lng1] = point1.length === 2 ? point1 : [point1[0], point1[1]];
                 [lat2, lng2] = point2.length === 2 ? point2 : [point2[0], point2[1]];
             } else if (
-                point1 && typeof point1 === 'object' && 'lat' in point1 && 'lng' in point1 &&
-                point2 && typeof point2 === 'object' && 'lat' in point2 && 'lng' in point2
+                point1?.lat !== undefined &&
+                point1?.lng !== undefined &&
+                point2?.lat !== undefined &&
+                point2?.lng !== undefined
             ) {
-                lat1 = (point1 as Coordinate).lat;
-                lng1 = (point1 as Coordinate).lng;
-                lat2 = (point2 as Coordinate).lat;
-                lng2 = (point2 as Coordinate).lng;
+                lat1 = point1.lat;
+                lng1 = point1.lng;
+                lat2 = point2.lat;
+                lng2 = point2.lng;
             } else {
                 console.warn('Invalid coordinate format:', point1, point2);
                 continue;
@@ -300,16 +252,14 @@
     return 'lateral';
 };
 
-export const calculateEnhancedZonePipeStats = (pipes: any[], zoneId: string, zones: any[]): ZonePipeStats => {
+export const calculateEnhancedZonePipeStats = (pipes: any[], zoneId: string, zones: any[]) => {
     const currentZone = zones.find((zone) => zone.id.toString() === zoneId);
     if (!currentZone) {
         return {
-            main: { count: 0, longestLength: 0, totalLength: 0 },
-            submain: { count: 0, longestLength: 0, totalLength: 0 },
-            lateral: { count: 0, longestLength: 0, totalLength: 0 },
-            total: 0,
-            totalLength: 0,
-            totalLongestLength: 0,
+            main: { count: 0, longest: 0, totalLength: 0, averageLength: 0, details: [] },
+            submain: { count: 0, longest: 0, totalLength: 0, averageLength: 0, details: [] },
+            lateral: { count: 0, longest: 0, totalLength: 0, averageLength: 0, details: [] },
+            combined: { longestPath: 0, totalLength: 0, totalCount: 0 },
         };
     }
 
@@ -336,25 +286,15 @@
     const totalLength = mainStats.totalLength + submainStats.totalLength + lateralStats.totalLength;
     const totalCount = mainStats.count + submainStats.count + lateralStats.count;
 
-    const result: ZonePipeStats = {
-        main: {
-            count: mainStats.count,
-            longestLength: mainStats.longest,
-            totalLength: mainStats.totalLength
+    const result = {
+        main: mainStats,
+        submain: submainStats,
+        lateral: lateralStats,
+        combined: {
+            longestPath: Math.round(longestPath * 100) / 100,
+            totalLength: Math.round(totalLength * 100) / 100,
+            totalCount: totalCount,
         },
-        submain: {
-            count: submainStats.count,
-            longestLength: submainStats.longest,
-            totalLength: submainStats.totalLength
-        },
-        lateral: {
-            count: lateralStats.count,
-            longestLength: lateralStats.longest,
-            totalLength: lateralStats.totalLength
-        },
-        total: totalCount,
-        totalLength: Math.round(totalLength * 100) / 100,
-        totalLongestLength: Math.round(longestPath * 100) / 100
     };
     return result;
 };
@@ -401,7 +341,7 @@
     }
 };
 
-export const isPointInPolygonEnhanced = (point: [number, number], polygon: CoordinateInput[]): boolean => {
+export const isPointInPolygonEnhanced = (point: [number, number], polygon: any[]): boolean => {
     const [lat, lng] = point;
     let inside = false;
 
@@ -409,8 +349,8 @@
         .map((coord) => {
             if (Array.isArray(coord) && coord.length >= 2) {
                 return [coord[0], coord[1]];
-            } else if (coord && typeof coord === 'object' && 'lat' in coord && 'lng' in coord) {
-                return [(coord as Coordinate).lat, (coord as Coordinate).lng];
+            } else if (coord && typeof coord.lat === 'number' && typeof coord.lng === 'number') {
+                return [coord.lat, coord.lng];
             }
             return null;
         })
@@ -430,7 +370,7 @@
     return inside;
 };
 
-export const calculateEnhancedFieldStats = (summaryData: any, calculatedZoneSummaries?: Record<string, any>, zonePipeStatsMap?: Map<string, any>): FieldCropData => {
+export const calculateEnhancedFieldStats = (summaryData: any, calculatedZoneSummaries?: Record<string, any>, zonePipeStatsMap?: Map<string, any>, zoneFlowRates?: Record<string, any>): FieldCropData => {
     const zones = Array.isArray(summaryData.zones) ? summaryData.zones : [];
     const pipes = Array.isArray(summaryData.pipes) ? summaryData.pipes : [];
     const irrigationPoints = Array.isArray(summaryData.irrigationPoints)
@@ -442,13 +382,6 @@
     const mainPipeStats = calculateEnhancedPipeStats(pipes, 'main');
     const submainPipeStats = calculateEnhancedPipeStats(pipes, 'submain');
     const lateralPipeStats = calculateEnhancedPipeStats(pipes, 'lateral');
-    
-    // Convert EnhancedPipeStats to PipeStats for compatibility
-    const convertToPipeStats = (enhanced: EnhancedPipeStats): PipeStats => ({
-        count: enhanced.count,
-        longestLength: enhanced.longest,
-        totalLength: enhanced.totalLength
-    });
     const enhancedZones = zones.map((zone: any) => {
         const zoneArea = calculateZoneAreaEnhanced(zone.coordinates);
         const assignedCropValue = summaryData.zoneAssignments?.[zone.id];
@@ -497,6 +430,24 @@
             zonePipeStats = calculateEnhancedZonePipeStats(pipes, zone.id.toString(), zones);
         }
         
+        // Use calculated flow rates if available (more accurate)
+        let zoneFlowData: {
+            main: number;
+            submain: number;
+            lateral: number;
+            sprinklerCount: number;
+        } | null = null;
+        if (zoneFlowRates && zoneFlowRates[zone.id.toString()]) {
+            const flowData = zoneFlowRates[zone.id.toString()];
+            zoneFlowData = {
+                main: flowData.main.flowLMin || 0,
+                submain: flowData.submain.flowLMin || 0,
+                lateral: flowData.lateral.flowLMin || 0,
+                sprinklerCount: flowData.lateral.sprinklers || 0
+            };
+            console.log(`🔍 Using calculated flow rates for zone ${zone.id}:`, zoneFlowData);
+        }
+        
         let totalPlantingPoints = 0;
         let sprinklerCount = 0;
         let waterRequirementPerDay = 0;
@@ -556,6 +507,7 @@
             totalPlantingPoints: totalPlantingPoints,
             totalWaterRequirementPerDay: waterRequirementPerDay,
             pipeStats: zonePipeStats,
+            flowRates: zoneFlowData,
         };
     });
 
@@ -595,24 +547,15 @@
     );
     const totalArea = summaryData.fieldAreaSize || 0;
 
-<<<<<<< HEAD
+    console.log('🔍 Enhanced field crop data calculation completed:', {
+        totalArea,
+        zonesCount: enhancedZones.length,
+        irrigationSettings: summaryData.irrigationSettings,
+        pipeStatsAvailable: !!zonePipeStatsMap,
+        pipeStatsMapSize: zonePipeStatsMap?.size || 0
+    });
+
     const result = {
-=======
-    // Create zone summaries
-    const zoneSummaries: Record<string, ZoneSummary> = {};
-    enhancedZones.forEach((zone) => {
-        const crop = zone.cropType ? getCropByValueEnhanced(zone.cropType) : null;
-        const irrigationCounts = {
-            sprinkler: zone.sprinklerCount || 0,
-            dripTape: 0,
-            pivot: 0,
-            waterJetTape: 0
-        };
-        zoneSummaries[zone.id] = createZoneSummary(zone, crop, zone.area, irrigationCounts);
-    });
-
-    return {
->>>>>>> 038e6089
         area: {
             size: totalArea,
             sizeInRai: totalArea / 1600,
@@ -622,12 +565,11 @@
             count: enhancedZones.length,
             info: enhancedZones,
         },
-        zoneSummaries: zoneSummaries,
         pipes: {
             stats: {
-                main: convertToPipeStats(mainPipeStats),
-                submain: convertToPipeStats(submainPipeStats),
-                lateral: convertToPipeStats(lateralPipeStats),
+                main: mainPipeStats,
+                submain: submainPipeStats,
+                lateral: lateralPipeStats,
                 overall: {
                     longestCombined:
                         mainPipeStats.longest + submainPipeStats.longest + lateralPipeStats.longest,
@@ -687,16 +629,20 @@
     return result;
 };
 
-export const calculateZoneAreaEnhanced = (coordinates: CoordinateInput[]): number => {
+export const calculateZoneAreaEnhanced = (coordinates: any[]): number => {
     if (!coordinates || coordinates.length < 3) return 0;
 
     try {
         const points = coordinates
             .map((coord) => {
                 if (Array.isArray(coord) && coord.length >= 2) {
-                    return [parseFloat(coord[0].toString()), parseFloat(coord[1].toString())];
-                } else if (coord && typeof coord === 'object' && 'lat' in coord && 'lng' in coord) {
-                    return [(coord as Coordinate).lat, (coord as Coordinate).lng];
+                    return [parseFloat(coord[0]), parseFloat(coord[1])];
+                } else if (
+                    coord &&
+                    typeof coord.lat === 'number' &&
+                    typeof coord.lng === 'number'
+                ) {
+                    return [coord.lat, coord.lng];
                 }
                 return null;
             })
@@ -751,45 +697,6 @@
     };
 
     return typeMapping[normalizedType] || normalizedType;
-};
-
-export const createZoneSummary = (zone: any, crop: any, zoneArea: number, irrigationCounts: any): ZoneSummary => {
-    const zoneAreaRai = zoneArea / 1600;
-    const cropYieldPerRai = crop?.yield || 0;
-    const cropPricePerKg = crop?.price || 0;
-    const estimatedYield = zoneAreaRai * cropYieldPerRai;
-    const estimatedPrice = estimatedYield * cropPricePerKg;
-    
-    return {
-        zoneId: zone.id.toString(),
-        zoneName: zone.name || `Zone ${zone.id}`,
-        cropName: crop?.name || 'Unknown Crop',
-        cropValue: zone.cropType || null,
-        cropIcon: '🌱', // Default icon
-        cropCategory: crop?.category || null,
-        zoneArea: zoneArea,
-        zoneAreaRai: zoneAreaRai,
-        rowSpacing: crop?.rowSpacing || 50,
-        plantSpacing: crop?.plantSpacing || 50,
-        totalPlantingPoints: Math.floor(zoneArea * ((1 / (crop?.rowSpacing / 100)) * (1 / (crop?.plantSpacing / 100)))),
-        estimatedYield: estimatedYield,
-        estimatedPrice: estimatedPrice,
-        waterRequirementPerIrrigation: 0, // Will be calculated based on irrigation type
-        waterRequirementPerDay: 0, // Will be calculated based on irrigation type
-        cropYieldPerRai: cropYieldPerRai,
-        cropPricePerKg: cropPricePerKg,
-        cropWaterPerPlant: crop?.waterRequirement || 0,
-        cropWaterPerPlantPerIrrigation: 0, // Will be calculated
-        growthPeriod: crop?.growthPeriod || 120,
-        irrigationNeeds: crop?.irrigationNeeds || 'medium',
-        irrigationType: 'sprinkler', // Default type
-        calculationMethod: 'enhanced',
-        sprinklerCount: irrigationCounts.sprinkler || 0,
-        dripTapeCount: irrigationCounts.dripTape || 0,
-        pivotCount: irrigationCounts.pivot || 0,
-        waterJetTapeCount: irrigationCounts.waterJetTape || 0,
-        totalIrrigationPoints: (irrigationCounts.sprinkler || 0) + (irrigationCounts.dripTape || 0) + (irrigationCounts.pivot || 0) + (irrigationCounts.waterJetTape || 0)
-    };
 };
 
 export const getCropByValueEnhanced = (cropValue: string): any => {
@@ -918,126 +825,4 @@
         console.error('❌ Error migrating to enhanced field crop data:', error);
     }
     return null;
-};
-
-// Compatibility test function to verify integration with summary file
-// Field Crop System Data Interface (similar to horticultureSystemData)
-export interface FieldCropSystemData {
-    sprinklerConfig: {
-        flowRatePerPlant: number;
-        pressureBar: number;
-        radiusMeters: number;
-        totalFlowRatePerMinute: number;
-    };
-    connectionStats: any[];
-    zones: Array<{
-        id: string;
-        name: string;
-        plantCount: number;
-        totalWaterNeed: number;
-        waterPerTree: number;
-        waterNeedPerMinute: number;
-        area: number;
-        color: string;
-        pipes?: {
-            mainPipes: {
-                count: number;
-                totalLength: number;
-                longest: number;
-            };
-            subMainPipes: {
-                count: number;
-                totalLength: number;
-                longest: number;
-            };
-            branchPipes: {
-                count: number;
-                totalLength: number;
-                longest: number;
-            };
-            emitterPipes?: {
-                count: number;
-                totalLength: number;
-                longest: number;
-            };
-        };
-        bestPipes: {
-            main: any;
-            subMain: any;
-            branch: any;
-        };
-    }>;
-    totalPlants: number;
-    isMultipleZones: boolean;
-}
-
-export const getFieldCropSystemData = (): FieldCropSystemData | null => {
-    try {
-        const data = localStorage.getItem('fieldCropSystemData');
-        if (data) {
-            const parsedData = JSON.parse(data);
-            return parsedData;
-        }
-    } catch (error) {
-        console.error('❌ Error loading field crop system data:', error);
-    }
-    return null;
-};
-
-export const saveFieldCropSystemData = (systemData: FieldCropSystemData): void => {
-    try {
-        localStorage.setItem('fieldCropSystemData', JSON.stringify(systemData));
-    } catch (error) {
-        console.error('❌ Error saving field crop system data:', error);
-    }
-};
-
-export const testCompatibilityWithSummary = (): boolean => {
-    try {
-        // Test coordinate handling
-        const testCoordinates: CoordinateInput[] = [
-            { lat: 13.7563, lng: 100.5018 },
-            [13.7564, 100.5019],
-            { lat: 13.7565, lng: 100.5020 }
-        ];
-        
-        const length = calculateEnhancedPipeLength(testCoordinates);
-        if (length < 0) return false;
-        
-        // Test pipe stats calculation
-        const testPipes = [
-            {
-                id: 'test1',
-                coordinates: testCoordinates,
-                type: 'main'
-            }
-        ];
-        
-        const pipeStats = calculateEnhancedPipeStats(testPipes, 'main');
-        if (pipeStats.count !== 1) return false;
-        
-        // Test zone area calculation
-        const zoneArea = calculateZoneAreaEnhanced(testCoordinates);
-        if (zoneArea < 0) return false;
-        
-        // Test zone summary creation
-        const testZone = {
-            id: 'test-zone',
-            name: 'Test Zone',
-            coordinates: testCoordinates,
-            cropType: 'rice'
-        };
-        
-        const testCrop = getCropByValueEnhanced('rice');
-        const irrigationCounts = { sprinkler: 5, dripTape: 0, pivot: 0, waterJetTape: 0 };
-        const zoneSummary = createZoneSummary(testZone, testCrop, zoneArea, irrigationCounts);
-        
-        if (!zoneSummary.zoneId || !zoneSummary.cropName) return false;
-        
-        console.log('✅ fieldCropData.ts compatibility test passed');
-        return true;
-    } catch (error) {
-        console.error('❌ fieldCropData.ts compatibility test failed:', error);
-        return false;
-    }
 };