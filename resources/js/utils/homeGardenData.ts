--- conflicted
+++ resolved
@@ -418,55 +418,13 @@
         }
     }
 
-<<<<<<< HEAD
-    // Convert to square meters (approximate)
-    const areaInSquareMeters =
-        area * 111000 * 111000 * Math.cos((coordinates[0].lat * Math.PI) / 180);
-    return areaInSquareMeters;
-};
-=======
     return longestEdgeAngle;
 }
->>>>>>> c224b5f4
 
 // Sprinkler coverage validation
 export function isSprinklerCoverageAcceptable(
     position: Coordinate,
     radius: number,
-<<<<<<< HEAD
-    totalArea: number
-): number => {
-    const totalCoverageArea = sprinklers.length * Math.PI * Math.pow(radius, 2);
-    return Math.min((totalCoverageArea / totalArea) * 100, 100);
-};
-
-export const estimateInstallationCost = (
-    sprinklerCount: number,
-    pipeLength: number,
-    sprinklerInfo: SprinklerInfo
-): number => {
-    const sprinklerCost = sprinklerCount * 500; // 500 baht per sprinkler
-    const pipeCost = pipeLength * 50; // 50 baht per meter
-    const laborCost = sprinklerCount * 200 + pipeLength * 30;
-    const miscCost = 1000;
-
-    return sprinklerCost + pipeCost + laborCost + miscCost;
-};
-
-export const estimateInstallationTime = (sprinklerCount: number, pipeLength: number): number => {
-    const sprinklerTime = sprinklerCount * 0.5; // 30 minutes per sprinkler
-    const pipeTime = pipeLength * 0.1; // 6 minutes per meter
-    const setupTime = 2;
-
-    return sprinklerTime + pipeTime + setupTime;
-};
-
-// Clear data function
-export const clearHomeGardenData = (): void => {
-    localStorage.removeItem('homeGardenData');
-    console.log('Home garden data cleared');
-};
-=======
     zoneCoordinates: Coordinate[]
 ): boolean {
     const circlePoints: Coordinate[] = [];
@@ -489,5 +447,4 @@
     const coverageRatio = pointsInside / circlePoints.length;
 
     return coverageRatio >= 0.6;
-}
->>>>>>> c224b5f4
+}