--- conflicted
+++ resolved
@@ -81,15 +81,8 @@
     }
 
     body {
-        background-color: #ffffff;
-        color: #111827;
-        font-family:
-            'Inter',
-            -apple-system,
-            BlinkMacSystemFont,
-            'Segoe UI',
-            'Roboto',
-            sans-serif;
+        @apply bg-background text-foreground;
+        font-family: 'Inter', -apple-system, BlinkMacSystemFont, 'Segoe UI', 'Roboto', sans-serif;
     }
 
     html {
@@ -114,6 +107,7 @@
     position: relative !important;
     z-index: 9999 !important;
 }
+
 
 /* Plant marker styles */
 .plant-marker-icon {
@@ -238,7 +232,6 @@
         background-color: #f9fafb;
     }
 
-<<<<<<< HEAD
     /* Card Styles */
     .card {
         background-color: #ffffff;
@@ -250,17 +243,6 @@
     .dark .card {
         background-color: #1f2937;
         border-color: #374151;
-=======
-    body {
-        @apply bg-background text-foreground;
-        font-family:
-            'Inter',
-            -apple-system,
-            BlinkMacSystemFont,
-            'Segoe UI',
-            'Roboto',
-            sans-serif;
->>>>>>> 18c5d17c
     }
 
     .card-header {
