<?php

namespace App\Http\Controllers;

use App\Models\Farm;
use App\Models\PlantType;
use Illuminate\Http\Request;
use Illuminate\Http\JsonResponse;
use Illuminate\Support\Facades\Validator;
use Inertia\Inertia;
<<<<<<< HEAD
use Illuminate\Support\Facades\Http;
=======
use Exception;
>>>>>>> e8186102

class FarmController extends Controller
{
    // Basic CRUD Operations
    public function index()
    {
        return inertia('farms/index');
    }

    public function create()
    {
        return inertia('farms/create');
    }

    public function store(Request $request)
    {
        $validated = $request->validate([
            'name' => 'required|string|max:255',
            'location' => 'required|string|max:255',
            'size' => 'required|numeric|min:0',
            'description' => 'nullable|string',
        ]);

        $farm = Farm::create($validated);

        return redirect()->route('farms.show', $farm)
            ->with('success', 'Farm created successfully.');
    }

    public function show(Farm $farm)
    {
        return inertia('farms/show', [
            'farm' => $farm->load('plantTypes'),
        ]);
    }

    public function edit(Farm $farm)
    {
        return inertia('farms/edit', [
            'farm' => $farm,
        ]);
    }

    public function update(Request $request, Farm $farm)
    {
        $validated = $request->validate([
            'name' => 'required|string|max:255',
            'location' => 'required|string|max:255',
            'size' => 'required|numeric|min:0',
            'description' => 'nullable|string',
        ]);

        $farm->update($validated);

        return redirect()->route('farms.show', $farm)
            ->with('success', 'Farm updated successfully.');
    }

    public function destroy(Farm $farm)
    {
        $farm->delete();

        return redirect()->route('farms.index')
            ->with('success', 'Farm deleted successfully.');
    }

    // Map Planning Operations
    public function planner()
    {
        return inertia('map-planner');
    }

    public function getPlantTypes(): JsonResponse
    {
        return response()->json(PlantType::all());
    }

    public function generatePlantingPoints(Request $request): JsonResponse
    {
        try {
            $this->validatePlantingPointsRequest($request);

            $plantType = PlantType::findOrFail($request->plant_type_id);
            $configuredAreas = $this->getConfiguredAreas($request->layers);
            
            $plantLocations = $this->calculatePlantLocations(
                $request->area, 
                $plantType, 
                $configuredAreas
            );

            return response()->json([
                'plant_locations' => $plantLocations,
                'message' => 'Plant locations generated successfully'
            ]);

        } catch (\Exception $e) {
            \Log::error('Error generating plant locations: ' . $e->getMessage());
            return response()->json([
                'error' => 'Error generating plant locations: ' . $e->getMessage()
            ], 500);
        }
    }

    public function generateTree(Request $request)
    {
        try {
            $data = $this->prepareGenerateTreeData($request);

            return Inertia::render('generate-tree', $data);
        } catch (Exception $e) {
            return redirect()->route('planner')
                ->with('error', 'Invalid data provided. Please try again.');
        }
    }

    // Helper Methods
    private function validatePlantingPointsRequest(Request $request): void
    {
        $validator = Validator::make($request->all(), [
            'area' => 'required|array|min:3',
            'area.*.lat' => 'required|numeric',
            'area.*.lng' => 'required|numeric',
            'plant_type_id' => 'required|exists:plant_types,id',
            'plant_spacing' => 'required|numeric|min:0',
            'row_spacing' => 'required|numeric|min:0',
<<<<<<< HEAD
            'exclusion_areas' => 'array', // optional
            'exclusion_areas.*' => 'array',
=======
            'layers' => 'required|array',
            'layers.*.type' => 'required|string',
            'layers.*.coordinates' => 'required|array',
            'layers.*.coordinates.*.lat' => 'required|numeric',
            'layers.*.coordinates.*.lng' => 'required|numeric',
>>>>>>> e8186102
        ]);

        if ($validator->fails()) {
            throw new Exception('Invalid request data: ' . json_encode($validator->errors()));
        }
    }

<<<<<<< HEAD
        $plantType = PlantType::findOrFail($request->plant_type_id);
        $area = $request->area;
        $exclusionAreas = $request->exclusion_areas ?? [];
        
        $plantLocations = $this->calculatePlantLocations($area, $plantType, $exclusionAreas);
=======
    private function getConfiguredAreas(array $layers): array
    {
        return array_filter($layers, fn($layer) => $layer['type'] !== 'map');
    }

    private function prepareGenerateTreeData(Request $request): array
    {
        $areaData = json_decode($request->input('area'), true);
        $plantTypeData = json_decode($request->input('plantType'), true);
        $areaType = $request->input('areaType', '');
        $layersData = json_decode($request->input('layers'), true);
>>>>>>> e8186102

        if (!$this->validateAreaData($areaData)) {
            throw new Exception('Invalid area data');
        }

        $plantTypeData = $this->formatPlantTypeData($plantTypeData);
        PlantType::findOrFail($plantTypeData['id']);

        return [
            'areaType' => $areaType ?: '',
            'area' => $areaData,
            'plantType' => $plantTypeData,
            'layers' => $layersData
        ];
    }

    private function formatPlantTypeData(array $plantTypeData): array
    {
        return array_merge($plantTypeData, [
            'plant_spacing' => floatval($plantTypeData['plant_spacing']),
            'row_spacing' => floatval($plantTypeData['row_spacing']),
            'water_needed' => floatval($plantTypeData['water_needed'])
        ]);
    }

<<<<<<< HEAD
    private function calculatePlantLocations($area, $plantType, $exclusionAreas = [])
=======
    private function calculatePlantLocations(array $area, PlantType $plantType, array $configuredAreas = []): array
>>>>>>> e8186102
    {
        $points = [];
        $bounds = $this->getBounds($area);
        $latStep = $plantType->plant_spacing / 111000;
        $lngStep = $plantType->row_spacing / (111000 * cos(deg2rad($bounds['center']['lat'])));
        $buffer = $plantType->row_spacing / 2; // meters

        // No elevation fetching or usage

        for ($lat = $bounds['min']['lat']; $lat <= $bounds['max']['lat']; $lat += $latStep) {
            for ($lng = $bounds['min']['lng']; $lng <= $bounds['max']['lng']; $lng += $lngStep) {
                if ($this->isPointInPolygon($lat, $lng, $area)) {
                    // Exclude if inside any exclusion area
                    $inExclusion = false;
                    foreach ($exclusionAreas as $exclusion) {
                        if ($this->isPointInPolygon($lat, $lng, $exclusion)) {
                            $inExclusion = true;
                            break;
                        }
                    }
                    if ($inExclusion) continue;

                    // Check buffer from field edge
                    $minDist = $this->minDistanceToPolygonEdge($lat, $lng, $area);
                    if ($minDist < $buffer) continue;

                    // Check buffer from all exclusion area edges
                    $tooCloseToExclusion = false;
                    foreach ($exclusionAreas as $exclusion) {
                        $distToExclusion = $this->minDistanceToPolygonEdge($lat, $lng, $exclusion);
                        if ($distToExclusion < $buffer) {
                            $tooCloseToExclusion = true;
                            break;
                        }
                    }
                    if ($tooCloseToExclusion) continue;

                    // Add point (no elevation)
                    $points[] = [
                        'lat' => $lat,
                        'lng' => $lng
                    ];
                }
            }
        }
        return $points;
    }

<<<<<<< HEAD
    private function getAreaElevationData($bounds)
    {
        try {
            \Log::info('Fetching elevation data for bounds:', $bounds);
            
            $response = Http::get('https://portal.opentopography.org/API/globaldem', [
                'demtype' => 'SRTMGL1',
                'south' => $bounds['min']['lat'],
                'north' => $bounds['max']['lat'],
                'east' => $bounds['max']['lng'],
                'west' => $bounds['min']['lng'],
                'outputFormat' => 'AAIGrid',
                'API_Key' => '4cd21a1605439f9d3cc521cb698900b5'
            ]);

            if ($response->successful()) {
                \Log::info('Elevation API response received');
                $elevationData = $this->parseElevationData($response->body());
                \Log::info('Parsed elevation data:', ['count' => count($elevationData)]);
                return $elevationData;
            } else {
                \Log::error('Elevation API error:', [
                    'status' => $response->status(),
                    'body' => $response->body()
                ]);
            }
        } catch (\Exception $e) {
            \Log::error('Error fetching area elevation data: ' . $e->getMessage());
        }
        return [];
    }

    private function parseElevationData($responseBody)
    {
        try {
            \Log::info('Starting elevation data parsing');
            
            if (empty($responseBody)) {
                \Log::error('Empty response body received');
                return [];
            }
            
            // Split the response into lines
            $lines = explode("\n", $responseBody);
            \Log::info('Response split into lines:', ['count' => count($lines)]);
            
            if (count($lines) < 7) {
                \Log::error('Invalid response format: too few lines', ['line_count' => count($lines)]);
                return [];
            }
            
            // Parse header information
            $header = [];
            $requiredHeaders = ['ncols', 'nrows', 'xllcorner', 'yllcorner', 'cellsize', 'NODATA_value'];
            $headerFound = 0;
            
            for ($i = 0; $i < 6; $i++) {
                if (isset($lines[$i])) {
                    $parts = preg_split('/\s+/', trim($lines[$i]));
                    if (count($parts) >= 2) {
                        $key = strtolower($parts[0]);
                        $value = floatval($parts[1]);
                        $header[$key] = $value;
                        if (in_array($key, $requiredHeaders)) {
                            $headerFound++;
                        }
                    }
                }
            }
            
            if ($headerFound < count($requiredHeaders)) {
                \Log::error('Missing required header information', [
                    'found_headers' => array_keys($header),
                    'required_headers' => $requiredHeaders
                ]);
                return [];
            }
            
            // Extract grid parameters
            $ncols = intval($header['ncols']);
            $nrows = intval($header['nrows']);
            $xllcorner = floatval($header['xllcorner']);
            $yllcorner = floatval($header['yllcorner']);
            $cellsize = floatval($header['cellsize']);
            $NODATA_value = floatval($header['NODATA_value']);
            
            \Log::info('Grid parameters:', [
                'ncols' => $ncols,
                'nrows' => $nrows,
                'xllcorner' => $xllcorner,
                'yllcorner' => $yllcorner,
                'cellsize' => $cellsize,
                'NODATA_value' => $NODATA_value
            ]);
            
            if ($ncols <= 0 || $nrows <= 0 || $cellsize <= 0) {
                \Log::error('Invalid grid parameters', [
                    'ncols' => $ncols,
                    'nrows' => $nrows,
                    'cellsize' => $cellsize
                ]);
                return [];
            }
            
            $elevations = [];
            $dataStart = 6; // Skip header lines
            $validPoints = 0;
            $invalidPoints = 0;
            
            for ($i = $dataStart; $i < count($lines); $i++) {
                $line = trim($lines[$i]);
                if (empty($line)) continue;
                
                $rowIndex = $i - $dataStart;
                if ($rowIndex >= $nrows) break; // Stop if we've processed all rows
                
                $values = preg_split('/\s+/', $line);
                if (count($values) !== $ncols) {
                    \Log::warning('Invalid number of columns in row', [
                        'row' => $rowIndex,
                        'expected' => $ncols,
                        'found' => count($values)
                    ]);
                    continue;
                }
                
                foreach ($values as $colIndex => $value) {
                    if (is_numeric($value)) {
                        $elevation = floatval($value);
                        if ($elevation > $NODATA_value) {
                            // Calculate lat/lng for this grid cell
                            // Note: AAIGrid uses bottom-left corner, so we need to adjust
                            $lat = $yllcorner + ($nrows - $rowIndex - 0.5) * $cellsize;
                            $lng = $xllcorner + ($colIndex + 0.5) * $cellsize;
                            
                            $elevations[] = [
                                'lat' => $lat,
                                'lng' => $lng,
                                'elevation' => $elevation
                            ];
                            $validPoints++;
                        } else {
                            $invalidPoints++;
                        }
                    }
                }
            }
            
            \Log::info('Parsed elevations:', [
                'total_points' => count($elevations),
                'valid_points' => $validPoints,
                'invalid_points' => $invalidPoints,
                'min' => count($elevations) > 0 ? min(array_column($elevations, 'elevation')) : null,
                'max' => count($elevations) > 0 ? max(array_column($elevations, 'elevation')) : null,
                'sample' => array_slice($elevations, 0, 5)
            ]);
            
            if (count($elevations) === 0) {
                \Log::error('No valid elevation points found in the data');
                return [];
            }
            
            return $elevations;
        } catch (\Exception $e) {
            \Log::error('Error parsing elevation data: ' . $e->getMessage(), [
                'trace' => $e->getTraceAsString()
            ]);
            return [];
        }
    }

    private function getPointElevation($lat, $lng, $elevationData)
    {
        if (empty($elevationData)) {
            \Log::warning('No elevation data available for point', ['lat' => $lat, 'lng' => $lng]);
            return 0;
        }

        \Log::info('Getting elevation for point:', [
            'lat' => $lat,
            'lng' => $lng,
            'elevation_data_count' => count($elevationData)
        ]);

        // Find the closest elevation point
        $closestElevation = null;
        $minDistance = PHP_FLOAT_MAX;
        $closestPoint = null;

        foreach ($elevationData as $point) {
            if (isset($point['lat']) && isset($point['lng']) && isset($point['elevation'])) {
                $distance = $this->calculateDistance($lat, $lng, $point['lat'], $point['lng']);
                if ($distance < $minDistance) {
                    $minDistance = $distance;
                    $closestElevation = $point['elevation'];
                    $closestPoint = $point;
                }
            }
        }

        \Log::info('Found closest elevation point:', [
            'closest_point' => $closestPoint,
            'distance' => $minDistance,
            'elevation' => $closestElevation
        ]);

        return $closestElevation ?? 0;
    }

    private function calculateDistance($lat1, $lng1, $lat2, $lng2)
    {
        $R = 6371000; // Earth radius in meters
        $lat1 = deg2rad($lat1);
        $lat2 = deg2rad($lat2);
        $dlat = deg2rad($lat2 - $lat1);
        $dlng = deg2rad($lng2 - $lng1);

        $a = sin($dlat/2) * sin($dlat/2) +
             cos($lat1) * cos($lat2) *
             sin($dlng/2) * sin($dlng/2);
        $c = 2 * atan2(sqrt($a), sqrt(1-$a));

        return $R * $c;
    }

    private function getBounds($area)
=======
    private function getBounds(array $area): array
>>>>>>> e8186102
    {
        $minLat = PHP_FLOAT_MAX;
        $maxLat = -PHP_FLOAT_MAX;
        $minLng = PHP_FLOAT_MAX;
        $maxLng = -PHP_FLOAT_MAX;

        foreach ($area as $point) {
            $minLat = min($minLat, $point['lat']);
            $maxLat = max($maxLat, $point['lat']);
            $minLng = min($minLng, $point['lng']);
            $maxLng = max($maxLng, $point['lng']);
        }

        return [
            'min' => ['lat' => $minLat, 'lng' => $minLng],
            'max' => ['lat' => $maxLat, 'lng' => $maxLng],
            'center' => [
                'lat' => ($minLat + $maxLat) / 2,
                'lng' => ($minLng + $maxLng) / 2
            ]
        ];
    }

    private function isPointInPolygon(float $lat, float $lng, array $polygon): bool
    {
        $inside = false;
        $j = count($polygon) - 1;

        for ($i = 0; $i < count($polygon); $i++) {
            if (($polygon[$i]['lat'] > $lat) != ($polygon[$j]['lat'] > $lat) &&
                ($lng < ($polygon[$j]['lng'] - $polygon[$i]['lng']) * ($lat - $polygon[$i]['lat']) /
                    ($polygon[$j]['lat'] - $polygon[$i]['lat']) + $polygon[$i]['lng'])) {
                $inside = !$inside;
            }
            $j = $i;
        }

        return $inside;
    }

<<<<<<< HEAD
    // Helper: minimum distance from point to any edge of polygon (in meters)
    private function minDistanceToPolygonEdge($lat, $lng, $polygon)
    {
        $minDist = null;
        $n = count($polygon);
        for ($i = 0; $i < $n; $i++) {
            $a = $polygon[$i];
            $b = $polygon[($i+1)%$n];
            $dist = $this->pointToSegmentDistance($lat, $lng, $a['lat'], $a['lng'], $b['lat'], $b['lng']);
            if ($minDist === null || $dist < $minDist) {
                $minDist = $dist;
            }
        }
        return $minDist;
    }

    // Helper: distance from point (px,py) to segment (ax,ay)-(bx,by) in meters
    private function pointToSegmentDistance($px, $py, $ax, $ay, $bx, $by)
    {
        // Convert lat/lng to meters using equirectangular approximation
        $R = 6371000; // Earth radius in meters
        $lat1 = deg2rad($ax);
        $lat2 = deg2rad($bx);
        $latP = deg2rad($px);
        $lng1 = deg2rad($ay);
        $lng2 = deg2rad($by);
        $lngP = deg2rad($py);
        $x1 = $R * $lng1 * cos(($lat1+$lat2)/2);
        $y1 = $R * $lat1;
        $x2 = $R * $lng2 * cos(($lat1+$lat2)/2);
        $y2 = $R * $lat2;
        $xP = $R * $lngP * cos(($lat1+$lat2)/2);
        $yP = $R * $latP;
        $dx = $x2 - $x1;
        $dy = $y2 - $y1;
        if ($dx == 0 && $dy == 0) {
            // a==b
            return sqrt(pow($xP-$x1,2) + pow($yP-$y1,2));
        }
        $t = max(0, min(1, (($xP-$x1)*$dx + ($yP-$y1)*$dy) / ($dx*$dx + $dy*$dy)));
        $projX = $x1 + $t*$dx;
        $projY = $y1 + $t*$dy;
        return sqrt(pow($xP-$projX,2) + pow($yP-$projY,2));
    }

    public function getElevation(Request $request)
    {
        $validator = Validator::make($request->all(), [
            'coordinates' => 'required|array',
            'coordinates.*.lat' => 'required|numeric',
            'coordinates.*.lng' => 'required|numeric',
        ]);

        if ($validator->fails()) {
            return response()->json(['errors' => $validator->errors()], 422);
        }

        $coordinates = $request->coordinates;
        $coordinatesWithElevation = [];
        $retryCount = 0;
        $maxRetries = 3;

        foreach ($coordinates as $coord) {
            try {
                // Calculate a bounding box that's at least 250 meters on each side
                // 0.0025 degrees is approximately 250 meters at the equator
                $latOffset = 0.0025;
                $lngOffset = 0.0025 / cos(deg2rad($coord['lat'])); // Adjust for latitude

                $elevation = null;
                $retryCount = 0;

                while ($elevation === null && $retryCount < $maxRetries) {
                    try {
                        \Log::info('Attempting to fetch elevation data', [
                            'attempt' => $retryCount + 1,
                            'lat' => $coord['lat'],
                            'lng' => $coord['lng']
                        ]);

                        // Call OpenTopography API to get elevation data
                        $response = Http::timeout(30)->get('https://portal.opentopography.org/API/globaldem', [
                            'demtype' => 'SRTMGL1',
                            'south' => $coord['lat'] - $latOffset,
                            'north' => $coord['lat'] + $latOffset,
                            'east' => $coord['lng'] + $lngOffset,
                            'west' => $coord['lng'] - $lngOffset,
                            'outputFormat' => 'AAIGrid',
                            'API_Key' => '4cd21a1605439f9d3cc521cb698900b5'
                        ]);

                        \Log::info('OpenTopography API response', [
                            'status' => $response->status(),
                            'headers' => $response->headers(),
                            'body_length' => strlen($response->body())
                        ]);

                        \Log::info('OpenTopography raw response body', [
                            'lat' => $coord['lat'],
                            'lng' => $coord['lng'],
                            'body' => $response->body()
                        ]);

                        if ($response->successful()) {
                            $elevationData = $this->parseElevationData($response->body());
                            
                            if (!empty($elevationData)) {
                                // Get the elevation at the center point
                                $elevation = $this->getPointElevation($coord['lat'], $coord['lng'], $elevationData);
                                
                                if ($elevation !== null && $elevation !== 0) {
                                    \Log::info('Successfully retrieved elevation', [
                                        'lat' => $coord['lat'],
                                        'lng' => $coord['lng'],
                                        'elevation' => $elevation
                                    ]);
                                    break; // Exit the retry loop on success
                                }
                                
                                \Log::warning('Invalid elevation value received', [
                                    'lat' => $coord['lat'],
                                    'lng' => $coord['lng'],
                                    'elevation' => $elevation,
                                    'elevation_data_count' => count($elevationData)
                                ]);
                            } else {
                                \Log::warning('No elevation data parsed from response', [
                                    'lat' => $coord['lat'],
                                    'lng' => $coord['lng'],
                                    'response_length' => strlen($response->body())
                                ]);
                            }
                        } else {
                            \Log::error('OpenTopography API error', [
                                'status' => $response->status(),
                                'body' => $response->body(),
                                'lat' => $coord['lat'],
                                'lng' => $coord['lng']
                            ]);
                        }
                        
                        $retryCount++;
                        if ($retryCount < $maxRetries) {
                            sleep(1); // Wait 1 second before retrying
                        }
                    } catch (\Exception $e) {
                        \Log::error('Error during elevation fetch attempt', [
                            'attempt' => $retryCount + 1,
                            'error' => $e->getMessage(),
                            'lat' => $coord['lat'],
                            'lng' => $coord['lng']
                        ]);
                        $retryCount++;
                        if ($retryCount < $maxRetries) {
                            sleep(1); // Wait 1 second before retrying
                        }
                    }
                }

                // If we still don't have a valid elevation after all retries
                if ($elevation === null || $elevation === 0) {
                    \Log::error('Failed to get valid elevation after all retries', [
                        'lat' => $coord['lat'],
                        'lng' => $coord['lng']
                    ]);
                }

                $coordinatesWithElevation[] = [
                    'lat' => $coord['lat'],
                    'lng' => $coord['lng'],
                    'elevation' => $elevation ?? 0
                ];

            } catch (\Exception $e) {
                \Log::error('Error in elevation processing', [
                    'error' => $e->getMessage(),
                    'lat' => $coord['lat'],
                    'lng' => $coord['lng']
                ]);
                $coordinatesWithElevation[] = [
                    'lat' => $coord['lat'],
                    'lng' => $coord['lng'],
                    'elevation' => 0
                ];
            }
        }

        return response()->json(['coordinates' => $coordinatesWithElevation]);
=======
    private function validateAreaData(?array $areaData): bool
    {
        if (!is_array($areaData)) {
            return false;
        }

        foreach ($areaData as $point) {
            if (!isset($point['lat']) || !isset($point['lng'])) {
                return false;
            }
        }

        return true;
>>>>>>> e8186102
    }
}<|MERGE_RESOLUTION|>--- conflicted
+++ resolved
@@ -8,11 +8,7 @@
 use Illuminate\Http\JsonResponse;
 use Illuminate\Support\Facades\Validator;
 use Inertia\Inertia;
-<<<<<<< HEAD
 use Illuminate\Support\Facades\Http;
-=======
-use Exception;
->>>>>>> e8186102
 
 class FarmController extends Controller
 {
@@ -139,30 +135,28 @@
             'plant_type_id' => 'required|exists:plant_types,id',
             'plant_spacing' => 'required|numeric|min:0',
             'row_spacing' => 'required|numeric|min:0',
-<<<<<<< HEAD
             'exclusion_areas' => 'array', // optional
             'exclusion_areas.*' => 'array',
-=======
             'layers' => 'required|array',
             'layers.*.type' => 'required|string',
             'layers.*.coordinates' => 'required|array',
             'layers.*.coordinates.*.lat' => 'required|numeric',
             'layers.*.coordinates.*.lng' => 'required|numeric',
->>>>>>> e8186102
         ]);
 
         if ($validator->fails()) {
             throw new Exception('Invalid request data: ' . json_encode($validator->errors()));
         }
-    }
-
-<<<<<<< HEAD
+
         $plantType = PlantType::findOrFail($request->plant_type_id);
         $area = $request->area;
         $exclusionAreas = $request->exclusion_areas ?? [];
         
         $plantLocations = $this->calculatePlantLocations($area, $plantType, $exclusionAreas);
-=======
+
+        return response()->json(['plant_locations' => $plantLocations]);
+    }
+
     private function getConfiguredAreas(array $layers): array
     {
         return array_filter($layers, fn($layer) => $layer['type'] !== 'map');
@@ -174,7 +168,6 @@
         $plantTypeData = json_decode($request->input('plantType'), true);
         $areaType = $request->input('areaType', '');
         $layersData = json_decode($request->input('layers'), true);
->>>>>>> e8186102
 
         if (!$this->validateAreaData($areaData)) {
             throw new Exception('Invalid area data');
@@ -200,11 +193,7 @@
         ]);
     }
 
-<<<<<<< HEAD
     private function calculatePlantLocations($area, $plantType, $exclusionAreas = [])
-=======
-    private function calculatePlantLocations(array $area, PlantType $plantType, array $configuredAreas = []): array
->>>>>>> e8186102
     {
         $points = [];
         $bounds = $this->getBounds($area);
@@ -253,7 +242,6 @@
         return $points;
     }
 
-<<<<<<< HEAD
     private function getAreaElevationData($bounds)
     {
         try {
@@ -479,10 +467,7 @@
         return $R * $c;
     }
 
-    private function getBounds($area)
-=======
     private function getBounds(array $area): array
->>>>>>> e8186102
     {
         $minLat = PHP_FLOAT_MAX;
         $maxLat = -PHP_FLOAT_MAX;
@@ -523,7 +508,6 @@
         return $inside;
     }
 
-<<<<<<< HEAD
     // Helper: minimum distance from point to any edge of polygon (in meters)
     private function minDistanceToPolygonEdge($lat, $lng, $polygon)
     {
@@ -712,20 +696,5 @@
         }
 
         return response()->json(['coordinates' => $coordinatesWithElevation]);
-=======
-    private function validateAreaData(?array $areaData): bool
-    {
-        if (!is_array($areaData)) {
-            return false;
-        }
-
-        foreach ($areaData as $point) {
-            if (!isset($point['lat']) || !isset($point['lng'])) {
-                return false;
-            }
-        }
-
-        return true;
->>>>>>> e8186102
     }
 }