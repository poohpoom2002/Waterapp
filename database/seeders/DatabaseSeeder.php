<?php
// database\seeders\DatabaseSeeder.php
namespace Database\Seeders;

use App\Models\User;
// use Illuminate\Database\Console\Seeds\WithoutModelEvents;
use Illuminate\Database\Seeder;
use Illuminate\Support\Facades\Hash;

class DatabaseSeeder extends Seeder
{
    /**
     * Seed the application's database.
     */
    public function run(): void
    {
        // User::factory(10)->create();

        $this->call([
<<<<<<< HEAD
            UserSeeder::class,
            PlantTypeSeeder::class,
            SprinklerSeeder::class,
            EquipmentSeeder::class,
            
=======
            SuperUserSeeder::class,     // สร้าง Super Users และ Regular Users
            PlantTypeSeeder::class,     // สร้างข้อมูลประเภทพืช
            SprinklerSeeder::class,     // สร้างข้อมูลสปริงเกลอร์
            EquipmentSeeder::class,     // สร้างข้อมูลอุปกรณ์
>>>>>>> 5bf39d81
        ]);
    }
}<|MERGE_RESOLUTION|>--- conflicted
+++ resolved
@@ -17,18 +17,10 @@
         // User::factory(10)->create();
 
         $this->call([
-<<<<<<< HEAD
-            UserSeeder::class,
-            PlantTypeSeeder::class,
-            SprinklerSeeder::class,
-            EquipmentSeeder::class,
-            
-=======
             SuperUserSeeder::class,     // สร้าง Super Users และ Regular Users
             PlantTypeSeeder::class,     // สร้างข้อมูลประเภทพืช
             SprinklerSeeder::class,     // สร้างข้อมูลสปริงเกลอร์
             EquipmentSeeder::class,     // สร้างข้อมูลอุปกรณ์
->>>>>>> 5bf39d81
         ]);
     }
 }