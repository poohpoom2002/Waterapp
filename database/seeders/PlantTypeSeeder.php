--- conflicted
+++ resolved
@@ -11,7 +11,6 @@
     {
         $plants = [
             [
-<<<<<<< HEAD
                 'name' => 'Mango Tree',
                 'type' => 'Fruit Tree',
                 'plant_spacing' => 8.0,
@@ -57,12 +56,6 @@
                 'type' => 'Vegetable',
                 'plant_spacing' => 0.45,
                 'row_spacing' => 0.90,
-=======
-                'name' => 'Mango',
-                'type' => 'Horticultural',
-                'plant_spacing' => 10,
-                'row_spacing' => 10,
->>>>>>> b8d3c191
                 'water_needed' => 1.5,
                 'description' => '',
             ],
