{
    "_readme": [
        "This file locks the dependencies of your project to a known state",
        "Read more about it at https://getcomposer.org/doc/01-basic-usage.md#installing-dependencies",
        "This file is @generated automatically"
    ],
<<<<<<< HEAD
    "content-hash": "02f6729b5216fe2546a08390177efafe",
=======
    "content-hash": "eb944cc4dcfa22744896afc9443f5e52",
>>>>>>> 1d26ae53
    "packages": [
        {
            "name": "brick/math",
            "version": "0.12.3",
            "source": {
                "type": "git",
                "url": "https://github.com/brick/math.git",
                "reference": "866551da34e9a618e64a819ee1e01c20d8a588ba"
            },
            "dist": {
                "type": "zip",
                "url": "https://api.github.com/repos/brick/math/zipball/866551da34e9a618e64a819ee1e01c20d8a588ba",
                "reference": "866551da34e9a618e64a819ee1e01c20d8a588ba",
                "shasum": ""
            },
            "require": {
                "php": "^8.1"
            },
            "require-dev": {
                "php-coveralls/php-coveralls": "^2.2",
                "phpunit/phpunit": "^10.1",
                "vimeo/psalm": "6.8.8"
            },
            "type": "library",
            "autoload": {
                "psr-4": {
                    "Brick\\Math\\": "src/"
                }
            },
            "notification-url": "https://packagist.org/downloads/",
            "license": [
                "MIT"
            ],
            "description": "Arbitrary-precision arithmetic library",
            "keywords": [
                "Arbitrary-precision",
                "BigInteger",
                "BigRational",
                "arithmetic",
                "bigdecimal",
                "bignum",
                "bignumber",
                "brick",
                "decimal",
                "integer",
                "math",
                "mathematics",
                "rational"
            ],
            "support": {
                "issues": "https://github.com/brick/math/issues",
                "source": "https://github.com/brick/math/tree/0.12.3"
            },
            "funding": [
                {
                    "url": "https://github.com/BenMorel",
                    "type": "github"
                }
            ],
            "time": "2025-02-28T13:11:00+00:00"
        },
        {
            "name": "carbonphp/carbon-doctrine-types",
            "version": "3.2.0",
            "source": {
                "type": "git",
                "url": "https://github.com/CarbonPHP/carbon-doctrine-types.git",
                "reference": "18ba5ddfec8976260ead6e866180bd5d2f71aa1d"
            },
            "dist": {
                "type": "zip",
                "url": "https://api.github.com/repos/CarbonPHP/carbon-doctrine-types/zipball/18ba5ddfec8976260ead6e866180bd5d2f71aa1d",
                "reference": "18ba5ddfec8976260ead6e866180bd5d2f71aa1d",
                "shasum": ""
            },
            "require": {
                "php": "^8.1"
            },
            "conflict": {
                "doctrine/dbal": "<4.0.0 || >=5.0.0"
            },
            "require-dev": {
                "doctrine/dbal": "^4.0.0",
                "nesbot/carbon": "^2.71.0 || ^3.0.0",
                "phpunit/phpunit": "^10.3"
            },
            "type": "library",
            "autoload": {
                "psr-4": {
                    "Carbon\\Doctrine\\": "src/Carbon/Doctrine/"
                }
            },
            "notification-url": "https://packagist.org/downloads/",
            "license": [
                "MIT"
            ],
            "authors": [
                {
                    "name": "KyleKatarn",
                    "email": "kylekatarnls@gmail.com"
                }
            ],
            "description": "Types to use Carbon in Doctrine",
            "keywords": [
                "carbon",
                "date",
                "datetime",
                "doctrine",
                "time"
            ],
            "support": {
                "issues": "https://github.com/CarbonPHP/carbon-doctrine-types/issues",
                "source": "https://github.com/CarbonPHP/carbon-doctrine-types/tree/3.2.0"
            },
            "funding": [
                {
                    "url": "https://github.com/kylekatarnls",
                    "type": "github"
                },
                {
                    "url": "https://opencollective.com/Carbon",
                    "type": "open_collective"
                },
                {
                    "url": "https://tidelift.com/funding/github/packagist/nesbot/carbon",
                    "type": "tidelift"
                }
            ],
            "time": "2024-02-09T16:56:22+00:00"
        },
        {
            "name": "dflydev/dot-access-data",
            "version": "v3.0.3",
            "source": {
                "type": "git",
                "url": "https://github.com/dflydev/dflydev-dot-access-data.git",
                "reference": "a23a2bf4f31d3518f3ecb38660c95715dfead60f"
            },
            "dist": {
                "type": "zip",
                "url": "https://api.github.com/repos/dflydev/dflydev-dot-access-data/zipball/a23a2bf4f31d3518f3ecb38660c95715dfead60f",
                "reference": "a23a2bf4f31d3518f3ecb38660c95715dfead60f",
                "shasum": ""
            },
            "require": {
                "php": "^7.1 || ^8.0"
            },
            "require-dev": {
                "phpstan/phpstan": "^0.12.42",
                "phpunit/phpunit": "^7.5 || ^8.5 || ^9.3",
                "scrutinizer/ocular": "1.6.0",
                "squizlabs/php_codesniffer": "^3.5",
                "vimeo/psalm": "^4.0.0"
            },
            "type": "library",
            "extra": {
                "branch-alias": {
                    "dev-main": "3.x-dev"
                }
            },
            "autoload": {
                "psr-4": {
                    "Dflydev\\DotAccessData\\": "src/"
                }
            },
            "notification-url": "https://packagist.org/downloads/",
            "license": [
                "MIT"
            ],
            "authors": [
                {
                    "name": "Dragonfly Development Inc.",
                    "email": "info@dflydev.com",
                    "homepage": "http://dflydev.com"
                },
                {
                    "name": "Beau Simensen",
                    "email": "beau@dflydev.com",
                    "homepage": "http://beausimensen.com"
                },
                {
                    "name": "Carlos Frutos",
                    "email": "carlos@kiwing.it",
                    "homepage": "https://github.com/cfrutos"
                },
                {
                    "name": "Colin O'Dell",
                    "email": "colinodell@gmail.com",
                    "homepage": "https://www.colinodell.com"
                }
            ],
            "description": "Given a deep data structure, access data by dot notation.",
            "homepage": "https://github.com/dflydev/dflydev-dot-access-data",
            "keywords": [
                "access",
                "data",
                "dot",
                "notation"
            ],
            "support": {
                "issues": "https://github.com/dflydev/dflydev-dot-access-data/issues",
                "source": "https://github.com/dflydev/dflydev-dot-access-data/tree/v3.0.3"
            },
            "time": "2024-07-08T12:26:09+00:00"
        },
        {
            "name": "doctrine/inflector",
            "version": "2.0.10",
            "source": {
                "type": "git",
                "url": "https://github.com/doctrine/inflector.git",
                "reference": "5817d0659c5b50c9b950feb9af7b9668e2c436bc"
            },
            "dist": {
                "type": "zip",
                "url": "https://api.github.com/repos/doctrine/inflector/zipball/5817d0659c5b50c9b950feb9af7b9668e2c436bc",
                "reference": "5817d0659c5b50c9b950feb9af7b9668e2c436bc",
                "shasum": ""
            },
            "require": {
                "php": "^7.2 || ^8.0"
            },
            "require-dev": {
                "doctrine/coding-standard": "^11.0",
                "phpstan/phpstan": "^1.8",
                "phpstan/phpstan-phpunit": "^1.1",
                "phpstan/phpstan-strict-rules": "^1.3",
                "phpunit/phpunit": "^8.5 || ^9.5",
                "vimeo/psalm": "^4.25 || ^5.4"
            },
            "type": "library",
            "autoload": {
                "psr-4": {
                    "Doctrine\\Inflector\\": "lib/Doctrine/Inflector"
                }
            },
            "notification-url": "https://packagist.org/downloads/",
            "license": [
                "MIT"
            ],
            "authors": [
                {
                    "name": "Guilherme Blanco",
                    "email": "guilhermeblanco@gmail.com"
                },
                {
                    "name": "Roman Borschel",
                    "email": "roman@code-factory.org"
                },
                {
                    "name": "Benjamin Eberlei",
                    "email": "kontakt@beberlei.de"
                },
                {
                    "name": "Jonathan Wage",
                    "email": "jonwage@gmail.com"
                },
                {
                    "name": "Johannes Schmitt",
                    "email": "schmittjoh@gmail.com"
                }
            ],
            "description": "PHP Doctrine Inflector is a small library that can perform string manipulations with regard to upper/lowercase and singular/plural forms of words.",
            "homepage": "https://www.doctrine-project.org/projects/inflector.html",
            "keywords": [
                "inflection",
                "inflector",
                "lowercase",
                "manipulation",
                "php",
                "plural",
                "singular",
                "strings",
                "uppercase",
                "words"
            ],
            "support": {
                "issues": "https://github.com/doctrine/inflector/issues",
                "source": "https://github.com/doctrine/inflector/tree/2.0.10"
            },
            "funding": [
                {
                    "url": "https://www.doctrine-project.org/sponsorship.html",
                    "type": "custom"
                },
                {
                    "url": "https://www.patreon.com/phpdoctrine",
                    "type": "patreon"
                },
                {
                    "url": "https://tidelift.com/funding/github/packagist/doctrine%2Finflector",
                    "type": "tidelift"
                }
            ],
            "time": "2024-02-18T20:23:39+00:00"
        },
        {
            "name": "doctrine/lexer",
            "version": "3.0.1",
            "source": {
                "type": "git",
                "url": "https://github.com/doctrine/lexer.git",
                "reference": "31ad66abc0fc9e1a1f2d9bc6a42668d2fbbcd6dd"
            },
            "dist": {
                "type": "zip",
                "url": "https://api.github.com/repos/doctrine/lexer/zipball/31ad66abc0fc9e1a1f2d9bc6a42668d2fbbcd6dd",
                "reference": "31ad66abc0fc9e1a1f2d9bc6a42668d2fbbcd6dd",
                "shasum": ""
            },
            "require": {
                "php": "^8.1"
            },
            "require-dev": {
                "doctrine/coding-standard": "^12",
                "phpstan/phpstan": "^1.10",
                "phpunit/phpunit": "^10.5",
                "psalm/plugin-phpunit": "^0.18.3",
                "vimeo/psalm": "^5.21"
            },
            "type": "library",
            "autoload": {
                "psr-4": {
                    "Doctrine\\Common\\Lexer\\": "src"
                }
            },
            "notification-url": "https://packagist.org/downloads/",
            "license": [
                "MIT"
            ],
            "authors": [
                {
                    "name": "Guilherme Blanco",
                    "email": "guilhermeblanco@gmail.com"
                },
                {
                    "name": "Roman Borschel",
                    "email": "roman@code-factory.org"
                },
                {
                    "name": "Johannes Schmitt",
                    "email": "schmittjoh@gmail.com"
                }
            ],
            "description": "PHP Doctrine Lexer parser library that can be used in Top-Down, Recursive Descent Parsers.",
            "homepage": "https://www.doctrine-project.org/projects/lexer.html",
            "keywords": [
                "annotations",
                "docblock",
                "lexer",
                "parser",
                "php"
            ],
            "support": {
                "issues": "https://github.com/doctrine/lexer/issues",
                "source": "https://github.com/doctrine/lexer/tree/3.0.1"
            },
            "funding": [
                {
                    "url": "https://www.doctrine-project.org/sponsorship.html",
                    "type": "custom"
                },
                {
                    "url": "https://www.patreon.com/phpdoctrine",
                    "type": "patreon"
                },
                {
                    "url": "https://tidelift.com/funding/github/packagist/doctrine%2Flexer",
                    "type": "tidelift"
                }
            ],
            "time": "2024-02-05T11:56:58+00:00"
        },
        {
            "name": "dragonmantank/cron-expression",
            "version": "v3.4.0",
            "source": {
                "type": "git",
                "url": "https://github.com/dragonmantank/cron-expression.git",
                "reference": "8c784d071debd117328803d86b2097615b457500"
            },
            "dist": {
                "type": "zip",
                "url": "https://api.github.com/repos/dragonmantank/cron-expression/zipball/8c784d071debd117328803d86b2097615b457500",
                "reference": "8c784d071debd117328803d86b2097615b457500",
                "shasum": ""
            },
            "require": {
                "php": "^7.2|^8.0",
                "webmozart/assert": "^1.0"
            },
            "replace": {
                "mtdowling/cron-expression": "^1.0"
            },
            "require-dev": {
                "phpstan/extension-installer": "^1.0",
                "phpstan/phpstan": "^1.0",
                "phpunit/phpunit": "^7.0|^8.0|^9.0"
            },
            "type": "library",
            "extra": {
                "branch-alias": {
                    "dev-master": "3.x-dev"
                }
            },
            "autoload": {
                "psr-4": {
                    "Cron\\": "src/Cron/"
                }
            },
            "notification-url": "https://packagist.org/downloads/",
            "license": [
                "MIT"
            ],
            "authors": [
                {
                    "name": "Chris Tankersley",
                    "email": "chris@ctankersley.com",
                    "homepage": "https://github.com/dragonmantank"
                }
            ],
            "description": "CRON for PHP: Calculate the next or previous run date and determine if a CRON expression is due",
            "keywords": [
                "cron",
                "schedule"
            ],
            "support": {
                "issues": "https://github.com/dragonmantank/cron-expression/issues",
                "source": "https://github.com/dragonmantank/cron-expression/tree/v3.4.0"
            },
            "funding": [
                {
                    "url": "https://github.com/dragonmantank",
                    "type": "github"
                }
            ],
            "time": "2024-10-09T13:47:03+00:00"
        },
        {
            "name": "egulias/email-validator",
            "version": "4.0.4",
            "source": {
                "type": "git",
                "url": "https://github.com/egulias/EmailValidator.git",
                "reference": "d42c8731f0624ad6bdc8d3e5e9a4524f68801cfa"
            },
            "dist": {
                "type": "zip",
                "url": "https://api.github.com/repos/egulias/EmailValidator/zipball/d42c8731f0624ad6bdc8d3e5e9a4524f68801cfa",
                "reference": "d42c8731f0624ad6bdc8d3e5e9a4524f68801cfa",
                "shasum": ""
            },
            "require": {
                "doctrine/lexer": "^2.0 || ^3.0",
                "php": ">=8.1",
                "symfony/polyfill-intl-idn": "^1.26"
            },
            "require-dev": {
                "phpunit/phpunit": "^10.2",
                "vimeo/psalm": "^5.12"
            },
            "suggest": {
                "ext-intl": "PHP Internationalization Libraries are required to use the SpoofChecking validation"
            },
            "type": "library",
            "extra": {
                "branch-alias": {
                    "dev-master": "4.0.x-dev"
                }
            },
            "autoload": {
                "psr-4": {
                    "Egulias\\EmailValidator\\": "src"
                }
            },
            "notification-url": "https://packagist.org/downloads/",
            "license": [
                "MIT"
            ],
            "authors": [
                {
                    "name": "Eduardo Gulias Davis"
                }
            ],
            "description": "A library for validating emails against several RFCs",
            "homepage": "https://github.com/egulias/EmailValidator",
            "keywords": [
                "email",
                "emailvalidation",
                "emailvalidator",
                "validation",
                "validator"
            ],
            "support": {
                "issues": "https://github.com/egulias/EmailValidator/issues",
                "source": "https://github.com/egulias/EmailValidator/tree/4.0.4"
            },
            "funding": [
                {
                    "url": "https://github.com/egulias",
                    "type": "github"
                }
            ],
            "time": "2025-03-06T22:45:56+00:00"
        },
        {
            "name": "fruitcake/php-cors",
            "version": "v1.3.0",
            "source": {
                "type": "git",
                "url": "https://github.com/fruitcake/php-cors.git",
                "reference": "3d158f36e7875e2f040f37bc0573956240a5a38b"
            },
            "dist": {
                "type": "zip",
                "url": "https://api.github.com/repos/fruitcake/php-cors/zipball/3d158f36e7875e2f040f37bc0573956240a5a38b",
                "reference": "3d158f36e7875e2f040f37bc0573956240a5a38b",
                "shasum": ""
            },
            "require": {
                "php": "^7.4|^8.0",
                "symfony/http-foundation": "^4.4|^5.4|^6|^7"
            },
            "require-dev": {
                "phpstan/phpstan": "^1.4",
                "phpunit/phpunit": "^9",
                "squizlabs/php_codesniffer": "^3.5"
            },
            "type": "library",
            "extra": {
                "branch-alias": {
                    "dev-master": "1.2-dev"
                }
            },
            "autoload": {
                "psr-4": {
                    "Fruitcake\\Cors\\": "src/"
                }
            },
            "notification-url": "https://packagist.org/downloads/",
            "license": [
                "MIT"
            ],
            "authors": [
                {
                    "name": "Fruitcake",
                    "homepage": "https://fruitcake.nl"
                },
                {
                    "name": "Barryvdh",
                    "email": "barryvdh@gmail.com"
                }
            ],
            "description": "Cross-origin resource sharing library for the Symfony HttpFoundation",
            "homepage": "https://github.com/fruitcake/php-cors",
            "keywords": [
                "cors",
                "laravel",
                "symfony"
            ],
            "support": {
                "issues": "https://github.com/fruitcake/php-cors/issues",
                "source": "https://github.com/fruitcake/php-cors/tree/v1.3.0"
            },
            "funding": [
                {
                    "url": "https://fruitcake.nl",
                    "type": "custom"
                },
                {
                    "url": "https://github.com/barryvdh",
                    "type": "github"
                }
            ],
            "time": "2023-10-12T05:21:21+00:00"
        },
        {
            "name": "graham-campbell/result-type",
            "version": "v1.1.3",
            "source": {
                "type": "git",
                "url": "https://github.com/GrahamCampbell/Result-Type.git",
                "reference": "3ba905c11371512af9d9bdd27d99b782216b6945"
            },
            "dist": {
                "type": "zip",
                "url": "https://api.github.com/repos/GrahamCampbell/Result-Type/zipball/3ba905c11371512af9d9bdd27d99b782216b6945",
                "reference": "3ba905c11371512af9d9bdd27d99b782216b6945",
                "shasum": ""
            },
            "require": {
                "php": "^7.2.5 || ^8.0",
                "phpoption/phpoption": "^1.9.3"
            },
            "require-dev": {
                "phpunit/phpunit": "^8.5.39 || ^9.6.20 || ^10.5.28"
            },
            "type": "library",
            "autoload": {
                "psr-4": {
                    "GrahamCampbell\\ResultType\\": "src/"
                }
            },
            "notification-url": "https://packagist.org/downloads/",
            "license": [
                "MIT"
            ],
            "authors": [
                {
                    "name": "Graham Campbell",
                    "email": "hello@gjcampbell.co.uk",
                    "homepage": "https://github.com/GrahamCampbell"
                }
            ],
            "description": "An Implementation Of The Result Type",
            "keywords": [
                "Graham Campbell",
                "GrahamCampbell",
                "Result Type",
                "Result-Type",
                "result"
            ],
            "support": {
                "issues": "https://github.com/GrahamCampbell/Result-Type/issues",
                "source": "https://github.com/GrahamCampbell/Result-Type/tree/v1.1.3"
            },
            "funding": [
                {
                    "url": "https://github.com/GrahamCampbell",
                    "type": "github"
                },
                {
                    "url": "https://tidelift.com/funding/github/packagist/graham-campbell/result-type",
                    "type": "tidelift"
                }
            ],
            "time": "2024-07-20T21:45:45+00:00"
        },
        {
            "name": "guzzlehttp/guzzle",
            "version": "7.9.3",
            "source": {
                "type": "git",
                "url": "https://github.com/guzzle/guzzle.git",
                "reference": "7b2f29fe81dc4da0ca0ea7d42107a0845946ea77"
            },
            "dist": {
                "type": "zip",
                "url": "https://api.github.com/repos/guzzle/guzzle/zipball/7b2f29fe81dc4da0ca0ea7d42107a0845946ea77",
                "reference": "7b2f29fe81dc4da0ca0ea7d42107a0845946ea77",
                "shasum": ""
            },
            "require": {
                "ext-json": "*",
                "guzzlehttp/promises": "^1.5.3 || ^2.0.3",
                "guzzlehttp/psr7": "^2.7.0",
                "php": "^7.2.5 || ^8.0",
                "psr/http-client": "^1.0",
                "symfony/deprecation-contracts": "^2.2 || ^3.0"
            },
            "provide": {
                "psr/http-client-implementation": "1.0"
            },
            "require-dev": {
                "bamarni/composer-bin-plugin": "^1.8.2",
                "ext-curl": "*",
                "guzzle/client-integration-tests": "3.0.2",
                "php-http/message-factory": "^1.1",
                "phpunit/phpunit": "^8.5.39 || ^9.6.20",
                "psr/log": "^1.1 || ^2.0 || ^3.0"
            },
            "suggest": {
                "ext-curl": "Required for CURL handler support",
                "ext-intl": "Required for Internationalized Domain Name (IDN) support",
                "psr/log": "Required for using the Log middleware"
            },
            "type": "library",
            "extra": {
                "bamarni-bin": {
                    "bin-links": true,
                    "forward-command": false
                }
            },
            "autoload": {
                "files": [
                    "src/functions_include.php"
                ],
                "psr-4": {
                    "GuzzleHttp\\": "src/"
                }
            },
            "notification-url": "https://packagist.org/downloads/",
            "license": [
                "MIT"
            ],
            "authors": [
                {
                    "name": "Graham Campbell",
                    "email": "hello@gjcampbell.co.uk",
                    "homepage": "https://github.com/GrahamCampbell"
                },
                {
                    "name": "Michael Dowling",
                    "email": "mtdowling@gmail.com",
                    "homepage": "https://github.com/mtdowling"
                },
                {
                    "name": "Jeremy Lindblom",
                    "email": "jeremeamia@gmail.com",
                    "homepage": "https://github.com/jeremeamia"
                },
                {
                    "name": "George Mponos",
                    "email": "gmponos@gmail.com",
                    "homepage": "https://github.com/gmponos"
                },
                {
                    "name": "Tobias Nyholm",
                    "email": "tobias.nyholm@gmail.com",
                    "homepage": "https://github.com/Nyholm"
                },
                {
                    "name": "Márk Sági-Kazár",
                    "email": "mark.sagikazar@gmail.com",
                    "homepage": "https://github.com/sagikazarmark"
                },
                {
                    "name": "Tobias Schultze",
                    "email": "webmaster@tubo-world.de",
                    "homepage": "https://github.com/Tobion"
                }
            ],
            "description": "Guzzle is a PHP HTTP client library",
            "keywords": [
                "client",
                "curl",
                "framework",
                "http",
                "http client",
                "psr-18",
                "psr-7",
                "rest",
                "web service"
            ],
            "support": {
                "issues": "https://github.com/guzzle/guzzle/issues",
                "source": "https://github.com/guzzle/guzzle/tree/7.9.3"
            },
            "funding": [
                {
                    "url": "https://github.com/GrahamCampbell",
                    "type": "github"
                },
                {
                    "url": "https://github.com/Nyholm",
                    "type": "github"
                },
                {
                    "url": "https://tidelift.com/funding/github/packagist/guzzlehttp/guzzle",
                    "type": "tidelift"
                }
            ],
            "time": "2025-03-27T13:37:11+00:00"
        },
        {
            "name": "guzzlehttp/promises",
            "version": "2.2.0",
            "source": {
                "type": "git",
                "url": "https://github.com/guzzle/promises.git",
                "reference": "7c69f28996b0a6920945dd20b3857e499d9ca96c"
            },
            "dist": {
                "type": "zip",
                "url": "https://api.github.com/repos/guzzle/promises/zipball/7c69f28996b0a6920945dd20b3857e499d9ca96c",
                "reference": "7c69f28996b0a6920945dd20b3857e499d9ca96c",
                "shasum": ""
            },
            "require": {
                "php": "^7.2.5 || ^8.0"
            },
            "require-dev": {
                "bamarni/composer-bin-plugin": "^1.8.2",
                "phpunit/phpunit": "^8.5.39 || ^9.6.20"
            },
            "type": "library",
            "extra": {
                "bamarni-bin": {
                    "bin-links": true,
                    "forward-command": false
                }
            },
            "autoload": {
                "psr-4": {
                    "GuzzleHttp\\Promise\\": "src/"
                }
            },
            "notification-url": "https://packagist.org/downloads/",
            "license": [
                "MIT"
            ],
            "authors": [
                {
                    "name": "Graham Campbell",
                    "email": "hello@gjcampbell.co.uk",
                    "homepage": "https://github.com/GrahamCampbell"
                },
                {
                    "name": "Michael Dowling",
                    "email": "mtdowling@gmail.com",
                    "homepage": "https://github.com/mtdowling"
                },
                {
                    "name": "Tobias Nyholm",
                    "email": "tobias.nyholm@gmail.com",
                    "homepage": "https://github.com/Nyholm"
                },
                {
                    "name": "Tobias Schultze",
                    "email": "webmaster@tubo-world.de",
                    "homepage": "https://github.com/Tobion"
                }
            ],
            "description": "Guzzle promises library",
            "keywords": [
                "promise"
            ],
            "support": {
                "issues": "https://github.com/guzzle/promises/issues",
                "source": "https://github.com/guzzle/promises/tree/2.2.0"
            },
            "funding": [
                {
                    "url": "https://github.com/GrahamCampbell",
                    "type": "github"
                },
                {
                    "url": "https://github.com/Nyholm",
                    "type": "github"
                },
                {
                    "url": "https://tidelift.com/funding/github/packagist/guzzlehttp/promises",
                    "type": "tidelift"
                }
            ],
            "time": "2025-03-27T13:27:01+00:00"
        },
        {
            "name": "guzzlehttp/psr7",
            "version": "2.7.1",
            "source": {
                "type": "git",
                "url": "https://github.com/guzzle/psr7.git",
                "reference": "c2270caaabe631b3b44c85f99e5a04bbb8060d16"
            },
            "dist": {
                "type": "zip",
                "url": "https://api.github.com/repos/guzzle/psr7/zipball/c2270caaabe631b3b44c85f99e5a04bbb8060d16",
                "reference": "c2270caaabe631b3b44c85f99e5a04bbb8060d16",
                "shasum": ""
            },
            "require": {
                "php": "^7.2.5 || ^8.0",
                "psr/http-factory": "^1.0",
                "psr/http-message": "^1.1 || ^2.0",
                "ralouphie/getallheaders": "^3.0"
            },
            "provide": {
                "psr/http-factory-implementation": "1.0",
                "psr/http-message-implementation": "1.0"
            },
            "require-dev": {
                "bamarni/composer-bin-plugin": "^1.8.2",
                "http-interop/http-factory-tests": "0.9.0",
                "phpunit/phpunit": "^8.5.39 || ^9.6.20"
            },
            "suggest": {
                "laminas/laminas-httphandlerrunner": "Emit PSR-7 responses"
            },
            "type": "library",
            "extra": {
                "bamarni-bin": {
                    "bin-links": true,
                    "forward-command": false
                }
            },
            "autoload": {
                "psr-4": {
                    "GuzzleHttp\\Psr7\\": "src/"
                }
            },
            "notification-url": "https://packagist.org/downloads/",
            "license": [
                "MIT"
            ],
            "authors": [
                {
                    "name": "Graham Campbell",
                    "email": "hello@gjcampbell.co.uk",
                    "homepage": "https://github.com/GrahamCampbell"
                },
                {
                    "name": "Michael Dowling",
                    "email": "mtdowling@gmail.com",
                    "homepage": "https://github.com/mtdowling"
                },
                {
                    "name": "George Mponos",
                    "email": "gmponos@gmail.com",
                    "homepage": "https://github.com/gmponos"
                },
                {
                    "name": "Tobias Nyholm",
                    "email": "tobias.nyholm@gmail.com",
                    "homepage": "https://github.com/Nyholm"
                },
                {
                    "name": "Márk Sági-Kazár",
                    "email": "mark.sagikazar@gmail.com",
                    "homepage": "https://github.com/sagikazarmark"
                },
                {
                    "name": "Tobias Schultze",
                    "email": "webmaster@tubo-world.de",
                    "homepage": "https://github.com/Tobion"
                },
                {
                    "name": "Márk Sági-Kazár",
                    "email": "mark.sagikazar@gmail.com",
                    "homepage": "https://sagikazarmark.hu"
                }
            ],
            "description": "PSR-7 message implementation that also provides common utility methods",
            "keywords": [
                "http",
                "message",
                "psr-7",
                "request",
                "response",
                "stream",
                "uri",
                "url"
            ],
            "support": {
                "issues": "https://github.com/guzzle/psr7/issues",
                "source": "https://github.com/guzzle/psr7/tree/2.7.1"
            },
            "funding": [
                {
                    "url": "https://github.com/GrahamCampbell",
                    "type": "github"
                },
                {
                    "url": "https://github.com/Nyholm",
                    "type": "github"
                },
                {
                    "url": "https://tidelift.com/funding/github/packagist/guzzlehttp/psr7",
                    "type": "tidelift"
                }
            ],
            "time": "2025-03-27T12:30:47+00:00"
        },
        {
            "name": "guzzlehttp/uri-template",
            "version": "v1.0.4",
            "source": {
                "type": "git",
                "url": "https://github.com/guzzle/uri-template.git",
                "reference": "30e286560c137526eccd4ce21b2de477ab0676d2"
            },
            "dist": {
                "type": "zip",
                "url": "https://api.github.com/repos/guzzle/uri-template/zipball/30e286560c137526eccd4ce21b2de477ab0676d2",
                "reference": "30e286560c137526eccd4ce21b2de477ab0676d2",
                "shasum": ""
            },
            "require": {
                "php": "^7.2.5 || ^8.0",
                "symfony/polyfill-php80": "^1.24"
            },
            "require-dev": {
                "bamarni/composer-bin-plugin": "^1.8.2",
                "phpunit/phpunit": "^8.5.36 || ^9.6.15",
                "uri-template/tests": "1.0.0"
            },
            "type": "library",
            "extra": {
                "bamarni-bin": {
                    "bin-links": true,
                    "forward-command": false
                }
            },
            "autoload": {
                "psr-4": {
                    "GuzzleHttp\\UriTemplate\\": "src"
                }
            },
            "notification-url": "https://packagist.org/downloads/",
            "license": [
                "MIT"
            ],
            "authors": [
                {
                    "name": "Graham Campbell",
                    "email": "hello@gjcampbell.co.uk",
                    "homepage": "https://github.com/GrahamCampbell"
                },
                {
                    "name": "Michael Dowling",
                    "email": "mtdowling@gmail.com",
                    "homepage": "https://github.com/mtdowling"
                },
                {
                    "name": "George Mponos",
                    "email": "gmponos@gmail.com",
                    "homepage": "https://github.com/gmponos"
                },
                {
                    "name": "Tobias Nyholm",
                    "email": "tobias.nyholm@gmail.com",
                    "homepage": "https://github.com/Nyholm"
                }
            ],
            "description": "A polyfill class for uri_template of PHP",
            "keywords": [
                "guzzlehttp",
                "uri-template"
            ],
            "support": {
                "issues": "https://github.com/guzzle/uri-template/issues",
                "source": "https://github.com/guzzle/uri-template/tree/v1.0.4"
            },
            "funding": [
                {
                    "url": "https://github.com/GrahamCampbell",
                    "type": "github"
                },
                {
                    "url": "https://github.com/Nyholm",
                    "type": "github"
                },
                {
                    "url": "https://tidelift.com/funding/github/packagist/guzzlehttp/uri-template",
                    "type": "tidelift"
                }
            ],
            "time": "2025-02-03T10:55:03+00:00"
        },
        {
            "name": "inertiajs/inertia-laravel",
            "version": "v2.0.2",
            "source": {
                "type": "git",
                "url": "https://github.com/inertiajs/inertia-laravel.git",
                "reference": "248e815cf8d41307cbfb735efaa514c118e2f3b4"
            },
            "dist": {
                "type": "zip",
                "url": "https://api.github.com/repos/inertiajs/inertia-laravel/zipball/248e815cf8d41307cbfb735efaa514c118e2f3b4",
                "reference": "248e815cf8d41307cbfb735efaa514c118e2f3b4",
                "shasum": ""
            },
            "require": {
                "ext-json": "*",
                "laravel/framework": "^10.0|^11.0|^12.0",
                "php": "^8.1.0",
                "symfony/console": "^6.2|^7.0"
            },
            "require-dev": {
                "laravel/pint": "^1.16",
                "mockery/mockery": "^1.3.3",
                "orchestra/testbench": "^8.0|^9.2|^10.0",
                "phpunit/phpunit": "^10.4|^11.5",
                "roave/security-advisories": "dev-master"
            },
            "suggest": {
                "ext-pcntl": "Recommended when running the Inertia SSR server via the `inertia:start-ssr` artisan command."
            },
            "type": "library",
            "extra": {
                "laravel": {
                    "providers": [
                        "Inertia\\ServiceProvider"
                    ]
                }
            },
            "autoload": {
                "files": [
                    "./helpers.php"
                ],
                "psr-4": {
                    "Inertia\\": "src"
                }
            },
            "notification-url": "https://packagist.org/downloads/",
            "license": [
                "MIT"
            ],
            "authors": [
                {
                    "name": "Jonathan Reinink",
                    "email": "jonathan@reinink.ca",
                    "homepage": "https://reinink.ca"
                }
            ],
            "description": "The Laravel adapter for Inertia.js.",
            "keywords": [
                "inertia",
                "laravel"
            ],
            "support": {
                "issues": "https://github.com/inertiajs/inertia-laravel/issues",
                "source": "https://github.com/inertiajs/inertia-laravel/tree/v2.0.2"
            },
            "time": "2025-04-10T15:08:36+00:00"
        },
        {
            "name": "intervention/gif",
            "version": "4.2.2",
            "source": {
                "type": "git",
                "url": "https://github.com/Intervention/gif.git",
                "reference": "5999eac6a39aa760fb803bc809e8909ee67b451a"
            },
            "dist": {
                "type": "zip",
                "url": "https://api.github.com/repos/Intervention/gif/zipball/5999eac6a39aa760fb803bc809e8909ee67b451a",
                "reference": "5999eac6a39aa760fb803bc809e8909ee67b451a",
                "shasum": ""
            },
            "require": {
                "php": "^8.1"
            },
            "require-dev": {
                "phpstan/phpstan": "^2.1",
                "phpunit/phpunit": "^10.0 || ^11.0  || ^12.0",
                "slevomat/coding-standard": "~8.0",
                "squizlabs/php_codesniffer": "^3.8"
            },
            "type": "library",
            "autoload": {
                "psr-4": {
                    "Intervention\\Gif\\": "src"
                }
            },
            "notification-url": "https://packagist.org/downloads/",
            "license": [
                "MIT"
            ],
            "authors": [
                {
                    "name": "Oliver Vogel",
                    "email": "oliver@intervention.io",
                    "homepage": "https://intervention.io/"
                }
            ],
            "description": "Native PHP GIF Encoder/Decoder",
            "homepage": "https://github.com/intervention/gif",
            "keywords": [
                "animation",
                "gd",
                "gif",
                "image"
            ],
            "support": {
                "issues": "https://github.com/Intervention/gif/issues",
                "source": "https://github.com/Intervention/gif/tree/4.2.2"
            },
            "funding": [
                {
                    "url": "https://paypal.me/interventionio",
                    "type": "custom"
                },
                {
                    "url": "https://github.com/Intervention",
                    "type": "github"
                },
                {
                    "url": "https://ko-fi.com/interventionphp",
                    "type": "ko_fi"
                }
            ],
            "time": "2025-03-29T07:46:21+00:00"
        },
        {
            "name": "intervention/image",
            "version": "3.11.3",
            "source": {
                "type": "git",
                "url": "https://github.com/Intervention/image.git",
                "reference": "d0f097b8a3fa8fb758efc9440b513aa3833cda17"
            },
            "dist": {
                "type": "zip",
                "url": "https://api.github.com/repos/Intervention/image/zipball/d0f097b8a3fa8fb758efc9440b513aa3833cda17",
                "reference": "d0f097b8a3fa8fb758efc9440b513aa3833cda17",
                "shasum": ""
            },
            "require": {
                "ext-mbstring": "*",
                "intervention/gif": "^4.2",
                "php": "^8.1"
            },
            "require-dev": {
                "mockery/mockery": "^1.6",
                "phpstan/phpstan": "^2.1",
                "phpunit/phpunit": "^10.0 || ^11.0 || ^12.0",
                "slevomat/coding-standard": "~8.0",
                "squizlabs/php_codesniffer": "^3.8"
            },
            "suggest": {
                "ext-exif": "Recommended to be able to read EXIF data properly."
            },
            "type": "library",
            "autoload": {
                "psr-4": {
                    "Intervention\\Image\\": "src"
                }
            },
            "notification-url": "https://packagist.org/downloads/",
            "license": [
                "MIT"
            ],
            "authors": [
                {
                    "name": "Oliver Vogel",
                    "email": "oliver@intervention.io",
                    "homepage": "https://intervention.io/"
                }
            ],
            "description": "PHP image manipulation",
            "homepage": "https://image.intervention.io/",
            "keywords": [
                "gd",
                "image",
                "imagick",
                "resize",
                "thumbnail",
                "watermark"
            ],
            "support": {
                "issues": "https://github.com/Intervention/image/issues",
                "source": "https://github.com/Intervention/image/tree/3.11.3"
            },
            "funding": [
                {
                    "url": "https://paypal.me/interventionio",
                    "type": "custom"
                },
                {
                    "url": "https://github.com/Intervention",
                    "type": "github"
                },
                {
                    "url": "https://ko-fi.com/interventionphp",
                    "type": "ko_fi"
                }
            ],
            "time": "2025-05-22T17:26:23+00:00"
        },
        {
            "name": "laravel/framework",
            "version": "v12.10.2",
            "source": {
                "type": "git",
                "url": "https://github.com/laravel/framework.git",
                "reference": "0f123cc857bc177abe4d417448d4f7164f71802a"
            },
            "dist": {
                "type": "zip",
                "url": "https://api.github.com/repos/laravel/framework/zipball/0f123cc857bc177abe4d417448d4f7164f71802a",
                "reference": "0f123cc857bc177abe4d417448d4f7164f71802a",
                "shasum": ""
            },
            "require": {
                "brick/math": "^0.11|^0.12",
                "composer-runtime-api": "^2.2",
                "doctrine/inflector": "^2.0.5",
                "dragonmantank/cron-expression": "^3.4",
                "egulias/email-validator": "^3.2.1|^4.0",
                "ext-ctype": "*",
                "ext-filter": "*",
                "ext-hash": "*",
                "ext-mbstring": "*",
                "ext-openssl": "*",
                "ext-session": "*",
                "ext-tokenizer": "*",
                "fruitcake/php-cors": "^1.3",
                "guzzlehttp/guzzle": "^7.8.2",
                "guzzlehttp/uri-template": "^1.0",
                "laravel/prompts": "^0.3.0",
                "laravel/serializable-closure": "^1.3|^2.0",
                "league/commonmark": "^2.6",
                "league/flysystem": "^3.25.1",
                "league/flysystem-local": "^3.25.1",
                "league/uri": "^7.5.1",
                "monolog/monolog": "^3.0",
                "nesbot/carbon": "^3.8.4",
                "nunomaduro/termwind": "^2.0",
                "php": "^8.2",
                "psr/container": "^1.1.1|^2.0.1",
                "psr/log": "^1.0|^2.0|^3.0",
                "psr/simple-cache": "^1.0|^2.0|^3.0",
                "ramsey/uuid": "^4.7",
                "symfony/console": "^7.2.0",
                "symfony/error-handler": "^7.2.0",
                "symfony/finder": "^7.2.0",
                "symfony/http-foundation": "^7.2.0",
                "symfony/http-kernel": "^7.2.0",
                "symfony/mailer": "^7.2.0",
                "symfony/mime": "^7.2.0",
                "symfony/polyfill-php83": "^1.31",
                "symfony/process": "^7.2.0",
                "symfony/routing": "^7.2.0",
                "symfony/uid": "^7.2.0",
                "symfony/var-dumper": "^7.2.0",
                "tijsverkoyen/css-to-inline-styles": "^2.2.5",
                "vlucas/phpdotenv": "^5.6.1",
                "voku/portable-ascii": "^2.0.2"
            },
            "conflict": {
                "tightenco/collect": "<5.5.33"
            },
            "provide": {
                "psr/container-implementation": "1.1|2.0",
                "psr/log-implementation": "1.0|2.0|3.0",
                "psr/simple-cache-implementation": "1.0|2.0|3.0"
            },
            "replace": {
                "illuminate/auth": "self.version",
                "illuminate/broadcasting": "self.version",
                "illuminate/bus": "self.version",
                "illuminate/cache": "self.version",
                "illuminate/collections": "self.version",
                "illuminate/concurrency": "self.version",
                "illuminate/conditionable": "self.version",
                "illuminate/config": "self.version",
                "illuminate/console": "self.version",
                "illuminate/container": "self.version",
                "illuminate/contracts": "self.version",
                "illuminate/cookie": "self.version",
                "illuminate/database": "self.version",
                "illuminate/encryption": "self.version",
                "illuminate/events": "self.version",
                "illuminate/filesystem": "self.version",
                "illuminate/hashing": "self.version",
                "illuminate/http": "self.version",
                "illuminate/log": "self.version",
                "illuminate/macroable": "self.version",
                "illuminate/mail": "self.version",
                "illuminate/notifications": "self.version",
                "illuminate/pagination": "self.version",
                "illuminate/pipeline": "self.version",
                "illuminate/process": "self.version",
                "illuminate/queue": "self.version",
                "illuminate/redis": "self.version",
                "illuminate/routing": "self.version",
                "illuminate/session": "self.version",
                "illuminate/support": "self.version",
                "illuminate/testing": "self.version",
                "illuminate/translation": "self.version",
                "illuminate/validation": "self.version",
                "illuminate/view": "self.version",
                "spatie/once": "*"
            },
            "require-dev": {
                "ably/ably-php": "^1.0",
                "aws/aws-sdk-php": "^3.322.9",
                "ext-gmp": "*",
                "fakerphp/faker": "^1.24",
                "guzzlehttp/promises": "^2.0.3",
                "guzzlehttp/psr7": "^2.4",
                "laravel/pint": "^1.18",
                "league/flysystem-aws-s3-v3": "^3.25.1",
                "league/flysystem-ftp": "^3.25.1",
                "league/flysystem-path-prefixing": "^3.25.1",
                "league/flysystem-read-only": "^3.25.1",
                "league/flysystem-sftp-v3": "^3.25.1",
                "mockery/mockery": "^1.6.10",
                "orchestra/testbench-core": "^10.0.0",
                "pda/pheanstalk": "^5.0.6|^7.0.0",
                "php-http/discovery": "^1.15",
                "phpstan/phpstan": "^2.0",
                "phpunit/phpunit": "^10.5.35|^11.5.3|^12.0.1",
                "predis/predis": "^2.3",
                "resend/resend-php": "^0.10.0",
                "symfony/cache": "^7.2.0",
                "symfony/http-client": "^7.2.0",
                "symfony/psr-http-message-bridge": "^7.2.0",
                "symfony/translation": "^7.2.0"
            },
            "suggest": {
                "ably/ably-php": "Required to use the Ably broadcast driver (^1.0).",
                "aws/aws-sdk-php": "Required to use the SQS queue driver, DynamoDb failed job storage, and SES mail driver (^3.322.9).",
                "brianium/paratest": "Required to run tests in parallel (^7.0|^8.0).",
                "ext-apcu": "Required to use the APC cache driver.",
                "ext-fileinfo": "Required to use the Filesystem class.",
                "ext-ftp": "Required to use the Flysystem FTP driver.",
                "ext-gd": "Required to use Illuminate\\Http\\Testing\\FileFactory::image().",
                "ext-memcached": "Required to use the memcache cache driver.",
                "ext-pcntl": "Required to use all features of the queue worker and console signal trapping.",
                "ext-pdo": "Required to use all database features.",
                "ext-posix": "Required to use all features of the queue worker.",
                "ext-redis": "Required to use the Redis cache and queue drivers (^4.0|^5.0|^6.0).",
                "fakerphp/faker": "Required to use the eloquent factory builder (^1.9.1).",
                "filp/whoops": "Required for friendly error pages in development (^2.14.3).",
                "laravel/tinker": "Required to use the tinker console command (^2.0).",
                "league/flysystem-aws-s3-v3": "Required to use the Flysystem S3 driver (^3.25.1).",
                "league/flysystem-ftp": "Required to use the Flysystem FTP driver (^3.25.1).",
                "league/flysystem-path-prefixing": "Required to use the scoped driver (^3.25.1).",
                "league/flysystem-read-only": "Required to use read-only disks (^3.25.1)",
                "league/flysystem-sftp-v3": "Required to use the Flysystem SFTP driver (^3.25.1).",
                "mockery/mockery": "Required to use mocking (^1.6).",
                "pda/pheanstalk": "Required to use the beanstalk queue driver (^5.0).",
                "php-http/discovery": "Required to use PSR-7 bridging features (^1.15).",
                "phpunit/phpunit": "Required to use assertions and run tests (^10.5.35|^11.5.3|^12.0.1).",
                "predis/predis": "Required to use the predis connector (^2.3).",
                "psr/http-message": "Required to allow Storage::put to accept a StreamInterface (^1.0).",
                "pusher/pusher-php-server": "Required to use the Pusher broadcast driver (^6.0|^7.0).",
                "resend/resend-php": "Required to enable support for the Resend mail transport (^0.10.0).",
                "symfony/cache": "Required to PSR-6 cache bridge (^7.2).",
                "symfony/filesystem": "Required to enable support for relative symbolic links (^7.2).",
                "symfony/http-client": "Required to enable support for the Symfony API mail transports (^7.2).",
                "symfony/mailgun-mailer": "Required to enable support for the Mailgun mail transport (^7.2).",
                "symfony/postmark-mailer": "Required to enable support for the Postmark mail transport (^7.2).",
                "symfony/psr-http-message-bridge": "Required to use PSR-7 bridging features (^7.2)."
            },
            "type": "library",
            "extra": {
                "branch-alias": {
                    "dev-master": "12.x-dev"
                }
            },
            "autoload": {
                "files": [
                    "src/Illuminate/Collections/functions.php",
                    "src/Illuminate/Collections/helpers.php",
                    "src/Illuminate/Events/functions.php",
                    "src/Illuminate/Filesystem/functions.php",
                    "src/Illuminate/Foundation/helpers.php",
                    "src/Illuminate/Log/functions.php",
                    "src/Illuminate/Support/functions.php",
                    "src/Illuminate/Support/helpers.php"
                ],
                "psr-4": {
                    "Illuminate\\": "src/Illuminate/",
                    "Illuminate\\Support\\": [
                        "src/Illuminate/Macroable/",
                        "src/Illuminate/Collections/",
                        "src/Illuminate/Conditionable/"
                    ]
                }
            },
            "notification-url": "https://packagist.org/downloads/",
            "license": [
                "MIT"
            ],
            "authors": [
                {
                    "name": "Taylor Otwell",
                    "email": "taylor@laravel.com"
                }
            ],
            "description": "The Laravel Framework.",
            "homepage": "https://laravel.com",
            "keywords": [
                "framework",
                "laravel"
            ],
            "support": {
                "issues": "https://github.com/laravel/framework/issues",
                "source": "https://github.com/laravel/framework"
            },
            "time": "2025-04-24T14:11:20+00:00"
        },
        {
            "name": "laravel/prompts",
            "version": "v0.3.5",
            "source": {
                "type": "git",
                "url": "https://github.com/laravel/prompts.git",
                "reference": "57b8f7efe40333cdb925700891c7d7465325d3b1"
            },
            "dist": {
                "type": "zip",
                "url": "https://api.github.com/repos/laravel/prompts/zipball/57b8f7efe40333cdb925700891c7d7465325d3b1",
                "reference": "57b8f7efe40333cdb925700891c7d7465325d3b1",
                "shasum": ""
            },
            "require": {
                "composer-runtime-api": "^2.2",
                "ext-mbstring": "*",
                "php": "^8.1",
                "symfony/console": "^6.2|^7.0"
            },
            "conflict": {
                "illuminate/console": ">=10.17.0 <10.25.0",
                "laravel/framework": ">=10.17.0 <10.25.0"
            },
            "require-dev": {
                "illuminate/collections": "^10.0|^11.0|^12.0",
                "mockery/mockery": "^1.5",
                "pestphp/pest": "^2.3|^3.4",
                "phpstan/phpstan": "^1.11",
                "phpstan/phpstan-mockery": "^1.1"
            },
            "suggest": {
                "ext-pcntl": "Required for the spinner to be animated."
            },
            "type": "library",
            "extra": {
                "branch-alias": {
                    "dev-main": "0.3.x-dev"
                }
            },
            "autoload": {
                "files": [
                    "src/helpers.php"
                ],
                "psr-4": {
                    "Laravel\\Prompts\\": "src/"
                }
            },
            "notification-url": "https://packagist.org/downloads/",
            "license": [
                "MIT"
            ],
            "description": "Add beautiful and user-friendly forms to your command-line applications.",
            "support": {
                "issues": "https://github.com/laravel/prompts/issues",
                "source": "https://github.com/laravel/prompts/tree/v0.3.5"
            },
            "time": "2025-02-11T13:34:40+00:00"
        },
        {
            "name": "laravel/serializable-closure",
            "version": "v2.0.4",
            "source": {
                "type": "git",
                "url": "https://github.com/laravel/serializable-closure.git",
                "reference": "b352cf0534aa1ae6b4d825d1e762e35d43f8a841"
            },
            "dist": {
                "type": "zip",
                "url": "https://api.github.com/repos/laravel/serializable-closure/zipball/b352cf0534aa1ae6b4d825d1e762e35d43f8a841",
                "reference": "b352cf0534aa1ae6b4d825d1e762e35d43f8a841",
                "shasum": ""
            },
            "require": {
                "php": "^8.1"
            },
            "require-dev": {
                "illuminate/support": "^10.0|^11.0|^12.0",
                "nesbot/carbon": "^2.67|^3.0",
                "pestphp/pest": "^2.36|^3.0",
                "phpstan/phpstan": "^2.0",
                "symfony/var-dumper": "^6.2.0|^7.0.0"
            },
            "type": "library",
            "extra": {
                "branch-alias": {
                    "dev-master": "2.x-dev"
                }
            },
            "autoload": {
                "psr-4": {
                    "Laravel\\SerializableClosure\\": "src/"
                }
            },
            "notification-url": "https://packagist.org/downloads/",
            "license": [
                "MIT"
            ],
            "authors": [
                {
                    "name": "Taylor Otwell",
                    "email": "taylor@laravel.com"
                },
                {
                    "name": "Nuno Maduro",
                    "email": "nuno@laravel.com"
                }
            ],
            "description": "Laravel Serializable Closure provides an easy and secure way to serialize closures in PHP.",
            "keywords": [
                "closure",
                "laravel",
                "serializable"
            ],
            "support": {
                "issues": "https://github.com/laravel/serializable-closure/issues",
                "source": "https://github.com/laravel/serializable-closure"
            },
            "time": "2025-03-19T13:51:03+00:00"
        },
        {
            "name": "laravel/tinker",
            "version": "v2.10.1",
            "source": {
                "type": "git",
                "url": "https://github.com/laravel/tinker.git",
                "reference": "22177cc71807d38f2810c6204d8f7183d88a57d3"
            },
            "dist": {
                "type": "zip",
                "url": "https://api.github.com/repos/laravel/tinker/zipball/22177cc71807d38f2810c6204d8f7183d88a57d3",
                "reference": "22177cc71807d38f2810c6204d8f7183d88a57d3",
                "shasum": ""
            },
            "require": {
                "illuminate/console": "^6.0|^7.0|^8.0|^9.0|^10.0|^11.0|^12.0",
                "illuminate/contracts": "^6.0|^7.0|^8.0|^9.0|^10.0|^11.0|^12.0",
                "illuminate/support": "^6.0|^7.0|^8.0|^9.0|^10.0|^11.0|^12.0",
                "php": "^7.2.5|^8.0",
                "psy/psysh": "^0.11.1|^0.12.0",
                "symfony/var-dumper": "^4.3.4|^5.0|^6.0|^7.0"
            },
            "require-dev": {
                "mockery/mockery": "~1.3.3|^1.4.2",
                "phpstan/phpstan": "^1.10",
                "phpunit/phpunit": "^8.5.8|^9.3.3|^10.0"
            },
            "suggest": {
                "illuminate/database": "The Illuminate Database package (^6.0|^7.0|^8.0|^9.0|^10.0|^11.0|^12.0)."
            },
            "type": "library",
            "extra": {
                "laravel": {
                    "providers": [
                        "Laravel\\Tinker\\TinkerServiceProvider"
                    ]
                }
            },
            "autoload": {
                "psr-4": {
                    "Laravel\\Tinker\\": "src/"
                }
            },
            "notification-url": "https://packagist.org/downloads/",
            "license": [
                "MIT"
            ],
            "authors": [
                {
                    "name": "Taylor Otwell",
                    "email": "taylor@laravel.com"
                }
            ],
            "description": "Powerful REPL for the Laravel framework.",
            "keywords": [
                "REPL",
                "Tinker",
                "laravel",
                "psysh"
            ],
            "support": {
                "issues": "https://github.com/laravel/tinker/issues",
                "source": "https://github.com/laravel/tinker/tree/v2.10.1"
            },
            "time": "2025-01-27T14:24:01+00:00"
        },
        {
            "name": "league/commonmark",
            "version": "2.6.2",
            "source": {
                "type": "git",
                "url": "https://github.com/thephpleague/commonmark.git",
                "reference": "06c3b0bf2540338094575612f4a1778d0d2d5e94"
            },
            "dist": {
                "type": "zip",
                "url": "https://api.github.com/repos/thephpleague/commonmark/zipball/06c3b0bf2540338094575612f4a1778d0d2d5e94",
                "reference": "06c3b0bf2540338094575612f4a1778d0d2d5e94",
                "shasum": ""
            },
            "require": {
                "ext-mbstring": "*",
                "league/config": "^1.1.1",
                "php": "^7.4 || ^8.0",
                "psr/event-dispatcher": "^1.0",
                "symfony/deprecation-contracts": "^2.1 || ^3.0",
                "symfony/polyfill-php80": "^1.16"
            },
            "require-dev": {
                "cebe/markdown": "^1.0",
                "commonmark/cmark": "0.31.1",
                "commonmark/commonmark.js": "0.31.1",
                "composer/package-versions-deprecated": "^1.8",
                "embed/embed": "^4.4",
                "erusev/parsedown": "^1.0",
                "ext-json": "*",
                "github/gfm": "0.29.0",
                "michelf/php-markdown": "^1.4 || ^2.0",
                "nyholm/psr7": "^1.5",
                "phpstan/phpstan": "^1.8.2",
                "phpunit/phpunit": "^9.5.21 || ^10.5.9 || ^11.0.0",
                "scrutinizer/ocular": "^1.8.1",
                "symfony/finder": "^5.3 | ^6.0 | ^7.0",
                "symfony/process": "^5.4 | ^6.0 | ^7.0",
                "symfony/yaml": "^2.3 | ^3.0 | ^4.0 | ^5.0 | ^6.0 | ^7.0",
                "unleashedtech/php-coding-standard": "^3.1.1",
                "vimeo/psalm": "^4.24.0 || ^5.0.0"
            },
            "suggest": {
                "symfony/yaml": "v2.3+ required if using the Front Matter extension"
            },
            "type": "library",
            "extra": {
                "branch-alias": {
                    "dev-main": "2.7-dev"
                }
            },
            "autoload": {
                "psr-4": {
                    "League\\CommonMark\\": "src"
                }
            },
            "notification-url": "https://packagist.org/downloads/",
            "license": [
                "BSD-3-Clause"
            ],
            "authors": [
                {
                    "name": "Colin O'Dell",
                    "email": "colinodell@gmail.com",
                    "homepage": "https://www.colinodell.com",
                    "role": "Lead Developer"
                }
            ],
            "description": "Highly-extensible PHP Markdown parser which fully supports the CommonMark spec and GitHub-Flavored Markdown (GFM)",
            "homepage": "https://commonmark.thephpleague.com",
            "keywords": [
                "commonmark",
                "flavored",
                "gfm",
                "github",
                "github-flavored",
                "markdown",
                "md",
                "parser"
            ],
            "support": {
                "docs": "https://commonmark.thephpleague.com/",
                "forum": "https://github.com/thephpleague/commonmark/discussions",
                "issues": "https://github.com/thephpleague/commonmark/issues",
                "rss": "https://github.com/thephpleague/commonmark/releases.atom",
                "source": "https://github.com/thephpleague/commonmark"
            },
            "funding": [
                {
                    "url": "https://www.colinodell.com/sponsor",
                    "type": "custom"
                },
                {
                    "url": "https://www.paypal.me/colinpodell/10.00",
                    "type": "custom"
                },
                {
                    "url": "https://github.com/colinodell",
                    "type": "github"
                },
                {
                    "url": "https://tidelift.com/funding/github/packagist/league/commonmark",
                    "type": "tidelift"
                }
            ],
            "time": "2025-04-18T21:09:27+00:00"
        },
        {
            "name": "league/config",
            "version": "v1.2.0",
            "source": {
                "type": "git",
                "url": "https://github.com/thephpleague/config.git",
                "reference": "754b3604fb2984c71f4af4a9cbe7b57f346ec1f3"
            },
            "dist": {
                "type": "zip",
                "url": "https://api.github.com/repos/thephpleague/config/zipball/754b3604fb2984c71f4af4a9cbe7b57f346ec1f3",
                "reference": "754b3604fb2984c71f4af4a9cbe7b57f346ec1f3",
                "shasum": ""
            },
            "require": {
                "dflydev/dot-access-data": "^3.0.1",
                "nette/schema": "^1.2",
                "php": "^7.4 || ^8.0"
            },
            "require-dev": {
                "phpstan/phpstan": "^1.8.2",
                "phpunit/phpunit": "^9.5.5",
                "scrutinizer/ocular": "^1.8.1",
                "unleashedtech/php-coding-standard": "^3.1",
                "vimeo/psalm": "^4.7.3"
            },
            "type": "library",
            "extra": {
                "branch-alias": {
                    "dev-main": "1.2-dev"
                }
            },
            "autoload": {
                "psr-4": {
                    "League\\Config\\": "src"
                }
            },
            "notification-url": "https://packagist.org/downloads/",
            "license": [
                "BSD-3-Clause"
            ],
            "authors": [
                {
                    "name": "Colin O'Dell",
                    "email": "colinodell@gmail.com",
                    "homepage": "https://www.colinodell.com",
                    "role": "Lead Developer"
                }
            ],
            "description": "Define configuration arrays with strict schemas and access values with dot notation",
            "homepage": "https://config.thephpleague.com",
            "keywords": [
                "array",
                "config",
                "configuration",
                "dot",
                "dot-access",
                "nested",
                "schema"
            ],
            "support": {
                "docs": "https://config.thephpleague.com/",
                "issues": "https://github.com/thephpleague/config/issues",
                "rss": "https://github.com/thephpleague/config/releases.atom",
                "source": "https://github.com/thephpleague/config"
            },
            "funding": [
                {
                    "url": "https://www.colinodell.com/sponsor",
                    "type": "custom"
                },
                {
                    "url": "https://www.paypal.me/colinpodell/10.00",
                    "type": "custom"
                },
                {
                    "url": "https://github.com/colinodell",
                    "type": "github"
                }
            ],
            "time": "2022-12-11T20:36:23+00:00"
        },
        {
            "name": "league/flysystem",
            "version": "3.29.1",
            "source": {
                "type": "git",
                "url": "https://github.com/thephpleague/flysystem.git",
                "reference": "edc1bb7c86fab0776c3287dbd19b5fa278347319"
            },
            "dist": {
                "type": "zip",
                "url": "https://api.github.com/repos/thephpleague/flysystem/zipball/edc1bb7c86fab0776c3287dbd19b5fa278347319",
                "reference": "edc1bb7c86fab0776c3287dbd19b5fa278347319",
                "shasum": ""
            },
            "require": {
                "league/flysystem-local": "^3.0.0",
                "league/mime-type-detection": "^1.0.0",
                "php": "^8.0.2"
            },
            "conflict": {
                "async-aws/core": "<1.19.0",
                "async-aws/s3": "<1.14.0",
                "aws/aws-sdk-php": "3.209.31 || 3.210.0",
                "guzzlehttp/guzzle": "<7.0",
                "guzzlehttp/ringphp": "<1.1.1",
                "phpseclib/phpseclib": "3.0.15",
                "symfony/http-client": "<5.2"
            },
            "require-dev": {
                "async-aws/s3": "^1.5 || ^2.0",
                "async-aws/simple-s3": "^1.1 || ^2.0",
                "aws/aws-sdk-php": "^3.295.10",
                "composer/semver": "^3.0",
                "ext-fileinfo": "*",
                "ext-ftp": "*",
                "ext-mongodb": "^1.3",
                "ext-zip": "*",
                "friendsofphp/php-cs-fixer": "^3.5",
                "google/cloud-storage": "^1.23",
                "guzzlehttp/psr7": "^2.6",
                "microsoft/azure-storage-blob": "^1.1",
                "mongodb/mongodb": "^1.2",
                "phpseclib/phpseclib": "^3.0.36",
                "phpstan/phpstan": "^1.10",
                "phpunit/phpunit": "^9.5.11|^10.0",
                "sabre/dav": "^4.6.0"
            },
            "type": "library",
            "autoload": {
                "psr-4": {
                    "League\\Flysystem\\": "src"
                }
            },
            "notification-url": "https://packagist.org/downloads/",
            "license": [
                "MIT"
            ],
            "authors": [
                {
                    "name": "Frank de Jonge",
                    "email": "info@frankdejonge.nl"
                }
            ],
            "description": "File storage abstraction for PHP",
            "keywords": [
                "WebDAV",
                "aws",
                "cloud",
                "file",
                "files",
                "filesystem",
                "filesystems",
                "ftp",
                "s3",
                "sftp",
                "storage"
            ],
            "support": {
                "issues": "https://github.com/thephpleague/flysystem/issues",
                "source": "https://github.com/thephpleague/flysystem/tree/3.29.1"
            },
            "time": "2024-10-08T08:58:34+00:00"
        },
        {
            "name": "league/flysystem-local",
            "version": "3.29.0",
            "source": {
                "type": "git",
                "url": "https://github.com/thephpleague/flysystem-local.git",
                "reference": "e0e8d52ce4b2ed154148453d321e97c8e931bd27"
            },
            "dist": {
                "type": "zip",
                "url": "https://api.github.com/repos/thephpleague/flysystem-local/zipball/e0e8d52ce4b2ed154148453d321e97c8e931bd27",
                "reference": "e0e8d52ce4b2ed154148453d321e97c8e931bd27",
                "shasum": ""
            },
            "require": {
                "ext-fileinfo": "*",
                "league/flysystem": "^3.0.0",
                "league/mime-type-detection": "^1.0.0",
                "php": "^8.0.2"
            },
            "type": "library",
            "autoload": {
                "psr-4": {
                    "League\\Flysystem\\Local\\": ""
                }
            },
            "notification-url": "https://packagist.org/downloads/",
            "license": [
                "MIT"
            ],
            "authors": [
                {
                    "name": "Frank de Jonge",
                    "email": "info@frankdejonge.nl"
                }
            ],
            "description": "Local filesystem adapter for Flysystem.",
            "keywords": [
                "Flysystem",
                "file",
                "files",
                "filesystem",
                "local"
            ],
            "support": {
                "source": "https://github.com/thephpleague/flysystem-local/tree/3.29.0"
            },
            "time": "2024-08-09T21:24:39+00:00"
        },
        {
            "name": "league/mime-type-detection",
            "version": "1.16.0",
            "source": {
                "type": "git",
                "url": "https://github.com/thephpleague/mime-type-detection.git",
                "reference": "2d6702ff215bf922936ccc1ad31007edc76451b9"
            },
            "dist": {
                "type": "zip",
                "url": "https://api.github.com/repos/thephpleague/mime-type-detection/zipball/2d6702ff215bf922936ccc1ad31007edc76451b9",
                "reference": "2d6702ff215bf922936ccc1ad31007edc76451b9",
                "shasum": ""
            },
            "require": {
                "ext-fileinfo": "*",
                "php": "^7.4 || ^8.0"
            },
            "require-dev": {
                "friendsofphp/php-cs-fixer": "^3.2",
                "phpstan/phpstan": "^0.12.68",
                "phpunit/phpunit": "^8.5.8 || ^9.3 || ^10.0"
            },
            "type": "library",
            "autoload": {
                "psr-4": {
                    "League\\MimeTypeDetection\\": "src"
                }
            },
            "notification-url": "https://packagist.org/downloads/",
            "license": [
                "MIT"
            ],
            "authors": [
                {
                    "name": "Frank de Jonge",
                    "email": "info@frankdejonge.nl"
                }
            ],
            "description": "Mime-type detection for Flysystem",
            "support": {
                "issues": "https://github.com/thephpleague/mime-type-detection/issues",
                "source": "https://github.com/thephpleague/mime-type-detection/tree/1.16.0"
            },
            "funding": [
                {
                    "url": "https://github.com/frankdejonge",
                    "type": "github"
                },
                {
                    "url": "https://tidelift.com/funding/github/packagist/league/flysystem",
                    "type": "tidelift"
                }
            ],
            "time": "2024-09-21T08:32:55+00:00"
        },
        {
            "name": "league/uri",
            "version": "7.5.1",
            "source": {
                "type": "git",
                "url": "https://github.com/thephpleague/uri.git",
                "reference": "81fb5145d2644324614cc532b28efd0215bda430"
            },
            "dist": {
                "type": "zip",
                "url": "https://api.github.com/repos/thephpleague/uri/zipball/81fb5145d2644324614cc532b28efd0215bda430",
                "reference": "81fb5145d2644324614cc532b28efd0215bda430",
                "shasum": ""
            },
            "require": {
                "league/uri-interfaces": "^7.5",
                "php": "^8.1"
            },
            "conflict": {
                "league/uri-schemes": "^1.0"
            },
            "suggest": {
                "ext-bcmath": "to improve IPV4 host parsing",
                "ext-fileinfo": "to create Data URI from file contennts",
                "ext-gmp": "to improve IPV4 host parsing",
                "ext-intl": "to handle IDN host with the best performance",
                "jeremykendall/php-domain-parser": "to resolve Public Suffix and Top Level Domain",
                "league/uri-components": "Needed to easily manipulate URI objects components",
                "php-64bit": "to improve IPV4 host parsing",
                "symfony/polyfill-intl-idn": "to handle IDN host via the Symfony polyfill if ext-intl is not present"
            },
            "type": "library",
            "extra": {
                "branch-alias": {
                    "dev-master": "7.x-dev"
                }
            },
            "autoload": {
                "psr-4": {
                    "League\\Uri\\": ""
                }
            },
            "notification-url": "https://packagist.org/downloads/",
            "license": [
                "MIT"
            ],
            "authors": [
                {
                    "name": "Ignace Nyamagana Butera",
                    "email": "nyamsprod@gmail.com",
                    "homepage": "https://nyamsprod.com"
                }
            ],
            "description": "URI manipulation library",
            "homepage": "https://uri.thephpleague.com",
            "keywords": [
                "data-uri",
                "file-uri",
                "ftp",
                "hostname",
                "http",
                "https",
                "middleware",
                "parse_str",
                "parse_url",
                "psr-7",
                "query-string",
                "querystring",
                "rfc3986",
                "rfc3987",
                "rfc6570",
                "uri",
                "uri-template",
                "url",
                "ws"
            ],
            "support": {
                "docs": "https://uri.thephpleague.com",
                "forum": "https://thephpleague.slack.com",
                "issues": "https://github.com/thephpleague/uri-src/issues",
                "source": "https://github.com/thephpleague/uri/tree/7.5.1"
            },
            "funding": [
                {
                    "url": "https://github.com/sponsors/nyamsprod",
                    "type": "github"
                }
            ],
            "time": "2024-12-08T08:40:02+00:00"
        },
        {
            "name": "league/uri-interfaces",
            "version": "7.5.0",
            "source": {
                "type": "git",
                "url": "https://github.com/thephpleague/uri-interfaces.git",
                "reference": "08cfc6c4f3d811584fb09c37e2849e6a7f9b0742"
            },
            "dist": {
                "type": "zip",
                "url": "https://api.github.com/repos/thephpleague/uri-interfaces/zipball/08cfc6c4f3d811584fb09c37e2849e6a7f9b0742",
                "reference": "08cfc6c4f3d811584fb09c37e2849e6a7f9b0742",
                "shasum": ""
            },
            "require": {
                "ext-filter": "*",
                "php": "^8.1",
                "psr/http-factory": "^1",
                "psr/http-message": "^1.1 || ^2.0"
            },
            "suggest": {
                "ext-bcmath": "to improve IPV4 host parsing",
                "ext-gmp": "to improve IPV4 host parsing",
                "ext-intl": "to handle IDN host with the best performance",
                "php-64bit": "to improve IPV4 host parsing",
                "symfony/polyfill-intl-idn": "to handle IDN host via the Symfony polyfill if ext-intl is not present"
            },
            "type": "library",
            "extra": {
                "branch-alias": {
                    "dev-master": "7.x-dev"
                }
            },
            "autoload": {
                "psr-4": {
                    "League\\Uri\\": ""
                }
            },
            "notification-url": "https://packagist.org/downloads/",
            "license": [
                "MIT"
            ],
            "authors": [
                {
                    "name": "Ignace Nyamagana Butera",
                    "email": "nyamsprod@gmail.com",
                    "homepage": "https://nyamsprod.com"
                }
            ],
            "description": "Common interfaces and classes for URI representation and interaction",
            "homepage": "https://uri.thephpleague.com",
            "keywords": [
                "data-uri",
                "file-uri",
                "ftp",
                "hostname",
                "http",
                "https",
                "parse_str",
                "parse_url",
                "psr-7",
                "query-string",
                "querystring",
                "rfc3986",
                "rfc3987",
                "rfc6570",
                "uri",
                "url",
                "ws"
            ],
            "support": {
                "docs": "https://uri.thephpleague.com",
                "forum": "https://thephpleague.slack.com",
                "issues": "https://github.com/thephpleague/uri-src/issues",
                "source": "https://github.com/thephpleague/uri-interfaces/tree/7.5.0"
            },
            "funding": [
                {
                    "url": "https://github.com/sponsors/nyamsprod",
                    "type": "github"
                }
            ],
            "time": "2024-12-08T08:18:47+00:00"
        },
        {
            "name": "monolog/monolog",
            "version": "3.9.0",
            "source": {
                "type": "git",
                "url": "https://github.com/Seldaek/monolog.git",
                "reference": "10d85740180ecba7896c87e06a166e0c95a0e3b6"
            },
            "dist": {
                "type": "zip",
                "url": "https://api.github.com/repos/Seldaek/monolog/zipball/10d85740180ecba7896c87e06a166e0c95a0e3b6",
                "reference": "10d85740180ecba7896c87e06a166e0c95a0e3b6",
                "shasum": ""
            },
            "require": {
                "php": ">=8.1",
                "psr/log": "^2.0 || ^3.0"
            },
            "provide": {
                "psr/log-implementation": "3.0.0"
            },
            "require-dev": {
                "aws/aws-sdk-php": "^3.0",
                "doctrine/couchdb": "~1.0@dev",
                "elasticsearch/elasticsearch": "^7 || ^8",
                "ext-json": "*",
                "graylog2/gelf-php": "^1.4.2 || ^2.0",
                "guzzlehttp/guzzle": "^7.4.5",
                "guzzlehttp/psr7": "^2.2",
                "mongodb/mongodb": "^1.8",
                "php-amqplib/php-amqplib": "~2.4 || ^3",
                "php-console/php-console": "^3.1.8",
                "phpstan/phpstan": "^2",
                "phpstan/phpstan-deprecation-rules": "^2",
                "phpstan/phpstan-strict-rules": "^2",
                "phpunit/phpunit": "^10.5.17 || ^11.0.7",
                "predis/predis": "^1.1 || ^2",
                "rollbar/rollbar": "^4.0",
                "ruflin/elastica": "^7 || ^8",
                "symfony/mailer": "^5.4 || ^6",
                "symfony/mime": "^5.4 || ^6"
            },
            "suggest": {
                "aws/aws-sdk-php": "Allow sending log messages to AWS services like DynamoDB",
                "doctrine/couchdb": "Allow sending log messages to a CouchDB server",
                "elasticsearch/elasticsearch": "Allow sending log messages to an Elasticsearch server via official client",
                "ext-amqp": "Allow sending log messages to an AMQP server (1.0+ required)",
                "ext-curl": "Required to send log messages using the IFTTTHandler, the LogglyHandler, the SendGridHandler, the SlackWebhookHandler or the TelegramBotHandler",
                "ext-mbstring": "Allow to work properly with unicode symbols",
                "ext-mongodb": "Allow sending log messages to a MongoDB server (via driver)",
                "ext-openssl": "Required to send log messages using SSL",
                "ext-sockets": "Allow sending log messages to a Syslog server (via UDP driver)",
                "graylog2/gelf-php": "Allow sending log messages to a GrayLog2 server",
                "mongodb/mongodb": "Allow sending log messages to a MongoDB server (via library)",
                "php-amqplib/php-amqplib": "Allow sending log messages to an AMQP server using php-amqplib",
                "rollbar/rollbar": "Allow sending log messages to Rollbar",
                "ruflin/elastica": "Allow sending log messages to an Elastic Search server"
            },
            "type": "library",
            "extra": {
                "branch-alias": {
                    "dev-main": "3.x-dev"
                }
            },
            "autoload": {
                "psr-4": {
                    "Monolog\\": "src/Monolog"
                }
            },
            "notification-url": "https://packagist.org/downloads/",
            "license": [
                "MIT"
            ],
            "authors": [
                {
                    "name": "Jordi Boggiano",
                    "email": "j.boggiano@seld.be",
                    "homepage": "https://seld.be"
                }
            ],
            "description": "Sends your logs to files, sockets, inboxes, databases and various web services",
            "homepage": "https://github.com/Seldaek/monolog",
            "keywords": [
                "log",
                "logging",
                "psr-3"
            ],
            "support": {
                "issues": "https://github.com/Seldaek/monolog/issues",
                "source": "https://github.com/Seldaek/monolog/tree/3.9.0"
            },
            "funding": [
                {
                    "url": "https://github.com/Seldaek",
                    "type": "github"
                },
                {
                    "url": "https://tidelift.com/funding/github/packagist/monolog/monolog",
                    "type": "tidelift"
                }
            ],
            "time": "2025-03-24T10:02:05+00:00"
        },
        {
            "name": "nesbot/carbon",
            "version": "3.9.0",
            "source": {
                "type": "git",
                "url": "https://github.com/CarbonPHP/carbon.git",
                "reference": "6d16a8a015166fe54e22c042e0805c5363aef50d"
            },
            "dist": {
                "type": "zip",
                "url": "https://api.github.com/repos/CarbonPHP/carbon/zipball/6d16a8a015166fe54e22c042e0805c5363aef50d",
                "reference": "6d16a8a015166fe54e22c042e0805c5363aef50d",
                "shasum": ""
            },
            "require": {
                "carbonphp/carbon-doctrine-types": "<100.0",
                "ext-json": "*",
                "php": "^8.1",
                "psr/clock": "^1.0",
                "symfony/clock": "^6.3 || ^7.0",
                "symfony/polyfill-mbstring": "^1.0",
                "symfony/translation": "^4.4.18 || ^5.2.1|| ^6.0 || ^7.0"
            },
            "provide": {
                "psr/clock-implementation": "1.0"
            },
            "require-dev": {
                "doctrine/dbal": "^3.6.3 || ^4.0",
                "doctrine/orm": "^2.15.2 || ^3.0",
                "friendsofphp/php-cs-fixer": "^3.57.2",
                "kylekatarnls/multi-tester": "^2.5.3",
                "ondrejmirtes/better-reflection": "^6.25.0.4",
                "phpmd/phpmd": "^2.15.0",
                "phpstan/extension-installer": "^1.3.1",
                "phpstan/phpstan": "^1.11.2",
                "phpunit/phpunit": "^10.5.20",
                "squizlabs/php_codesniffer": "^3.9.0"
            },
            "bin": [
                "bin/carbon"
            ],
            "type": "library",
            "extra": {
                "laravel": {
                    "providers": [
                        "Carbon\\Laravel\\ServiceProvider"
                    ]
                },
                "phpstan": {
                    "includes": [
                        "extension.neon"
                    ]
                },
                "branch-alias": {
                    "dev-2.x": "2.x-dev",
                    "dev-master": "3.x-dev"
                }
            },
            "autoload": {
                "psr-4": {
                    "Carbon\\": "src/Carbon/"
                }
            },
            "notification-url": "https://packagist.org/downloads/",
            "license": [
                "MIT"
            ],
            "authors": [
                {
                    "name": "Brian Nesbitt",
                    "email": "brian@nesbot.com",
                    "homepage": "https://markido.com"
                },
                {
                    "name": "kylekatarnls",
                    "homepage": "https://github.com/kylekatarnls"
                }
            ],
            "description": "An API extension for DateTime that supports 281 different languages.",
            "homepage": "https://carbon.nesbot.com",
            "keywords": [
                "date",
                "datetime",
                "time"
            ],
            "support": {
                "docs": "https://carbon.nesbot.com/docs",
                "issues": "https://github.com/CarbonPHP/carbon/issues",
                "source": "https://github.com/CarbonPHP/carbon"
            },
            "funding": [
                {
                    "url": "https://github.com/sponsors/kylekatarnls",
                    "type": "github"
                },
                {
                    "url": "https://opencollective.com/Carbon#sponsor",
                    "type": "opencollective"
                },
                {
                    "url": "https://tidelift.com/subscription/pkg/packagist-nesbot-carbon?utm_source=packagist-nesbot-carbon&utm_medium=referral&utm_campaign=readme",
                    "type": "tidelift"
                }
            ],
            "time": "2025-03-27T12:57:33+00:00"
        },
        {
            "name": "nette/schema",
            "version": "v1.3.2",
            "source": {
                "type": "git",
                "url": "https://github.com/nette/schema.git",
                "reference": "da801d52f0354f70a638673c4a0f04e16529431d"
            },
            "dist": {
                "type": "zip",
                "url": "https://api.github.com/repos/nette/schema/zipball/da801d52f0354f70a638673c4a0f04e16529431d",
                "reference": "da801d52f0354f70a638673c4a0f04e16529431d",
                "shasum": ""
            },
            "require": {
                "nette/utils": "^4.0",
                "php": "8.1 - 8.4"
            },
            "require-dev": {
                "nette/tester": "^2.5.2",
                "phpstan/phpstan-nette": "^1.0",
                "tracy/tracy": "^2.8"
            },
            "type": "library",
            "extra": {
                "branch-alias": {
                    "dev-master": "1.3-dev"
                }
            },
            "autoload": {
                "classmap": [
                    "src/"
                ]
            },
            "notification-url": "https://packagist.org/downloads/",
            "license": [
                "BSD-3-Clause",
                "GPL-2.0-only",
                "GPL-3.0-only"
            ],
            "authors": [
                {
                    "name": "David Grudl",
                    "homepage": "https://davidgrudl.com"
                },
                {
                    "name": "Nette Community",
                    "homepage": "https://nette.org/contributors"
                }
            ],
            "description": "📐 Nette Schema: validating data structures against a given Schema.",
            "homepage": "https://nette.org",
            "keywords": [
                "config",
                "nette"
            ],
            "support": {
                "issues": "https://github.com/nette/schema/issues",
                "source": "https://github.com/nette/schema/tree/v1.3.2"
            },
            "time": "2024-10-06T23:10:23+00:00"
        },
        {
            "name": "nette/utils",
            "version": "v4.0.6",
            "source": {
                "type": "git",
                "url": "https://github.com/nette/utils.git",
                "reference": "ce708655043c7050eb050df361c5e313cf708309"
            },
            "dist": {
                "type": "zip",
                "url": "https://api.github.com/repos/nette/utils/zipball/ce708655043c7050eb050df361c5e313cf708309",
                "reference": "ce708655043c7050eb050df361c5e313cf708309",
                "shasum": ""
            },
            "require": {
                "php": "8.0 - 8.4"
            },
            "conflict": {
                "nette/finder": "<3",
                "nette/schema": "<1.2.2"
            },
            "require-dev": {
                "jetbrains/phpstorm-attributes": "dev-master",
                "nette/tester": "^2.5",
                "phpstan/phpstan": "^1.0",
                "tracy/tracy": "^2.9"
            },
            "suggest": {
                "ext-gd": "to use Image",
                "ext-iconv": "to use Strings::webalize(), toAscii(), chr() and reverse()",
                "ext-intl": "to use Strings::webalize(), toAscii(), normalize() and compare()",
                "ext-json": "to use Nette\\Utils\\Json",
                "ext-mbstring": "to use Strings::lower() etc...",
                "ext-tokenizer": "to use Nette\\Utils\\Reflection::getUseStatements()"
            },
            "type": "library",
            "extra": {
                "branch-alias": {
                    "dev-master": "4.0-dev"
                }
            },
            "autoload": {
                "classmap": [
                    "src/"
                ]
            },
            "notification-url": "https://packagist.org/downloads/",
            "license": [
                "BSD-3-Clause",
                "GPL-2.0-only",
                "GPL-3.0-only"
            ],
            "authors": [
                {
                    "name": "David Grudl",
                    "homepage": "https://davidgrudl.com"
                },
                {
                    "name": "Nette Community",
                    "homepage": "https://nette.org/contributors"
                }
            ],
            "description": "🛠  Nette Utils: lightweight utilities for string & array manipulation, image handling, safe JSON encoding/decoding, validation, slug or strong password generating etc.",
            "homepage": "https://nette.org",
            "keywords": [
                "array",
                "core",
                "datetime",
                "images",
                "json",
                "nette",
                "paginator",
                "password",
                "slugify",
                "string",
                "unicode",
                "utf-8",
                "utility",
                "validation"
            ],
            "support": {
                "issues": "https://github.com/nette/utils/issues",
                "source": "https://github.com/nette/utils/tree/v4.0.6"
            },
            "time": "2025-03-30T21:06:30+00:00"
        },
        {
            "name": "nikic/php-parser",
            "version": "v5.4.0",
            "source": {
                "type": "git",
                "url": "https://github.com/nikic/PHP-Parser.git",
                "reference": "447a020a1f875a434d62f2a401f53b82a396e494"
            },
            "dist": {
                "type": "zip",
                "url": "https://api.github.com/repos/nikic/PHP-Parser/zipball/447a020a1f875a434d62f2a401f53b82a396e494",
                "reference": "447a020a1f875a434d62f2a401f53b82a396e494",
                "shasum": ""
            },
            "require": {
                "ext-ctype": "*",
                "ext-json": "*",
                "ext-tokenizer": "*",
                "php": ">=7.4"
            },
            "require-dev": {
                "ircmaxell/php-yacc": "^0.0.7",
                "phpunit/phpunit": "^9.0"
            },
            "bin": [
                "bin/php-parse"
            ],
            "type": "library",
            "extra": {
                "branch-alias": {
                    "dev-master": "5.0-dev"
                }
            },
            "autoload": {
                "psr-4": {
                    "PhpParser\\": "lib/PhpParser"
                }
            },
            "notification-url": "https://packagist.org/downloads/",
            "license": [
                "BSD-3-Clause"
            ],
            "authors": [
                {
                    "name": "Nikita Popov"
                }
            ],
            "description": "A PHP parser written in PHP",
            "keywords": [
                "parser",
                "php"
            ],
            "support": {
                "issues": "https://github.com/nikic/PHP-Parser/issues",
                "source": "https://github.com/nikic/PHP-Parser/tree/v5.4.0"
            },
            "time": "2024-12-30T11:07:19+00:00"
        },
        {
            "name": "nunomaduro/termwind",
            "version": "v2.3.0",
            "source": {
                "type": "git",
                "url": "https://github.com/nunomaduro/termwind.git",
                "reference": "52915afe6a1044e8b9cee1bcff836fb63acf9cda"
            },
            "dist": {
                "type": "zip",
                "url": "https://api.github.com/repos/nunomaduro/termwind/zipball/52915afe6a1044e8b9cee1bcff836fb63acf9cda",
                "reference": "52915afe6a1044e8b9cee1bcff836fb63acf9cda",
                "shasum": ""
            },
            "require": {
                "ext-mbstring": "*",
                "php": "^8.2",
                "symfony/console": "^7.1.8"
            },
            "require-dev": {
                "illuminate/console": "^11.33.2",
                "laravel/pint": "^1.18.2",
                "mockery/mockery": "^1.6.12",
                "pestphp/pest": "^2.36.0",
                "phpstan/phpstan": "^1.12.11",
                "phpstan/phpstan-strict-rules": "^1.6.1",
                "symfony/var-dumper": "^7.1.8",
                "thecodingmachine/phpstan-strict-rules": "^1.0.0"
            },
            "type": "library",
            "extra": {
                "laravel": {
                    "providers": [
                        "Termwind\\Laravel\\TermwindServiceProvider"
                    ]
                },
                "branch-alias": {
                    "dev-2.x": "2.x-dev"
                }
            },
            "autoload": {
                "files": [
                    "src/Functions.php"
                ],
                "psr-4": {
                    "Termwind\\": "src/"
                }
            },
            "notification-url": "https://packagist.org/downloads/",
            "license": [
                "MIT"
            ],
            "authors": [
                {
                    "name": "Nuno Maduro",
                    "email": "enunomaduro@gmail.com"
                }
            ],
            "description": "Its like Tailwind CSS, but for the console.",
            "keywords": [
                "cli",
                "console",
                "css",
                "package",
                "php",
                "style"
            ],
            "support": {
                "issues": "https://github.com/nunomaduro/termwind/issues",
                "source": "https://github.com/nunomaduro/termwind/tree/v2.3.0"
            },
            "funding": [
                {
                    "url": "https://www.paypal.com/paypalme/enunomaduro",
                    "type": "custom"
                },
                {
                    "url": "https://github.com/nunomaduro",
                    "type": "github"
                },
                {
                    "url": "https://github.com/xiCO2k",
                    "type": "github"
                }
            ],
            "time": "2024-11-21T10:39:51+00:00"
        },
        {
            "name": "openai-php/client",
            "version": "v0.13.0",
            "source": {
                "type": "git",
                "url": "https://github.com/openai-php/client.git",
                "reference": "399229860cea244843753bf1d9c28aee0e74c3a6"
            },
            "dist": {
                "type": "zip",
                "url": "https://api.github.com/repos/openai-php/client/zipball/399229860cea244843753bf1d9c28aee0e74c3a6",
                "reference": "399229860cea244843753bf1d9c28aee0e74c3a6",
                "shasum": ""
            },
            "require": {
                "php": "^8.2.0",
                "php-http/discovery": "^1.20.0",
                "php-http/multipart-stream-builder": "^1.4.2",
                "psr/http-client": "^1.0.3",
                "psr/http-client-implementation": "^1.0.1",
                "psr/http-factory-implementation": "*",
                "psr/http-message": "^1.1.0|^2.0.0"
            },
            "require-dev": {
                "guzzlehttp/guzzle": "^7.9.3",
                "guzzlehttp/psr7": "^2.7.1",
                "laravel/pint": "^1.22.0",
                "mockery/mockery": "^1.6.12",
                "nunomaduro/collision": "^8.8.0",
                "pestphp/pest": "^3.8.2|^4.0.0",
                "pestphp/pest-plugin-arch": "^3.1.1|^4.0.0",
                "pestphp/pest-plugin-type-coverage": "^3.5.1|^4.0.0",
                "phpstan/phpstan": "^1.12.25",
                "symfony/var-dumper": "^7.2.6"
            },
            "type": "library",
            "autoload": {
                "files": [
                    "src/OpenAI.php"
                ],
                "psr-4": {
                    "OpenAI\\": "src/"
                }
            },
            "notification-url": "https://packagist.org/downloads/",
            "license": [
                "MIT"
            ],
            "authors": [
                {
                    "name": "Nuno Maduro",
                    "email": "enunomaduro@gmail.com"
                },
                {
                    "name": "Sandro Gehri"
                }
            ],
            "description": "OpenAI PHP is a supercharged PHP API client that allows you to interact with the Open AI API",
            "keywords": [
                "GPT-3",
                "api",
                "client",
                "codex",
                "dall-e",
                "language",
                "natural",
                "openai",
                "php",
                "processing",
                "sdk"
            ],
            "support": {
                "issues": "https://github.com/openai-php/client/issues",
                "source": "https://github.com/openai-php/client/tree/v0.13.0"
            },
            "funding": [
                {
                    "url": "https://www.paypal.com/paypalme/enunomaduro",
                    "type": "custom"
                },
                {
                    "url": "https://github.com/gehrisandro",
                    "type": "github"
                },
                {
                    "url": "https://github.com/nunomaduro",
                    "type": "github"
                }
            ],
            "time": "2025-05-14T21:43:59+00:00"
        },
        {
            "name": "php-http/discovery",
            "version": "1.20.0",
            "source": {
                "type": "git",
                "url": "https://github.com/php-http/discovery.git",
                "reference": "82fe4c73ef3363caed49ff8dd1539ba06044910d"
            },
            "dist": {
                "type": "zip",
                "url": "https://api.github.com/repos/php-http/discovery/zipball/82fe4c73ef3363caed49ff8dd1539ba06044910d",
                "reference": "82fe4c73ef3363caed49ff8dd1539ba06044910d",
                "shasum": ""
            },
            "require": {
                "composer-plugin-api": "^1.0|^2.0",
                "php": "^7.1 || ^8.0"
            },
            "conflict": {
                "nyholm/psr7": "<1.0",
                "zendframework/zend-diactoros": "*"
            },
            "provide": {
                "php-http/async-client-implementation": "*",
                "php-http/client-implementation": "*",
                "psr/http-client-implementation": "*",
                "psr/http-factory-implementation": "*",
                "psr/http-message-implementation": "*"
            },
            "require-dev": {
                "composer/composer": "^1.0.2|^2.0",
                "graham-campbell/phpspec-skip-example-extension": "^5.0",
                "php-http/httplug": "^1.0 || ^2.0",
                "php-http/message-factory": "^1.0",
                "phpspec/phpspec": "^5.1 || ^6.1 || ^7.3",
                "sebastian/comparator": "^3.0.5 || ^4.0.8",
                "symfony/phpunit-bridge": "^6.4.4 || ^7.0.1"
            },
            "type": "composer-plugin",
            "extra": {
                "class": "Http\\Discovery\\Composer\\Plugin",
                "plugin-optional": true
            },
            "autoload": {
                "psr-4": {
                    "Http\\Discovery\\": "src/"
                },
                "exclude-from-classmap": [
                    "src/Composer/Plugin.php"
                ]
            },
            "notification-url": "https://packagist.org/downloads/",
            "license": [
                "MIT"
            ],
            "authors": [
                {
                    "name": "Márk Sági-Kazár",
                    "email": "mark.sagikazar@gmail.com"
                }
            ],
            "description": "Finds and installs PSR-7, PSR-17, PSR-18 and HTTPlug implementations",
            "homepage": "http://php-http.org",
            "keywords": [
                "adapter",
                "client",
                "discovery",
                "factory",
                "http",
                "message",
                "psr17",
                "psr7"
            ],
            "support": {
                "issues": "https://github.com/php-http/discovery/issues",
                "source": "https://github.com/php-http/discovery/tree/1.20.0"
            },
            "time": "2024-10-02T11:20:13+00:00"
        },
        {
            "name": "php-http/multipart-stream-builder",
            "version": "1.4.2",
            "source": {
                "type": "git",
                "url": "https://github.com/php-http/multipart-stream-builder.git",
                "reference": "10086e6de6f53489cca5ecc45b6f468604d3460e"
            },
            "dist": {
                "type": "zip",
                "url": "https://api.github.com/repos/php-http/multipart-stream-builder/zipball/10086e6de6f53489cca5ecc45b6f468604d3460e",
                "reference": "10086e6de6f53489cca5ecc45b6f468604d3460e",
                "shasum": ""
            },
            "require": {
                "php": "^7.1 || ^8.0",
                "php-http/discovery": "^1.15",
                "psr/http-factory-implementation": "^1.0"
            },
            "require-dev": {
                "nyholm/psr7": "^1.0",
                "php-http/message": "^1.5",
                "php-http/message-factory": "^1.0.2",
                "phpunit/phpunit": "^7.5.15 || ^8.5 || ^9.3"
            },
            "type": "library",
            "autoload": {
                "psr-4": {
                    "Http\\Message\\MultipartStream\\": "src/"
                }
            },
            "notification-url": "https://packagist.org/downloads/",
            "license": [
                "MIT"
            ],
            "authors": [
                {
                    "name": "Tobias Nyholm",
                    "email": "tobias.nyholm@gmail.com"
                }
            ],
            "description": "A builder class that help you create a multipart stream",
            "homepage": "http://php-http.org",
            "keywords": [
                "factory",
                "http",
                "message",
                "multipart stream",
                "stream"
            ],
            "support": {
                "issues": "https://github.com/php-http/multipart-stream-builder/issues",
                "source": "https://github.com/php-http/multipart-stream-builder/tree/1.4.2"
            },
            "time": "2024-09-04T13:22:54+00:00"
        },
        {
            "name": "phpoption/phpoption",
            "version": "1.9.3",
            "source": {
                "type": "git",
                "url": "https://github.com/schmittjoh/php-option.git",
                "reference": "e3fac8b24f56113f7cb96af14958c0dd16330f54"
            },
            "dist": {
                "type": "zip",
                "url": "https://api.github.com/repos/schmittjoh/php-option/zipball/e3fac8b24f56113f7cb96af14958c0dd16330f54",
                "reference": "e3fac8b24f56113f7cb96af14958c0dd16330f54",
                "shasum": ""
            },
            "require": {
                "php": "^7.2.5 || ^8.0"
            },
            "require-dev": {
                "bamarni/composer-bin-plugin": "^1.8.2",
                "phpunit/phpunit": "^8.5.39 || ^9.6.20 || ^10.5.28"
            },
            "type": "library",
            "extra": {
                "bamarni-bin": {
                    "bin-links": true,
                    "forward-command": false
                },
                "branch-alias": {
                    "dev-master": "1.9-dev"
                }
            },
            "autoload": {
                "psr-4": {
                    "PhpOption\\": "src/PhpOption/"
                }
            },
            "notification-url": "https://packagist.org/downloads/",
            "license": [
                "Apache-2.0"
            ],
            "authors": [
                {
                    "name": "Johannes M. Schmitt",
                    "email": "schmittjoh@gmail.com",
                    "homepage": "https://github.com/schmittjoh"
                },
                {
                    "name": "Graham Campbell",
                    "email": "hello@gjcampbell.co.uk",
                    "homepage": "https://github.com/GrahamCampbell"
                }
            ],
            "description": "Option Type for PHP",
            "keywords": [
                "language",
                "option",
                "php",
                "type"
            ],
            "support": {
                "issues": "https://github.com/schmittjoh/php-option/issues",
                "source": "https://github.com/schmittjoh/php-option/tree/1.9.3"
            },
            "funding": [
                {
                    "url": "https://github.com/GrahamCampbell",
                    "type": "github"
                },
                {
                    "url": "https://tidelift.com/funding/github/packagist/phpoption/phpoption",
                    "type": "tidelift"
                }
            ],
            "time": "2024-07-20T21:41:07+00:00"
        },
        {
            "name": "psr/clock",
            "version": "1.0.0",
            "source": {
                "type": "git",
                "url": "https://github.com/php-fig/clock.git",
                "reference": "e41a24703d4560fd0acb709162f73b8adfc3aa0d"
            },
            "dist": {
                "type": "zip",
                "url": "https://api.github.com/repos/php-fig/clock/zipball/e41a24703d4560fd0acb709162f73b8adfc3aa0d",
                "reference": "e41a24703d4560fd0acb709162f73b8adfc3aa0d",
                "shasum": ""
            },
            "require": {
                "php": "^7.0 || ^8.0"
            },
            "type": "library",
            "autoload": {
                "psr-4": {
                    "Psr\\Clock\\": "src/"
                }
            },
            "notification-url": "https://packagist.org/downloads/",
            "license": [
                "MIT"
            ],
            "authors": [
                {
                    "name": "PHP-FIG",
                    "homepage": "https://www.php-fig.org/"
                }
            ],
            "description": "Common interface for reading the clock.",
            "homepage": "https://github.com/php-fig/clock",
            "keywords": [
                "clock",
                "now",
                "psr",
                "psr-20",
                "time"
            ],
            "support": {
                "issues": "https://github.com/php-fig/clock/issues",
                "source": "https://github.com/php-fig/clock/tree/1.0.0"
            },
            "time": "2022-11-25T14:36:26+00:00"
        },
        {
            "name": "psr/container",
            "version": "2.0.2",
            "source": {
                "type": "git",
                "url": "https://github.com/php-fig/container.git",
                "reference": "c71ecc56dfe541dbd90c5360474fbc405f8d5963"
            },
            "dist": {
                "type": "zip",
                "url": "https://api.github.com/repos/php-fig/container/zipball/c71ecc56dfe541dbd90c5360474fbc405f8d5963",
                "reference": "c71ecc56dfe541dbd90c5360474fbc405f8d5963",
                "shasum": ""
            },
            "require": {
                "php": ">=7.4.0"
            },
            "type": "library",
            "extra": {
                "branch-alias": {
                    "dev-master": "2.0.x-dev"
                }
            },
            "autoload": {
                "psr-4": {
                    "Psr\\Container\\": "src/"
                }
            },
            "notification-url": "https://packagist.org/downloads/",
            "license": [
                "MIT"
            ],
            "authors": [
                {
                    "name": "PHP-FIG",
                    "homepage": "https://www.php-fig.org/"
                }
            ],
            "description": "Common Container Interface (PHP FIG PSR-11)",
            "homepage": "https://github.com/php-fig/container",
            "keywords": [
                "PSR-11",
                "container",
                "container-interface",
                "container-interop",
                "psr"
            ],
            "support": {
                "issues": "https://github.com/php-fig/container/issues",
                "source": "https://github.com/php-fig/container/tree/2.0.2"
            },
            "time": "2021-11-05T16:47:00+00:00"
        },
        {
            "name": "psr/event-dispatcher",
            "version": "1.0.0",
            "source": {
                "type": "git",
                "url": "https://github.com/php-fig/event-dispatcher.git",
                "reference": "dbefd12671e8a14ec7f180cab83036ed26714bb0"
            },
            "dist": {
                "type": "zip",
                "url": "https://api.github.com/repos/php-fig/event-dispatcher/zipball/dbefd12671e8a14ec7f180cab83036ed26714bb0",
                "reference": "dbefd12671e8a14ec7f180cab83036ed26714bb0",
                "shasum": ""
            },
            "require": {
                "php": ">=7.2.0"
            },
            "type": "library",
            "extra": {
                "branch-alias": {
                    "dev-master": "1.0.x-dev"
                }
            },
            "autoload": {
                "psr-4": {
                    "Psr\\EventDispatcher\\": "src/"
                }
            },
            "notification-url": "https://packagist.org/downloads/",
            "license": [
                "MIT"
            ],
            "authors": [
                {
                    "name": "PHP-FIG",
                    "homepage": "http://www.php-fig.org/"
                }
            ],
            "description": "Standard interfaces for event handling.",
            "keywords": [
                "events",
                "psr",
                "psr-14"
            ],
            "support": {
                "issues": "https://github.com/php-fig/event-dispatcher/issues",
                "source": "https://github.com/php-fig/event-dispatcher/tree/1.0.0"
            },
            "time": "2019-01-08T18:20:26+00:00"
        },
        {
            "name": "psr/http-client",
            "version": "1.0.3",
            "source": {
                "type": "git",
                "url": "https://github.com/php-fig/http-client.git",
                "reference": "bb5906edc1c324c9a05aa0873d40117941e5fa90"
            },
            "dist": {
                "type": "zip",
                "url": "https://api.github.com/repos/php-fig/http-client/zipball/bb5906edc1c324c9a05aa0873d40117941e5fa90",
                "reference": "bb5906edc1c324c9a05aa0873d40117941e5fa90",
                "shasum": ""
            },
            "require": {
                "php": "^7.0 || ^8.0",
                "psr/http-message": "^1.0 || ^2.0"
            },
            "type": "library",
            "extra": {
                "branch-alias": {
                    "dev-master": "1.0.x-dev"
                }
            },
            "autoload": {
                "psr-4": {
                    "Psr\\Http\\Client\\": "src/"
                }
            },
            "notification-url": "https://packagist.org/downloads/",
            "license": [
                "MIT"
            ],
            "authors": [
                {
                    "name": "PHP-FIG",
                    "homepage": "https://www.php-fig.org/"
                }
            ],
            "description": "Common interface for HTTP clients",
            "homepage": "https://github.com/php-fig/http-client",
            "keywords": [
                "http",
                "http-client",
                "psr",
                "psr-18"
            ],
            "support": {
                "source": "https://github.com/php-fig/http-client"
            },
            "time": "2023-09-23T14:17:50+00:00"
        },
        {
            "name": "psr/http-factory",
            "version": "1.1.0",
            "source": {
                "type": "git",
                "url": "https://github.com/php-fig/http-factory.git",
                "reference": "2b4765fddfe3b508ac62f829e852b1501d3f6e8a"
            },
            "dist": {
                "type": "zip",
                "url": "https://api.github.com/repos/php-fig/http-factory/zipball/2b4765fddfe3b508ac62f829e852b1501d3f6e8a",
                "reference": "2b4765fddfe3b508ac62f829e852b1501d3f6e8a",
                "shasum": ""
            },
            "require": {
                "php": ">=7.1",
                "psr/http-message": "^1.0 || ^2.0"
            },
            "type": "library",
            "extra": {
                "branch-alias": {
                    "dev-master": "1.0.x-dev"
                }
            },
            "autoload": {
                "psr-4": {
                    "Psr\\Http\\Message\\": "src/"
                }
            },
            "notification-url": "https://packagist.org/downloads/",
            "license": [
                "MIT"
            ],
            "authors": [
                {
                    "name": "PHP-FIG",
                    "homepage": "https://www.php-fig.org/"
                }
            ],
            "description": "PSR-17: Common interfaces for PSR-7 HTTP message factories",
            "keywords": [
                "factory",
                "http",
                "message",
                "psr",
                "psr-17",
                "psr-7",
                "request",
                "response"
            ],
            "support": {
                "source": "https://github.com/php-fig/http-factory"
            },
            "time": "2024-04-15T12:06:14+00:00"
        },
        {
            "name": "psr/http-message",
            "version": "2.0",
            "source": {
                "type": "git",
                "url": "https://github.com/php-fig/http-message.git",
                "reference": "402d35bcb92c70c026d1a6a9883f06b2ead23d71"
            },
            "dist": {
                "type": "zip",
                "url": "https://api.github.com/repos/php-fig/http-message/zipball/402d35bcb92c70c026d1a6a9883f06b2ead23d71",
                "reference": "402d35bcb92c70c026d1a6a9883f06b2ead23d71",
                "shasum": ""
            },
            "require": {
                "php": "^7.2 || ^8.0"
            },
            "type": "library",
            "extra": {
                "branch-alias": {
                    "dev-master": "2.0.x-dev"
                }
            },
            "autoload": {
                "psr-4": {
                    "Psr\\Http\\Message\\": "src/"
                }
            },
            "notification-url": "https://packagist.org/downloads/",
            "license": [
                "MIT"
            ],
            "authors": [
                {
                    "name": "PHP-FIG",
                    "homepage": "https://www.php-fig.org/"
                }
            ],
            "description": "Common interface for HTTP messages",
            "homepage": "https://github.com/php-fig/http-message",
            "keywords": [
                "http",
                "http-message",
                "psr",
                "psr-7",
                "request",
                "response"
            ],
            "support": {
                "source": "https://github.com/php-fig/http-message/tree/2.0"
            },
            "time": "2023-04-04T09:54:51+00:00"
        },
        {
            "name": "psr/log",
            "version": "3.0.2",
            "source": {
                "type": "git",
                "url": "https://github.com/php-fig/log.git",
                "reference": "f16e1d5863e37f8d8c2a01719f5b34baa2b714d3"
            },
            "dist": {
                "type": "zip",
                "url": "https://api.github.com/repos/php-fig/log/zipball/f16e1d5863e37f8d8c2a01719f5b34baa2b714d3",
                "reference": "f16e1d5863e37f8d8c2a01719f5b34baa2b714d3",
                "shasum": ""
            },
            "require": {
                "php": ">=8.0.0"
            },
            "type": "library",
            "extra": {
                "branch-alias": {
                    "dev-master": "3.x-dev"
                }
            },
            "autoload": {
                "psr-4": {
                    "Psr\\Log\\": "src"
                }
            },
            "notification-url": "https://packagist.org/downloads/",
            "license": [
                "MIT"
            ],
            "authors": [
                {
                    "name": "PHP-FIG",
                    "homepage": "https://www.php-fig.org/"
                }
            ],
            "description": "Common interface for logging libraries",
            "homepage": "https://github.com/php-fig/log",
            "keywords": [
                "log",
                "psr",
                "psr-3"
            ],
            "support": {
                "source": "https://github.com/php-fig/log/tree/3.0.2"
            },
            "time": "2024-09-11T13:17:53+00:00"
        },
        {
            "name": "psr/simple-cache",
            "version": "3.0.0",
            "source": {
                "type": "git",
                "url": "https://github.com/php-fig/simple-cache.git",
                "reference": "764e0b3939f5ca87cb904f570ef9be2d78a07865"
            },
            "dist": {
                "type": "zip",
                "url": "https://api.github.com/repos/php-fig/simple-cache/zipball/764e0b3939f5ca87cb904f570ef9be2d78a07865",
                "reference": "764e0b3939f5ca87cb904f570ef9be2d78a07865",
                "shasum": ""
            },
            "require": {
                "php": ">=8.0.0"
            },
            "type": "library",
            "extra": {
                "branch-alias": {
                    "dev-master": "3.0.x-dev"
                }
            },
            "autoload": {
                "psr-4": {
                    "Psr\\SimpleCache\\": "src/"
                }
            },
            "notification-url": "https://packagist.org/downloads/",
            "license": [
                "MIT"
            ],
            "authors": [
                {
                    "name": "PHP-FIG",
                    "homepage": "https://www.php-fig.org/"
                }
            ],
            "description": "Common interfaces for simple caching",
            "keywords": [
                "cache",
                "caching",
                "psr",
                "psr-16",
                "simple-cache"
            ],
            "support": {
                "source": "https://github.com/php-fig/simple-cache/tree/3.0.0"
            },
            "time": "2021-10-29T13:26:27+00:00"
        },
        {
            "name": "psy/psysh",
            "version": "v0.12.8",
            "source": {
                "type": "git",
                "url": "https://github.com/bobthecow/psysh.git",
                "reference": "85057ceedee50c49d4f6ecaff73ee96adb3b3625"
            },
            "dist": {
                "type": "zip",
                "url": "https://api.github.com/repos/bobthecow/psysh/zipball/85057ceedee50c49d4f6ecaff73ee96adb3b3625",
                "reference": "85057ceedee50c49d4f6ecaff73ee96adb3b3625",
                "shasum": ""
            },
            "require": {
                "ext-json": "*",
                "ext-tokenizer": "*",
                "nikic/php-parser": "^5.0 || ^4.0",
                "php": "^8.0 || ^7.4",
                "symfony/console": "^7.0 || ^6.0 || ^5.0 || ^4.0 || ^3.4",
                "symfony/var-dumper": "^7.0 || ^6.0 || ^5.0 || ^4.0 || ^3.4"
            },
            "conflict": {
                "symfony/console": "4.4.37 || 5.3.14 || 5.3.15 || 5.4.3 || 5.4.4 || 6.0.3 || 6.0.4"
            },
            "require-dev": {
                "bamarni/composer-bin-plugin": "^1.2"
            },
            "suggest": {
                "ext-pcntl": "Enabling the PCNTL extension makes PsySH a lot happier :)",
                "ext-pdo-sqlite": "The doc command requires SQLite to work.",
                "ext-posix": "If you have PCNTL, you'll want the POSIX extension as well."
            },
            "bin": [
                "bin/psysh"
            ],
            "type": "library",
            "extra": {
                "bamarni-bin": {
                    "bin-links": false,
                    "forward-command": false
                },
                "branch-alias": {
                    "dev-main": "0.12.x-dev"
                }
            },
            "autoload": {
                "files": [
                    "src/functions.php"
                ],
                "psr-4": {
                    "Psy\\": "src/"
                }
            },
            "notification-url": "https://packagist.org/downloads/",
            "license": [
                "MIT"
            ],
            "authors": [
                {
                    "name": "Justin Hileman",
                    "email": "justin@justinhileman.info",
                    "homepage": "http://justinhileman.com"
                }
            ],
            "description": "An interactive shell for modern PHP.",
            "homepage": "http://psysh.org",
            "keywords": [
                "REPL",
                "console",
                "interactive",
                "shell"
            ],
            "support": {
                "issues": "https://github.com/bobthecow/psysh/issues",
                "source": "https://github.com/bobthecow/psysh/tree/v0.12.8"
            },
            "time": "2025-03-16T03:05:19+00:00"
        },
        {
            "name": "ralouphie/getallheaders",
            "version": "3.0.3",
            "source": {
                "type": "git",
                "url": "https://github.com/ralouphie/getallheaders.git",
                "reference": "120b605dfeb996808c31b6477290a714d356e822"
            },
            "dist": {
                "type": "zip",
                "url": "https://api.github.com/repos/ralouphie/getallheaders/zipball/120b605dfeb996808c31b6477290a714d356e822",
                "reference": "120b605dfeb996808c31b6477290a714d356e822",
                "shasum": ""
            },
            "require": {
                "php": ">=5.6"
            },
            "require-dev": {
                "php-coveralls/php-coveralls": "^2.1",
                "phpunit/phpunit": "^5 || ^6.5"
            },
            "type": "library",
            "autoload": {
                "files": [
                    "src/getallheaders.php"
                ]
            },
            "notification-url": "https://packagist.org/downloads/",
            "license": [
                "MIT"
            ],
            "authors": [
                {
                    "name": "Ralph Khattar",
                    "email": "ralph.khattar@gmail.com"
                }
            ],
            "description": "A polyfill for getallheaders.",
            "support": {
                "issues": "https://github.com/ralouphie/getallheaders/issues",
                "source": "https://github.com/ralouphie/getallheaders/tree/develop"
            },
            "time": "2019-03-08T08:55:37+00:00"
        },
        {
            "name": "ramsey/collection",
            "version": "2.1.1",
            "source": {
                "type": "git",
                "url": "https://github.com/ramsey/collection.git",
                "reference": "344572933ad0181accbf4ba763e85a0306a8c5e2"
            },
            "dist": {
                "type": "zip",
                "url": "https://api.github.com/repos/ramsey/collection/zipball/344572933ad0181accbf4ba763e85a0306a8c5e2",
                "reference": "344572933ad0181accbf4ba763e85a0306a8c5e2",
                "shasum": ""
            },
            "require": {
                "php": "^8.1"
            },
            "require-dev": {
                "captainhook/plugin-composer": "^5.3",
                "ergebnis/composer-normalize": "^2.45",
                "fakerphp/faker": "^1.24",
                "hamcrest/hamcrest-php": "^2.0",
                "jangregor/phpstan-prophecy": "^2.1",
                "mockery/mockery": "^1.6",
                "php-parallel-lint/php-console-highlighter": "^1.0",
                "php-parallel-lint/php-parallel-lint": "^1.4",
                "phpspec/prophecy-phpunit": "^2.3",
                "phpstan/extension-installer": "^1.4",
                "phpstan/phpstan": "^2.1",
                "phpstan/phpstan-mockery": "^2.0",
                "phpstan/phpstan-phpunit": "^2.0",
                "phpunit/phpunit": "^10.5",
                "ramsey/coding-standard": "^2.3",
                "ramsey/conventional-commits": "^1.6",
                "roave/security-advisories": "dev-latest"
            },
            "type": "library",
            "extra": {
                "captainhook": {
                    "force-install": true
                },
                "ramsey/conventional-commits": {
                    "configFile": "conventional-commits.json"
                }
            },
            "autoload": {
                "psr-4": {
                    "Ramsey\\Collection\\": "src/"
                }
            },
            "notification-url": "https://packagist.org/downloads/",
            "license": [
                "MIT"
            ],
            "authors": [
                {
                    "name": "Ben Ramsey",
                    "email": "ben@benramsey.com",
                    "homepage": "https://benramsey.com"
                }
            ],
            "description": "A PHP library for representing and manipulating collections.",
            "keywords": [
                "array",
                "collection",
                "hash",
                "map",
                "queue",
                "set"
            ],
            "support": {
                "issues": "https://github.com/ramsey/collection/issues",
                "source": "https://github.com/ramsey/collection/tree/2.1.1"
            },
            "time": "2025-03-22T05:38:12+00:00"
        },
        {
            "name": "ramsey/uuid",
            "version": "4.7.6",
            "source": {
                "type": "git",
                "url": "https://github.com/ramsey/uuid.git",
                "reference": "91039bc1faa45ba123c4328958e620d382ec7088"
            },
            "dist": {
                "type": "zip",
                "url": "https://api.github.com/repos/ramsey/uuid/zipball/91039bc1faa45ba123c4328958e620d382ec7088",
                "reference": "91039bc1faa45ba123c4328958e620d382ec7088",
                "shasum": ""
            },
            "require": {
                "brick/math": "^0.8.8 || ^0.9 || ^0.10 || ^0.11 || ^0.12",
                "ext-json": "*",
                "php": "^8.0",
                "ramsey/collection": "^1.2 || ^2.0"
            },
            "replace": {
                "rhumsaa/uuid": "self.version"
            },
            "require-dev": {
                "captainhook/captainhook": "^5.10",
                "captainhook/plugin-composer": "^5.3",
                "dealerdirect/phpcodesniffer-composer-installer": "^0.7.0",
                "doctrine/annotations": "^1.8",
                "ergebnis/composer-normalize": "^2.15",
                "mockery/mockery": "^1.3",
                "paragonie/random-lib": "^2",
                "php-mock/php-mock": "^2.2",
                "php-mock/php-mock-mockery": "^1.3",
                "php-parallel-lint/php-parallel-lint": "^1.1",
                "phpbench/phpbench": "^1.0",
                "phpstan/extension-installer": "^1.1",
                "phpstan/phpstan": "^1.8",
                "phpstan/phpstan-mockery": "^1.1",
                "phpstan/phpstan-phpunit": "^1.1",
                "phpunit/phpunit": "^8.5 || ^9",
                "ramsey/composer-repl": "^1.4",
                "slevomat/coding-standard": "^8.4",
                "squizlabs/php_codesniffer": "^3.5",
                "vimeo/psalm": "^4.9"
            },
            "suggest": {
                "ext-bcmath": "Enables faster math with arbitrary-precision integers using BCMath.",
                "ext-gmp": "Enables faster math with arbitrary-precision integers using GMP.",
                "ext-uuid": "Enables the use of PeclUuidTimeGenerator and PeclUuidRandomGenerator.",
                "paragonie/random-lib": "Provides RandomLib for use with the RandomLibAdapter",
                "ramsey/uuid-doctrine": "Allows the use of Ramsey\\Uuid\\Uuid as Doctrine field type."
            },
            "type": "library",
            "extra": {
                "captainhook": {
                    "force-install": true
                }
            },
            "autoload": {
                "files": [
                    "src/functions.php"
                ],
                "psr-4": {
                    "Ramsey\\Uuid\\": "src/"
                }
            },
            "notification-url": "https://packagist.org/downloads/",
            "license": [
                "MIT"
            ],
            "description": "A PHP library for generating and working with universally unique identifiers (UUIDs).",
            "keywords": [
                "guid",
                "identifier",
                "uuid"
            ],
            "support": {
                "issues": "https://github.com/ramsey/uuid/issues",
                "source": "https://github.com/ramsey/uuid/tree/4.7.6"
            },
            "funding": [
                {
                    "url": "https://github.com/ramsey",
                    "type": "github"
                },
                {
                    "url": "https://tidelift.com/funding/github/packagist/ramsey/uuid",
                    "type": "tidelift"
                }
            ],
            "time": "2024-04-27T21:32:50+00:00"
        },
        {
            "name": "spatie/pdf-to-text",
            "version": "1.54.1",
            "source": {
                "type": "git",
                "url": "https://github.com/spatie/pdf-to-text.git",
                "reference": "ad2a792c7e1e68f1bc9b038dc73cdcf760595fbb"
            },
            "dist": {
                "type": "zip",
                "url": "https://api.github.com/repos/spatie/pdf-to-text/zipball/ad2a792c7e1e68f1bc9b038dc73cdcf760595fbb",
                "reference": "ad2a792c7e1e68f1bc9b038dc73cdcf760595fbb",
                "shasum": ""
            },
            "require": {
                "php": "^7.4|^8.0",
                "symfony/process": "^4.0|^5.0|^6.0|^7.0"
            },
            "require-dev": {
                "pestphp/pest-plugin-laravel": "^1.3",
                "phpunit/phpunit": "^9.5"
            },
            "type": "library",
            "autoload": {
                "psr-4": {
                    "Spatie\\PdfToText\\": "src"
                }
            },
            "notification-url": "https://packagist.org/downloads/",
            "license": [
                "MIT"
            ],
            "authors": [
                {
                    "name": "Freek Van der Herten",
                    "email": "freek@spatie.be",
                    "homepage": "https://spatie.be",
                    "role": "Developer"
                }
            ],
            "description": "Extract text from a pdf",
            "homepage": "https://github.com/spatie/pdf-to-text",
            "keywords": [
                "pdf-to-text",
                "spatie"
            ],
            "support": {
                "issues": "https://github.com/spatie/pdf-to-text/issues",
                "source": "https://github.com/spatie/pdf-to-text/tree/1.54.1"
            },
            "funding": [
                {
                    "url": "https://spatie.be/open-source/support-us",
                    "type": "custom"
                }
            ],
            "time": "2025-06-13T15:23:19+00:00"
        },
        {
            "name": "symfony/clock",
            "version": "v7.2.0",
            "source": {
                "type": "git",
                "url": "https://github.com/symfony/clock.git",
                "reference": "b81435fbd6648ea425d1ee96a2d8e68f4ceacd24"
            },
            "dist": {
                "type": "zip",
                "url": "https://api.github.com/repos/symfony/clock/zipball/b81435fbd6648ea425d1ee96a2d8e68f4ceacd24",
                "reference": "b81435fbd6648ea425d1ee96a2d8e68f4ceacd24",
                "shasum": ""
            },
            "require": {
                "php": ">=8.2",
                "psr/clock": "^1.0",
                "symfony/polyfill-php83": "^1.28"
            },
            "provide": {
                "psr/clock-implementation": "1.0"
            },
            "type": "library",
            "autoload": {
                "files": [
                    "Resources/now.php"
                ],
                "psr-4": {
                    "Symfony\\Component\\Clock\\": ""
                },
                "exclude-from-classmap": [
                    "/Tests/"
                ]
            },
            "notification-url": "https://packagist.org/downloads/",
            "license": [
                "MIT"
            ],
            "authors": [
                {
                    "name": "Nicolas Grekas",
                    "email": "p@tchwork.com"
                },
                {
                    "name": "Symfony Community",
                    "homepage": "https://symfony.com/contributors"
                }
            ],
            "description": "Decouples applications from the system clock",
            "homepage": "https://symfony.com",
            "keywords": [
                "clock",
                "psr20",
                "time"
            ],
            "support": {
                "source": "https://github.com/symfony/clock/tree/v7.2.0"
            },
            "funding": [
                {
                    "url": "https://symfony.com/sponsor",
                    "type": "custom"
                },
                {
                    "url": "https://github.com/fabpot",
                    "type": "github"
                },
                {
                    "url": "https://tidelift.com/funding/github/packagist/symfony/symfony",
                    "type": "tidelift"
                }
            ],
            "time": "2024-09-25T14:21:43+00:00"
        },
        {
            "name": "symfony/console",
            "version": "v7.2.5",
            "source": {
                "type": "git",
                "url": "https://github.com/symfony/console.git",
                "reference": "e51498ea18570c062e7df29d05a7003585b19b88"
            },
            "dist": {
                "type": "zip",
                "url": "https://api.github.com/repos/symfony/console/zipball/e51498ea18570c062e7df29d05a7003585b19b88",
                "reference": "e51498ea18570c062e7df29d05a7003585b19b88",
                "shasum": ""
            },
            "require": {
                "php": ">=8.2",
                "symfony/polyfill-mbstring": "~1.0",
                "symfony/service-contracts": "^2.5|^3",
                "symfony/string": "^6.4|^7.0"
            },
            "conflict": {
                "symfony/dependency-injection": "<6.4",
                "symfony/dotenv": "<6.4",
                "symfony/event-dispatcher": "<6.4",
                "symfony/lock": "<6.4",
                "symfony/process": "<6.4"
            },
            "provide": {
                "psr/log-implementation": "1.0|2.0|3.0"
            },
            "require-dev": {
                "psr/log": "^1|^2|^3",
                "symfony/config": "^6.4|^7.0",
                "symfony/dependency-injection": "^6.4|^7.0",
                "symfony/event-dispatcher": "^6.4|^7.0",
                "symfony/http-foundation": "^6.4|^7.0",
                "symfony/http-kernel": "^6.4|^7.0",
                "symfony/lock": "^6.4|^7.0",
                "symfony/messenger": "^6.4|^7.0",
                "symfony/process": "^6.4|^7.0",
                "symfony/stopwatch": "^6.4|^7.0",
                "symfony/var-dumper": "^6.4|^7.0"
            },
            "type": "library",
            "autoload": {
                "psr-4": {
                    "Symfony\\Component\\Console\\": ""
                },
                "exclude-from-classmap": [
                    "/Tests/"
                ]
            },
            "notification-url": "https://packagist.org/downloads/",
            "license": [
                "MIT"
            ],
            "authors": [
                {
                    "name": "Fabien Potencier",
                    "email": "fabien@symfony.com"
                },
                {
                    "name": "Symfony Community",
                    "homepage": "https://symfony.com/contributors"
                }
            ],
            "description": "Eases the creation of beautiful and testable command line interfaces",
            "homepage": "https://symfony.com",
            "keywords": [
                "cli",
                "command-line",
                "console",
                "terminal"
            ],
            "support": {
                "source": "https://github.com/symfony/console/tree/v7.2.5"
            },
            "funding": [
                {
                    "url": "https://symfony.com/sponsor",
                    "type": "custom"
                },
                {
                    "url": "https://github.com/fabpot",
                    "type": "github"
                },
                {
                    "url": "https://tidelift.com/funding/github/packagist/symfony/symfony",
                    "type": "tidelift"
                }
            ],
            "time": "2025-03-12T08:11:12+00:00"
        },
        {
            "name": "symfony/css-selector",
            "version": "v7.2.0",
            "source": {
                "type": "git",
                "url": "https://github.com/symfony/css-selector.git",
                "reference": "601a5ce9aaad7bf10797e3663faefce9e26c24e2"
            },
            "dist": {
                "type": "zip",
                "url": "https://api.github.com/repos/symfony/css-selector/zipball/601a5ce9aaad7bf10797e3663faefce9e26c24e2",
                "reference": "601a5ce9aaad7bf10797e3663faefce9e26c24e2",
                "shasum": ""
            },
            "require": {
                "php": ">=8.2"
            },
            "type": "library",
            "autoload": {
                "psr-4": {
                    "Symfony\\Component\\CssSelector\\": ""
                },
                "exclude-from-classmap": [
                    "/Tests/"
                ]
            },
            "notification-url": "https://packagist.org/downloads/",
            "license": [
                "MIT"
            ],
            "authors": [
                {
                    "name": "Fabien Potencier",
                    "email": "fabien@symfony.com"
                },
                {
                    "name": "Jean-François Simon",
                    "email": "jeanfrancois.simon@sensiolabs.com"
                },
                {
                    "name": "Symfony Community",
                    "homepage": "https://symfony.com/contributors"
                }
            ],
            "description": "Converts CSS selectors to XPath expressions",
            "homepage": "https://symfony.com",
            "support": {
                "source": "https://github.com/symfony/css-selector/tree/v7.2.0"
            },
            "funding": [
                {
                    "url": "https://symfony.com/sponsor",
                    "type": "custom"
                },
                {
                    "url": "https://github.com/fabpot",
                    "type": "github"
                },
                {
                    "url": "https://tidelift.com/funding/github/packagist/symfony/symfony",
                    "type": "tidelift"
                }
            ],
            "time": "2024-09-25T14:21:43+00:00"
        },
        {
            "name": "symfony/deprecation-contracts",
            "version": "v3.5.1",
            "source": {
                "type": "git",
                "url": "https://github.com/symfony/deprecation-contracts.git",
                "reference": "74c71c939a79f7d5bf3c1ce9f5ea37ba0114c6f6"
            },
            "dist": {
                "type": "zip",
                "url": "https://api.github.com/repos/symfony/deprecation-contracts/zipball/74c71c939a79f7d5bf3c1ce9f5ea37ba0114c6f6",
                "reference": "74c71c939a79f7d5bf3c1ce9f5ea37ba0114c6f6",
                "shasum": ""
            },
            "require": {
                "php": ">=8.1"
            },
            "type": "library",
            "extra": {
                "thanks": {
                    "url": "https://github.com/symfony/contracts",
                    "name": "symfony/contracts"
                },
                "branch-alias": {
                    "dev-main": "3.5-dev"
                }
            },
            "autoload": {
                "files": [
                    "function.php"
                ]
            },
            "notification-url": "https://packagist.org/downloads/",
            "license": [
                "MIT"
            ],
            "authors": [
                {
                    "name": "Nicolas Grekas",
                    "email": "p@tchwork.com"
                },
                {
                    "name": "Symfony Community",
                    "homepage": "https://symfony.com/contributors"
                }
            ],
            "description": "A generic function and convention to trigger deprecation notices",
            "homepage": "https://symfony.com",
            "support": {
                "source": "https://github.com/symfony/deprecation-contracts/tree/v3.5.1"
            },
            "funding": [
                {
                    "url": "https://symfony.com/sponsor",
                    "type": "custom"
                },
                {
                    "url": "https://github.com/fabpot",
                    "type": "github"
                },
                {
                    "url": "https://tidelift.com/funding/github/packagist/symfony/symfony",
                    "type": "tidelift"
                }
            ],
            "time": "2024-09-25T14:20:29+00:00"
        },
        {
            "name": "symfony/error-handler",
            "version": "v7.2.5",
            "source": {
                "type": "git",
                "url": "https://github.com/symfony/error-handler.git",
                "reference": "102be5e6a8e4f4f3eb3149bcbfa33a80d1ee374b"
            },
            "dist": {
                "type": "zip",
                "url": "https://api.github.com/repos/symfony/error-handler/zipball/102be5e6a8e4f4f3eb3149bcbfa33a80d1ee374b",
                "reference": "102be5e6a8e4f4f3eb3149bcbfa33a80d1ee374b",
                "shasum": ""
            },
            "require": {
                "php": ">=8.2",
                "psr/log": "^1|^2|^3",
                "symfony/var-dumper": "^6.4|^7.0"
            },
            "conflict": {
                "symfony/deprecation-contracts": "<2.5",
                "symfony/http-kernel": "<6.4"
            },
            "require-dev": {
                "symfony/deprecation-contracts": "^2.5|^3",
                "symfony/http-kernel": "^6.4|^7.0",
                "symfony/serializer": "^6.4|^7.0"
            },
            "bin": [
                "Resources/bin/patch-type-declarations"
            ],
            "type": "library",
            "autoload": {
                "psr-4": {
                    "Symfony\\Component\\ErrorHandler\\": ""
                },
                "exclude-from-classmap": [
                    "/Tests/"
                ]
            },
            "notification-url": "https://packagist.org/downloads/",
            "license": [
                "MIT"
            ],
            "authors": [
                {
                    "name": "Fabien Potencier",
                    "email": "fabien@symfony.com"
                },
                {
                    "name": "Symfony Community",
                    "homepage": "https://symfony.com/contributors"
                }
            ],
            "description": "Provides tools to manage errors and ease debugging PHP code",
            "homepage": "https://symfony.com",
            "support": {
                "source": "https://github.com/symfony/error-handler/tree/v7.2.5"
            },
            "funding": [
                {
                    "url": "https://symfony.com/sponsor",
                    "type": "custom"
                },
                {
                    "url": "https://github.com/fabpot",
                    "type": "github"
                },
                {
                    "url": "https://tidelift.com/funding/github/packagist/symfony/symfony",
                    "type": "tidelift"
                }
            ],
            "time": "2025-03-03T07:12:39+00:00"
        },
        {
            "name": "symfony/event-dispatcher",
            "version": "v7.2.0",
            "source": {
                "type": "git",
                "url": "https://github.com/symfony/event-dispatcher.git",
                "reference": "910c5db85a5356d0fea57680defec4e99eb9c8c1"
            },
            "dist": {
                "type": "zip",
                "url": "https://api.github.com/repos/symfony/event-dispatcher/zipball/910c5db85a5356d0fea57680defec4e99eb9c8c1",
                "reference": "910c5db85a5356d0fea57680defec4e99eb9c8c1",
                "shasum": ""
            },
            "require": {
                "php": ">=8.2",
                "symfony/event-dispatcher-contracts": "^2.5|^3"
            },
            "conflict": {
                "symfony/dependency-injection": "<6.4",
                "symfony/service-contracts": "<2.5"
            },
            "provide": {
                "psr/event-dispatcher-implementation": "1.0",
                "symfony/event-dispatcher-implementation": "2.0|3.0"
            },
            "require-dev": {
                "psr/log": "^1|^2|^3",
                "symfony/config": "^6.4|^7.0",
                "symfony/dependency-injection": "^6.4|^7.0",
                "symfony/error-handler": "^6.4|^7.0",
                "symfony/expression-language": "^6.4|^7.0",
                "symfony/http-foundation": "^6.4|^7.0",
                "symfony/service-contracts": "^2.5|^3",
                "symfony/stopwatch": "^6.4|^7.0"
            },
            "type": "library",
            "autoload": {
                "psr-4": {
                    "Symfony\\Component\\EventDispatcher\\": ""
                },
                "exclude-from-classmap": [
                    "/Tests/"
                ]
            },
            "notification-url": "https://packagist.org/downloads/",
            "license": [
                "MIT"
            ],
            "authors": [
                {
                    "name": "Fabien Potencier",
                    "email": "fabien@symfony.com"
                },
                {
                    "name": "Symfony Community",
                    "homepage": "https://symfony.com/contributors"
                }
            ],
            "description": "Provides tools that allow your application components to communicate with each other by dispatching events and listening to them",
            "homepage": "https://symfony.com",
            "support": {
                "source": "https://github.com/symfony/event-dispatcher/tree/v7.2.0"
            },
            "funding": [
                {
                    "url": "https://symfony.com/sponsor",
                    "type": "custom"
                },
                {
                    "url": "https://github.com/fabpot",
                    "type": "github"
                },
                {
                    "url": "https://tidelift.com/funding/github/packagist/symfony/symfony",
                    "type": "tidelift"
                }
            ],
            "time": "2024-09-25T14:21:43+00:00"
        },
        {
            "name": "symfony/event-dispatcher-contracts",
            "version": "v3.5.1",
            "source": {
                "type": "git",
                "url": "https://github.com/symfony/event-dispatcher-contracts.git",
                "reference": "7642f5e970b672283b7823222ae8ef8bbc160b9f"
            },
            "dist": {
                "type": "zip",
                "url": "https://api.github.com/repos/symfony/event-dispatcher-contracts/zipball/7642f5e970b672283b7823222ae8ef8bbc160b9f",
                "reference": "7642f5e970b672283b7823222ae8ef8bbc160b9f",
                "shasum": ""
            },
            "require": {
                "php": ">=8.1",
                "psr/event-dispatcher": "^1"
            },
            "type": "library",
            "extra": {
                "thanks": {
                    "url": "https://github.com/symfony/contracts",
                    "name": "symfony/contracts"
                },
                "branch-alias": {
                    "dev-main": "3.5-dev"
                }
            },
            "autoload": {
                "psr-4": {
                    "Symfony\\Contracts\\EventDispatcher\\": ""
                }
            },
            "notification-url": "https://packagist.org/downloads/",
            "license": [
                "MIT"
            ],
            "authors": [
                {
                    "name": "Nicolas Grekas",
                    "email": "p@tchwork.com"
                },
                {
                    "name": "Symfony Community",
                    "homepage": "https://symfony.com/contributors"
                }
            ],
            "description": "Generic abstractions related to dispatching event",
            "homepage": "https://symfony.com",
            "keywords": [
                "abstractions",
                "contracts",
                "decoupling",
                "interfaces",
                "interoperability",
                "standards"
            ],
            "support": {
                "source": "https://github.com/symfony/event-dispatcher-contracts/tree/v3.5.1"
            },
            "funding": [
                {
                    "url": "https://symfony.com/sponsor",
                    "type": "custom"
                },
                {
                    "url": "https://github.com/fabpot",
                    "type": "github"
                },
                {
                    "url": "https://tidelift.com/funding/github/packagist/symfony/symfony",
                    "type": "tidelift"
                }
            ],
            "time": "2024-09-25T14:20:29+00:00"
        },
        {
            "name": "symfony/finder",
            "version": "v7.2.2",
            "source": {
                "type": "git",
                "url": "https://github.com/symfony/finder.git",
                "reference": "87a71856f2f56e4100373e92529eed3171695cfb"
            },
            "dist": {
                "type": "zip",
                "url": "https://api.github.com/repos/symfony/finder/zipball/87a71856f2f56e4100373e92529eed3171695cfb",
                "reference": "87a71856f2f56e4100373e92529eed3171695cfb",
                "shasum": ""
            },
            "require": {
                "php": ">=8.2"
            },
            "require-dev": {
                "symfony/filesystem": "^6.4|^7.0"
            },
            "type": "library",
            "autoload": {
                "psr-4": {
                    "Symfony\\Component\\Finder\\": ""
                },
                "exclude-from-classmap": [
                    "/Tests/"
                ]
            },
            "notification-url": "https://packagist.org/downloads/",
            "license": [
                "MIT"
            ],
            "authors": [
                {
                    "name": "Fabien Potencier",
                    "email": "fabien@symfony.com"
                },
                {
                    "name": "Symfony Community",
                    "homepage": "https://symfony.com/contributors"
                }
            ],
            "description": "Finds files and directories via an intuitive fluent interface",
            "homepage": "https://symfony.com",
            "support": {
                "source": "https://github.com/symfony/finder/tree/v7.2.2"
            },
            "funding": [
                {
                    "url": "https://symfony.com/sponsor",
                    "type": "custom"
                },
                {
                    "url": "https://github.com/fabpot",
                    "type": "github"
                },
                {
                    "url": "https://tidelift.com/funding/github/packagist/symfony/symfony",
                    "type": "tidelift"
                }
            ],
            "time": "2024-12-30T19:00:17+00:00"
        },
        {
            "name": "symfony/http-foundation",
            "version": "v7.2.5",
            "source": {
                "type": "git",
                "url": "https://github.com/symfony/http-foundation.git",
                "reference": "371272aeb6286f8135e028ca535f8e4d6f114126"
            },
            "dist": {
                "type": "zip",
                "url": "https://api.github.com/repos/symfony/http-foundation/zipball/371272aeb6286f8135e028ca535f8e4d6f114126",
                "reference": "371272aeb6286f8135e028ca535f8e4d6f114126",
                "shasum": ""
            },
            "require": {
                "php": ">=8.2",
                "symfony/deprecation-contracts": "^2.5|^3.0",
                "symfony/polyfill-mbstring": "~1.1",
                "symfony/polyfill-php83": "^1.27"
            },
            "conflict": {
                "doctrine/dbal": "<3.6",
                "symfony/cache": "<6.4.12|>=7.0,<7.1.5"
            },
            "require-dev": {
                "doctrine/dbal": "^3.6|^4",
                "predis/predis": "^1.1|^2.0",
                "symfony/cache": "^6.4.12|^7.1.5",
                "symfony/dependency-injection": "^6.4|^7.0",
                "symfony/expression-language": "^6.4|^7.0",
                "symfony/http-kernel": "^6.4|^7.0",
                "symfony/mime": "^6.4|^7.0",
                "symfony/rate-limiter": "^6.4|^7.0"
            },
            "type": "library",
            "autoload": {
                "psr-4": {
                    "Symfony\\Component\\HttpFoundation\\": ""
                },
                "exclude-from-classmap": [
                    "/Tests/"
                ]
            },
            "notification-url": "https://packagist.org/downloads/",
            "license": [
                "MIT"
            ],
            "authors": [
                {
                    "name": "Fabien Potencier",
                    "email": "fabien@symfony.com"
                },
                {
                    "name": "Symfony Community",
                    "homepage": "https://symfony.com/contributors"
                }
            ],
            "description": "Defines an object-oriented layer for the HTTP specification",
            "homepage": "https://symfony.com",
            "support": {
                "source": "https://github.com/symfony/http-foundation/tree/v7.2.5"
            },
            "funding": [
                {
                    "url": "https://symfony.com/sponsor",
                    "type": "custom"
                },
                {
                    "url": "https://github.com/fabpot",
                    "type": "github"
                },
                {
                    "url": "https://tidelift.com/funding/github/packagist/symfony/symfony",
                    "type": "tidelift"
                }
            ],
            "time": "2025-03-25T15:54:33+00:00"
        },
        {
            "name": "symfony/http-kernel",
            "version": "v7.2.5",
            "source": {
                "type": "git",
                "url": "https://github.com/symfony/http-kernel.git",
                "reference": "b1fe91bc1fa454a806d3f98db4ba826eb9941a54"
            },
            "dist": {
                "type": "zip",
                "url": "https://api.github.com/repos/symfony/http-kernel/zipball/b1fe91bc1fa454a806d3f98db4ba826eb9941a54",
                "reference": "b1fe91bc1fa454a806d3f98db4ba826eb9941a54",
                "shasum": ""
            },
            "require": {
                "php": ">=8.2",
                "psr/log": "^1|^2|^3",
                "symfony/deprecation-contracts": "^2.5|^3",
                "symfony/error-handler": "^6.4|^7.0",
                "symfony/event-dispatcher": "^6.4|^7.0",
                "symfony/http-foundation": "^6.4|^7.0",
                "symfony/polyfill-ctype": "^1.8"
            },
            "conflict": {
                "symfony/browser-kit": "<6.4",
                "symfony/cache": "<6.4",
                "symfony/config": "<6.4",
                "symfony/console": "<6.4",
                "symfony/dependency-injection": "<6.4",
                "symfony/doctrine-bridge": "<6.4",
                "symfony/form": "<6.4",
                "symfony/http-client": "<6.4",
                "symfony/http-client-contracts": "<2.5",
                "symfony/mailer": "<6.4",
                "symfony/messenger": "<6.4",
                "symfony/translation": "<6.4",
                "symfony/translation-contracts": "<2.5",
                "symfony/twig-bridge": "<6.4",
                "symfony/validator": "<6.4",
                "symfony/var-dumper": "<6.4",
                "twig/twig": "<3.12"
            },
            "provide": {
                "psr/log-implementation": "1.0|2.0|3.0"
            },
            "require-dev": {
                "psr/cache": "^1.0|^2.0|^3.0",
                "symfony/browser-kit": "^6.4|^7.0",
                "symfony/clock": "^6.4|^7.0",
                "symfony/config": "^6.4|^7.0",
                "symfony/console": "^6.4|^7.0",
                "symfony/css-selector": "^6.4|^7.0",
                "symfony/dependency-injection": "^6.4|^7.0",
                "symfony/dom-crawler": "^6.4|^7.0",
                "symfony/expression-language": "^6.4|^7.0",
                "symfony/finder": "^6.4|^7.0",
                "symfony/http-client-contracts": "^2.5|^3",
                "symfony/process": "^6.4|^7.0",
                "symfony/property-access": "^7.1",
                "symfony/routing": "^6.4|^7.0",
                "symfony/serializer": "^7.1",
                "symfony/stopwatch": "^6.4|^7.0",
                "symfony/translation": "^6.4|^7.0",
                "symfony/translation-contracts": "^2.5|^3",
                "symfony/uid": "^6.4|^7.0",
                "symfony/validator": "^6.4|^7.0",
                "symfony/var-dumper": "^6.4|^7.0",
                "symfony/var-exporter": "^6.4|^7.0",
                "twig/twig": "^3.12"
            },
            "type": "library",
            "autoload": {
                "psr-4": {
                    "Symfony\\Component\\HttpKernel\\": ""
                },
                "exclude-from-classmap": [
                    "/Tests/"
                ]
            },
            "notification-url": "https://packagist.org/downloads/",
            "license": [
                "MIT"
            ],
            "authors": [
                {
                    "name": "Fabien Potencier",
                    "email": "fabien@symfony.com"
                },
                {
                    "name": "Symfony Community",
                    "homepage": "https://symfony.com/contributors"
                }
            ],
            "description": "Provides a structured process for converting a Request into a Response",
            "homepage": "https://symfony.com",
            "support": {
                "source": "https://github.com/symfony/http-kernel/tree/v7.2.5"
            },
            "funding": [
                {
                    "url": "https://symfony.com/sponsor",
                    "type": "custom"
                },
                {
                    "url": "https://github.com/fabpot",
                    "type": "github"
                },
                {
                    "url": "https://tidelift.com/funding/github/packagist/symfony/symfony",
                    "type": "tidelift"
                }
            ],
            "time": "2025-03-28T13:32:50+00:00"
        },
        {
            "name": "symfony/mailer",
            "version": "v7.2.3",
            "source": {
                "type": "git",
                "url": "https://github.com/symfony/mailer.git",
                "reference": "f3871b182c44997cf039f3b462af4a48fb85f9d3"
            },
            "dist": {
                "type": "zip",
                "url": "https://api.github.com/repos/symfony/mailer/zipball/f3871b182c44997cf039f3b462af4a48fb85f9d3",
                "reference": "f3871b182c44997cf039f3b462af4a48fb85f9d3",
                "shasum": ""
            },
            "require": {
                "egulias/email-validator": "^2.1.10|^3|^4",
                "php": ">=8.2",
                "psr/event-dispatcher": "^1",
                "psr/log": "^1|^2|^3",
                "symfony/event-dispatcher": "^6.4|^7.0",
                "symfony/mime": "^7.2",
                "symfony/service-contracts": "^2.5|^3"
            },
            "conflict": {
                "symfony/http-client-contracts": "<2.5",
                "symfony/http-kernel": "<6.4",
                "symfony/messenger": "<6.4",
                "symfony/mime": "<6.4",
                "symfony/twig-bridge": "<6.4"
            },
            "require-dev": {
                "symfony/console": "^6.4|^7.0",
                "symfony/http-client": "^6.4|^7.0",
                "symfony/messenger": "^6.4|^7.0",
                "symfony/twig-bridge": "^6.4|^7.0"
            },
            "type": "library",
            "autoload": {
                "psr-4": {
                    "Symfony\\Component\\Mailer\\": ""
                },
                "exclude-from-classmap": [
                    "/Tests/"
                ]
            },
            "notification-url": "https://packagist.org/downloads/",
            "license": [
                "MIT"
            ],
            "authors": [
                {
                    "name": "Fabien Potencier",
                    "email": "fabien@symfony.com"
                },
                {
                    "name": "Symfony Community",
                    "homepage": "https://symfony.com/contributors"
                }
            ],
            "description": "Helps sending emails",
            "homepage": "https://symfony.com",
            "support": {
                "source": "https://github.com/symfony/mailer/tree/v7.2.3"
            },
            "funding": [
                {
                    "url": "https://symfony.com/sponsor",
                    "type": "custom"
                },
                {
                    "url": "https://github.com/fabpot",
                    "type": "github"
                },
                {
                    "url": "https://tidelift.com/funding/github/packagist/symfony/symfony",
                    "type": "tidelift"
                }
            ],
            "time": "2025-01-27T11:08:17+00:00"
        },
        {
            "name": "symfony/mime",
            "version": "v7.2.4",
            "source": {
                "type": "git",
                "url": "https://github.com/symfony/mime.git",
                "reference": "87ca22046b78c3feaff04b337f33b38510fd686b"
            },
            "dist": {
                "type": "zip",
                "url": "https://api.github.com/repos/symfony/mime/zipball/87ca22046b78c3feaff04b337f33b38510fd686b",
                "reference": "87ca22046b78c3feaff04b337f33b38510fd686b",
                "shasum": ""
            },
            "require": {
                "php": ">=8.2",
                "symfony/polyfill-intl-idn": "^1.10",
                "symfony/polyfill-mbstring": "^1.0"
            },
            "conflict": {
                "egulias/email-validator": "~3.0.0",
                "phpdocumentor/reflection-docblock": "<3.2.2",
                "phpdocumentor/type-resolver": "<1.4.0",
                "symfony/mailer": "<6.4",
                "symfony/serializer": "<6.4.3|>7.0,<7.0.3"
            },
            "require-dev": {
                "egulias/email-validator": "^2.1.10|^3.1|^4",
                "league/html-to-markdown": "^5.0",
                "phpdocumentor/reflection-docblock": "^3.0|^4.0|^5.0",
                "symfony/dependency-injection": "^6.4|^7.0",
                "symfony/process": "^6.4|^7.0",
                "symfony/property-access": "^6.4|^7.0",
                "symfony/property-info": "^6.4|^7.0",
                "symfony/serializer": "^6.4.3|^7.0.3"
            },
            "type": "library",
            "autoload": {
                "psr-4": {
                    "Symfony\\Component\\Mime\\": ""
                },
                "exclude-from-classmap": [
                    "/Tests/"
                ]
            },
            "notification-url": "https://packagist.org/downloads/",
            "license": [
                "MIT"
            ],
            "authors": [
                {
                    "name": "Fabien Potencier",
                    "email": "fabien@symfony.com"
                },
                {
                    "name": "Symfony Community",
                    "homepage": "https://symfony.com/contributors"
                }
            ],
            "description": "Allows manipulating MIME messages",
            "homepage": "https://symfony.com",
            "keywords": [
                "mime",
                "mime-type"
            ],
            "support": {
                "source": "https://github.com/symfony/mime/tree/v7.2.4"
            },
            "funding": [
                {
                    "url": "https://symfony.com/sponsor",
                    "type": "custom"
                },
                {
                    "url": "https://github.com/fabpot",
                    "type": "github"
                },
                {
                    "url": "https://tidelift.com/funding/github/packagist/symfony/symfony",
                    "type": "tidelift"
                }
            ],
            "time": "2025-02-19T08:51:20+00:00"
        },
        {
            "name": "symfony/polyfill-ctype",
            "version": "v1.31.0",
            "source": {
                "type": "git",
                "url": "https://github.com/symfony/polyfill-ctype.git",
                "reference": "a3cc8b044a6ea513310cbd48ef7333b384945638"
            },
            "dist": {
                "type": "zip",
                "url": "https://api.github.com/repos/symfony/polyfill-ctype/zipball/a3cc8b044a6ea513310cbd48ef7333b384945638",
                "reference": "a3cc8b044a6ea513310cbd48ef7333b384945638",
                "shasum": ""
            },
            "require": {
                "php": ">=7.2"
            },
            "provide": {
                "ext-ctype": "*"
            },
            "suggest": {
                "ext-ctype": "For best performance"
            },
            "type": "library",
            "extra": {
                "thanks": {
                    "url": "https://github.com/symfony/polyfill",
                    "name": "symfony/polyfill"
                }
            },
            "autoload": {
                "files": [
                    "bootstrap.php"
                ],
                "psr-4": {
                    "Symfony\\Polyfill\\Ctype\\": ""
                }
            },
            "notification-url": "https://packagist.org/downloads/",
            "license": [
                "MIT"
            ],
            "authors": [
                {
                    "name": "Gert de Pagter",
                    "email": "BackEndTea@gmail.com"
                },
                {
                    "name": "Symfony Community",
                    "homepage": "https://symfony.com/contributors"
                }
            ],
            "description": "Symfony polyfill for ctype functions",
            "homepage": "https://symfony.com",
            "keywords": [
                "compatibility",
                "ctype",
                "polyfill",
                "portable"
            ],
            "support": {
                "source": "https://github.com/symfony/polyfill-ctype/tree/v1.31.0"
            },
            "funding": [
                {
                    "url": "https://symfony.com/sponsor",
                    "type": "custom"
                },
                {
                    "url": "https://github.com/fabpot",
                    "type": "github"
                },
                {
                    "url": "https://tidelift.com/funding/github/packagist/symfony/symfony",
                    "type": "tidelift"
                }
            ],
            "time": "2024-09-09T11:45:10+00:00"
        },
        {
            "name": "symfony/polyfill-intl-grapheme",
            "version": "v1.31.0",
            "source": {
                "type": "git",
                "url": "https://github.com/symfony/polyfill-intl-grapheme.git",
                "reference": "b9123926e3b7bc2f98c02ad54f6a4b02b91a8abe"
            },
            "dist": {
                "type": "zip",
                "url": "https://api.github.com/repos/symfony/polyfill-intl-grapheme/zipball/b9123926e3b7bc2f98c02ad54f6a4b02b91a8abe",
                "reference": "b9123926e3b7bc2f98c02ad54f6a4b02b91a8abe",
                "shasum": ""
            },
            "require": {
                "php": ">=7.2"
            },
            "suggest": {
                "ext-intl": "For best performance"
            },
            "type": "library",
            "extra": {
                "thanks": {
                    "url": "https://github.com/symfony/polyfill",
                    "name": "symfony/polyfill"
                }
            },
            "autoload": {
                "files": [
                    "bootstrap.php"
                ],
                "psr-4": {
                    "Symfony\\Polyfill\\Intl\\Grapheme\\": ""
                }
            },
            "notification-url": "https://packagist.org/downloads/",
            "license": [
                "MIT"
            ],
            "authors": [
                {
                    "name": "Nicolas Grekas",
                    "email": "p@tchwork.com"
                },
                {
                    "name": "Symfony Community",
                    "homepage": "https://symfony.com/contributors"
                }
            ],
            "description": "Symfony polyfill for intl's grapheme_* functions",
            "homepage": "https://symfony.com",
            "keywords": [
                "compatibility",
                "grapheme",
                "intl",
                "polyfill",
                "portable",
                "shim"
            ],
            "support": {
                "source": "https://github.com/symfony/polyfill-intl-grapheme/tree/v1.31.0"
            },
            "funding": [
                {
                    "url": "https://symfony.com/sponsor",
                    "type": "custom"
                },
                {
                    "url": "https://github.com/fabpot",
                    "type": "github"
                },
                {
                    "url": "https://tidelift.com/funding/github/packagist/symfony/symfony",
                    "type": "tidelift"
                }
            ],
            "time": "2024-09-09T11:45:10+00:00"
        },
        {
            "name": "symfony/polyfill-intl-idn",
            "version": "v1.31.0",
            "source": {
                "type": "git",
                "url": "https://github.com/symfony/polyfill-intl-idn.git",
                "reference": "c36586dcf89a12315939e00ec9b4474adcb1d773"
            },
            "dist": {
                "type": "zip",
                "url": "https://api.github.com/repos/symfony/polyfill-intl-idn/zipball/c36586dcf89a12315939e00ec9b4474adcb1d773",
                "reference": "c36586dcf89a12315939e00ec9b4474adcb1d773",
                "shasum": ""
            },
            "require": {
                "php": ">=7.2",
                "symfony/polyfill-intl-normalizer": "^1.10"
            },
            "suggest": {
                "ext-intl": "For best performance"
            },
            "type": "library",
            "extra": {
                "thanks": {
                    "url": "https://github.com/symfony/polyfill",
                    "name": "symfony/polyfill"
                }
            },
            "autoload": {
                "files": [
                    "bootstrap.php"
                ],
                "psr-4": {
                    "Symfony\\Polyfill\\Intl\\Idn\\": ""
                }
            },
            "notification-url": "https://packagist.org/downloads/",
            "license": [
                "MIT"
            ],
            "authors": [
                {
                    "name": "Laurent Bassin",
                    "email": "laurent@bassin.info"
                },
                {
                    "name": "Trevor Rowbotham",
                    "email": "trevor.rowbotham@pm.me"
                },
                {
                    "name": "Symfony Community",
                    "homepage": "https://symfony.com/contributors"
                }
            ],
            "description": "Symfony polyfill for intl's idn_to_ascii and idn_to_utf8 functions",
            "homepage": "https://symfony.com",
            "keywords": [
                "compatibility",
                "idn",
                "intl",
                "polyfill",
                "portable",
                "shim"
            ],
            "support": {
                "source": "https://github.com/symfony/polyfill-intl-idn/tree/v1.31.0"
            },
            "funding": [
                {
                    "url": "https://symfony.com/sponsor",
                    "type": "custom"
                },
                {
                    "url": "https://github.com/fabpot",
                    "type": "github"
                },
                {
                    "url": "https://tidelift.com/funding/github/packagist/symfony/symfony",
                    "type": "tidelift"
                }
            ],
            "time": "2024-09-09T11:45:10+00:00"
        },
        {
            "name": "symfony/polyfill-intl-normalizer",
            "version": "v1.31.0",
            "source": {
                "type": "git",
                "url": "https://github.com/symfony/polyfill-intl-normalizer.git",
                "reference": "3833d7255cc303546435cb650316bff708a1c75c"
            },
            "dist": {
                "type": "zip",
                "url": "https://api.github.com/repos/symfony/polyfill-intl-normalizer/zipball/3833d7255cc303546435cb650316bff708a1c75c",
                "reference": "3833d7255cc303546435cb650316bff708a1c75c",
                "shasum": ""
            },
            "require": {
                "php": ">=7.2"
            },
            "suggest": {
                "ext-intl": "For best performance"
            },
            "type": "library",
            "extra": {
                "thanks": {
                    "url": "https://github.com/symfony/polyfill",
                    "name": "symfony/polyfill"
                }
            },
            "autoload": {
                "files": [
                    "bootstrap.php"
                ],
                "psr-4": {
                    "Symfony\\Polyfill\\Intl\\Normalizer\\": ""
                },
                "classmap": [
                    "Resources/stubs"
                ]
            },
            "notification-url": "https://packagist.org/downloads/",
            "license": [
                "MIT"
            ],
            "authors": [
                {
                    "name": "Nicolas Grekas",
                    "email": "p@tchwork.com"
                },
                {
                    "name": "Symfony Community",
                    "homepage": "https://symfony.com/contributors"
                }
            ],
            "description": "Symfony polyfill for intl's Normalizer class and related functions",
            "homepage": "https://symfony.com",
            "keywords": [
                "compatibility",
                "intl",
                "normalizer",
                "polyfill",
                "portable",
                "shim"
            ],
            "support": {
                "source": "https://github.com/symfony/polyfill-intl-normalizer/tree/v1.31.0"
            },
            "funding": [
                {
                    "url": "https://symfony.com/sponsor",
                    "type": "custom"
                },
                {
                    "url": "https://github.com/fabpot",
                    "type": "github"
                },
                {
                    "url": "https://tidelift.com/funding/github/packagist/symfony/symfony",
                    "type": "tidelift"
                }
            ],
            "time": "2024-09-09T11:45:10+00:00"
        },
        {
            "name": "symfony/polyfill-mbstring",
            "version": "v1.31.0",
            "source": {
                "type": "git",
                "url": "https://github.com/symfony/polyfill-mbstring.git",
                "reference": "85181ba99b2345b0ef10ce42ecac37612d9fd341"
            },
            "dist": {
                "type": "zip",
                "url": "https://api.github.com/repos/symfony/polyfill-mbstring/zipball/85181ba99b2345b0ef10ce42ecac37612d9fd341",
                "reference": "85181ba99b2345b0ef10ce42ecac37612d9fd341",
                "shasum": ""
            },
            "require": {
                "php": ">=7.2"
            },
            "provide": {
                "ext-mbstring": "*"
            },
            "suggest": {
                "ext-mbstring": "For best performance"
            },
            "type": "library",
            "extra": {
                "thanks": {
                    "url": "https://github.com/symfony/polyfill",
                    "name": "symfony/polyfill"
                }
            },
            "autoload": {
                "files": [
                    "bootstrap.php"
                ],
                "psr-4": {
                    "Symfony\\Polyfill\\Mbstring\\": ""
                }
            },
            "notification-url": "https://packagist.org/downloads/",
            "license": [
                "MIT"
            ],
            "authors": [
                {
                    "name": "Nicolas Grekas",
                    "email": "p@tchwork.com"
                },
                {
                    "name": "Symfony Community",
                    "homepage": "https://symfony.com/contributors"
                }
            ],
            "description": "Symfony polyfill for the Mbstring extension",
            "homepage": "https://symfony.com",
            "keywords": [
                "compatibility",
                "mbstring",
                "polyfill",
                "portable",
                "shim"
            ],
            "support": {
                "source": "https://github.com/symfony/polyfill-mbstring/tree/v1.31.0"
            },
            "funding": [
                {
                    "url": "https://symfony.com/sponsor",
                    "type": "custom"
                },
                {
                    "url": "https://github.com/fabpot",
                    "type": "github"
                },
                {
                    "url": "https://tidelift.com/funding/github/packagist/symfony/symfony",
                    "type": "tidelift"
                }
            ],
            "time": "2024-09-09T11:45:10+00:00"
        },
        {
            "name": "symfony/polyfill-php80",
            "version": "v1.31.0",
            "source": {
                "type": "git",
                "url": "https://github.com/symfony/polyfill-php80.git",
                "reference": "60328e362d4c2c802a54fcbf04f9d3fb892b4cf8"
            },
            "dist": {
                "type": "zip",
                "url": "https://api.github.com/repos/symfony/polyfill-php80/zipball/60328e362d4c2c802a54fcbf04f9d3fb892b4cf8",
                "reference": "60328e362d4c2c802a54fcbf04f9d3fb892b4cf8",
                "shasum": ""
            },
            "require": {
                "php": ">=7.2"
            },
            "type": "library",
            "extra": {
                "thanks": {
                    "url": "https://github.com/symfony/polyfill",
                    "name": "symfony/polyfill"
                }
            },
            "autoload": {
                "files": [
                    "bootstrap.php"
                ],
                "psr-4": {
                    "Symfony\\Polyfill\\Php80\\": ""
                },
                "classmap": [
                    "Resources/stubs"
                ]
            },
            "notification-url": "https://packagist.org/downloads/",
            "license": [
                "MIT"
            ],
            "authors": [
                {
                    "name": "Ion Bazan",
                    "email": "ion.bazan@gmail.com"
                },
                {
                    "name": "Nicolas Grekas",
                    "email": "p@tchwork.com"
                },
                {
                    "name": "Symfony Community",
                    "homepage": "https://symfony.com/contributors"
                }
            ],
            "description": "Symfony polyfill backporting some PHP 8.0+ features to lower PHP versions",
            "homepage": "https://symfony.com",
            "keywords": [
                "compatibility",
                "polyfill",
                "portable",
                "shim"
            ],
            "support": {
                "source": "https://github.com/symfony/polyfill-php80/tree/v1.31.0"
            },
            "funding": [
                {
                    "url": "https://symfony.com/sponsor",
                    "type": "custom"
                },
                {
                    "url": "https://github.com/fabpot",
                    "type": "github"
                },
                {
                    "url": "https://tidelift.com/funding/github/packagist/symfony/symfony",
                    "type": "tidelift"
                }
            ],
            "time": "2024-09-09T11:45:10+00:00"
        },
        {
            "name": "symfony/polyfill-php83",
            "version": "v1.31.0",
            "source": {
                "type": "git",
                "url": "https://github.com/symfony/polyfill-php83.git",
                "reference": "2fb86d65e2d424369ad2905e83b236a8805ba491"
            },
            "dist": {
                "type": "zip",
                "url": "https://api.github.com/repos/symfony/polyfill-php83/zipball/2fb86d65e2d424369ad2905e83b236a8805ba491",
                "reference": "2fb86d65e2d424369ad2905e83b236a8805ba491",
                "shasum": ""
            },
            "require": {
                "php": ">=7.2"
            },
            "type": "library",
            "extra": {
                "thanks": {
                    "url": "https://github.com/symfony/polyfill",
                    "name": "symfony/polyfill"
                }
            },
            "autoload": {
                "files": [
                    "bootstrap.php"
                ],
                "psr-4": {
                    "Symfony\\Polyfill\\Php83\\": ""
                },
                "classmap": [
                    "Resources/stubs"
                ]
            },
            "notification-url": "https://packagist.org/downloads/",
            "license": [
                "MIT"
            ],
            "authors": [
                {
                    "name": "Nicolas Grekas",
                    "email": "p@tchwork.com"
                },
                {
                    "name": "Symfony Community",
                    "homepage": "https://symfony.com/contributors"
                }
            ],
            "description": "Symfony polyfill backporting some PHP 8.3+ features to lower PHP versions",
            "homepage": "https://symfony.com",
            "keywords": [
                "compatibility",
                "polyfill",
                "portable",
                "shim"
            ],
            "support": {
                "source": "https://github.com/symfony/polyfill-php83/tree/v1.31.0"
            },
            "funding": [
                {
                    "url": "https://symfony.com/sponsor",
                    "type": "custom"
                },
                {
                    "url": "https://github.com/fabpot",
                    "type": "github"
                },
                {
                    "url": "https://tidelift.com/funding/github/packagist/symfony/symfony",
                    "type": "tidelift"
                }
            ],
            "time": "2024-09-09T11:45:10+00:00"
        },
        {
            "name": "symfony/polyfill-uuid",
            "version": "v1.31.0",
            "source": {
                "type": "git",
                "url": "https://github.com/symfony/polyfill-uuid.git",
                "reference": "21533be36c24be3f4b1669c4725c7d1d2bab4ae2"
            },
            "dist": {
                "type": "zip",
                "url": "https://api.github.com/repos/symfony/polyfill-uuid/zipball/21533be36c24be3f4b1669c4725c7d1d2bab4ae2",
                "reference": "21533be36c24be3f4b1669c4725c7d1d2bab4ae2",
                "shasum": ""
            },
            "require": {
                "php": ">=7.2"
            },
            "provide": {
                "ext-uuid": "*"
            },
            "suggest": {
                "ext-uuid": "For best performance"
            },
            "type": "library",
            "extra": {
                "thanks": {
                    "url": "https://github.com/symfony/polyfill",
                    "name": "symfony/polyfill"
                }
            },
            "autoload": {
                "files": [
                    "bootstrap.php"
                ],
                "psr-4": {
                    "Symfony\\Polyfill\\Uuid\\": ""
                }
            },
            "notification-url": "https://packagist.org/downloads/",
            "license": [
                "MIT"
            ],
            "authors": [
                {
                    "name": "Grégoire Pineau",
                    "email": "lyrixx@lyrixx.info"
                },
                {
                    "name": "Symfony Community",
                    "homepage": "https://symfony.com/contributors"
                }
            ],
            "description": "Symfony polyfill for uuid functions",
            "homepage": "https://symfony.com",
            "keywords": [
                "compatibility",
                "polyfill",
                "portable",
                "uuid"
            ],
            "support": {
                "source": "https://github.com/symfony/polyfill-uuid/tree/v1.31.0"
            },
            "funding": [
                {
                    "url": "https://symfony.com/sponsor",
                    "type": "custom"
                },
                {
                    "url": "https://github.com/fabpot",
                    "type": "github"
                },
                {
                    "url": "https://tidelift.com/funding/github/packagist/symfony/symfony",
                    "type": "tidelift"
                }
            ],
            "time": "2024-09-09T11:45:10+00:00"
        },
        {
            "name": "symfony/process",
            "version": "v7.2.5",
            "source": {
                "type": "git",
                "url": "https://github.com/symfony/process.git",
                "reference": "87b7c93e57df9d8e39a093d32587702380ff045d"
            },
            "dist": {
                "type": "zip",
                "url": "https://api.github.com/repos/symfony/process/zipball/87b7c93e57df9d8e39a093d32587702380ff045d",
                "reference": "87b7c93e57df9d8e39a093d32587702380ff045d",
                "shasum": ""
            },
            "require": {
                "php": ">=8.2"
            },
            "type": "library",
            "autoload": {
                "psr-4": {
                    "Symfony\\Component\\Process\\": ""
                },
                "exclude-from-classmap": [
                    "/Tests/"
                ]
            },
            "notification-url": "https://packagist.org/downloads/",
            "license": [
                "MIT"
            ],
            "authors": [
                {
                    "name": "Fabien Potencier",
                    "email": "fabien@symfony.com"
                },
                {
                    "name": "Symfony Community",
                    "homepage": "https://symfony.com/contributors"
                }
            ],
            "description": "Executes commands in sub-processes",
            "homepage": "https://symfony.com",
            "support": {
                "source": "https://github.com/symfony/process/tree/v7.2.5"
            },
            "funding": [
                {
                    "url": "https://symfony.com/sponsor",
                    "type": "custom"
                },
                {
                    "url": "https://github.com/fabpot",
                    "type": "github"
                },
                {
                    "url": "https://tidelift.com/funding/github/packagist/symfony/symfony",
                    "type": "tidelift"
                }
            ],
            "time": "2025-03-13T12:21:46+00:00"
        },
        {
            "name": "symfony/routing",
            "version": "v7.2.3",
            "source": {
                "type": "git",
                "url": "https://github.com/symfony/routing.git",
                "reference": "ee9a67edc6baa33e5fae662f94f91fd262930996"
            },
            "dist": {
                "type": "zip",
                "url": "https://api.github.com/repos/symfony/routing/zipball/ee9a67edc6baa33e5fae662f94f91fd262930996",
                "reference": "ee9a67edc6baa33e5fae662f94f91fd262930996",
                "shasum": ""
            },
            "require": {
                "php": ">=8.2",
                "symfony/deprecation-contracts": "^2.5|^3"
            },
            "conflict": {
                "symfony/config": "<6.4",
                "symfony/dependency-injection": "<6.4",
                "symfony/yaml": "<6.4"
            },
            "require-dev": {
                "psr/log": "^1|^2|^3",
                "symfony/config": "^6.4|^7.0",
                "symfony/dependency-injection": "^6.4|^7.0",
                "symfony/expression-language": "^6.4|^7.0",
                "symfony/http-foundation": "^6.4|^7.0",
                "symfony/yaml": "^6.4|^7.0"
            },
            "type": "library",
            "autoload": {
                "psr-4": {
                    "Symfony\\Component\\Routing\\": ""
                },
                "exclude-from-classmap": [
                    "/Tests/"
                ]
            },
            "notification-url": "https://packagist.org/downloads/",
            "license": [
                "MIT"
            ],
            "authors": [
                {
                    "name": "Fabien Potencier",
                    "email": "fabien@symfony.com"
                },
                {
                    "name": "Symfony Community",
                    "homepage": "https://symfony.com/contributors"
                }
            ],
            "description": "Maps an HTTP request to a set of configuration variables",
            "homepage": "https://symfony.com",
            "keywords": [
                "router",
                "routing",
                "uri",
                "url"
            ],
            "support": {
                "source": "https://github.com/symfony/routing/tree/v7.2.3"
            },
            "funding": [
                {
                    "url": "https://symfony.com/sponsor",
                    "type": "custom"
                },
                {
                    "url": "https://github.com/fabpot",
                    "type": "github"
                },
                {
                    "url": "https://tidelift.com/funding/github/packagist/symfony/symfony",
                    "type": "tidelift"
                }
            ],
            "time": "2025-01-17T10:56:55+00:00"
        },
        {
            "name": "symfony/service-contracts",
            "version": "v3.5.1",
            "source": {
                "type": "git",
                "url": "https://github.com/symfony/service-contracts.git",
                "reference": "e53260aabf78fb3d63f8d79d69ece59f80d5eda0"
            },
            "dist": {
                "type": "zip",
                "url": "https://api.github.com/repos/symfony/service-contracts/zipball/e53260aabf78fb3d63f8d79d69ece59f80d5eda0",
                "reference": "e53260aabf78fb3d63f8d79d69ece59f80d5eda0",
                "shasum": ""
            },
            "require": {
                "php": ">=8.1",
                "psr/container": "^1.1|^2.0",
                "symfony/deprecation-contracts": "^2.5|^3"
            },
            "conflict": {
                "ext-psr": "<1.1|>=2"
            },
            "type": "library",
            "extra": {
                "thanks": {
                    "url": "https://github.com/symfony/contracts",
                    "name": "symfony/contracts"
                },
                "branch-alias": {
                    "dev-main": "3.5-dev"
                }
            },
            "autoload": {
                "psr-4": {
                    "Symfony\\Contracts\\Service\\": ""
                },
                "exclude-from-classmap": [
                    "/Test/"
                ]
            },
            "notification-url": "https://packagist.org/downloads/",
            "license": [
                "MIT"
            ],
            "authors": [
                {
                    "name": "Nicolas Grekas",
                    "email": "p@tchwork.com"
                },
                {
                    "name": "Symfony Community",
                    "homepage": "https://symfony.com/contributors"
                }
            ],
            "description": "Generic abstractions related to writing services",
            "homepage": "https://symfony.com",
            "keywords": [
                "abstractions",
                "contracts",
                "decoupling",
                "interfaces",
                "interoperability",
                "standards"
            ],
            "support": {
                "source": "https://github.com/symfony/service-contracts/tree/v3.5.1"
            },
            "funding": [
                {
                    "url": "https://symfony.com/sponsor",
                    "type": "custom"
                },
                {
                    "url": "https://github.com/fabpot",
                    "type": "github"
                },
                {
                    "url": "https://tidelift.com/funding/github/packagist/symfony/symfony",
                    "type": "tidelift"
                }
            ],
            "time": "2024-09-25T14:20:29+00:00"
        },
        {
            "name": "symfony/string",
            "version": "v7.2.0",
            "source": {
                "type": "git",
                "url": "https://github.com/symfony/string.git",
                "reference": "446e0d146f991dde3e73f45f2c97a9faad773c82"
            },
            "dist": {
                "type": "zip",
                "url": "https://api.github.com/repos/symfony/string/zipball/446e0d146f991dde3e73f45f2c97a9faad773c82",
                "reference": "446e0d146f991dde3e73f45f2c97a9faad773c82",
                "shasum": ""
            },
            "require": {
                "php": ">=8.2",
                "symfony/polyfill-ctype": "~1.8",
                "symfony/polyfill-intl-grapheme": "~1.0",
                "symfony/polyfill-intl-normalizer": "~1.0",
                "symfony/polyfill-mbstring": "~1.0"
            },
            "conflict": {
                "symfony/translation-contracts": "<2.5"
            },
            "require-dev": {
                "symfony/emoji": "^7.1",
                "symfony/error-handler": "^6.4|^7.0",
                "symfony/http-client": "^6.4|^7.0",
                "symfony/intl": "^6.4|^7.0",
                "symfony/translation-contracts": "^2.5|^3.0",
                "symfony/var-exporter": "^6.4|^7.0"
            },
            "type": "library",
            "autoload": {
                "files": [
                    "Resources/functions.php"
                ],
                "psr-4": {
                    "Symfony\\Component\\String\\": ""
                },
                "exclude-from-classmap": [
                    "/Tests/"
                ]
            },
            "notification-url": "https://packagist.org/downloads/",
            "license": [
                "MIT"
            ],
            "authors": [
                {
                    "name": "Nicolas Grekas",
                    "email": "p@tchwork.com"
                },
                {
                    "name": "Symfony Community",
                    "homepage": "https://symfony.com/contributors"
                }
            ],
            "description": "Provides an object-oriented API to strings and deals with bytes, UTF-8 code points and grapheme clusters in a unified way",
            "homepage": "https://symfony.com",
            "keywords": [
                "grapheme",
                "i18n",
                "string",
                "unicode",
                "utf-8",
                "utf8"
            ],
            "support": {
                "source": "https://github.com/symfony/string/tree/v7.2.0"
            },
            "funding": [
                {
                    "url": "https://symfony.com/sponsor",
                    "type": "custom"
                },
                {
                    "url": "https://github.com/fabpot",
                    "type": "github"
                },
                {
                    "url": "https://tidelift.com/funding/github/packagist/symfony/symfony",
                    "type": "tidelift"
                }
            ],
            "time": "2024-11-13T13:31:26+00:00"
        },
        {
            "name": "symfony/translation",
            "version": "v7.2.4",
            "source": {
                "type": "git",
                "url": "https://github.com/symfony/translation.git",
                "reference": "283856e6981286cc0d800b53bd5703e8e363f05a"
            },
            "dist": {
                "type": "zip",
                "url": "https://api.github.com/repos/symfony/translation/zipball/283856e6981286cc0d800b53bd5703e8e363f05a",
                "reference": "283856e6981286cc0d800b53bd5703e8e363f05a",
                "shasum": ""
            },
            "require": {
                "php": ">=8.2",
                "symfony/deprecation-contracts": "^2.5|^3",
                "symfony/polyfill-mbstring": "~1.0",
                "symfony/translation-contracts": "^2.5|^3.0"
            },
            "conflict": {
                "symfony/config": "<6.4",
                "symfony/console": "<6.4",
                "symfony/dependency-injection": "<6.4",
                "symfony/http-client-contracts": "<2.5",
                "symfony/http-kernel": "<6.4",
                "symfony/service-contracts": "<2.5",
                "symfony/twig-bundle": "<6.4",
                "symfony/yaml": "<6.4"
            },
            "provide": {
                "symfony/translation-implementation": "2.3|3.0"
            },
            "require-dev": {
                "nikic/php-parser": "^4.18|^5.0",
                "psr/log": "^1|^2|^3",
                "symfony/config": "^6.4|^7.0",
                "symfony/console": "^6.4|^7.0",
                "symfony/dependency-injection": "^6.4|^7.0",
                "symfony/finder": "^6.4|^7.0",
                "symfony/http-client-contracts": "^2.5|^3.0",
                "symfony/http-kernel": "^6.4|^7.0",
                "symfony/intl": "^6.4|^7.0",
                "symfony/polyfill-intl-icu": "^1.21",
                "symfony/routing": "^6.4|^7.0",
                "symfony/service-contracts": "^2.5|^3",
                "symfony/yaml": "^6.4|^7.0"
            },
            "type": "library",
            "autoload": {
                "files": [
                    "Resources/functions.php"
                ],
                "psr-4": {
                    "Symfony\\Component\\Translation\\": ""
                },
                "exclude-from-classmap": [
                    "/Tests/"
                ]
            },
            "notification-url": "https://packagist.org/downloads/",
            "license": [
                "MIT"
            ],
            "authors": [
                {
                    "name": "Fabien Potencier",
                    "email": "fabien@symfony.com"
                },
                {
                    "name": "Symfony Community",
                    "homepage": "https://symfony.com/contributors"
                }
            ],
            "description": "Provides tools to internationalize your application",
            "homepage": "https://symfony.com",
            "support": {
                "source": "https://github.com/symfony/translation/tree/v7.2.4"
            },
            "funding": [
                {
                    "url": "https://symfony.com/sponsor",
                    "type": "custom"
                },
                {
                    "url": "https://github.com/fabpot",
                    "type": "github"
                },
                {
                    "url": "https://tidelift.com/funding/github/packagist/symfony/symfony",
                    "type": "tidelift"
                }
            ],
            "time": "2025-02-13T10:27:23+00:00"
        },
        {
            "name": "symfony/translation-contracts",
            "version": "v3.5.1",
            "source": {
                "type": "git",
                "url": "https://github.com/symfony/translation-contracts.git",
                "reference": "4667ff3bd513750603a09c8dedbea942487fb07c"
            },
            "dist": {
                "type": "zip",
                "url": "https://api.github.com/repos/symfony/translation-contracts/zipball/4667ff3bd513750603a09c8dedbea942487fb07c",
                "reference": "4667ff3bd513750603a09c8dedbea942487fb07c",
                "shasum": ""
            },
            "require": {
                "php": ">=8.1"
            },
            "type": "library",
            "extra": {
                "thanks": {
                    "url": "https://github.com/symfony/contracts",
                    "name": "symfony/contracts"
                },
                "branch-alias": {
                    "dev-main": "3.5-dev"
                }
            },
            "autoload": {
                "psr-4": {
                    "Symfony\\Contracts\\Translation\\": ""
                },
                "exclude-from-classmap": [
                    "/Test/"
                ]
            },
            "notification-url": "https://packagist.org/downloads/",
            "license": [
                "MIT"
            ],
            "authors": [
                {
                    "name": "Nicolas Grekas",
                    "email": "p@tchwork.com"
                },
                {
                    "name": "Symfony Community",
                    "homepage": "https://symfony.com/contributors"
                }
            ],
            "description": "Generic abstractions related to translation",
            "homepage": "https://symfony.com",
            "keywords": [
                "abstractions",
                "contracts",
                "decoupling",
                "interfaces",
                "interoperability",
                "standards"
            ],
            "support": {
                "source": "https://github.com/symfony/translation-contracts/tree/v3.5.1"
            },
            "funding": [
                {
                    "url": "https://symfony.com/sponsor",
                    "type": "custom"
                },
                {
                    "url": "https://github.com/fabpot",
                    "type": "github"
                },
                {
                    "url": "https://tidelift.com/funding/github/packagist/symfony/symfony",
                    "type": "tidelift"
                }
            ],
            "time": "2024-09-25T14:20:29+00:00"
        },
        {
            "name": "symfony/uid",
            "version": "v7.2.0",
            "source": {
                "type": "git",
                "url": "https://github.com/symfony/uid.git",
                "reference": "2d294d0c48df244c71c105a169d0190bfb080426"
            },
            "dist": {
                "type": "zip",
                "url": "https://api.github.com/repos/symfony/uid/zipball/2d294d0c48df244c71c105a169d0190bfb080426",
                "reference": "2d294d0c48df244c71c105a169d0190bfb080426",
                "shasum": ""
            },
            "require": {
                "php": ">=8.2",
                "symfony/polyfill-uuid": "^1.15"
            },
            "require-dev": {
                "symfony/console": "^6.4|^7.0"
            },
            "type": "library",
            "autoload": {
                "psr-4": {
                    "Symfony\\Component\\Uid\\": ""
                },
                "exclude-from-classmap": [
                    "/Tests/"
                ]
            },
            "notification-url": "https://packagist.org/downloads/",
            "license": [
                "MIT"
            ],
            "authors": [
                {
                    "name": "Grégoire Pineau",
                    "email": "lyrixx@lyrixx.info"
                },
                {
                    "name": "Nicolas Grekas",
                    "email": "p@tchwork.com"
                },
                {
                    "name": "Symfony Community",
                    "homepage": "https://symfony.com/contributors"
                }
            ],
            "description": "Provides an object-oriented API to generate and represent UIDs",
            "homepage": "https://symfony.com",
            "keywords": [
                "UID",
                "ulid",
                "uuid"
            ],
            "support": {
                "source": "https://github.com/symfony/uid/tree/v7.2.0"
            },
            "funding": [
                {
                    "url": "https://symfony.com/sponsor",
                    "type": "custom"
                },
                {
                    "url": "https://github.com/fabpot",
                    "type": "github"
                },
                {
                    "url": "https://tidelift.com/funding/github/packagist/symfony/symfony",
                    "type": "tidelift"
                }
            ],
            "time": "2024-09-25T14:21:43+00:00"
        },
        {
            "name": "symfony/var-dumper",
            "version": "v7.2.3",
            "source": {
                "type": "git",
                "url": "https://github.com/symfony/var-dumper.git",
                "reference": "82b478c69745d8878eb60f9a049a4d584996f73a"
            },
            "dist": {
                "type": "zip",
                "url": "https://api.github.com/repos/symfony/var-dumper/zipball/82b478c69745d8878eb60f9a049a4d584996f73a",
                "reference": "82b478c69745d8878eb60f9a049a4d584996f73a",
                "shasum": ""
            },
            "require": {
                "php": ">=8.2",
                "symfony/polyfill-mbstring": "~1.0"
            },
            "conflict": {
                "symfony/console": "<6.4"
            },
            "require-dev": {
                "ext-iconv": "*",
                "symfony/console": "^6.4|^7.0",
                "symfony/http-kernel": "^6.4|^7.0",
                "symfony/process": "^6.4|^7.0",
                "symfony/uid": "^6.4|^7.0",
                "twig/twig": "^3.12"
            },
            "bin": [
                "Resources/bin/var-dump-server"
            ],
            "type": "library",
            "autoload": {
                "files": [
                    "Resources/functions/dump.php"
                ],
                "psr-4": {
                    "Symfony\\Component\\VarDumper\\": ""
                },
                "exclude-from-classmap": [
                    "/Tests/"
                ]
            },
            "notification-url": "https://packagist.org/downloads/",
            "license": [
                "MIT"
            ],
            "authors": [
                {
                    "name": "Nicolas Grekas",
                    "email": "p@tchwork.com"
                },
                {
                    "name": "Symfony Community",
                    "homepage": "https://symfony.com/contributors"
                }
            ],
            "description": "Provides mechanisms for walking through any arbitrary PHP variable",
            "homepage": "https://symfony.com",
            "keywords": [
                "debug",
                "dump"
            ],
            "support": {
                "source": "https://github.com/symfony/var-dumper/tree/v7.2.3"
            },
            "funding": [
                {
                    "url": "https://symfony.com/sponsor",
                    "type": "custom"
                },
                {
                    "url": "https://github.com/fabpot",
                    "type": "github"
                },
                {
                    "url": "https://tidelift.com/funding/github/packagist/symfony/symfony",
                    "type": "tidelift"
                }
            ],
            "time": "2025-01-17T11:39:41+00:00"
        },
        {
            "name": "tightenco/ziggy",
            "version": "v2.5.2",
            "source": {
                "type": "git",
                "url": "https://github.com/tighten/ziggy.git",
                "reference": "d59dbb61dc0a1d9abb2130451b9e5e0f264bfe1c"
            },
            "dist": {
                "type": "zip",
                "url": "https://api.github.com/repos/tighten/ziggy/zipball/d59dbb61dc0a1d9abb2130451b9e5e0f264bfe1c",
                "reference": "d59dbb61dc0a1d9abb2130451b9e5e0f264bfe1c",
                "shasum": ""
            },
            "require": {
                "ext-json": "*",
                "laravel/framework": ">=9.0",
                "php": ">=8.1"
            },
            "require-dev": {
                "laravel/folio": "^1.1",
                "orchestra/testbench": "^7.0 || ^8.0 || ^9.0 || ^10.0",
                "pestphp/pest": "^2.26|^3.0",
                "pestphp/pest-plugin-laravel": "^2.4|^3.0"
            },
            "type": "library",
            "extra": {
                "laravel": {
                    "providers": [
                        "Tighten\\Ziggy\\ZiggyServiceProvider"
                    ]
                }
            },
            "autoload": {
                "psr-4": {
                    "Tighten\\Ziggy\\": "src/"
                }
            },
            "notification-url": "https://packagist.org/downloads/",
            "license": [
                "MIT"
            ],
            "authors": [
                {
                    "name": "Daniel Coulbourne",
                    "email": "daniel@tighten.co"
                },
                {
                    "name": "Jake Bathman",
                    "email": "jake@tighten.co"
                },
                {
                    "name": "Jacob Baker-Kretzmar",
                    "email": "jacob@tighten.co"
                }
            ],
            "description": "Use your Laravel named routes in JavaScript.",
            "homepage": "https://github.com/tighten/ziggy",
            "keywords": [
                "Ziggy",
                "javascript",
                "laravel",
                "routes"
            ],
            "support": {
                "issues": "https://github.com/tighten/ziggy/issues",
                "source": "https://github.com/tighten/ziggy/tree/v2.5.2"
            },
            "time": "2025-02-27T15:43:52+00:00"
        },
        {
            "name": "tijsverkoyen/css-to-inline-styles",
            "version": "v2.3.0",
            "source": {
                "type": "git",
                "url": "https://github.com/tijsverkoyen/CssToInlineStyles.git",
                "reference": "0d72ac1c00084279c1816675284073c5a337c20d"
            },
            "dist": {
                "type": "zip",
                "url": "https://api.github.com/repos/tijsverkoyen/CssToInlineStyles/zipball/0d72ac1c00084279c1816675284073c5a337c20d",
                "reference": "0d72ac1c00084279c1816675284073c5a337c20d",
                "shasum": ""
            },
            "require": {
                "ext-dom": "*",
                "ext-libxml": "*",
                "php": "^7.4 || ^8.0",
                "symfony/css-selector": "^5.4 || ^6.0 || ^7.0"
            },
            "require-dev": {
                "phpstan/phpstan": "^2.0",
                "phpstan/phpstan-phpunit": "^2.0",
                "phpunit/phpunit": "^8.5.21 || ^9.5.10"
            },
            "type": "library",
            "extra": {
                "branch-alias": {
                    "dev-master": "2.x-dev"
                }
            },
            "autoload": {
                "psr-4": {
                    "TijsVerkoyen\\CssToInlineStyles\\": "src"
                }
            },
            "notification-url": "https://packagist.org/downloads/",
            "license": [
                "BSD-3-Clause"
            ],
            "authors": [
                {
                    "name": "Tijs Verkoyen",
                    "email": "css_to_inline_styles@verkoyen.eu",
                    "role": "Developer"
                }
            ],
            "description": "CssToInlineStyles is a class that enables you to convert HTML-pages/files into HTML-pages/files with inline styles. This is very useful when you're sending emails.",
            "homepage": "https://github.com/tijsverkoyen/CssToInlineStyles",
            "support": {
                "issues": "https://github.com/tijsverkoyen/CssToInlineStyles/issues",
                "source": "https://github.com/tijsverkoyen/CssToInlineStyles/tree/v2.3.0"
            },
            "time": "2024-12-21T16:25:41+00:00"
        },
        {
            "name": "vlucas/phpdotenv",
            "version": "v5.6.1",
            "source": {
                "type": "git",
                "url": "https://github.com/vlucas/phpdotenv.git",
                "reference": "a59a13791077fe3d44f90e7133eb68e7d22eaff2"
            },
            "dist": {
                "type": "zip",
                "url": "https://api.github.com/repos/vlucas/phpdotenv/zipball/a59a13791077fe3d44f90e7133eb68e7d22eaff2",
                "reference": "a59a13791077fe3d44f90e7133eb68e7d22eaff2",
                "shasum": ""
            },
            "require": {
                "ext-pcre": "*",
                "graham-campbell/result-type": "^1.1.3",
                "php": "^7.2.5 || ^8.0",
                "phpoption/phpoption": "^1.9.3",
                "symfony/polyfill-ctype": "^1.24",
                "symfony/polyfill-mbstring": "^1.24",
                "symfony/polyfill-php80": "^1.24"
            },
            "require-dev": {
                "bamarni/composer-bin-plugin": "^1.8.2",
                "ext-filter": "*",
                "phpunit/phpunit": "^8.5.34 || ^9.6.13 || ^10.4.2"
            },
            "suggest": {
                "ext-filter": "Required to use the boolean validator."
            },
            "type": "library",
            "extra": {
                "bamarni-bin": {
                    "bin-links": true,
                    "forward-command": false
                },
                "branch-alias": {
                    "dev-master": "5.6-dev"
                }
            },
            "autoload": {
                "psr-4": {
                    "Dotenv\\": "src/"
                }
            },
            "notification-url": "https://packagist.org/downloads/",
            "license": [
                "BSD-3-Clause"
            ],
            "authors": [
                {
                    "name": "Graham Campbell",
                    "email": "hello@gjcampbell.co.uk",
                    "homepage": "https://github.com/GrahamCampbell"
                },
                {
                    "name": "Vance Lucas",
                    "email": "vance@vancelucas.com",
                    "homepage": "https://github.com/vlucas"
                }
            ],
            "description": "Loads environment variables from `.env` to `getenv()`, `$_ENV` and `$_SERVER` automagically.",
            "keywords": [
                "dotenv",
                "env",
                "environment"
            ],
            "support": {
                "issues": "https://github.com/vlucas/phpdotenv/issues",
                "source": "https://github.com/vlucas/phpdotenv/tree/v5.6.1"
            },
            "funding": [
                {
                    "url": "https://github.com/GrahamCampbell",
                    "type": "github"
                },
                {
                    "url": "https://tidelift.com/funding/github/packagist/vlucas/phpdotenv",
                    "type": "tidelift"
                }
            ],
            "time": "2024-07-20T21:52:34+00:00"
        },
        {
            "name": "voku/portable-ascii",
            "version": "2.0.3",
            "source": {
                "type": "git",
                "url": "https://github.com/voku/portable-ascii.git",
                "reference": "b1d923f88091c6bf09699efcd7c8a1b1bfd7351d"
            },
            "dist": {
                "type": "zip",
                "url": "https://api.github.com/repos/voku/portable-ascii/zipball/b1d923f88091c6bf09699efcd7c8a1b1bfd7351d",
                "reference": "b1d923f88091c6bf09699efcd7c8a1b1bfd7351d",
                "shasum": ""
            },
            "require": {
                "php": ">=7.0.0"
            },
            "require-dev": {
                "phpunit/phpunit": "~6.0 || ~7.0 || ~9.0"
            },
            "suggest": {
                "ext-intl": "Use Intl for transliterator_transliterate() support"
            },
            "type": "library",
            "autoload": {
                "psr-4": {
                    "voku\\": "src/voku/"
                }
            },
            "notification-url": "https://packagist.org/downloads/",
            "license": [
                "MIT"
            ],
            "authors": [
                {
                    "name": "Lars Moelleken",
                    "homepage": "https://www.moelleken.org/"
                }
            ],
            "description": "Portable ASCII library - performance optimized (ascii) string functions for php.",
            "homepage": "https://github.com/voku/portable-ascii",
            "keywords": [
                "ascii",
                "clean",
                "php"
            ],
            "support": {
                "issues": "https://github.com/voku/portable-ascii/issues",
                "source": "https://github.com/voku/portable-ascii/tree/2.0.3"
            },
            "funding": [
                {
                    "url": "https://www.paypal.me/moelleken",
                    "type": "custom"
                },
                {
                    "url": "https://github.com/voku",
                    "type": "github"
                },
                {
                    "url": "https://opencollective.com/portable-ascii",
                    "type": "open_collective"
                },
                {
                    "url": "https://www.patreon.com/voku",
                    "type": "patreon"
                },
                {
                    "url": "https://tidelift.com/funding/github/packagist/voku/portable-ascii",
                    "type": "tidelift"
                }
            ],
            "time": "2024-11-21T01:49:47+00:00"
        },
        {
            "name": "webmozart/assert",
            "version": "1.11.0",
            "source": {
                "type": "git",
                "url": "https://github.com/webmozarts/assert.git",
                "reference": "11cb2199493b2f8a3b53e7f19068fc6aac760991"
            },
            "dist": {
                "type": "zip",
                "url": "https://api.github.com/repos/webmozarts/assert/zipball/11cb2199493b2f8a3b53e7f19068fc6aac760991",
                "reference": "11cb2199493b2f8a3b53e7f19068fc6aac760991",
                "shasum": ""
            },
            "require": {
                "ext-ctype": "*",
                "php": "^7.2 || ^8.0"
            },
            "conflict": {
                "phpstan/phpstan": "<0.12.20",
                "vimeo/psalm": "<4.6.1 || 4.6.2"
            },
            "require-dev": {
                "phpunit/phpunit": "^8.5.13"
            },
            "type": "library",
            "extra": {
                "branch-alias": {
                    "dev-master": "1.10-dev"
                }
            },
            "autoload": {
                "psr-4": {
                    "Webmozart\\Assert\\": "src/"
                }
            },
            "notification-url": "https://packagist.org/downloads/",
            "license": [
                "MIT"
            ],
            "authors": [
                {
                    "name": "Bernhard Schussek",
                    "email": "bschussek@gmail.com"
                }
            ],
            "description": "Assertions to validate method input/output with nice error messages.",
            "keywords": [
                "assert",
                "check",
                "validate"
            ],
            "support": {
                "issues": "https://github.com/webmozarts/assert/issues",
                "source": "https://github.com/webmozarts/assert/tree/1.11.0"
            },
            "time": "2022-06-03T18:03:27+00:00"
        }
    ],
    "packages-dev": [
        {
            "name": "brianium/paratest",
            "version": "v7.8.3",
            "source": {
                "type": "git",
                "url": "https://github.com/paratestphp/paratest.git",
                "reference": "a585c346ddf1bec22e51e20b5387607905604a71"
            },
            "dist": {
                "type": "zip",
                "url": "https://api.github.com/repos/paratestphp/paratest/zipball/a585c346ddf1bec22e51e20b5387607905604a71",
                "reference": "a585c346ddf1bec22e51e20b5387607905604a71",
                "shasum": ""
            },
            "require": {
                "ext-dom": "*",
                "ext-pcre": "*",
                "ext-reflection": "*",
                "ext-simplexml": "*",
                "fidry/cpu-core-counter": "^1.2.0",
                "jean85/pretty-package-versions": "^2.1.0",
                "php": "~8.2.0 || ~8.3.0 || ~8.4.0",
                "phpunit/php-code-coverage": "^11.0.9 || ^12.0.4",
                "phpunit/php-file-iterator": "^5.1.0 || ^6",
                "phpunit/php-timer": "^7.0.1 || ^8",
                "phpunit/phpunit": "^11.5.11 || ^12.0.6",
                "sebastian/environment": "^7.2.0 || ^8",
                "symfony/console": "^6.4.17 || ^7.2.1",
                "symfony/process": "^6.4.19 || ^7.2.4"
            },
            "require-dev": {
                "doctrine/coding-standard": "^12.0.0",
                "ext-pcov": "*",
                "ext-posix": "*",
                "phpstan/phpstan": "^2.1.6",
                "phpstan/phpstan-deprecation-rules": "^2.0.1",
                "phpstan/phpstan-phpunit": "^2.0.4",
                "phpstan/phpstan-strict-rules": "^2.0.3",
                "squizlabs/php_codesniffer": "^3.11.3",
                "symfony/filesystem": "^6.4.13 || ^7.2.0"
            },
            "bin": [
                "bin/paratest",
                "bin/paratest_for_phpstorm"
            ],
            "type": "library",
            "autoload": {
                "psr-4": {
                    "ParaTest\\": [
                        "src/"
                    ]
                }
            },
            "notification-url": "https://packagist.org/downloads/",
            "license": [
                "MIT"
            ],
            "authors": [
                {
                    "name": "Brian Scaturro",
                    "email": "scaturrob@gmail.com",
                    "role": "Developer"
                },
                {
                    "name": "Filippo Tessarotto",
                    "email": "zoeslam@gmail.com",
                    "role": "Developer"
                }
            ],
            "description": "Parallel testing for PHP",
            "homepage": "https://github.com/paratestphp/paratest",
            "keywords": [
                "concurrent",
                "parallel",
                "phpunit",
                "testing"
            ],
            "support": {
                "issues": "https://github.com/paratestphp/paratest/issues",
                "source": "https://github.com/paratestphp/paratest/tree/v7.8.3"
            },
            "funding": [
                {
                    "url": "https://github.com/sponsors/Slamdunk",
                    "type": "github"
                },
                {
                    "url": "https://paypal.me/filippotessarotto",
                    "type": "paypal"
                }
            ],
            "time": "2025-03-05T08:29:11+00:00"
        },
        {
            "name": "doctrine/deprecations",
            "version": "1.1.5",
            "source": {
                "type": "git",
                "url": "https://github.com/doctrine/deprecations.git",
                "reference": "459c2f5dd3d6a4633d3b5f46ee2b1c40f57d3f38"
            },
            "dist": {
                "type": "zip",
                "url": "https://api.github.com/repos/doctrine/deprecations/zipball/459c2f5dd3d6a4633d3b5f46ee2b1c40f57d3f38",
                "reference": "459c2f5dd3d6a4633d3b5f46ee2b1c40f57d3f38",
                "shasum": ""
            },
            "require": {
                "php": "^7.1 || ^8.0"
            },
            "conflict": {
                "phpunit/phpunit": "<=7.5 || >=13"
            },
            "require-dev": {
                "doctrine/coding-standard": "^9 || ^12 || ^13",
                "phpstan/phpstan": "1.4.10 || 2.1.11",
                "phpstan/phpstan-phpunit": "^1.0 || ^2",
                "phpunit/phpunit": "^7.5 || ^8.5 || ^9.6 || ^10.5 || ^11.5 || ^12",
                "psr/log": "^1 || ^2 || ^3"
            },
            "suggest": {
                "psr/log": "Allows logging deprecations via PSR-3 logger implementation"
            },
            "type": "library",
            "autoload": {
                "psr-4": {
                    "Doctrine\\Deprecations\\": "src"
                }
            },
            "notification-url": "https://packagist.org/downloads/",
            "license": [
                "MIT"
            ],
            "description": "A small layer on top of trigger_error(E_USER_DEPRECATED) or PSR-3 logging with options to disable all deprecations or selectively for packages.",
            "homepage": "https://www.doctrine-project.org/",
            "support": {
                "issues": "https://github.com/doctrine/deprecations/issues",
                "source": "https://github.com/doctrine/deprecations/tree/1.1.5"
            },
            "time": "2025-04-07T20:06:18+00:00"
        },
        {
            "name": "fakerphp/faker",
            "version": "v1.24.1",
            "source": {
                "type": "git",
                "url": "https://github.com/FakerPHP/Faker.git",
                "reference": "e0ee18eb1e6dc3cda3ce9fd97e5a0689a88a64b5"
            },
            "dist": {
                "type": "zip",
                "url": "https://api.github.com/repos/FakerPHP/Faker/zipball/e0ee18eb1e6dc3cda3ce9fd97e5a0689a88a64b5",
                "reference": "e0ee18eb1e6dc3cda3ce9fd97e5a0689a88a64b5",
                "shasum": ""
            },
            "require": {
                "php": "^7.4 || ^8.0",
                "psr/container": "^1.0 || ^2.0",
                "symfony/deprecation-contracts": "^2.2 || ^3.0"
            },
            "conflict": {
                "fzaninotto/faker": "*"
            },
            "require-dev": {
                "bamarni/composer-bin-plugin": "^1.4.1",
                "doctrine/persistence": "^1.3 || ^2.0",
                "ext-intl": "*",
                "phpunit/phpunit": "^9.5.26",
                "symfony/phpunit-bridge": "^5.4.16"
            },
            "suggest": {
                "doctrine/orm": "Required to use Faker\\ORM\\Doctrine",
                "ext-curl": "Required by Faker\\Provider\\Image to download images.",
                "ext-dom": "Required by Faker\\Provider\\HtmlLorem for generating random HTML.",
                "ext-iconv": "Required by Faker\\Provider\\ru_RU\\Text::realText() for generating real Russian text.",
                "ext-mbstring": "Required for multibyte Unicode string functionality."
            },
            "type": "library",
            "autoload": {
                "psr-4": {
                    "Faker\\": "src/Faker/"
                }
            },
            "notification-url": "https://packagist.org/downloads/",
            "license": [
                "MIT"
            ],
            "authors": [
                {
                    "name": "François Zaninotto"
                }
            ],
            "description": "Faker is a PHP library that generates fake data for you.",
            "keywords": [
                "data",
                "faker",
                "fixtures"
            ],
            "support": {
                "issues": "https://github.com/FakerPHP/Faker/issues",
                "source": "https://github.com/FakerPHP/Faker/tree/v1.24.1"
            },
            "time": "2024-11-21T13:46:39+00:00"
        },
        {
            "name": "fidry/cpu-core-counter",
            "version": "1.2.0",
            "source": {
                "type": "git",
                "url": "https://github.com/theofidry/cpu-core-counter.git",
                "reference": "8520451a140d3f46ac33042715115e290cf5785f"
            },
            "dist": {
                "type": "zip",
                "url": "https://api.github.com/repos/theofidry/cpu-core-counter/zipball/8520451a140d3f46ac33042715115e290cf5785f",
                "reference": "8520451a140d3f46ac33042715115e290cf5785f",
                "shasum": ""
            },
            "require": {
                "php": "^7.2 || ^8.0"
            },
            "require-dev": {
                "fidry/makefile": "^0.2.0",
                "fidry/php-cs-fixer-config": "^1.1.2",
                "phpstan/extension-installer": "^1.2.0",
                "phpstan/phpstan": "^1.9.2",
                "phpstan/phpstan-deprecation-rules": "^1.0.0",
                "phpstan/phpstan-phpunit": "^1.2.2",
                "phpstan/phpstan-strict-rules": "^1.4.4",
                "phpunit/phpunit": "^8.5.31 || ^9.5.26",
                "webmozarts/strict-phpunit": "^7.5"
            },
            "type": "library",
            "autoload": {
                "psr-4": {
                    "Fidry\\CpuCoreCounter\\": "src/"
                }
            },
            "notification-url": "https://packagist.org/downloads/",
            "license": [
                "MIT"
            ],
            "authors": [
                {
                    "name": "Théo FIDRY",
                    "email": "theo.fidry@gmail.com"
                }
            ],
            "description": "Tiny utility to get the number of CPU cores.",
            "keywords": [
                "CPU",
                "core"
            ],
            "support": {
                "issues": "https://github.com/theofidry/cpu-core-counter/issues",
                "source": "https://github.com/theofidry/cpu-core-counter/tree/1.2.0"
            },
            "funding": [
                {
                    "url": "https://github.com/theofidry",
                    "type": "github"
                }
            ],
            "time": "2024-08-06T10:04:20+00:00"
        },
        {
            "name": "filp/whoops",
            "version": "2.18.0",
            "source": {
                "type": "git",
                "url": "https://github.com/filp/whoops.git",
                "reference": "a7de6c3c6c3c022f5cfc337f8ede6a14460cf77e"
            },
            "dist": {
                "type": "zip",
                "url": "https://api.github.com/repos/filp/whoops/zipball/a7de6c3c6c3c022f5cfc337f8ede6a14460cf77e",
                "reference": "a7de6c3c6c3c022f5cfc337f8ede6a14460cf77e",
                "shasum": ""
            },
            "require": {
                "php": "^7.1 || ^8.0",
                "psr/log": "^1.0.1 || ^2.0 || ^3.0"
            },
            "require-dev": {
                "mockery/mockery": "^1.0",
                "phpunit/phpunit": "^7.5.20 || ^8.5.8 || ^9.3.3",
                "symfony/var-dumper": "^4.0 || ^5.0"
            },
            "suggest": {
                "symfony/var-dumper": "Pretty print complex values better with var-dumper available",
                "whoops/soap": "Formats errors as SOAP responses"
            },
            "type": "library",
            "extra": {
                "branch-alias": {
                    "dev-master": "2.7-dev"
                }
            },
            "autoload": {
                "psr-4": {
                    "Whoops\\": "src/Whoops/"
                }
            },
            "notification-url": "https://packagist.org/downloads/",
            "license": [
                "MIT"
            ],
            "authors": [
                {
                    "name": "Filipe Dobreira",
                    "homepage": "https://github.com/filp",
                    "role": "Developer"
                }
            ],
            "description": "php error handling for cool kids",
            "homepage": "https://filp.github.io/whoops/",
            "keywords": [
                "error",
                "exception",
                "handling",
                "library",
                "throwable",
                "whoops"
            ],
            "support": {
                "issues": "https://github.com/filp/whoops/issues",
                "source": "https://github.com/filp/whoops/tree/2.18.0"
            },
            "funding": [
                {
                    "url": "https://github.com/denis-sokolov",
                    "type": "github"
                }
            ],
            "time": "2025-03-15T12:00:00+00:00"
        },
        {
            "name": "hamcrest/hamcrest-php",
            "version": "v2.0.1",
            "source": {
                "type": "git",
                "url": "https://github.com/hamcrest/hamcrest-php.git",
                "reference": "8c3d0a3f6af734494ad8f6fbbee0ba92422859f3"
            },
            "dist": {
                "type": "zip",
                "url": "https://api.github.com/repos/hamcrest/hamcrest-php/zipball/8c3d0a3f6af734494ad8f6fbbee0ba92422859f3",
                "reference": "8c3d0a3f6af734494ad8f6fbbee0ba92422859f3",
                "shasum": ""
            },
            "require": {
                "php": "^5.3|^7.0|^8.0"
            },
            "replace": {
                "cordoval/hamcrest-php": "*",
                "davedevelopment/hamcrest-php": "*",
                "kodova/hamcrest-php": "*"
            },
            "require-dev": {
                "phpunit/php-file-iterator": "^1.4 || ^2.0",
                "phpunit/phpunit": "^4.8.36 || ^5.7 || ^6.5 || ^7.0"
            },
            "type": "library",
            "extra": {
                "branch-alias": {
                    "dev-master": "2.1-dev"
                }
            },
            "autoload": {
                "classmap": [
                    "hamcrest"
                ]
            },
            "notification-url": "https://packagist.org/downloads/",
            "license": [
                "BSD-3-Clause"
            ],
            "description": "This is the PHP port of Hamcrest Matchers",
            "keywords": [
                "test"
            ],
            "support": {
                "issues": "https://github.com/hamcrest/hamcrest-php/issues",
                "source": "https://github.com/hamcrest/hamcrest-php/tree/v2.0.1"
            },
            "time": "2020-07-09T08:09:16+00:00"
        },
        {
            "name": "jean85/pretty-package-versions",
            "version": "2.1.1",
            "source": {
                "type": "git",
                "url": "https://github.com/Jean85/pretty-package-versions.git",
                "reference": "4d7aa5dab42e2a76d99559706022885de0e18e1a"
            },
            "dist": {
                "type": "zip",
                "url": "https://api.github.com/repos/Jean85/pretty-package-versions/zipball/4d7aa5dab42e2a76d99559706022885de0e18e1a",
                "reference": "4d7aa5dab42e2a76d99559706022885de0e18e1a",
                "shasum": ""
            },
            "require": {
                "composer-runtime-api": "^2.1.0",
                "php": "^7.4|^8.0"
            },
            "require-dev": {
                "friendsofphp/php-cs-fixer": "^3.2",
                "jean85/composer-provided-replaced-stub-package": "^1.0",
                "phpstan/phpstan": "^2.0",
                "phpunit/phpunit": "^7.5|^8.5|^9.6",
                "rector/rector": "^2.0",
                "vimeo/psalm": "^4.3 || ^5.0"
            },
            "type": "library",
            "extra": {
                "branch-alias": {
                    "dev-master": "1.x-dev"
                }
            },
            "autoload": {
                "psr-4": {
                    "Jean85\\": "src/"
                }
            },
            "notification-url": "https://packagist.org/downloads/",
            "license": [
                "MIT"
            ],
            "authors": [
                {
                    "name": "Alessandro Lai",
                    "email": "alessandro.lai85@gmail.com"
                }
            ],
            "description": "A library to get pretty versions strings of installed dependencies",
            "keywords": [
                "composer",
                "package",
                "release",
                "versions"
            ],
            "support": {
                "issues": "https://github.com/Jean85/pretty-package-versions/issues",
                "source": "https://github.com/Jean85/pretty-package-versions/tree/2.1.1"
            },
            "time": "2025-03-19T14:43:43+00:00"
        },
        {
            "name": "laravel/pail",
            "version": "v1.2.2",
            "source": {
                "type": "git",
                "url": "https://github.com/laravel/pail.git",
                "reference": "f31f4980f52be17c4667f3eafe034e6826787db2"
            },
            "dist": {
                "type": "zip",
                "url": "https://api.github.com/repos/laravel/pail/zipball/f31f4980f52be17c4667f3eafe034e6826787db2",
                "reference": "f31f4980f52be17c4667f3eafe034e6826787db2",
                "shasum": ""
            },
            "require": {
                "ext-mbstring": "*",
                "illuminate/console": "^10.24|^11.0|^12.0",
                "illuminate/contracts": "^10.24|^11.0|^12.0",
                "illuminate/log": "^10.24|^11.0|^12.0",
                "illuminate/process": "^10.24|^11.0|^12.0",
                "illuminate/support": "^10.24|^11.0|^12.0",
                "nunomaduro/termwind": "^1.15|^2.0",
                "php": "^8.2",
                "symfony/console": "^6.0|^7.0"
            },
            "require-dev": {
                "laravel/framework": "^10.24|^11.0|^12.0",
                "laravel/pint": "^1.13",
                "orchestra/testbench-core": "^8.13|^9.0|^10.0",
                "pestphp/pest": "^2.20|^3.0",
                "pestphp/pest-plugin-type-coverage": "^2.3|^3.0",
                "phpstan/phpstan": "^1.10",
                "symfony/var-dumper": "^6.3|^7.0"
            },
            "type": "library",
            "extra": {
                "laravel": {
                    "providers": [
                        "Laravel\\Pail\\PailServiceProvider"
                    ]
                },
                "branch-alias": {
                    "dev-main": "1.x-dev"
                }
            },
            "autoload": {
                "psr-4": {
                    "Laravel\\Pail\\": "src/"
                }
            },
            "notification-url": "https://packagist.org/downloads/",
            "license": [
                "MIT"
            ],
            "authors": [
                {
                    "name": "Taylor Otwell",
                    "email": "taylor@laravel.com"
                },
                {
                    "name": "Nuno Maduro",
                    "email": "enunomaduro@gmail.com"
                }
            ],
            "description": "Easily delve into your Laravel application's log files directly from the command line.",
            "homepage": "https://github.com/laravel/pail",
            "keywords": [
                "laravel",
                "logs",
                "php",
                "tail"
            ],
            "support": {
                "issues": "https://github.com/laravel/pail/issues",
                "source": "https://github.com/laravel/pail"
            },
            "time": "2025-01-28T15:15:15+00:00"
        },
        {
            "name": "laravel/pint",
            "version": "v1.22.0",
            "source": {
                "type": "git",
                "url": "https://github.com/laravel/pint.git",
                "reference": "7ddfaa6523a675fae5c4123ee38fc6bfb8ee4f36"
            },
            "dist": {
                "type": "zip",
                "url": "https://api.github.com/repos/laravel/pint/zipball/7ddfaa6523a675fae5c4123ee38fc6bfb8ee4f36",
                "reference": "7ddfaa6523a675fae5c4123ee38fc6bfb8ee4f36",
                "shasum": ""
            },
            "require": {
                "ext-json": "*",
                "ext-mbstring": "*",
                "ext-tokenizer": "*",
                "ext-xml": "*",
                "php": "^8.2.0"
            },
            "require-dev": {
                "friendsofphp/php-cs-fixer": "^3.75.0",
                "illuminate/view": "^11.44.2",
                "larastan/larastan": "^3.3.1",
                "laravel-zero/framework": "^11.36.1",
                "mockery/mockery": "^1.6.12",
                "nunomaduro/termwind": "^2.3",
                "pestphp/pest": "^2.36.0"
            },
            "bin": [
                "builds/pint"
            ],
            "type": "project",
            "autoload": {
                "psr-4": {
                    "App\\": "app/",
                    "Database\\Seeders\\": "database/seeders/",
                    "Database\\Factories\\": "database/factories/"
                }
            },
            "notification-url": "https://packagist.org/downloads/",
            "license": [
                "MIT"
            ],
            "authors": [
                {
                    "name": "Nuno Maduro",
                    "email": "enunomaduro@gmail.com"
                }
            ],
            "description": "An opinionated code formatter for PHP.",
            "homepage": "https://laravel.com",
            "keywords": [
                "format",
                "formatter",
                "lint",
                "linter",
                "php"
            ],
            "support": {
                "issues": "https://github.com/laravel/pint/issues",
                "source": "https://github.com/laravel/pint"
            },
            "time": "2025-04-08T22:11:45+00:00"
        },
        {
            "name": "laravel/sail",
            "version": "v1.41.1",
            "source": {
                "type": "git",
                "url": "https://github.com/laravel/sail.git",
                "reference": "e5692510f1ef8e0f5096cde2b885d558f8d86592"
            },
            "dist": {
                "type": "zip",
                "url": "https://api.github.com/repos/laravel/sail/zipball/e5692510f1ef8e0f5096cde2b885d558f8d86592",
                "reference": "e5692510f1ef8e0f5096cde2b885d558f8d86592",
                "shasum": ""
            },
            "require": {
                "illuminate/console": "^9.52.16|^10.0|^11.0|^12.0",
                "illuminate/contracts": "^9.52.16|^10.0|^11.0|^12.0",
                "illuminate/support": "^9.52.16|^10.0|^11.0|^12.0",
                "php": "^8.0",
                "symfony/console": "^6.0|^7.0",
                "symfony/yaml": "^6.0|^7.0"
            },
            "require-dev": {
                "orchestra/testbench": "^7.0|^8.0|^9.0|^10.0",
                "phpstan/phpstan": "^1.10"
            },
            "bin": [
                "bin/sail"
            ],
            "type": "library",
            "extra": {
                "laravel": {
                    "providers": [
                        "Laravel\\Sail\\SailServiceProvider"
                    ]
                }
            },
            "autoload": {
                "psr-4": {
                    "Laravel\\Sail\\": "src/"
                }
            },
            "notification-url": "https://packagist.org/downloads/",
            "license": [
                "MIT"
            ],
            "authors": [
                {
                    "name": "Taylor Otwell",
                    "email": "taylor@laravel.com"
                }
            ],
            "description": "Docker files for running a basic Laravel application.",
            "keywords": [
                "docker",
                "laravel"
            ],
            "support": {
                "issues": "https://github.com/laravel/sail/issues",
                "source": "https://github.com/laravel/sail"
            },
            "time": "2025-04-22T13:39:39+00:00"
        },
        {
            "name": "mockery/mockery",
            "version": "1.6.12",
            "source": {
                "type": "git",
                "url": "https://github.com/mockery/mockery.git",
                "reference": "1f4efdd7d3beafe9807b08156dfcb176d18f1699"
            },
            "dist": {
                "type": "zip",
                "url": "https://api.github.com/repos/mockery/mockery/zipball/1f4efdd7d3beafe9807b08156dfcb176d18f1699",
                "reference": "1f4efdd7d3beafe9807b08156dfcb176d18f1699",
                "shasum": ""
            },
            "require": {
                "hamcrest/hamcrest-php": "^2.0.1",
                "lib-pcre": ">=7.0",
                "php": ">=7.3"
            },
            "conflict": {
                "phpunit/phpunit": "<8.0"
            },
            "require-dev": {
                "phpunit/phpunit": "^8.5 || ^9.6.17",
                "symplify/easy-coding-standard": "^12.1.14"
            },
            "type": "library",
            "autoload": {
                "files": [
                    "library/helpers.php",
                    "library/Mockery.php"
                ],
                "psr-4": {
                    "Mockery\\": "library/Mockery"
                }
            },
            "notification-url": "https://packagist.org/downloads/",
            "license": [
                "BSD-3-Clause"
            ],
            "authors": [
                {
                    "name": "Pádraic Brady",
                    "email": "padraic.brady@gmail.com",
                    "homepage": "https://github.com/padraic",
                    "role": "Author"
                },
                {
                    "name": "Dave Marshall",
                    "email": "dave.marshall@atstsolutions.co.uk",
                    "homepage": "https://davedevelopment.co.uk",
                    "role": "Developer"
                },
                {
                    "name": "Nathanael Esayeas",
                    "email": "nathanael.esayeas@protonmail.com",
                    "homepage": "https://github.com/ghostwriter",
                    "role": "Lead Developer"
                }
            ],
            "description": "Mockery is a simple yet flexible PHP mock object framework",
            "homepage": "https://github.com/mockery/mockery",
            "keywords": [
                "BDD",
                "TDD",
                "library",
                "mock",
                "mock objects",
                "mockery",
                "stub",
                "test",
                "test double",
                "testing"
            ],
            "support": {
                "docs": "https://docs.mockery.io/",
                "issues": "https://github.com/mockery/mockery/issues",
                "rss": "https://github.com/mockery/mockery/releases.atom",
                "security": "https://github.com/mockery/mockery/security/advisories",
                "source": "https://github.com/mockery/mockery"
            },
            "time": "2024-05-16T03:13:13+00:00"
        },
        {
            "name": "myclabs/deep-copy",
            "version": "1.13.0",
            "source": {
                "type": "git",
                "url": "https://github.com/myclabs/DeepCopy.git",
                "reference": "024473a478be9df5fdaca2c793f2232fe788e414"
            },
            "dist": {
                "type": "zip",
                "url": "https://api.github.com/repos/myclabs/DeepCopy/zipball/024473a478be9df5fdaca2c793f2232fe788e414",
                "reference": "024473a478be9df5fdaca2c793f2232fe788e414",
                "shasum": ""
            },
            "require": {
                "php": "^7.1 || ^8.0"
            },
            "conflict": {
                "doctrine/collections": "<1.6.8",
                "doctrine/common": "<2.13.3 || >=3 <3.2.2"
            },
            "require-dev": {
                "doctrine/collections": "^1.6.8",
                "doctrine/common": "^2.13.3 || ^3.2.2",
                "phpspec/prophecy": "^1.10",
                "phpunit/phpunit": "^7.5.20 || ^8.5.23 || ^9.5.13"
            },
            "type": "library",
            "autoload": {
                "files": [
                    "src/DeepCopy/deep_copy.php"
                ],
                "psr-4": {
                    "DeepCopy\\": "src/DeepCopy/"
                }
            },
            "notification-url": "https://packagist.org/downloads/",
            "license": [
                "MIT"
            ],
            "description": "Create deep copies (clones) of your objects",
            "keywords": [
                "clone",
                "copy",
                "duplicate",
                "object",
                "object graph"
            ],
            "support": {
                "issues": "https://github.com/myclabs/DeepCopy/issues",
                "source": "https://github.com/myclabs/DeepCopy/tree/1.13.0"
            },
            "funding": [
                {
                    "url": "https://tidelift.com/funding/github/packagist/myclabs/deep-copy",
                    "type": "tidelift"
                }
            ],
            "time": "2025-02-12T12:17:51+00:00"
        },
        {
            "name": "nunomaduro/collision",
            "version": "v8.8.0",
            "source": {
                "type": "git",
                "url": "https://github.com/nunomaduro/collision.git",
                "reference": "4cf9f3b47afff38b139fb79ce54fc71799022ce8"
            },
            "dist": {
                "type": "zip",
                "url": "https://api.github.com/repos/nunomaduro/collision/zipball/4cf9f3b47afff38b139fb79ce54fc71799022ce8",
                "reference": "4cf9f3b47afff38b139fb79ce54fc71799022ce8",
                "shasum": ""
            },
            "require": {
                "filp/whoops": "^2.18.0",
                "nunomaduro/termwind": "^2.3.0",
                "php": "^8.2.0",
                "symfony/console": "^7.2.5"
            },
            "conflict": {
                "laravel/framework": "<11.44.2 || >=13.0.0",
                "phpunit/phpunit": "<11.5.15 || >=13.0.0"
            },
            "require-dev": {
                "brianium/paratest": "^7.8.3",
                "larastan/larastan": "^3.2",
                "laravel/framework": "^11.44.2 || ^12.6",
                "laravel/pint": "^1.21.2",
                "laravel/sail": "^1.41.0",
                "laravel/sanctum": "^4.0.8",
                "laravel/tinker": "^2.10.1",
                "orchestra/testbench-core": "^9.12.0 || ^10.1",
                "pestphp/pest": "^3.8.0",
                "sebastian/environment": "^7.2.0 || ^8.0"
            },
            "type": "library",
            "extra": {
                "laravel": {
                    "providers": [
                        "NunoMaduro\\Collision\\Adapters\\Laravel\\CollisionServiceProvider"
                    ]
                },
                "branch-alias": {
                    "dev-8.x": "8.x-dev"
                }
            },
            "autoload": {
                "files": [
                    "./src/Adapters/Phpunit/Autoload.php"
                ],
                "psr-4": {
                    "NunoMaduro\\Collision\\": "src/"
                }
            },
            "notification-url": "https://packagist.org/downloads/",
            "license": [
                "MIT"
            ],
            "authors": [
                {
                    "name": "Nuno Maduro",
                    "email": "enunomaduro@gmail.com"
                }
            ],
            "description": "Cli error handling for console/command-line PHP applications.",
            "keywords": [
                "artisan",
                "cli",
                "command-line",
                "console",
                "dev",
                "error",
                "handling",
                "laravel",
                "laravel-zero",
                "php",
                "symfony"
            ],
            "support": {
                "issues": "https://github.com/nunomaduro/collision/issues",
                "source": "https://github.com/nunomaduro/collision"
            },
            "funding": [
                {
                    "url": "https://www.paypal.com/paypalme/enunomaduro",
                    "type": "custom"
                },
                {
                    "url": "https://github.com/nunomaduro",
                    "type": "github"
                },
                {
                    "url": "https://www.patreon.com/nunomaduro",
                    "type": "patreon"
                }
            ],
            "time": "2025-04-03T14:33:09+00:00"
        },
        {
            "name": "pestphp/pest",
            "version": "v3.8.2",
            "source": {
                "type": "git",
                "url": "https://github.com/pestphp/pest.git",
                "reference": "c6244a8712968dbac88eb998e7ff3b5caa556b0d"
            },
            "dist": {
                "type": "zip",
                "url": "https://api.github.com/repos/pestphp/pest/zipball/c6244a8712968dbac88eb998e7ff3b5caa556b0d",
                "reference": "c6244a8712968dbac88eb998e7ff3b5caa556b0d",
                "shasum": ""
            },
            "require": {
                "brianium/paratest": "^7.8.3",
                "nunomaduro/collision": "^8.8.0",
                "nunomaduro/termwind": "^2.3.0",
                "pestphp/pest-plugin": "^3.0.0",
                "pestphp/pest-plugin-arch": "^3.1.0",
                "pestphp/pest-plugin-mutate": "^3.0.5",
                "php": "^8.2.0",
                "phpunit/phpunit": "^11.5.15"
            },
            "conflict": {
                "filp/whoops": "<2.16.0",
                "phpunit/phpunit": ">11.5.15",
                "sebastian/exporter": "<6.0.0",
                "webmozart/assert": "<1.11.0"
            },
            "require-dev": {
                "pestphp/pest-dev-tools": "^3.4.0",
                "pestphp/pest-plugin-type-coverage": "^3.5.0",
                "symfony/process": "^7.2.5"
            },
            "bin": [
                "bin/pest"
            ],
            "type": "library",
            "extra": {
                "pest": {
                    "plugins": [
                        "Pest\\Mutate\\Plugins\\Mutate",
                        "Pest\\Plugins\\Configuration",
                        "Pest\\Plugins\\Bail",
                        "Pest\\Plugins\\Cache",
                        "Pest\\Plugins\\Coverage",
                        "Pest\\Plugins\\Init",
                        "Pest\\Plugins\\Environment",
                        "Pest\\Plugins\\Help",
                        "Pest\\Plugins\\Memory",
                        "Pest\\Plugins\\Only",
                        "Pest\\Plugins\\Printer",
                        "Pest\\Plugins\\ProcessIsolation",
                        "Pest\\Plugins\\Profile",
                        "Pest\\Plugins\\Retry",
                        "Pest\\Plugins\\Snapshot",
                        "Pest\\Plugins\\Verbose",
                        "Pest\\Plugins\\Version",
                        "Pest\\Plugins\\Parallel"
                    ]
                },
                "phpstan": {
                    "includes": [
                        "extension.neon"
                    ]
                }
            },
            "autoload": {
                "files": [
                    "src/Functions.php",
                    "src/Pest.php"
                ],
                "psr-4": {
                    "Pest\\": "src/"
                }
            },
            "notification-url": "https://packagist.org/downloads/",
            "license": [
                "MIT"
            ],
            "authors": [
                {
                    "name": "Nuno Maduro",
                    "email": "enunomaduro@gmail.com"
                }
            ],
            "description": "The elegant PHP Testing Framework.",
            "keywords": [
                "framework",
                "pest",
                "php",
                "test",
                "testing",
                "unit"
            ],
            "support": {
                "issues": "https://github.com/pestphp/pest/issues",
                "source": "https://github.com/pestphp/pest/tree/v3.8.2"
            },
            "funding": [
                {
                    "url": "https://www.paypal.com/paypalme/enunomaduro",
                    "type": "custom"
                },
                {
                    "url": "https://github.com/nunomaduro",
                    "type": "github"
                }
            ],
            "time": "2025-04-17T10:53:02+00:00"
        },
        {
            "name": "pestphp/pest-plugin",
            "version": "v3.0.0",
            "source": {
                "type": "git",
                "url": "https://github.com/pestphp/pest-plugin.git",
                "reference": "e79b26c65bc11c41093b10150c1341cc5cdbea83"
            },
            "dist": {
                "type": "zip",
                "url": "https://api.github.com/repos/pestphp/pest-plugin/zipball/e79b26c65bc11c41093b10150c1341cc5cdbea83",
                "reference": "e79b26c65bc11c41093b10150c1341cc5cdbea83",
                "shasum": ""
            },
            "require": {
                "composer-plugin-api": "^2.0.0",
                "composer-runtime-api": "^2.2.2",
                "php": "^8.2"
            },
            "conflict": {
                "pestphp/pest": "<3.0.0"
            },
            "require-dev": {
                "composer/composer": "^2.7.9",
                "pestphp/pest": "^3.0.0",
                "pestphp/pest-dev-tools": "^3.0.0"
            },
            "type": "composer-plugin",
            "extra": {
                "class": "Pest\\Plugin\\Manager"
            },
            "autoload": {
                "psr-4": {
                    "Pest\\Plugin\\": "src/"
                }
            },
            "notification-url": "https://packagist.org/downloads/",
            "license": [
                "MIT"
            ],
            "description": "The Pest plugin manager",
            "keywords": [
                "framework",
                "manager",
                "pest",
                "php",
                "plugin",
                "test",
                "testing",
                "unit"
            ],
            "support": {
                "source": "https://github.com/pestphp/pest-plugin/tree/v3.0.0"
            },
            "funding": [
                {
                    "url": "https://www.paypal.com/cgi-bin/webscr?cmd=_s-xclick&hosted_button_id=66BYDWAT92N6L",
                    "type": "custom"
                },
                {
                    "url": "https://github.com/nunomaduro",
                    "type": "github"
                },
                {
                    "url": "https://www.patreon.com/nunomaduro",
                    "type": "patreon"
                }
            ],
            "time": "2024-09-08T23:21:41+00:00"
        },
        {
            "name": "pestphp/pest-plugin-arch",
            "version": "v3.1.1",
            "source": {
                "type": "git",
                "url": "https://github.com/pestphp/pest-plugin-arch.git",
                "reference": "db7bd9cb1612b223e16618d85475c6f63b9c8daa"
            },
            "dist": {
                "type": "zip",
                "url": "https://api.github.com/repos/pestphp/pest-plugin-arch/zipball/db7bd9cb1612b223e16618d85475c6f63b9c8daa",
                "reference": "db7bd9cb1612b223e16618d85475c6f63b9c8daa",
                "shasum": ""
            },
            "require": {
                "pestphp/pest-plugin": "^3.0.0",
                "php": "^8.2",
                "ta-tikoma/phpunit-architecture-test": "^0.8.4"
            },
            "require-dev": {
                "pestphp/pest": "^3.8.1",
                "pestphp/pest-dev-tools": "^3.4.0"
            },
            "type": "library",
            "extra": {
                "pest": {
                    "plugins": [
                        "Pest\\Arch\\Plugin"
                    ]
                }
            },
            "autoload": {
                "files": [
                    "src/Autoload.php"
                ],
                "psr-4": {
                    "Pest\\Arch\\": "src/"
                }
            },
            "notification-url": "https://packagist.org/downloads/",
            "license": [
                "MIT"
            ],
            "description": "The Arch plugin for Pest PHP.",
            "keywords": [
                "arch",
                "architecture",
                "framework",
                "pest",
                "php",
                "plugin",
                "test",
                "testing",
                "unit"
            ],
            "support": {
                "source": "https://github.com/pestphp/pest-plugin-arch/tree/v3.1.1"
            },
            "funding": [
                {
                    "url": "https://www.paypal.com/paypalme/enunomaduro",
                    "type": "custom"
                },
                {
                    "url": "https://github.com/nunomaduro",
                    "type": "github"
                }
            ],
            "time": "2025-04-16T22:59:48+00:00"
        },
        {
            "name": "pestphp/pest-plugin-laravel",
            "version": "v3.2.0",
            "source": {
                "type": "git",
                "url": "https://github.com/pestphp/pest-plugin-laravel.git",
                "reference": "6801be82fd92b96e82dd72e563e5674b1ce365fc"
            },
            "dist": {
                "type": "zip",
                "url": "https://api.github.com/repos/pestphp/pest-plugin-laravel/zipball/6801be82fd92b96e82dd72e563e5674b1ce365fc",
                "reference": "6801be82fd92b96e82dd72e563e5674b1ce365fc",
                "shasum": ""
            },
            "require": {
                "laravel/framework": "^11.39.1|^12.9.2",
                "pestphp/pest": "^3.8.2",
                "php": "^8.2.0"
            },
            "require-dev": {
                "laravel/dusk": "^8.2.13|dev-develop",
                "orchestra/testbench": "^9.9.0|^10.2.1",
                "pestphp/pest-dev-tools": "^3.4.0"
            },
            "type": "library",
            "extra": {
                "pest": {
                    "plugins": [
                        "Pest\\Laravel\\Plugin"
                    ]
                },
                "laravel": {
                    "providers": [
                        "Pest\\Laravel\\PestServiceProvider"
                    ]
                }
            },
            "autoload": {
                "files": [
                    "src/Autoload.php"
                ],
                "psr-4": {
                    "Pest\\Laravel\\": "src/"
                }
            },
            "notification-url": "https://packagist.org/downloads/",
            "license": [
                "MIT"
            ],
            "description": "The Pest Laravel Plugin",
            "keywords": [
                "framework",
                "laravel",
                "pest",
                "php",
                "test",
                "testing",
                "unit"
            ],
            "support": {
                "source": "https://github.com/pestphp/pest-plugin-laravel/tree/v3.2.0"
            },
            "funding": [
                {
                    "url": "https://www.paypal.com/paypalme/enunomaduro",
                    "type": "custom"
                },
                {
                    "url": "https://github.com/nunomaduro",
                    "type": "github"
                }
            ],
            "time": "2025-04-21T07:40:53+00:00"
        },
        {
            "name": "pestphp/pest-plugin-mutate",
            "version": "v3.0.5",
            "source": {
                "type": "git",
                "url": "https://github.com/pestphp/pest-plugin-mutate.git",
                "reference": "e10dbdc98c9e2f3890095b4fe2144f63a5717e08"
            },
            "dist": {
                "type": "zip",
                "url": "https://api.github.com/repos/pestphp/pest-plugin-mutate/zipball/e10dbdc98c9e2f3890095b4fe2144f63a5717e08",
                "reference": "e10dbdc98c9e2f3890095b4fe2144f63a5717e08",
                "shasum": ""
            },
            "require": {
                "nikic/php-parser": "^5.2.0",
                "pestphp/pest-plugin": "^3.0.0",
                "php": "^8.2",
                "psr/simple-cache": "^3.0.0"
            },
            "require-dev": {
                "pestphp/pest": "^3.0.8",
                "pestphp/pest-dev-tools": "^3.0.0",
                "pestphp/pest-plugin-type-coverage": "^3.0.0"
            },
            "type": "library",
            "autoload": {
                "psr-4": {
                    "Pest\\Mutate\\": "src/"
                }
            },
            "notification-url": "https://packagist.org/downloads/",
            "license": [
                "MIT"
            ],
            "authors": [
                {
                    "name": "Sandro Gehri",
                    "email": "sandrogehri@gmail.com"
                }
            ],
            "description": "Mutates your code to find untested cases",
            "keywords": [
                "framework",
                "mutate",
                "mutation",
                "pest",
                "php",
                "plugin",
                "test",
                "testing",
                "unit"
            ],
            "support": {
                "source": "https://github.com/pestphp/pest-plugin-mutate/tree/v3.0.5"
            },
            "funding": [
                {
                    "url": "https://www.paypal.com/paypalme/enunomaduro",
                    "type": "custom"
                },
                {
                    "url": "https://github.com/gehrisandro",
                    "type": "github"
                },
                {
                    "url": "https://github.com/nunomaduro",
                    "type": "github"
                }
            ],
            "time": "2024-09-22T07:54:40+00:00"
        },
        {
            "name": "phar-io/manifest",
            "version": "2.0.4",
            "source": {
                "type": "git",
                "url": "https://github.com/phar-io/manifest.git",
                "reference": "54750ef60c58e43759730615a392c31c80e23176"
            },
            "dist": {
                "type": "zip",
                "url": "https://api.github.com/repos/phar-io/manifest/zipball/54750ef60c58e43759730615a392c31c80e23176",
                "reference": "54750ef60c58e43759730615a392c31c80e23176",
                "shasum": ""
            },
            "require": {
                "ext-dom": "*",
                "ext-libxml": "*",
                "ext-phar": "*",
                "ext-xmlwriter": "*",
                "phar-io/version": "^3.0.1",
                "php": "^7.2 || ^8.0"
            },
            "type": "library",
            "extra": {
                "branch-alias": {
                    "dev-master": "2.0.x-dev"
                }
            },
            "autoload": {
                "classmap": [
                    "src/"
                ]
            },
            "notification-url": "https://packagist.org/downloads/",
            "license": [
                "BSD-3-Clause"
            ],
            "authors": [
                {
                    "name": "Arne Blankerts",
                    "email": "arne@blankerts.de",
                    "role": "Developer"
                },
                {
                    "name": "Sebastian Heuer",
                    "email": "sebastian@phpeople.de",
                    "role": "Developer"
                },
                {
                    "name": "Sebastian Bergmann",
                    "email": "sebastian@phpunit.de",
                    "role": "Developer"
                }
            ],
            "description": "Component for reading phar.io manifest information from a PHP Archive (PHAR)",
            "support": {
                "issues": "https://github.com/phar-io/manifest/issues",
                "source": "https://github.com/phar-io/manifest/tree/2.0.4"
            },
            "funding": [
                {
                    "url": "https://github.com/theseer",
                    "type": "github"
                }
            ],
            "time": "2024-03-03T12:33:53+00:00"
        },
        {
            "name": "phar-io/version",
            "version": "3.2.1",
            "source": {
                "type": "git",
                "url": "https://github.com/phar-io/version.git",
                "reference": "4f7fd7836c6f332bb2933569e566a0d6c4cbed74"
            },
            "dist": {
                "type": "zip",
                "url": "https://api.github.com/repos/phar-io/version/zipball/4f7fd7836c6f332bb2933569e566a0d6c4cbed74",
                "reference": "4f7fd7836c6f332bb2933569e566a0d6c4cbed74",
                "shasum": ""
            },
            "require": {
                "php": "^7.2 || ^8.0"
            },
            "type": "library",
            "autoload": {
                "classmap": [
                    "src/"
                ]
            },
            "notification-url": "https://packagist.org/downloads/",
            "license": [
                "BSD-3-Clause"
            ],
            "authors": [
                {
                    "name": "Arne Blankerts",
                    "email": "arne@blankerts.de",
                    "role": "Developer"
                },
                {
                    "name": "Sebastian Heuer",
                    "email": "sebastian@phpeople.de",
                    "role": "Developer"
                },
                {
                    "name": "Sebastian Bergmann",
                    "email": "sebastian@phpunit.de",
                    "role": "Developer"
                }
            ],
            "description": "Library for handling version information and constraints",
            "support": {
                "issues": "https://github.com/phar-io/version/issues",
                "source": "https://github.com/phar-io/version/tree/3.2.1"
            },
            "time": "2022-02-21T01:04:05+00:00"
        },
        {
            "name": "phpdocumentor/reflection-common",
            "version": "2.2.0",
            "source": {
                "type": "git",
                "url": "https://github.com/phpDocumentor/ReflectionCommon.git",
                "reference": "1d01c49d4ed62f25aa84a747ad35d5a16924662b"
            },
            "dist": {
                "type": "zip",
                "url": "https://api.github.com/repos/phpDocumentor/ReflectionCommon/zipball/1d01c49d4ed62f25aa84a747ad35d5a16924662b",
                "reference": "1d01c49d4ed62f25aa84a747ad35d5a16924662b",
                "shasum": ""
            },
            "require": {
                "php": "^7.2 || ^8.0"
            },
            "type": "library",
            "extra": {
                "branch-alias": {
                    "dev-2.x": "2.x-dev"
                }
            },
            "autoload": {
                "psr-4": {
                    "phpDocumentor\\Reflection\\": "src/"
                }
            },
            "notification-url": "https://packagist.org/downloads/",
            "license": [
                "MIT"
            ],
            "authors": [
                {
                    "name": "Jaap van Otterdijk",
                    "email": "opensource@ijaap.nl"
                }
            ],
            "description": "Common reflection classes used by phpdocumentor to reflect the code structure",
            "homepage": "http://www.phpdoc.org",
            "keywords": [
                "FQSEN",
                "phpDocumentor",
                "phpdoc",
                "reflection",
                "static analysis"
            ],
            "support": {
                "issues": "https://github.com/phpDocumentor/ReflectionCommon/issues",
                "source": "https://github.com/phpDocumentor/ReflectionCommon/tree/2.x"
            },
            "time": "2020-06-27T09:03:43+00:00"
        },
        {
            "name": "phpdocumentor/reflection-docblock",
            "version": "5.6.2",
            "source": {
                "type": "git",
                "url": "https://github.com/phpDocumentor/ReflectionDocBlock.git",
                "reference": "92dde6a5919e34835c506ac8c523ef095a95ed62"
            },
            "dist": {
                "type": "zip",
                "url": "https://api.github.com/repos/phpDocumentor/ReflectionDocBlock/zipball/92dde6a5919e34835c506ac8c523ef095a95ed62",
                "reference": "92dde6a5919e34835c506ac8c523ef095a95ed62",
                "shasum": ""
            },
            "require": {
                "doctrine/deprecations": "^1.1",
                "ext-filter": "*",
                "php": "^7.4 || ^8.0",
                "phpdocumentor/reflection-common": "^2.2",
                "phpdocumentor/type-resolver": "^1.7",
                "phpstan/phpdoc-parser": "^1.7|^2.0",
                "webmozart/assert": "^1.9.1"
            },
            "require-dev": {
                "mockery/mockery": "~1.3.5 || ~1.6.0",
                "phpstan/extension-installer": "^1.1",
                "phpstan/phpstan": "^1.8",
                "phpstan/phpstan-mockery": "^1.1",
                "phpstan/phpstan-webmozart-assert": "^1.2",
                "phpunit/phpunit": "^9.5",
                "psalm/phar": "^5.26"
            },
            "type": "library",
            "extra": {
                "branch-alias": {
                    "dev-master": "5.x-dev"
                }
            },
            "autoload": {
                "psr-4": {
                    "phpDocumentor\\Reflection\\": "src"
                }
            },
            "notification-url": "https://packagist.org/downloads/",
            "license": [
                "MIT"
            ],
            "authors": [
                {
                    "name": "Mike van Riel",
                    "email": "me@mikevanriel.com"
                },
                {
                    "name": "Jaap van Otterdijk",
                    "email": "opensource@ijaap.nl"
                }
            ],
            "description": "With this component, a library can provide support for annotations via DocBlocks or otherwise retrieve information that is embedded in a DocBlock.",
            "support": {
                "issues": "https://github.com/phpDocumentor/ReflectionDocBlock/issues",
                "source": "https://github.com/phpDocumentor/ReflectionDocBlock/tree/5.6.2"
            },
            "time": "2025-04-13T19:20:35+00:00"
        },
        {
            "name": "phpdocumentor/type-resolver",
            "version": "1.10.0",
            "source": {
                "type": "git",
                "url": "https://github.com/phpDocumentor/TypeResolver.git",
                "reference": "679e3ce485b99e84c775d28e2e96fade9a7fb50a"
            },
            "dist": {
                "type": "zip",
                "url": "https://api.github.com/repos/phpDocumentor/TypeResolver/zipball/679e3ce485b99e84c775d28e2e96fade9a7fb50a",
                "reference": "679e3ce485b99e84c775d28e2e96fade9a7fb50a",
                "shasum": ""
            },
            "require": {
                "doctrine/deprecations": "^1.0",
                "php": "^7.3 || ^8.0",
                "phpdocumentor/reflection-common": "^2.0",
                "phpstan/phpdoc-parser": "^1.18|^2.0"
            },
            "require-dev": {
                "ext-tokenizer": "*",
                "phpbench/phpbench": "^1.2",
                "phpstan/extension-installer": "^1.1",
                "phpstan/phpstan": "^1.8",
                "phpstan/phpstan-phpunit": "^1.1",
                "phpunit/phpunit": "^9.5",
                "rector/rector": "^0.13.9",
                "vimeo/psalm": "^4.25"
            },
            "type": "library",
            "extra": {
                "branch-alias": {
                    "dev-1.x": "1.x-dev"
                }
            },
            "autoload": {
                "psr-4": {
                    "phpDocumentor\\Reflection\\": "src"
                }
            },
            "notification-url": "https://packagist.org/downloads/",
            "license": [
                "MIT"
            ],
            "authors": [
                {
                    "name": "Mike van Riel",
                    "email": "me@mikevanriel.com"
                }
            ],
            "description": "A PSR-5 based resolver of Class names, Types and Structural Element Names",
            "support": {
                "issues": "https://github.com/phpDocumentor/TypeResolver/issues",
                "source": "https://github.com/phpDocumentor/TypeResolver/tree/1.10.0"
            },
            "time": "2024-11-09T15:12:26+00:00"
        },
        {
            "name": "phpstan/phpdoc-parser",
            "version": "2.1.0",
            "source": {
                "type": "git",
                "url": "https://github.com/phpstan/phpdoc-parser.git",
                "reference": "9b30d6fd026b2c132b3985ce6b23bec09ab3aa68"
            },
            "dist": {
                "type": "zip",
                "url": "https://api.github.com/repos/phpstan/phpdoc-parser/zipball/9b30d6fd026b2c132b3985ce6b23bec09ab3aa68",
                "reference": "9b30d6fd026b2c132b3985ce6b23bec09ab3aa68",
                "shasum": ""
            },
            "require": {
                "php": "^7.4 || ^8.0"
            },
            "require-dev": {
                "doctrine/annotations": "^2.0",
                "nikic/php-parser": "^5.3.0",
                "php-parallel-lint/php-parallel-lint": "^1.2",
                "phpstan/extension-installer": "^1.0",
                "phpstan/phpstan": "^2.0",
                "phpstan/phpstan-phpunit": "^2.0",
                "phpstan/phpstan-strict-rules": "^2.0",
                "phpunit/phpunit": "^9.6",
                "symfony/process": "^5.2"
            },
            "type": "library",
            "autoload": {
                "psr-4": {
                    "PHPStan\\PhpDocParser\\": [
                        "src/"
                    ]
                }
            },
            "notification-url": "https://packagist.org/downloads/",
            "license": [
                "MIT"
            ],
            "description": "PHPDoc parser with support for nullable, intersection and generic types",
            "support": {
                "issues": "https://github.com/phpstan/phpdoc-parser/issues",
                "source": "https://github.com/phpstan/phpdoc-parser/tree/2.1.0"
            },
            "time": "2025-02-19T13:28:12+00:00"
        },
        {
            "name": "phpunit/php-code-coverage",
            "version": "11.0.9",
            "source": {
                "type": "git",
                "url": "https://github.com/sebastianbergmann/php-code-coverage.git",
                "reference": "14d63fbcca18457e49c6f8bebaa91a87e8e188d7"
            },
            "dist": {
                "type": "zip",
                "url": "https://api.github.com/repos/sebastianbergmann/php-code-coverage/zipball/14d63fbcca18457e49c6f8bebaa91a87e8e188d7",
                "reference": "14d63fbcca18457e49c6f8bebaa91a87e8e188d7",
                "shasum": ""
            },
            "require": {
                "ext-dom": "*",
                "ext-libxml": "*",
                "ext-xmlwriter": "*",
                "nikic/php-parser": "^5.4.0",
                "php": ">=8.2",
                "phpunit/php-file-iterator": "^5.1.0",
                "phpunit/php-text-template": "^4.0.1",
                "sebastian/code-unit-reverse-lookup": "^4.0.1",
                "sebastian/complexity": "^4.0.1",
                "sebastian/environment": "^7.2.0",
                "sebastian/lines-of-code": "^3.0.1",
                "sebastian/version": "^5.0.2",
                "theseer/tokenizer": "^1.2.3"
            },
            "require-dev": {
                "phpunit/phpunit": "^11.5.2"
            },
            "suggest": {
                "ext-pcov": "PHP extension that provides line coverage",
                "ext-xdebug": "PHP extension that provides line coverage as well as branch and path coverage"
            },
            "type": "library",
            "extra": {
                "branch-alias": {
                    "dev-main": "11.0.x-dev"
                }
            },
            "autoload": {
                "classmap": [
                    "src/"
                ]
            },
            "notification-url": "https://packagist.org/downloads/",
            "license": [
                "BSD-3-Clause"
            ],
            "authors": [
                {
                    "name": "Sebastian Bergmann",
                    "email": "sebastian@phpunit.de",
                    "role": "lead"
                }
            ],
            "description": "Library that provides collection, processing, and rendering functionality for PHP code coverage information.",
            "homepage": "https://github.com/sebastianbergmann/php-code-coverage",
            "keywords": [
                "coverage",
                "testing",
                "xunit"
            ],
            "support": {
                "issues": "https://github.com/sebastianbergmann/php-code-coverage/issues",
                "security": "https://github.com/sebastianbergmann/php-code-coverage/security/policy",
                "source": "https://github.com/sebastianbergmann/php-code-coverage/tree/11.0.9"
            },
            "funding": [
                {
                    "url": "https://github.com/sebastianbergmann",
                    "type": "github"
                }
            ],
            "time": "2025-02-25T13:26:39+00:00"
        },
        {
            "name": "phpunit/php-file-iterator",
            "version": "5.1.0",
            "source": {
                "type": "git",
                "url": "https://github.com/sebastianbergmann/php-file-iterator.git",
                "reference": "118cfaaa8bc5aef3287bf315b6060b1174754af6"
            },
            "dist": {
                "type": "zip",
                "url": "https://api.github.com/repos/sebastianbergmann/php-file-iterator/zipball/118cfaaa8bc5aef3287bf315b6060b1174754af6",
                "reference": "118cfaaa8bc5aef3287bf315b6060b1174754af6",
                "shasum": ""
            },
            "require": {
                "php": ">=8.2"
            },
            "require-dev": {
                "phpunit/phpunit": "^11.0"
            },
            "type": "library",
            "extra": {
                "branch-alias": {
                    "dev-main": "5.0-dev"
                }
            },
            "autoload": {
                "classmap": [
                    "src/"
                ]
            },
            "notification-url": "https://packagist.org/downloads/",
            "license": [
                "BSD-3-Clause"
            ],
            "authors": [
                {
                    "name": "Sebastian Bergmann",
                    "email": "sebastian@phpunit.de",
                    "role": "lead"
                }
            ],
            "description": "FilterIterator implementation that filters files based on a list of suffixes.",
            "homepage": "https://github.com/sebastianbergmann/php-file-iterator/",
            "keywords": [
                "filesystem",
                "iterator"
            ],
            "support": {
                "issues": "https://github.com/sebastianbergmann/php-file-iterator/issues",
                "security": "https://github.com/sebastianbergmann/php-file-iterator/security/policy",
                "source": "https://github.com/sebastianbergmann/php-file-iterator/tree/5.1.0"
            },
            "funding": [
                {
                    "url": "https://github.com/sebastianbergmann",
                    "type": "github"
                }
            ],
            "time": "2024-08-27T05:02:59+00:00"
        },
        {
            "name": "phpunit/php-invoker",
            "version": "5.0.1",
            "source": {
                "type": "git",
                "url": "https://github.com/sebastianbergmann/php-invoker.git",
                "reference": "c1ca3814734c07492b3d4c5f794f4b0995333da2"
            },
            "dist": {
                "type": "zip",
                "url": "https://api.github.com/repos/sebastianbergmann/php-invoker/zipball/c1ca3814734c07492b3d4c5f794f4b0995333da2",
                "reference": "c1ca3814734c07492b3d4c5f794f4b0995333da2",
                "shasum": ""
            },
            "require": {
                "php": ">=8.2"
            },
            "require-dev": {
                "ext-pcntl": "*",
                "phpunit/phpunit": "^11.0"
            },
            "suggest": {
                "ext-pcntl": "*"
            },
            "type": "library",
            "extra": {
                "branch-alias": {
                    "dev-main": "5.0-dev"
                }
            },
            "autoload": {
                "classmap": [
                    "src/"
                ]
            },
            "notification-url": "https://packagist.org/downloads/",
            "license": [
                "BSD-3-Clause"
            ],
            "authors": [
                {
                    "name": "Sebastian Bergmann",
                    "email": "sebastian@phpunit.de",
                    "role": "lead"
                }
            ],
            "description": "Invoke callables with a timeout",
            "homepage": "https://github.com/sebastianbergmann/php-invoker/",
            "keywords": [
                "process"
            ],
            "support": {
                "issues": "https://github.com/sebastianbergmann/php-invoker/issues",
                "security": "https://github.com/sebastianbergmann/php-invoker/security/policy",
                "source": "https://github.com/sebastianbergmann/php-invoker/tree/5.0.1"
            },
            "funding": [
                {
                    "url": "https://github.com/sebastianbergmann",
                    "type": "github"
                }
            ],
            "time": "2024-07-03T05:07:44+00:00"
        },
        {
            "name": "phpunit/php-text-template",
            "version": "4.0.1",
            "source": {
                "type": "git",
                "url": "https://github.com/sebastianbergmann/php-text-template.git",
                "reference": "3e0404dc6b300e6bf56415467ebcb3fe4f33e964"
            },
            "dist": {
                "type": "zip",
                "url": "https://api.github.com/repos/sebastianbergmann/php-text-template/zipball/3e0404dc6b300e6bf56415467ebcb3fe4f33e964",
                "reference": "3e0404dc6b300e6bf56415467ebcb3fe4f33e964",
                "shasum": ""
            },
            "require": {
                "php": ">=8.2"
            },
            "require-dev": {
                "phpunit/phpunit": "^11.0"
            },
            "type": "library",
            "extra": {
                "branch-alias": {
                    "dev-main": "4.0-dev"
                }
            },
            "autoload": {
                "classmap": [
                    "src/"
                ]
            },
            "notification-url": "https://packagist.org/downloads/",
            "license": [
                "BSD-3-Clause"
            ],
            "authors": [
                {
                    "name": "Sebastian Bergmann",
                    "email": "sebastian@phpunit.de",
                    "role": "lead"
                }
            ],
            "description": "Simple template engine.",
            "homepage": "https://github.com/sebastianbergmann/php-text-template/",
            "keywords": [
                "template"
            ],
            "support": {
                "issues": "https://github.com/sebastianbergmann/php-text-template/issues",
                "security": "https://github.com/sebastianbergmann/php-text-template/security/policy",
                "source": "https://github.com/sebastianbergmann/php-text-template/tree/4.0.1"
            },
            "funding": [
                {
                    "url": "https://github.com/sebastianbergmann",
                    "type": "github"
                }
            ],
            "time": "2024-07-03T05:08:43+00:00"
        },
        {
            "name": "phpunit/php-timer",
            "version": "7.0.1",
            "source": {
                "type": "git",
                "url": "https://github.com/sebastianbergmann/php-timer.git",
                "reference": "3b415def83fbcb41f991d9ebf16ae4ad8b7837b3"
            },
            "dist": {
                "type": "zip",
                "url": "https://api.github.com/repos/sebastianbergmann/php-timer/zipball/3b415def83fbcb41f991d9ebf16ae4ad8b7837b3",
                "reference": "3b415def83fbcb41f991d9ebf16ae4ad8b7837b3",
                "shasum": ""
            },
            "require": {
                "php": ">=8.2"
            },
            "require-dev": {
                "phpunit/phpunit": "^11.0"
            },
            "type": "library",
            "extra": {
                "branch-alias": {
                    "dev-main": "7.0-dev"
                }
            },
            "autoload": {
                "classmap": [
                    "src/"
                ]
            },
            "notification-url": "https://packagist.org/downloads/",
            "license": [
                "BSD-3-Clause"
            ],
            "authors": [
                {
                    "name": "Sebastian Bergmann",
                    "email": "sebastian@phpunit.de",
                    "role": "lead"
                }
            ],
            "description": "Utility class for timing",
            "homepage": "https://github.com/sebastianbergmann/php-timer/",
            "keywords": [
                "timer"
            ],
            "support": {
                "issues": "https://github.com/sebastianbergmann/php-timer/issues",
                "security": "https://github.com/sebastianbergmann/php-timer/security/policy",
                "source": "https://github.com/sebastianbergmann/php-timer/tree/7.0.1"
            },
            "funding": [
                {
                    "url": "https://github.com/sebastianbergmann",
                    "type": "github"
                }
            ],
            "time": "2024-07-03T05:09:35+00:00"
        },
        {
            "name": "phpunit/phpunit",
            "version": "11.5.15",
            "source": {
                "type": "git",
                "url": "https://github.com/sebastianbergmann/phpunit.git",
                "reference": "4b6a4ee654e5e0c5e1f17e2f83c0f4c91dee1f9c"
            },
            "dist": {
                "type": "zip",
                "url": "https://api.github.com/repos/sebastianbergmann/phpunit/zipball/4b6a4ee654e5e0c5e1f17e2f83c0f4c91dee1f9c",
                "reference": "4b6a4ee654e5e0c5e1f17e2f83c0f4c91dee1f9c",
                "shasum": ""
            },
            "require": {
                "ext-dom": "*",
                "ext-json": "*",
                "ext-libxml": "*",
                "ext-mbstring": "*",
                "ext-xml": "*",
                "ext-xmlwriter": "*",
                "myclabs/deep-copy": "^1.13.0",
                "phar-io/manifest": "^2.0.4",
                "phar-io/version": "^3.2.1",
                "php": ">=8.2",
                "phpunit/php-code-coverage": "^11.0.9",
                "phpunit/php-file-iterator": "^5.1.0",
                "phpunit/php-invoker": "^5.0.1",
                "phpunit/php-text-template": "^4.0.1",
                "phpunit/php-timer": "^7.0.1",
                "sebastian/cli-parser": "^3.0.2",
                "sebastian/code-unit": "^3.0.3",
                "sebastian/comparator": "^6.3.1",
                "sebastian/diff": "^6.0.2",
                "sebastian/environment": "^7.2.0",
                "sebastian/exporter": "^6.3.0",
                "sebastian/global-state": "^7.0.2",
                "sebastian/object-enumerator": "^6.0.1",
                "sebastian/type": "^5.1.2",
                "sebastian/version": "^5.0.2",
                "staabm/side-effects-detector": "^1.0.5"
            },
            "suggest": {
                "ext-soap": "To be able to generate mocks based on WSDL files"
            },
            "bin": [
                "phpunit"
            ],
            "type": "library",
            "extra": {
                "branch-alias": {
                    "dev-main": "11.5-dev"
                }
            },
            "autoload": {
                "files": [
                    "src/Framework/Assert/Functions.php"
                ],
                "classmap": [
                    "src/"
                ]
            },
            "notification-url": "https://packagist.org/downloads/",
            "license": [
                "BSD-3-Clause"
            ],
            "authors": [
                {
                    "name": "Sebastian Bergmann",
                    "email": "sebastian@phpunit.de",
                    "role": "lead"
                }
            ],
            "description": "The PHP Unit Testing framework.",
            "homepage": "https://phpunit.de/",
            "keywords": [
                "phpunit",
                "testing",
                "xunit"
            ],
            "support": {
                "issues": "https://github.com/sebastianbergmann/phpunit/issues",
                "security": "https://github.com/sebastianbergmann/phpunit/security/policy",
                "source": "https://github.com/sebastianbergmann/phpunit/tree/11.5.15"
            },
            "funding": [
                {
                    "url": "https://phpunit.de/sponsors.html",
                    "type": "custom"
                },
                {
                    "url": "https://github.com/sebastianbergmann",
                    "type": "github"
                },
                {
                    "url": "https://tidelift.com/funding/github/packagist/phpunit/phpunit",
                    "type": "tidelift"
                }
            ],
            "time": "2025-03-23T16:02:11+00:00"
        },
        {
            "name": "sebastian/cli-parser",
            "version": "3.0.2",
            "source": {
                "type": "git",
                "url": "https://github.com/sebastianbergmann/cli-parser.git",
                "reference": "15c5dd40dc4f38794d383bb95465193f5e0ae180"
            },
            "dist": {
                "type": "zip",
                "url": "https://api.github.com/repos/sebastianbergmann/cli-parser/zipball/15c5dd40dc4f38794d383bb95465193f5e0ae180",
                "reference": "15c5dd40dc4f38794d383bb95465193f5e0ae180",
                "shasum": ""
            },
            "require": {
                "php": ">=8.2"
            },
            "require-dev": {
                "phpunit/phpunit": "^11.0"
            },
            "type": "library",
            "extra": {
                "branch-alias": {
                    "dev-main": "3.0-dev"
                }
            },
            "autoload": {
                "classmap": [
                    "src/"
                ]
            },
            "notification-url": "https://packagist.org/downloads/",
            "license": [
                "BSD-3-Clause"
            ],
            "authors": [
                {
                    "name": "Sebastian Bergmann",
                    "email": "sebastian@phpunit.de",
                    "role": "lead"
                }
            ],
            "description": "Library for parsing CLI options",
            "homepage": "https://github.com/sebastianbergmann/cli-parser",
            "support": {
                "issues": "https://github.com/sebastianbergmann/cli-parser/issues",
                "security": "https://github.com/sebastianbergmann/cli-parser/security/policy",
                "source": "https://github.com/sebastianbergmann/cli-parser/tree/3.0.2"
            },
            "funding": [
                {
                    "url": "https://github.com/sebastianbergmann",
                    "type": "github"
                }
            ],
            "time": "2024-07-03T04:41:36+00:00"
        },
        {
            "name": "sebastian/code-unit",
            "version": "3.0.3",
            "source": {
                "type": "git",
                "url": "https://github.com/sebastianbergmann/code-unit.git",
                "reference": "54391c61e4af8078e5b276ab082b6d3c54c9ad64"
            },
            "dist": {
                "type": "zip",
                "url": "https://api.github.com/repos/sebastianbergmann/code-unit/zipball/54391c61e4af8078e5b276ab082b6d3c54c9ad64",
                "reference": "54391c61e4af8078e5b276ab082b6d3c54c9ad64",
                "shasum": ""
            },
            "require": {
                "php": ">=8.2"
            },
            "require-dev": {
                "phpunit/phpunit": "^11.5"
            },
            "type": "library",
            "extra": {
                "branch-alias": {
                    "dev-main": "3.0-dev"
                }
            },
            "autoload": {
                "classmap": [
                    "src/"
                ]
            },
            "notification-url": "https://packagist.org/downloads/",
            "license": [
                "BSD-3-Clause"
            ],
            "authors": [
                {
                    "name": "Sebastian Bergmann",
                    "email": "sebastian@phpunit.de",
                    "role": "lead"
                }
            ],
            "description": "Collection of value objects that represent the PHP code units",
            "homepage": "https://github.com/sebastianbergmann/code-unit",
            "support": {
                "issues": "https://github.com/sebastianbergmann/code-unit/issues",
                "security": "https://github.com/sebastianbergmann/code-unit/security/policy",
                "source": "https://github.com/sebastianbergmann/code-unit/tree/3.0.3"
            },
            "funding": [
                {
                    "url": "https://github.com/sebastianbergmann",
                    "type": "github"
                }
            ],
            "time": "2025-03-19T07:56:08+00:00"
        },
        {
            "name": "sebastian/code-unit-reverse-lookup",
            "version": "4.0.1",
            "source": {
                "type": "git",
                "url": "https://github.com/sebastianbergmann/code-unit-reverse-lookup.git",
                "reference": "183a9b2632194febd219bb9246eee421dad8d45e"
            },
            "dist": {
                "type": "zip",
                "url": "https://api.github.com/repos/sebastianbergmann/code-unit-reverse-lookup/zipball/183a9b2632194febd219bb9246eee421dad8d45e",
                "reference": "183a9b2632194febd219bb9246eee421dad8d45e",
                "shasum": ""
            },
            "require": {
                "php": ">=8.2"
            },
            "require-dev": {
                "phpunit/phpunit": "^11.0"
            },
            "type": "library",
            "extra": {
                "branch-alias": {
                    "dev-main": "4.0-dev"
                }
            },
            "autoload": {
                "classmap": [
                    "src/"
                ]
            },
            "notification-url": "https://packagist.org/downloads/",
            "license": [
                "BSD-3-Clause"
            ],
            "authors": [
                {
                    "name": "Sebastian Bergmann",
                    "email": "sebastian@phpunit.de"
                }
            ],
            "description": "Looks up which function or method a line of code belongs to",
            "homepage": "https://github.com/sebastianbergmann/code-unit-reverse-lookup/",
            "support": {
                "issues": "https://github.com/sebastianbergmann/code-unit-reverse-lookup/issues",
                "security": "https://github.com/sebastianbergmann/code-unit-reverse-lookup/security/policy",
                "source": "https://github.com/sebastianbergmann/code-unit-reverse-lookup/tree/4.0.1"
            },
            "funding": [
                {
                    "url": "https://github.com/sebastianbergmann",
                    "type": "github"
                }
            ],
            "time": "2024-07-03T04:45:54+00:00"
        },
        {
            "name": "sebastian/comparator",
            "version": "6.3.1",
            "source": {
                "type": "git",
                "url": "https://github.com/sebastianbergmann/comparator.git",
                "reference": "24b8fbc2c8e201bb1308e7b05148d6ab393b6959"
            },
            "dist": {
                "type": "zip",
                "url": "https://api.github.com/repos/sebastianbergmann/comparator/zipball/24b8fbc2c8e201bb1308e7b05148d6ab393b6959",
                "reference": "24b8fbc2c8e201bb1308e7b05148d6ab393b6959",
                "shasum": ""
            },
            "require": {
                "ext-dom": "*",
                "ext-mbstring": "*",
                "php": ">=8.2",
                "sebastian/diff": "^6.0",
                "sebastian/exporter": "^6.0"
            },
            "require-dev": {
                "phpunit/phpunit": "^11.4"
            },
            "suggest": {
                "ext-bcmath": "For comparing BcMath\\Number objects"
            },
            "type": "library",
            "extra": {
                "branch-alias": {
                    "dev-main": "6.3-dev"
                }
            },
            "autoload": {
                "classmap": [
                    "src/"
                ]
            },
            "notification-url": "https://packagist.org/downloads/",
            "license": [
                "BSD-3-Clause"
            ],
            "authors": [
                {
                    "name": "Sebastian Bergmann",
                    "email": "sebastian@phpunit.de"
                },
                {
                    "name": "Jeff Welch",
                    "email": "whatthejeff@gmail.com"
                },
                {
                    "name": "Volker Dusch",
                    "email": "github@wallbash.com"
                },
                {
                    "name": "Bernhard Schussek",
                    "email": "bschussek@2bepublished.at"
                }
            ],
            "description": "Provides the functionality to compare PHP values for equality",
            "homepage": "https://github.com/sebastianbergmann/comparator",
            "keywords": [
                "comparator",
                "compare",
                "equality"
            ],
            "support": {
                "issues": "https://github.com/sebastianbergmann/comparator/issues",
                "security": "https://github.com/sebastianbergmann/comparator/security/policy",
                "source": "https://github.com/sebastianbergmann/comparator/tree/6.3.1"
            },
            "funding": [
                {
                    "url": "https://github.com/sebastianbergmann",
                    "type": "github"
                }
            ],
            "time": "2025-03-07T06:57:01+00:00"
        },
        {
            "name": "sebastian/complexity",
            "version": "4.0.1",
            "source": {
                "type": "git",
                "url": "https://github.com/sebastianbergmann/complexity.git",
                "reference": "ee41d384ab1906c68852636b6de493846e13e5a0"
            },
            "dist": {
                "type": "zip",
                "url": "https://api.github.com/repos/sebastianbergmann/complexity/zipball/ee41d384ab1906c68852636b6de493846e13e5a0",
                "reference": "ee41d384ab1906c68852636b6de493846e13e5a0",
                "shasum": ""
            },
            "require": {
                "nikic/php-parser": "^5.0",
                "php": ">=8.2"
            },
            "require-dev": {
                "phpunit/phpunit": "^11.0"
            },
            "type": "library",
            "extra": {
                "branch-alias": {
                    "dev-main": "4.0-dev"
                }
            },
            "autoload": {
                "classmap": [
                    "src/"
                ]
            },
            "notification-url": "https://packagist.org/downloads/",
            "license": [
                "BSD-3-Clause"
            ],
            "authors": [
                {
                    "name": "Sebastian Bergmann",
                    "email": "sebastian@phpunit.de",
                    "role": "lead"
                }
            ],
            "description": "Library for calculating the complexity of PHP code units",
            "homepage": "https://github.com/sebastianbergmann/complexity",
            "support": {
                "issues": "https://github.com/sebastianbergmann/complexity/issues",
                "security": "https://github.com/sebastianbergmann/complexity/security/policy",
                "source": "https://github.com/sebastianbergmann/complexity/tree/4.0.1"
            },
            "funding": [
                {
                    "url": "https://github.com/sebastianbergmann",
                    "type": "github"
                }
            ],
            "time": "2024-07-03T04:49:50+00:00"
        },
        {
            "name": "sebastian/diff",
            "version": "6.0.2",
            "source": {
                "type": "git",
                "url": "https://github.com/sebastianbergmann/diff.git",
                "reference": "b4ccd857127db5d41a5b676f24b51371d76d8544"
            },
            "dist": {
                "type": "zip",
                "url": "https://api.github.com/repos/sebastianbergmann/diff/zipball/b4ccd857127db5d41a5b676f24b51371d76d8544",
                "reference": "b4ccd857127db5d41a5b676f24b51371d76d8544",
                "shasum": ""
            },
            "require": {
                "php": ">=8.2"
            },
            "require-dev": {
                "phpunit/phpunit": "^11.0",
                "symfony/process": "^4.2 || ^5"
            },
            "type": "library",
            "extra": {
                "branch-alias": {
                    "dev-main": "6.0-dev"
                }
            },
            "autoload": {
                "classmap": [
                    "src/"
                ]
            },
            "notification-url": "https://packagist.org/downloads/",
            "license": [
                "BSD-3-Clause"
            ],
            "authors": [
                {
                    "name": "Sebastian Bergmann",
                    "email": "sebastian@phpunit.de"
                },
                {
                    "name": "Kore Nordmann",
                    "email": "mail@kore-nordmann.de"
                }
            ],
            "description": "Diff implementation",
            "homepage": "https://github.com/sebastianbergmann/diff",
            "keywords": [
                "diff",
                "udiff",
                "unidiff",
                "unified diff"
            ],
            "support": {
                "issues": "https://github.com/sebastianbergmann/diff/issues",
                "security": "https://github.com/sebastianbergmann/diff/security/policy",
                "source": "https://github.com/sebastianbergmann/diff/tree/6.0.2"
            },
            "funding": [
                {
                    "url": "https://github.com/sebastianbergmann",
                    "type": "github"
                }
            ],
            "time": "2024-07-03T04:53:05+00:00"
        },
        {
            "name": "sebastian/environment",
            "version": "7.2.0",
            "source": {
                "type": "git",
                "url": "https://github.com/sebastianbergmann/environment.git",
                "reference": "855f3ae0ab316bbafe1ba4e16e9f3c078d24a0c5"
            },
            "dist": {
                "type": "zip",
                "url": "https://api.github.com/repos/sebastianbergmann/environment/zipball/855f3ae0ab316bbafe1ba4e16e9f3c078d24a0c5",
                "reference": "855f3ae0ab316bbafe1ba4e16e9f3c078d24a0c5",
                "shasum": ""
            },
            "require": {
                "php": ">=8.2"
            },
            "require-dev": {
                "phpunit/phpunit": "^11.0"
            },
            "suggest": {
                "ext-posix": "*"
            },
            "type": "library",
            "extra": {
                "branch-alias": {
                    "dev-main": "7.2-dev"
                }
            },
            "autoload": {
                "classmap": [
                    "src/"
                ]
            },
            "notification-url": "https://packagist.org/downloads/",
            "license": [
                "BSD-3-Clause"
            ],
            "authors": [
                {
                    "name": "Sebastian Bergmann",
                    "email": "sebastian@phpunit.de"
                }
            ],
            "description": "Provides functionality to handle HHVM/PHP environments",
            "homepage": "https://github.com/sebastianbergmann/environment",
            "keywords": [
                "Xdebug",
                "environment",
                "hhvm"
            ],
            "support": {
                "issues": "https://github.com/sebastianbergmann/environment/issues",
                "security": "https://github.com/sebastianbergmann/environment/security/policy",
                "source": "https://github.com/sebastianbergmann/environment/tree/7.2.0"
            },
            "funding": [
                {
                    "url": "https://github.com/sebastianbergmann",
                    "type": "github"
                }
            ],
            "time": "2024-07-03T04:54:44+00:00"
        },
        {
            "name": "sebastian/exporter",
            "version": "6.3.0",
            "source": {
                "type": "git",
                "url": "https://github.com/sebastianbergmann/exporter.git",
                "reference": "3473f61172093b2da7de1fb5782e1f24cc036dc3"
            },
            "dist": {
                "type": "zip",
                "url": "https://api.github.com/repos/sebastianbergmann/exporter/zipball/3473f61172093b2da7de1fb5782e1f24cc036dc3",
                "reference": "3473f61172093b2da7de1fb5782e1f24cc036dc3",
                "shasum": ""
            },
            "require": {
                "ext-mbstring": "*",
                "php": ">=8.2",
                "sebastian/recursion-context": "^6.0"
            },
            "require-dev": {
                "phpunit/phpunit": "^11.3"
            },
            "type": "library",
            "extra": {
                "branch-alias": {
                    "dev-main": "6.1-dev"
                }
            },
            "autoload": {
                "classmap": [
                    "src/"
                ]
            },
            "notification-url": "https://packagist.org/downloads/",
            "license": [
                "BSD-3-Clause"
            ],
            "authors": [
                {
                    "name": "Sebastian Bergmann",
                    "email": "sebastian@phpunit.de"
                },
                {
                    "name": "Jeff Welch",
                    "email": "whatthejeff@gmail.com"
                },
                {
                    "name": "Volker Dusch",
                    "email": "github@wallbash.com"
                },
                {
                    "name": "Adam Harvey",
                    "email": "aharvey@php.net"
                },
                {
                    "name": "Bernhard Schussek",
                    "email": "bschussek@gmail.com"
                }
            ],
            "description": "Provides the functionality to export PHP variables for visualization",
            "homepage": "https://www.github.com/sebastianbergmann/exporter",
            "keywords": [
                "export",
                "exporter"
            ],
            "support": {
                "issues": "https://github.com/sebastianbergmann/exporter/issues",
                "security": "https://github.com/sebastianbergmann/exporter/security/policy",
                "source": "https://github.com/sebastianbergmann/exporter/tree/6.3.0"
            },
            "funding": [
                {
                    "url": "https://github.com/sebastianbergmann",
                    "type": "github"
                }
            ],
            "time": "2024-12-05T09:17:50+00:00"
        },
        {
            "name": "sebastian/global-state",
            "version": "7.0.2",
            "source": {
                "type": "git",
                "url": "https://github.com/sebastianbergmann/global-state.git",
                "reference": "3be331570a721f9a4b5917f4209773de17f747d7"
            },
            "dist": {
                "type": "zip",
                "url": "https://api.github.com/repos/sebastianbergmann/global-state/zipball/3be331570a721f9a4b5917f4209773de17f747d7",
                "reference": "3be331570a721f9a4b5917f4209773de17f747d7",
                "shasum": ""
            },
            "require": {
                "php": ">=8.2",
                "sebastian/object-reflector": "^4.0",
                "sebastian/recursion-context": "^6.0"
            },
            "require-dev": {
                "ext-dom": "*",
                "phpunit/phpunit": "^11.0"
            },
            "type": "library",
            "extra": {
                "branch-alias": {
                    "dev-main": "7.0-dev"
                }
            },
            "autoload": {
                "classmap": [
                    "src/"
                ]
            },
            "notification-url": "https://packagist.org/downloads/",
            "license": [
                "BSD-3-Clause"
            ],
            "authors": [
                {
                    "name": "Sebastian Bergmann",
                    "email": "sebastian@phpunit.de"
                }
            ],
            "description": "Snapshotting of global state",
            "homepage": "https://www.github.com/sebastianbergmann/global-state",
            "keywords": [
                "global state"
            ],
            "support": {
                "issues": "https://github.com/sebastianbergmann/global-state/issues",
                "security": "https://github.com/sebastianbergmann/global-state/security/policy",
                "source": "https://github.com/sebastianbergmann/global-state/tree/7.0.2"
            },
            "funding": [
                {
                    "url": "https://github.com/sebastianbergmann",
                    "type": "github"
                }
            ],
            "time": "2024-07-03T04:57:36+00:00"
        },
        {
            "name": "sebastian/lines-of-code",
            "version": "3.0.1",
            "source": {
                "type": "git",
                "url": "https://github.com/sebastianbergmann/lines-of-code.git",
                "reference": "d36ad0d782e5756913e42ad87cb2890f4ffe467a"
            },
            "dist": {
                "type": "zip",
                "url": "https://api.github.com/repos/sebastianbergmann/lines-of-code/zipball/d36ad0d782e5756913e42ad87cb2890f4ffe467a",
                "reference": "d36ad0d782e5756913e42ad87cb2890f4ffe467a",
                "shasum": ""
            },
            "require": {
                "nikic/php-parser": "^5.0",
                "php": ">=8.2"
            },
            "require-dev": {
                "phpunit/phpunit": "^11.0"
            },
            "type": "library",
            "extra": {
                "branch-alias": {
                    "dev-main": "3.0-dev"
                }
            },
            "autoload": {
                "classmap": [
                    "src/"
                ]
            },
            "notification-url": "https://packagist.org/downloads/",
            "license": [
                "BSD-3-Clause"
            ],
            "authors": [
                {
                    "name": "Sebastian Bergmann",
                    "email": "sebastian@phpunit.de",
                    "role": "lead"
                }
            ],
            "description": "Library for counting the lines of code in PHP source code",
            "homepage": "https://github.com/sebastianbergmann/lines-of-code",
            "support": {
                "issues": "https://github.com/sebastianbergmann/lines-of-code/issues",
                "security": "https://github.com/sebastianbergmann/lines-of-code/security/policy",
                "source": "https://github.com/sebastianbergmann/lines-of-code/tree/3.0.1"
            },
            "funding": [
                {
                    "url": "https://github.com/sebastianbergmann",
                    "type": "github"
                }
            ],
            "time": "2024-07-03T04:58:38+00:00"
        },
        {
            "name": "sebastian/object-enumerator",
            "version": "6.0.1",
            "source": {
                "type": "git",
                "url": "https://github.com/sebastianbergmann/object-enumerator.git",
                "reference": "f5b498e631a74204185071eb41f33f38d64608aa"
            },
            "dist": {
                "type": "zip",
                "url": "https://api.github.com/repos/sebastianbergmann/object-enumerator/zipball/f5b498e631a74204185071eb41f33f38d64608aa",
                "reference": "f5b498e631a74204185071eb41f33f38d64608aa",
                "shasum": ""
            },
            "require": {
                "php": ">=8.2",
                "sebastian/object-reflector": "^4.0",
                "sebastian/recursion-context": "^6.0"
            },
            "require-dev": {
                "phpunit/phpunit": "^11.0"
            },
            "type": "library",
            "extra": {
                "branch-alias": {
                    "dev-main": "6.0-dev"
                }
            },
            "autoload": {
                "classmap": [
                    "src/"
                ]
            },
            "notification-url": "https://packagist.org/downloads/",
            "license": [
                "BSD-3-Clause"
            ],
            "authors": [
                {
                    "name": "Sebastian Bergmann",
                    "email": "sebastian@phpunit.de"
                }
            ],
            "description": "Traverses array structures and object graphs to enumerate all referenced objects",
            "homepage": "https://github.com/sebastianbergmann/object-enumerator/",
            "support": {
                "issues": "https://github.com/sebastianbergmann/object-enumerator/issues",
                "security": "https://github.com/sebastianbergmann/object-enumerator/security/policy",
                "source": "https://github.com/sebastianbergmann/object-enumerator/tree/6.0.1"
            },
            "funding": [
                {
                    "url": "https://github.com/sebastianbergmann",
                    "type": "github"
                }
            ],
            "time": "2024-07-03T05:00:13+00:00"
        },
        {
            "name": "sebastian/object-reflector",
            "version": "4.0.1",
            "source": {
                "type": "git",
                "url": "https://github.com/sebastianbergmann/object-reflector.git",
                "reference": "6e1a43b411b2ad34146dee7524cb13a068bb35f9"
            },
            "dist": {
                "type": "zip",
                "url": "https://api.github.com/repos/sebastianbergmann/object-reflector/zipball/6e1a43b411b2ad34146dee7524cb13a068bb35f9",
                "reference": "6e1a43b411b2ad34146dee7524cb13a068bb35f9",
                "shasum": ""
            },
            "require": {
                "php": ">=8.2"
            },
            "require-dev": {
                "phpunit/phpunit": "^11.0"
            },
            "type": "library",
            "extra": {
                "branch-alias": {
                    "dev-main": "4.0-dev"
                }
            },
            "autoload": {
                "classmap": [
                    "src/"
                ]
            },
            "notification-url": "https://packagist.org/downloads/",
            "license": [
                "BSD-3-Clause"
            ],
            "authors": [
                {
                    "name": "Sebastian Bergmann",
                    "email": "sebastian@phpunit.de"
                }
            ],
            "description": "Allows reflection of object attributes, including inherited and non-public ones",
            "homepage": "https://github.com/sebastianbergmann/object-reflector/",
            "support": {
                "issues": "https://github.com/sebastianbergmann/object-reflector/issues",
                "security": "https://github.com/sebastianbergmann/object-reflector/security/policy",
                "source": "https://github.com/sebastianbergmann/object-reflector/tree/4.0.1"
            },
            "funding": [
                {
                    "url": "https://github.com/sebastianbergmann",
                    "type": "github"
                }
            ],
            "time": "2024-07-03T05:01:32+00:00"
        },
        {
            "name": "sebastian/recursion-context",
            "version": "6.0.2",
            "source": {
                "type": "git",
                "url": "https://github.com/sebastianbergmann/recursion-context.git",
                "reference": "694d156164372abbd149a4b85ccda2e4670c0e16"
            },
            "dist": {
                "type": "zip",
                "url": "https://api.github.com/repos/sebastianbergmann/recursion-context/zipball/694d156164372abbd149a4b85ccda2e4670c0e16",
                "reference": "694d156164372abbd149a4b85ccda2e4670c0e16",
                "shasum": ""
            },
            "require": {
                "php": ">=8.2"
            },
            "require-dev": {
                "phpunit/phpunit": "^11.0"
            },
            "type": "library",
            "extra": {
                "branch-alias": {
                    "dev-main": "6.0-dev"
                }
            },
            "autoload": {
                "classmap": [
                    "src/"
                ]
            },
            "notification-url": "https://packagist.org/downloads/",
            "license": [
                "BSD-3-Clause"
            ],
            "authors": [
                {
                    "name": "Sebastian Bergmann",
                    "email": "sebastian@phpunit.de"
                },
                {
                    "name": "Jeff Welch",
                    "email": "whatthejeff@gmail.com"
                },
                {
                    "name": "Adam Harvey",
                    "email": "aharvey@php.net"
                }
            ],
            "description": "Provides functionality to recursively process PHP variables",
            "homepage": "https://github.com/sebastianbergmann/recursion-context",
            "support": {
                "issues": "https://github.com/sebastianbergmann/recursion-context/issues",
                "security": "https://github.com/sebastianbergmann/recursion-context/security/policy",
                "source": "https://github.com/sebastianbergmann/recursion-context/tree/6.0.2"
            },
            "funding": [
                {
                    "url": "https://github.com/sebastianbergmann",
                    "type": "github"
                }
            ],
            "time": "2024-07-03T05:10:34+00:00"
        },
        {
            "name": "sebastian/type",
            "version": "5.1.2",
            "source": {
                "type": "git",
                "url": "https://github.com/sebastianbergmann/type.git",
                "reference": "a8a7e30534b0eb0c77cd9d07e82de1a114389f5e"
            },
            "dist": {
                "type": "zip",
                "url": "https://api.github.com/repos/sebastianbergmann/type/zipball/a8a7e30534b0eb0c77cd9d07e82de1a114389f5e",
                "reference": "a8a7e30534b0eb0c77cd9d07e82de1a114389f5e",
                "shasum": ""
            },
            "require": {
                "php": ">=8.2"
            },
            "require-dev": {
                "phpunit/phpunit": "^11.3"
            },
            "type": "library",
            "extra": {
                "branch-alias": {
                    "dev-main": "5.1-dev"
                }
            },
            "autoload": {
                "classmap": [
                    "src/"
                ]
            },
            "notification-url": "https://packagist.org/downloads/",
            "license": [
                "BSD-3-Clause"
            ],
            "authors": [
                {
                    "name": "Sebastian Bergmann",
                    "email": "sebastian@phpunit.de",
                    "role": "lead"
                }
            ],
            "description": "Collection of value objects that represent the types of the PHP type system",
            "homepage": "https://github.com/sebastianbergmann/type",
            "support": {
                "issues": "https://github.com/sebastianbergmann/type/issues",
                "security": "https://github.com/sebastianbergmann/type/security/policy",
                "source": "https://github.com/sebastianbergmann/type/tree/5.1.2"
            },
            "funding": [
                {
                    "url": "https://github.com/sebastianbergmann",
                    "type": "github"
                }
            ],
            "time": "2025-03-18T13:35:50+00:00"
        },
        {
            "name": "sebastian/version",
            "version": "5.0.2",
            "source": {
                "type": "git",
                "url": "https://github.com/sebastianbergmann/version.git",
                "reference": "c687e3387b99f5b03b6caa64c74b63e2936ff874"
            },
            "dist": {
                "type": "zip",
                "url": "https://api.github.com/repos/sebastianbergmann/version/zipball/c687e3387b99f5b03b6caa64c74b63e2936ff874",
                "reference": "c687e3387b99f5b03b6caa64c74b63e2936ff874",
                "shasum": ""
            },
            "require": {
                "php": ">=8.2"
            },
            "type": "library",
            "extra": {
                "branch-alias": {
                    "dev-main": "5.0-dev"
                }
            },
            "autoload": {
                "classmap": [
                    "src/"
                ]
            },
            "notification-url": "https://packagist.org/downloads/",
            "license": [
                "BSD-3-Clause"
            ],
            "authors": [
                {
                    "name": "Sebastian Bergmann",
                    "email": "sebastian@phpunit.de",
                    "role": "lead"
                }
            ],
            "description": "Library that helps with managing the version number of Git-hosted PHP projects",
            "homepage": "https://github.com/sebastianbergmann/version",
            "support": {
                "issues": "https://github.com/sebastianbergmann/version/issues",
                "security": "https://github.com/sebastianbergmann/version/security/policy",
                "source": "https://github.com/sebastianbergmann/version/tree/5.0.2"
            },
            "funding": [
                {
                    "url": "https://github.com/sebastianbergmann",
                    "type": "github"
                }
            ],
            "time": "2024-10-09T05:16:32+00:00"
        },
        {
            "name": "staabm/side-effects-detector",
            "version": "1.0.5",
            "source": {
                "type": "git",
                "url": "https://github.com/staabm/side-effects-detector.git",
                "reference": "d8334211a140ce329c13726d4a715adbddd0a163"
            },
            "dist": {
                "type": "zip",
                "url": "https://api.github.com/repos/staabm/side-effects-detector/zipball/d8334211a140ce329c13726d4a715adbddd0a163",
                "reference": "d8334211a140ce329c13726d4a715adbddd0a163",
                "shasum": ""
            },
            "require": {
                "ext-tokenizer": "*",
                "php": "^7.4 || ^8.0"
            },
            "require-dev": {
                "phpstan/extension-installer": "^1.4.3",
                "phpstan/phpstan": "^1.12.6",
                "phpunit/phpunit": "^9.6.21",
                "symfony/var-dumper": "^5.4.43",
                "tomasvotruba/type-coverage": "1.0.0",
                "tomasvotruba/unused-public": "1.0.0"
            },
            "type": "library",
            "autoload": {
                "classmap": [
                    "lib/"
                ]
            },
            "notification-url": "https://packagist.org/downloads/",
            "license": [
                "MIT"
            ],
            "description": "A static analysis tool to detect side effects in PHP code",
            "keywords": [
                "static analysis"
            ],
            "support": {
                "issues": "https://github.com/staabm/side-effects-detector/issues",
                "source": "https://github.com/staabm/side-effects-detector/tree/1.0.5"
            },
            "funding": [
                {
                    "url": "https://github.com/staabm",
                    "type": "github"
                }
            ],
            "time": "2024-10-20T05:08:20+00:00"
        },
        {
            "name": "symfony/yaml",
            "version": "v7.2.5",
            "source": {
                "type": "git",
                "url": "https://github.com/symfony/yaml.git",
                "reference": "4c4b6f4cfcd7e52053f0c8bfad0f7f30fb924912"
            },
            "dist": {
                "type": "zip",
                "url": "https://api.github.com/repos/symfony/yaml/zipball/4c4b6f4cfcd7e52053f0c8bfad0f7f30fb924912",
                "reference": "4c4b6f4cfcd7e52053f0c8bfad0f7f30fb924912",
                "shasum": ""
            },
            "require": {
                "php": ">=8.2",
                "symfony/deprecation-contracts": "^2.5|^3.0",
                "symfony/polyfill-ctype": "^1.8"
            },
            "conflict": {
                "symfony/console": "<6.4"
            },
            "require-dev": {
                "symfony/console": "^6.4|^7.0"
            },
            "bin": [
                "Resources/bin/yaml-lint"
            ],
            "type": "library",
            "autoload": {
                "psr-4": {
                    "Symfony\\Component\\Yaml\\": ""
                },
                "exclude-from-classmap": [
                    "/Tests/"
                ]
            },
            "notification-url": "https://packagist.org/downloads/",
            "license": [
                "MIT"
            ],
            "authors": [
                {
                    "name": "Fabien Potencier",
                    "email": "fabien@symfony.com"
                },
                {
                    "name": "Symfony Community",
                    "homepage": "https://symfony.com/contributors"
                }
            ],
            "description": "Loads and dumps YAML files",
            "homepage": "https://symfony.com",
            "support": {
                "source": "https://github.com/symfony/yaml/tree/v7.2.5"
            },
            "funding": [
                {
                    "url": "https://symfony.com/sponsor",
                    "type": "custom"
                },
                {
                    "url": "https://github.com/fabpot",
                    "type": "github"
                },
                {
                    "url": "https://tidelift.com/funding/github/packagist/symfony/symfony",
                    "type": "tidelift"
                }
            ],
            "time": "2025-03-03T07:12:39+00:00"
        },
        {
            "name": "ta-tikoma/phpunit-architecture-test",
            "version": "0.8.5",
            "source": {
                "type": "git",
                "url": "https://github.com/ta-tikoma/phpunit-architecture-test.git",
                "reference": "cf6fb197b676ba716837c886baca842e4db29005"
            },
            "dist": {
                "type": "zip",
                "url": "https://api.github.com/repos/ta-tikoma/phpunit-architecture-test/zipball/cf6fb197b676ba716837c886baca842e4db29005",
                "reference": "cf6fb197b676ba716837c886baca842e4db29005",
                "shasum": ""
            },
            "require": {
                "nikic/php-parser": "^4.18.0 || ^5.0.0",
                "php": "^8.1.0",
                "phpdocumentor/reflection-docblock": "^5.3.0",
                "phpunit/phpunit": "^10.5.5  || ^11.0.0 || ^12.0.0",
                "symfony/finder": "^6.4.0 || ^7.0.0"
            },
            "require-dev": {
                "laravel/pint": "^1.13.7",
                "phpstan/phpstan": "^1.10.52"
            },
            "type": "library",
            "autoload": {
                "psr-4": {
                    "PHPUnit\\Architecture\\": "src/"
                }
            },
            "notification-url": "https://packagist.org/downloads/",
            "license": [
                "MIT"
            ],
            "authors": [
                {
                    "name": "Ni Shi",
                    "email": "futik0ma011@gmail.com"
                },
                {
                    "name": "Nuno Maduro",
                    "email": "enunomaduro@gmail.com"
                }
            ],
            "description": "Methods for testing application architecture",
            "keywords": [
                "architecture",
                "phpunit",
                "stucture",
                "test",
                "testing"
            ],
            "support": {
                "issues": "https://github.com/ta-tikoma/phpunit-architecture-test/issues",
                "source": "https://github.com/ta-tikoma/phpunit-architecture-test/tree/0.8.5"
            },
            "time": "2025-04-20T20:23:40+00:00"
        },
        {
            "name": "theseer/tokenizer",
            "version": "1.2.3",
            "source": {
                "type": "git",
                "url": "https://github.com/theseer/tokenizer.git",
                "reference": "737eda637ed5e28c3413cb1ebe8bb52cbf1ca7a2"
            },
            "dist": {
                "type": "zip",
                "url": "https://api.github.com/repos/theseer/tokenizer/zipball/737eda637ed5e28c3413cb1ebe8bb52cbf1ca7a2",
                "reference": "737eda637ed5e28c3413cb1ebe8bb52cbf1ca7a2",
                "shasum": ""
            },
            "require": {
                "ext-dom": "*",
                "ext-tokenizer": "*",
                "ext-xmlwriter": "*",
                "php": "^7.2 || ^8.0"
            },
            "type": "library",
            "autoload": {
                "classmap": [
                    "src/"
                ]
            },
            "notification-url": "https://packagist.org/downloads/",
            "license": [
                "BSD-3-Clause"
            ],
            "authors": [
                {
                    "name": "Arne Blankerts",
                    "email": "arne@blankerts.de",
                    "role": "Developer"
                }
            ],
            "description": "A small library for converting tokenized PHP source code into XML and potentially other formats",
            "support": {
                "issues": "https://github.com/theseer/tokenizer/issues",
                "source": "https://github.com/theseer/tokenizer/tree/1.2.3"
            },
            "funding": [
                {
                    "url": "https://github.com/theseer",
                    "type": "github"
                }
            ],
            "time": "2024-03-03T12:36:25+00:00"
        }
    ],
    "aliases": [],
    "minimum-stability": "stable",
    "stability-flags": {},
    "prefer-stable": true,
    "prefer-lowest": false,
    "platform": {
        "php": "^8.2"
    },
    "platform-dev": {},
    "plugin-api-version": "2.6.0"
}<|MERGE_RESOLUTION|>--- conflicted
+++ resolved
@@ -4,11 +4,7 @@
         "Read more about it at https://getcomposer.org/doc/01-basic-usage.md#installing-dependencies",
         "This file is @generated automatically"
     ],
-<<<<<<< HEAD
-    "content-hash": "02f6729b5216fe2546a08390177efafe",
-=======
     "content-hash": "eb944cc4dcfa22744896afc9443f5e52",
->>>>>>> 1d26ae53
     "packages": [
         {
             "name": "brick/math",
@@ -1545,67 +1541,6 @@
             "time": "2025-02-11T13:34:40+00:00"
         },
         {
-            "name": "laravel/serializable-closure",
-            "version": "v2.0.4",
-            "source": {
-                "type": "git",
-                "url": "https://github.com/laravel/serializable-closure.git",
-                "reference": "b352cf0534aa1ae6b4d825d1e762e35d43f8a841"
-            },
-            "dist": {
-                "type": "zip",
-                "url": "https://api.github.com/repos/laravel/serializable-closure/zipball/b352cf0534aa1ae6b4d825d1e762e35d43f8a841",
-                "reference": "b352cf0534aa1ae6b4d825d1e762e35d43f8a841",
-                "shasum": ""
-            },
-            "require": {
-                "php": "^8.1"
-            },
-            "require-dev": {
-                "illuminate/support": "^10.0|^11.0|^12.0",
-                "nesbot/carbon": "^2.67|^3.0",
-                "pestphp/pest": "^2.36|^3.0",
-                "phpstan/phpstan": "^2.0",
-                "symfony/var-dumper": "^6.2.0|^7.0.0"
-            },
-            "type": "library",
-            "extra": {
-                "branch-alias": {
-                    "dev-master": "2.x-dev"
-                }
-            },
-            "autoload": {
-                "psr-4": {
-                    "Laravel\\SerializableClosure\\": "src/"
-                }
-            },
-            "notification-url": "https://packagist.org/downloads/",
-            "license": [
-                "MIT"
-            ],
-            "authors": [
-                {
-                    "name": "Taylor Otwell",
-                    "email": "taylor@laravel.com"
-                },
-                {
-                    "name": "Nuno Maduro",
-                    "email": "nuno@laravel.com"
-                }
-            ],
-            "description": "Laravel Serializable Closure provides an easy and secure way to serialize closures in PHP.",
-            "keywords": [
-                "closure",
-                "laravel",
-                "serializable"
-            ],
-            "support": {
-                "issues": "https://github.com/laravel/serializable-closure/issues",
-                "source": "https://github.com/laravel/serializable-closure"
-            },
-            "time": "2025-03-19T13:51:03+00:00"
-        },
-        {
             "name": "laravel/tinker",
             "version": "v2.10.1",
             "source": {
@@ -3072,59 +3007,6 @@
                 "source": "https://github.com/php-fig/clock/tree/1.0.0"
             },
             "time": "2022-11-25T14:36:26+00:00"
-        },
-        {
-            "name": "psr/container",
-            "version": "2.0.2",
-            "source": {
-                "type": "git",
-                "url": "https://github.com/php-fig/container.git",
-                "reference": "c71ecc56dfe541dbd90c5360474fbc405f8d5963"
-            },
-            "dist": {
-                "type": "zip",
-                "url": "https://api.github.com/repos/php-fig/container/zipball/c71ecc56dfe541dbd90c5360474fbc405f8d5963",
-                "reference": "c71ecc56dfe541dbd90c5360474fbc405f8d5963",
-                "shasum": ""
-            },
-            "require": {
-                "php": ">=7.4.0"
-            },
-            "type": "library",
-            "extra": {
-                "branch-alias": {
-                    "dev-master": "2.0.x-dev"
-                }
-            },
-            "autoload": {
-                "psr-4": {
-                    "Psr\\Container\\": "src/"
-                }
-            },
-            "notification-url": "https://packagist.org/downloads/",
-            "license": [
-                "MIT"
-            ],
-            "authors": [
-                {
-                    "name": "PHP-FIG",
-                    "homepage": "https://www.php-fig.org/"
-                }
-            ],
-            "description": "Common Container Interface (PHP FIG PSR-11)",
-            "homepage": "https://github.com/php-fig/container",
-            "keywords": [
-                "PSR-11",
-                "container",
-                "container-interface",
-                "container-interop",
-                "psr"
-            ],
-            "support": {
-                "issues": "https://github.com/php-fig/container/issues",
-                "source": "https://github.com/php-fig/container/tree/2.0.2"
-            },
-            "time": "2021-11-05T16:47:00+00:00"
         },
         {
             "name": "psr/event-dispatcher",
@@ -3859,99 +3741,6 @@
                 }
             ],
             "time": "2024-09-25T14:21:43+00:00"
-        },
-        {
-            "name": "symfony/console",
-            "version": "v7.2.5",
-            "source": {
-                "type": "git",
-                "url": "https://github.com/symfony/console.git",
-                "reference": "e51498ea18570c062e7df29d05a7003585b19b88"
-            },
-            "dist": {
-                "type": "zip",
-                "url": "https://api.github.com/repos/symfony/console/zipball/e51498ea18570c062e7df29d05a7003585b19b88",
-                "reference": "e51498ea18570c062e7df29d05a7003585b19b88",
-                "shasum": ""
-            },
-            "require": {
-                "php": ">=8.2",
-                "symfony/polyfill-mbstring": "~1.0",
-                "symfony/service-contracts": "^2.5|^3",
-                "symfony/string": "^6.4|^7.0"
-            },
-            "conflict": {
-                "symfony/dependency-injection": "<6.4",
-                "symfony/dotenv": "<6.4",
-                "symfony/event-dispatcher": "<6.4",
-                "symfony/lock": "<6.4",
-                "symfony/process": "<6.4"
-            },
-            "provide": {
-                "psr/log-implementation": "1.0|2.0|3.0"
-            },
-            "require-dev": {
-                "psr/log": "^1|^2|^3",
-                "symfony/config": "^6.4|^7.0",
-                "symfony/dependency-injection": "^6.4|^7.0",
-                "symfony/event-dispatcher": "^6.4|^7.0",
-                "symfony/http-foundation": "^6.4|^7.0",
-                "symfony/http-kernel": "^6.4|^7.0",
-                "symfony/lock": "^6.4|^7.0",
-                "symfony/messenger": "^6.4|^7.0",
-                "symfony/process": "^6.4|^7.0",
-                "symfony/stopwatch": "^6.4|^7.0",
-                "symfony/var-dumper": "^6.4|^7.0"
-            },
-            "type": "library",
-            "autoload": {
-                "psr-4": {
-                    "Symfony\\Component\\Console\\": ""
-                },
-                "exclude-from-classmap": [
-                    "/Tests/"
-                ]
-            },
-            "notification-url": "https://packagist.org/downloads/",
-            "license": [
-                "MIT"
-            ],
-            "authors": [
-                {
-                    "name": "Fabien Potencier",
-                    "email": "fabien@symfony.com"
-                },
-                {
-                    "name": "Symfony Community",
-                    "homepage": "https://symfony.com/contributors"
-                }
-            ],
-            "description": "Eases the creation of beautiful and testable command line interfaces",
-            "homepage": "https://symfony.com",
-            "keywords": [
-                "cli",
-                "command-line",
-                "console",
-                "terminal"
-            ],
-            "support": {
-                "source": "https://github.com/symfony/console/tree/v7.2.5"
-            },
-            "funding": [
-                {
-                    "url": "https://symfony.com/sponsor",
-                    "type": "custom"
-                },
-                {
-                    "url": "https://github.com/fabpot",
-                    "type": "github"
-                },
-                {
-                    "url": "https://tidelift.com/funding/github/packagist/symfony/symfony",
-                    "type": "tidelift"
-                }
-            ],
-            "time": "2025-03-12T08:11:12+00:00"
         },
         {
             "name": "symfony/css-selector",
@@ -5434,87 +5223,6 @@
             "time": "2025-03-13T12:21:46+00:00"
         },
         {
-            "name": "symfony/routing",
-            "version": "v7.2.3",
-            "source": {
-                "type": "git",
-                "url": "https://github.com/symfony/routing.git",
-                "reference": "ee9a67edc6baa33e5fae662f94f91fd262930996"
-            },
-            "dist": {
-                "type": "zip",
-                "url": "https://api.github.com/repos/symfony/routing/zipball/ee9a67edc6baa33e5fae662f94f91fd262930996",
-                "reference": "ee9a67edc6baa33e5fae662f94f91fd262930996",
-                "shasum": ""
-            },
-            "require": {
-                "php": ">=8.2",
-                "symfony/deprecation-contracts": "^2.5|^3"
-            },
-            "conflict": {
-                "symfony/config": "<6.4",
-                "symfony/dependency-injection": "<6.4",
-                "symfony/yaml": "<6.4"
-            },
-            "require-dev": {
-                "psr/log": "^1|^2|^3",
-                "symfony/config": "^6.4|^7.0",
-                "symfony/dependency-injection": "^6.4|^7.0",
-                "symfony/expression-language": "^6.4|^7.0",
-                "symfony/http-foundation": "^6.4|^7.0",
-                "symfony/yaml": "^6.4|^7.0"
-            },
-            "type": "library",
-            "autoload": {
-                "psr-4": {
-                    "Symfony\\Component\\Routing\\": ""
-                },
-                "exclude-from-classmap": [
-                    "/Tests/"
-                ]
-            },
-            "notification-url": "https://packagist.org/downloads/",
-            "license": [
-                "MIT"
-            ],
-            "authors": [
-                {
-                    "name": "Fabien Potencier",
-                    "email": "fabien@symfony.com"
-                },
-                {
-                    "name": "Symfony Community",
-                    "homepage": "https://symfony.com/contributors"
-                }
-            ],
-            "description": "Maps an HTTP request to a set of configuration variables",
-            "homepage": "https://symfony.com",
-            "keywords": [
-                "router",
-                "routing",
-                "uri",
-                "url"
-            ],
-            "support": {
-                "source": "https://github.com/symfony/routing/tree/v7.2.3"
-            },
-            "funding": [
-                {
-                    "url": "https://symfony.com/sponsor",
-                    "type": "custom"
-                },
-                {
-                    "url": "https://github.com/fabpot",
-                    "type": "github"
-                },
-                {
-                    "url": "https://tidelift.com/funding/github/packagist/symfony/symfony",
-                    "type": "tidelift"
-                }
-            ],
-            "time": "2025-01-17T10:56:55+00:00"
-        },
-        {
             "name": "symfony/service-contracts",
             "version": "v3.5.1",
             "source": {
@@ -6222,80 +5930,6 @@
                 }
             ],
             "time": "2024-07-20T21:52:34+00:00"
-        },
-        {
-            "name": "voku/portable-ascii",
-            "version": "2.0.3",
-            "source": {
-                "type": "git",
-                "url": "https://github.com/voku/portable-ascii.git",
-                "reference": "b1d923f88091c6bf09699efcd7c8a1b1bfd7351d"
-            },
-            "dist": {
-                "type": "zip",
-                "url": "https://api.github.com/repos/voku/portable-ascii/zipball/b1d923f88091c6bf09699efcd7c8a1b1bfd7351d",
-                "reference": "b1d923f88091c6bf09699efcd7c8a1b1bfd7351d",
-                "shasum": ""
-            },
-            "require": {
-                "php": ">=7.0.0"
-            },
-            "require-dev": {
-                "phpunit/phpunit": "~6.0 || ~7.0 || ~9.0"
-            },
-            "suggest": {
-                "ext-intl": "Use Intl for transliterator_transliterate() support"
-            },
-            "type": "library",
-            "autoload": {
-                "psr-4": {
-                    "voku\\": "src/voku/"
-                }
-            },
-            "notification-url": "https://packagist.org/downloads/",
-            "license": [
-                "MIT"
-            ],
-            "authors": [
-                {
-                    "name": "Lars Moelleken",
-                    "homepage": "https://www.moelleken.org/"
-                }
-            ],
-            "description": "Portable ASCII library - performance optimized (ascii) string functions for php.",
-            "homepage": "https://github.com/voku/portable-ascii",
-            "keywords": [
-                "ascii",
-                "clean",
-                "php"
-            ],
-            "support": {
-                "issues": "https://github.com/voku/portable-ascii/issues",
-                "source": "https://github.com/voku/portable-ascii/tree/2.0.3"
-            },
-            "funding": [
-                {
-                    "url": "https://www.paypal.me/moelleken",
-                    "type": "custom"
-                },
-                {
-                    "url": "https://github.com/voku",
-                    "type": "github"
-                },
-                {
-                    "url": "https://opencollective.com/portable-ascii",
-                    "type": "open_collective"
-                },
-                {
-                    "url": "https://www.patreon.com/voku",
-                    "type": "patreon"
-                },
-                {
-                    "url": "https://tidelift.com/funding/github/packagist/voku/portable-ascii",
-                    "type": "tidelift"
-                }
-            ],
-            "time": "2024-11-21T01:49:47+00:00"
         },
         {
             "name": "webmozart/assert",
@@ -7768,59 +7402,6 @@
                 "source": "https://github.com/phar-io/version/tree/3.2.1"
             },
             "time": "2022-02-21T01:04:05+00:00"
-        },
-        {
-            "name": "phpdocumentor/reflection-common",
-            "version": "2.2.0",
-            "source": {
-                "type": "git",
-                "url": "https://github.com/phpDocumentor/ReflectionCommon.git",
-                "reference": "1d01c49d4ed62f25aa84a747ad35d5a16924662b"
-            },
-            "dist": {
-                "type": "zip",
-                "url": "https://api.github.com/repos/phpDocumentor/ReflectionCommon/zipball/1d01c49d4ed62f25aa84a747ad35d5a16924662b",
-                "reference": "1d01c49d4ed62f25aa84a747ad35d5a16924662b",
-                "shasum": ""
-            },
-            "require": {
-                "php": "^7.2 || ^8.0"
-            },
-            "type": "library",
-            "extra": {
-                "branch-alias": {
-                    "dev-2.x": "2.x-dev"
-                }
-            },
-            "autoload": {
-                "psr-4": {
-                    "phpDocumentor\\Reflection\\": "src/"
-                }
-            },
-            "notification-url": "https://packagist.org/downloads/",
-            "license": [
-                "MIT"
-            ],
-            "authors": [
-                {
-                    "name": "Jaap van Otterdijk",
-                    "email": "opensource@ijaap.nl"
-                }
-            ],
-            "description": "Common reflection classes used by phpdocumentor to reflect the code structure",
-            "homepage": "http://www.phpdoc.org",
-            "keywords": [
-                "FQSEN",
-                "phpDocumentor",
-                "phpdoc",
-                "reflection",
-                "static analysis"
-            ],
-            "support": {
-                "issues": "https://github.com/phpDocumentor/ReflectionCommon/issues",
-                "source": "https://github.com/phpDocumentor/ReflectionCommon/tree/2.x"
-            },
-            "time": "2020-06-27T09:03:43+00:00"
         },
         {
             "name": "phpdocumentor/reflection-docblock",
@@ -8530,62 +8111,6 @@
             "time": "2025-03-19T07:56:08+00:00"
         },
         {
-            "name": "sebastian/code-unit-reverse-lookup",
-            "version": "4.0.1",
-            "source": {
-                "type": "git",
-                "url": "https://github.com/sebastianbergmann/code-unit-reverse-lookup.git",
-                "reference": "183a9b2632194febd219bb9246eee421dad8d45e"
-            },
-            "dist": {
-                "type": "zip",
-                "url": "https://api.github.com/repos/sebastianbergmann/code-unit-reverse-lookup/zipball/183a9b2632194febd219bb9246eee421dad8d45e",
-                "reference": "183a9b2632194febd219bb9246eee421dad8d45e",
-                "shasum": ""
-            },
-            "require": {
-                "php": ">=8.2"
-            },
-            "require-dev": {
-                "phpunit/phpunit": "^11.0"
-            },
-            "type": "library",
-            "extra": {
-                "branch-alias": {
-                    "dev-main": "4.0-dev"
-                }
-            },
-            "autoload": {
-                "classmap": [
-                    "src/"
-                ]
-            },
-            "notification-url": "https://packagist.org/downloads/",
-            "license": [
-                "BSD-3-Clause"
-            ],
-            "authors": [
-                {
-                    "name": "Sebastian Bergmann",
-                    "email": "sebastian@phpunit.de"
-                }
-            ],
-            "description": "Looks up which function or method a line of code belongs to",
-            "homepage": "https://github.com/sebastianbergmann/code-unit-reverse-lookup/",
-            "support": {
-                "issues": "https://github.com/sebastianbergmann/code-unit-reverse-lookup/issues",
-                "security": "https://github.com/sebastianbergmann/code-unit-reverse-lookup/security/policy",
-                "source": "https://github.com/sebastianbergmann/code-unit-reverse-lookup/tree/4.0.1"
-            },
-            "funding": [
-                {
-                    "url": "https://github.com/sebastianbergmann",
-                    "type": "github"
-                }
-            ],
-            "time": "2024-07-03T04:45:54+00:00"
-        },
-        {
             "name": "sebastian/comparator",
             "version": "6.3.1",
             "source": {
@@ -9286,60 +8811,6 @@
                 }
             ],
             "time": "2025-03-18T13:35:50+00:00"
-        },
-        {
-            "name": "sebastian/version",
-            "version": "5.0.2",
-            "source": {
-                "type": "git",
-                "url": "https://github.com/sebastianbergmann/version.git",
-                "reference": "c687e3387b99f5b03b6caa64c74b63e2936ff874"
-            },
-            "dist": {
-                "type": "zip",
-                "url": "https://api.github.com/repos/sebastianbergmann/version/zipball/c687e3387b99f5b03b6caa64c74b63e2936ff874",
-                "reference": "c687e3387b99f5b03b6caa64c74b63e2936ff874",
-                "shasum": ""
-            },
-            "require": {
-                "php": ">=8.2"
-            },
-            "type": "library",
-            "extra": {
-                "branch-alias": {
-                    "dev-main": "5.0-dev"
-                }
-            },
-            "autoload": {
-                "classmap": [
-                    "src/"
-                ]
-            },
-            "notification-url": "https://packagist.org/downloads/",
-            "license": [
-                "BSD-3-Clause"
-            ],
-            "authors": [
-                {
-                    "name": "Sebastian Bergmann",
-                    "email": "sebastian@phpunit.de",
-                    "role": "lead"
-                }
-            ],
-            "description": "Library that helps with managing the version number of Git-hosted PHP projects",
-            "homepage": "https://github.com/sebastianbergmann/version",
-            "support": {
-                "issues": "https://github.com/sebastianbergmann/version/issues",
-                "security": "https://github.com/sebastianbergmann/version/security/policy",
-                "source": "https://github.com/sebastianbergmann/version/tree/5.0.2"
-            },
-            "funding": [
-                {
-                    "url": "https://github.com/sebastianbergmann",
-                    "type": "github"
-                }
-            ],
-            "time": "2024-10-09T05:16:32+00:00"
         },
         {
             "name": "staabm/side-effects-detector",
