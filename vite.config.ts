--- conflicted
+++ resolved
@@ -3,19 +3,6 @@
 import react from '@vitejs/plugin-react';
 import path from 'path';
 
-<<<<<<< HEAD
-export default defineConfig({
-    plugins: [
-        laravel({
-            input: [
-                'resources/css/app.css',
-                'resources/js/app.tsx',
-
-
-                'resources/js/pages/product.tsx',
-                'resources/js/pages/map-planner.tsx',
-
-=======
 export default defineConfig(({ command, mode }) => {
     // โหลด environment variables
     const env = loadEnv(mode, process.cwd(), '');
@@ -99,7 +86,6 @@
             exclude: [
                 // Exclude Google Maps from pre-bundling to avoid issues
                 'google-maps',
->>>>>>> a5d69224
             ],
             // บังคับให้ rebuild dependencies เมื่อ environment variables เปลี่ยน
             force: command === 'serve',
