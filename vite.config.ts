import { defineConfig } from 'vite';
import laravel from 'laravel-vite-plugin';
import react from '@vitejs/plugin-react';
import path from 'path';

export default defineConfig({
    plugins: [
        laravel({
            input: [
                'resources/js/app.tsx',
<<<<<<< HEAD
                'resources/js/pages/mapplanner.tsx',
                'resources/js/pages/generatetree.tsx',
                'resources/js/pages/product.tsx',
=======
                'resources/js/pages/map-planner.tsx',
                'resources/js/pages/generate-tree.tsx'
>>>>>>> 9ebb2497
            ],
            refresh: true,
        }),
        react(),
    ],
    resolve: {
        alias: {
            '@': '/resources/js',
            'ziggy-js': path.resolve(__dirname, 'vendor/tightenco/ziggy'),
        },
    },
});<|MERGE_RESOLUTION|>--- conflicted
+++ resolved
@@ -8,14 +8,11 @@
         laravel({
             input: [
                 'resources/js/app.tsx',
-<<<<<<< HEAD
                 'resources/js/pages/mapplanner.tsx',
                 'resources/js/pages/generatetree.tsx',
                 'resources/js/pages/product.tsx',
-=======
                 'resources/js/pages/map-planner.tsx',
                 'resources/js/pages/generate-tree.tsx'
->>>>>>> 9ebb2497
             ],
             refresh: true,
         }),
